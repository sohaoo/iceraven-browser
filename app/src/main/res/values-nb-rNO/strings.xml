<?xml version="1.0" encoding="utf-8"?>
<resources xmlns:tools="http://schemas.android.com/tools" xmlns:moz="http://mozac.org/tools">
    <!-- App name for private browsing mode. The first parameter is the name of the app defined in app_name (for example: Fenix)-->
    <string name="app_name_private_5">Privat %s</string>
    <!-- App name for private browsing mode. The first parameter is the name of the app defined in app_name (for example: Fenix)-->
    <string name="app_name_private_4">%s (privat)</string>

    <!-- Home Fragment -->
    <!-- Content description (not visible, for screen readers etc.): "Three dot" menu button. -->
    <string name="content_description_menu">Flere innstillinger</string>
    <!-- Content description (not visible, for screen readers etc.): "Private Browsing" menu button. -->
    <string name="content_description_private_browsing_button">Slå på privat nettlesing</string>
    <!-- Content description (not visible, for screen readers etc.): "Private Browsing" menu button. -->
    <string name="content_description_disable_private_browsing_button">Slå av privat nettlesing</string>
    <!-- Placeholder text shown in the search bar before a user enters text for the default engine -->
    <string name="search_hint">Søk eller skriv inn adresse</string>
    <!-- Placeholder text shown in the search bar before a user enters text for a general engine -->
    <string name="search_hint_general_engine">Søk på nettet</string>
    <!-- Placeholder text shown in search bar when using history search -->
    <string name="history_search_hint">Søke i historikk</string>
    <!-- Placeholder text shown in search bar when using bookmarks search -->
    <string name="bookmark_search_hint">Søk i bokmerker</string>
    <!-- Placeholder text shown in search bar when using tabs search -->
    <string name="tab_search_hint">Søk i faner</string>
    <!-- Placeholder text shown in the search bar when using application search engines -->
    <string name="application_search_hint">Skriv inn søketekst</string>
    <!-- No Open Tabs Message Description -->
    <string name="no_open_tabs_description">De åpne fanene dine vises her.</string>

    <!-- No Private Tabs Message Description -->
    <string name="no_private_tabs_description">Dine private faner vil vises her.</string>

    <!-- Tab tray multi select title in app bar. The first parameter is the number of tabs selected -->
    <string name="tab_tray_multi_select_title">%1$d valgt</string>
    <!-- Label of button in create collection dialog for creating a new collection  -->
    <string name="tab_tray_add_new_collection">Legg til ny samling</string>
    <!-- Label of editable text in create collection dialog for naming a new collection  -->
    <string name="tab_tray_add_new_collection_name">Navn</string>

    <!-- Label of button in save to collection dialog for selecting a current collection  -->
    <string name="tab_tray_select_collection">Velg samling</string>
    <!-- Content description for close button while in multiselect mode in tab tray -->
    <string name="tab_tray_close_multiselect_content_description">Avslutt flervalgsmodus</string>
    <!-- Content description for save to collection button while in multiselect mode in tab tray -->
    <string name="tab_tray_collection_button_multiselect_content_description">Lagre valgte faner i samlingen</string>
    <!-- Content description on checkmark while tab is selected in multiselect mode in tab tray -->
    <string name="tab_tray_multiselect_selected_content_description">Valgt</string>

    <!-- Home - Bookmarks -->
    <!-- Title for the home screen section with bookmarks. -->
    <string name="home_bookmarks_title">Bokmerker</string>
    <!-- Content description for the button which navigates the user to show all of their bookmarks. -->
    <string name="home_bookmarks_show_all_content_description">Vis alle bokmerker</string>
    <!-- Text for the menu button to remove a recently saved bookmark from the user's home screen -->
    <string name="home_bookmarks_menu_item_remove">Fjern</string>

    <!-- About content. The first parameter is the name of the application. (For example: Fenix) -->
    <string name="about_content">%1$s er produsert av Mozilla.</string>

    <!-- Private Browsing -->
    <!-- Explanation for private browsing displayed to users on home view when they first enable private mode
        The first parameter is the name of the app defined in app_name (for example: Fenix) -->
    <string name="private_browsing_placeholder_description_2">%1$s fjerner søk- og nettleserhistorikken fra private nettlesingsfaner når du lukker dem eller avslutter appen. Selv om dette ikke gjør deg anonym for nettsteder eller internett-leverandøren din, vil det gjøre det lettere
        å beholde det du gjør på nettet privat fra alle andre som bruker denne enheten.</string>
    <string name="private_browsing_common_myths">Vanlige myter om privat nettlesing</string>

    <!-- True Private Browsing Mode -->
    <!-- Title for info card on private homescreen in True Private Browsing Mode. -->
    <string name="felt_privacy_desc_card_title">Etterlat ingen spor på denne enheten</string>
    <!-- Explanation for private browsing displayed to users on home view when they first enable
        private mode in our new Total Private Browsing mode.
        The first parameter is the name of the app defined in app_name (for example: Firefox Nightly)
        The second parameter is the clickable link text in felt_privacy_info_card_subtitle_link_text -->
    <string name="felt_privacy_info_card_subtitle_2">%1$s sletter infokapsler, historikk og nettstedsdata når du lukker alle dine private faner. %2$s</string>
    <!-- Clickable portion of the explanation for private browsing that links the user to our
        about privacy page.
        This string is used in felt_privacy_info_card_subtitle as the second parameter.-->
    <string name="felt_privacy_info_card_subtitle_link_text">Hvem kan ha mulighet til å se aktiviteten min?</string>

    <!-- Private mode shortcut "contextual feature recommendation" (CFR) -->
    <!-- Text for the Private mode shortcut CFR message for adding a private mode shortcut to open private tabs from the Home screen -->
    <string name="private_mode_cfr_message_2">Åpne din neste private fane med ett trykk.</string>
    <!-- Text for the positive button to accept adding a Private Browsing shortcut to the Home screen -->
    <string name="private_mode_cfr_pos_button_text">Legg til på startskjermen</string>
    <!-- Text for the negative button to decline adding a Private Browsing shortcut to the Home screen -->
    <string name="cfr_neg_button_text">Nei takk</string>

    <!-- Open in App "contextual feature recommendation" (CFR) -->
    <!-- Text for the info message. The first parameter is the name of the application.-->
    <string name="open_in_app_cfr_info_message_2">Du kan sette %1$s til automatisk å åpne lenker i apper.</string>
    <!-- Text for the positive action button -->
    <string name="open_in_app_cfr_positive_button_text">Gå til innstillinger</string>
    <!-- Text for the negative action button -->
    <string name="open_in_app_cfr_negative_button_text">Ignorer</string>

    <!-- Total cookie protection "contextual feature recommendation" (CFR) -->
    <!-- Text for the message displayed in the contextual feature recommendation popup promoting the total cookie protection feature. -->
    <string name="tcp_cfr_message">Vår kraftigste personvernfunksjon til nå isolerer sporere på tvers av nettsteder.</string>
    <!-- Text displayed that links to website containing documentation about the "Total cookie protection" feature. -->
    <string name="tcp_cfr_learn_more">Les mer om total beskyttelse mot infokapsler</string>

    <!-- Private browsing erase action "contextual feature recommendation" (CFR) -->
    <!-- Text for the message displayed in the contextual feature recommendation popup promoting the erase private browsing feature. -->
    <string name="erase_action_cfr_message">Trykk her for å starte en ny privat økt. Slett historikken din, infokapsler — alt.</string>


    <!-- Toolbar "contextual feature recommendation" (CFR) -->
    <!-- Text for the title displayed in the contextual feature recommendation popup promoting the navigation bar. -->
    <string name="navbar_cfr_title">Surf raskere med ny navigasjon</string>

    <!-- Text for the message displayed in the contextual feature recommendation popup promoting the navigation bar. -->
    <string name="navbar_cfr_message" moz:removedIn="130" tools:ignore="UnusedResources">Denne linjen skjules når du ruller nedover for å gi ekstra visningsplass.</string>

    <!-- Text for the message displayed in the contextual feature recommendation popup promoting the navigation bar. -->
    <string name="navbar_cfr_message_2">På et nettsted skjules denne linjen når du ruller nedover for å gi ekstra visningsplass.</string>

    <!-- Text for the message displayed for the popup promoting the long press of navigation in the navigation bar. -->
    <string name="navbar_navigation_buttons_cfr_message">Trykk og hold pilene for å hoppe mellom sidene i denne fanens historikk.</string>

<<<<<<< HEAD
=======
    <!-- Text for the message displayed in the contextual feature recommendation popup promoting the tablet navigation bar. -->
    <string name="tablet_nav_bar_cfr_message" moz:removedIn="132" tools:ignore="UnusedResources">Gled deg over raskere navigering som alltid er tilgjengelig.</string>

>>>>>>> 80823484
    <!-- Text for the info dialog when camera permissions have been denied but user tries to access a camera feature. -->
    <string name="camera_permissions_needed_message">Kameratilgang er nødvendig. Gå til Android-innstillinger, trykk på tillatelser, og trykk på tillat.</string>
    <!-- Text for the positive action button to go to Android Settings to grant permissions. -->
    <string name="camera_permissions_needed_positive_button_text">Gå til innstillinger</string>
    <!-- Text for the negative action button to dismiss the dialog. -->
    <string name="camera_permissions_needed_negative_button_text">Ignorer</string>

    <!-- Text for the banner message to tell users about our auto close feature. -->
    <string name="tab_tray_close_tabs_banner_message">Angi at åpne faner som ikke har blitt sett den siste dagen, uken eller måneden skal lukke automatisk.</string>
    <!-- Text for the positive action button to go to Settings for auto close tabs. -->
    <string name="tab_tray_close_tabs_banner_positive_button_text">Vis alternativer</string>
    <!-- Text for the negative action button to dismiss the Close Tabs Banner. -->
    <string name="tab_tray_close_tabs_banner_negative_button_text">Ignorer</string>

    <!-- Text for the banner message to tell users about our inactive tabs feature. -->
    <string name="tab_tray_inactive_onboarding_message">Faner du ikke har vist på to uker, blir flyttet hit.</string>
    <!-- Text for the action link to go to Settings for inactive tabs. -->
    <string name="tab_tray_inactive_onboarding_button_text">Slå av i innstillinger</string>

    <!-- Text for title for the auto-close dialog of the inactive tabs. -->
    <string name="tab_tray_inactive_auto_close_title">Lukk automatisk etter en måned?</string>
    <!-- Text for the body for the auto-close dialog of the inactive tabs.
        The first parameter is the name of the application.-->
    <string name="tab_tray_inactive_auto_close_body_2">%1$s kan lukke faner du ikke har sett den siste måneden.</string>
    <!-- Content description for close button in the auto-close dialog of the inactive tabs. -->
    <string name="tab_tray_inactive_auto_close_button_content_description">Lukk</string>


    <!-- Text for turn on auto close tabs button in the auto-close dialog of the inactive tabs. -->
    <string name="tab_tray_inactive_turn_on_auto_close_button_2">Slå på autolukking</string>


    <!-- Home screen icons - Long press shortcuts -->
    <!-- Shortcut action to open new tab -->
    <string name="home_screen_shortcut_open_new_tab_2">Ny fane</string>
    <!-- Shortcut action to open new private tab -->
    <string name="home_screen_shortcut_open_new_private_tab_2">Ny privat fane</string>

    <!-- Shortcut action to open Passwords screen -->
    <string name="home_screen_shortcut_passwords">Passord</string>

    <!-- Recent Tabs -->
    <!-- Header text for jumping back into the recent tab in the home screen -->
    <string name="recent_tabs_header">Hopp inn igjen</string>
    <!-- Button text for showing all the tabs in the tabs tray -->
    <string name="recent_tabs_show_all">Vis alle</string>

    <!-- Content description for the button which navigates the user to show all recent tabs in the tabs tray. -->
    <string name="recent_tabs_show_all_content_description_2">Vis alle nylige faner-knappen</string>

    <!-- Text for button in synced tab card that opens synced tabs tray -->
    <string name="recent_tabs_see_all_synced_tabs_button_text">Se alle synkroniserte faner</string>
    <!-- Accessibility description for device icon used for recent synced tab -->
    <string name="recent_tabs_synced_device_icon_content_description">Synkroniserte enheter</string>
    <!-- Text for the dropdown menu to remove a recent synced tab from the homescreen -->
    <string name="recent_synced_tab_menu_item_remove">Fjern</string>
    <!-- Text for the menu button to remove a grouped highlight from the user's browsing history
         in the Recently visited section -->
    <string name="recent_tab_menu_item_remove">Fjern</string>

    <!-- History Metadata -->
    <!-- Header text for a section on the home screen that displays grouped highlights from the
         user's browsing history, such as topics they have researched or explored on the web -->
    <string name="history_metadata_header_2">Nylig besøkt</string>
    <!-- Text for the menu button to remove a grouped highlight from the user's browsing history
         in the Recently visited section -->
    <string name="recently_visited_menu_item_remove">Fjern</string>

    <!-- Content description for the button which navigates the user to show all of their history. -->
    <string name="past_explorations_show_all_content_description_2">Vis alle tidligere utforskninger</string>

    <!-- Browser Fragment -->
    <!-- Content description (not visible, for screen readers etc.): Navigate backward (browsing history) -->
    <string name="browser_menu_back">Tilbake</string>
    <!-- Content description (not visible, for screen readers etc.): Navigate forward (browsing history) -->
    <string name="browser_menu_forward">Frem</string>
    <!-- Content description (not visible, for screen readers etc.): Refresh current website -->
    <string name="browser_menu_refresh">Oppdater</string>
    <!-- Content description (not visible, for screen readers etc.): Stop loading current website -->
    <string name="browser_menu_stop">Stopp</string>
    <!-- Browser menu button that opens the extensions manager -->
    <string name="browser_menu_extensions">Utvidelser</string>
<<<<<<< HEAD
=======
    <!-- Browser menu banner header text for extensions onboarding.
        The first parameter is the name of the app defined in app_name (for example: Fenix). -->
    <string name="browser_menu_extensions_banner_onboarding_header">Gjør %s til din egen</string>
    <!-- Browser menu banner body text for extensions onboarding.
        The first parameter is the name of the app defined in app_name (for example: Fenix). -->
    <string name="browser_menu_extensions_banner_onboarding_body">Utvidelser gjør surfingen din bedre, fra å endre hvordan %s ser ut og fungerer, til å øke både personvern og sikkerhet.</string>
>>>>>>> 80823484
    <!-- Browser menu banner link text for learning more about extensions -->
    <string name="browser_menu_extensions_banner_learn_more">Les mer</string>
    <!-- Browser menu button that opens the extensions manager -->
    <string name="browser_menu_manage_extensions">Behandle utvidelser</string>
    <!-- Content description (not visible, for screen readers etc.): Section heading for recommended extensions.-->
    <string name="browser_menu_recommended_section_content_description">Anbefalte utvidelser</string>
    <!-- Content description (not visible, for screen readers etc.): Label for plus icon used to add extensions. -->
    <string name="browser_menu_extension_plus_icon_content_description">Legg til utvidelse</string>
    <!-- Browser menu button that opens AMO in a tab -->
    <string name="browser_menu_discover_more_extensions">Oppdag flere utvidelser</string>
    <!-- Browser menu description that is shown when one or more extensions are disabled due to extension errors -->
    <string name="browser_menu_extensions_disabled_description">Midlertidig deaktivert</string>
    <!-- Browser menu button that opens account settings -->
    <string name="browser_menu_account_settings">Kontoinformasjon</string>
    <!-- Browser menu button that sends a user to help articles -->
    <string name="browser_menu_help">Hjelp</string>
    <!-- Browser menu button that sends a to a the what's new article -->
    <string name="browser_menu_whats_new">Hva er nytt</string>
    <!-- Browser menu button that opens the settings menu -->
    <string name="browser_menu_settings">Innstillinger</string>

    <!-- Browser menu button that opens a user's library -->
    <string name="browser_menu_library">Bibliotek</string>
    <!-- Browser menu toggle that requests a desktop site -->
    <string name="browser_menu_desktop_site">Datamaskinversjon</string>
    <!-- Browser menu button that reopens a private tab as a regular tab -->
    <string name="browser_menu_open_in_regular_tab">Åpne i vanlig fane</string>
    <!-- Browser menu toggle that adds a shortcut to the site on the device home screen. -->
    <string name="browser_menu_add_to_homescreen">Legg til på startskjermen</string>
    <!-- Browser menu toggle that adds a shortcut to the site on the device home screen. -->
    <string name="browser_menu_add_to_homescreen_2">Legg til på startskjermen…</string>
    <!-- Text for notifying users that Xiaomi devices require additional permissions to add to home screen -->
    <string name="browser_menu_add_to_homescreen_xiaomi">Xiaomi-enheter kan trenge ekstra tillatelser for å legge til snarveier på startskjermen. Sjekk innstillingene dine.</string>
    <!-- Content description (not visible, for screen readers etc.) for the Resync tabs button -->
    <string name="resync_button_content_description">Synkroniser på nytt</string>
    <!-- Browser menu button that opens the find in page menu -->
    <string name="browser_menu_find_in_page">Finn på siden</string>
    <!-- Browser menu button that opens the find in page menu -->
    <string name="browser_menu_find_in_page_2">Finn på siden…</string>
    <!-- Browser menu button that opens the translations dialog, which has options to translate the current browser page. -->
    <string name="browser_menu_translations">Oversett siden</string>
    <!-- Browser menu button that saves the current tab to a collection -->
    <string name="browser_menu_save_to_collection">Lagre i samling…</string>
    <!-- Browser menu button that saves the current tab to a collection -->
    <string name="browser_menu_save_to_collection_2">Lagre i samling</string>
    <!-- Browser menu button that open a share menu to share the current site -->
    <string name="browser_menu_share">Del</string>
    <!-- Browser menu button that open a share menu to share the current site -->
    <string name="browser_menu_share_2">Del…</string>
    <!-- Browser menu button shown in custom tabs that opens the current tab in Fenix
        The first parameter is the name of the app defined in app_name (for example: Fenix) -->
    <string name="browser_menu_open_in_fenix">Åpne i %1$s</string>
    <!-- Browser menu text shown in custom tabs to indicate this is a Fenix tab
        The first parameter is the name of the app defined in app_name (for example: Fenix) -->
    <string name="browser_menu_powered_by">DREVET AV %1$s</string>
    <!-- Browser menu text shown in custom tabs to indicate this is a Fenix tab
        The first parameter is the name of the app defined in app_name (for example: Fenix) -->
    <string name="browser_menu_powered_by2">Drevet av %1$s</string>
    <!-- Browser menu button to put the current page in reader mode -->
    <string name="browser_menu_read">Lesevisning</string>
    <!-- Browser menu button content description to close reader mode and return the user to the regular browser -->
    <string name="browser_menu_read_close">Lukk lesevisning</string>
    <!-- Browser menu button to open the current page in an external app -->
    <string name="browser_menu_open_app_link">Åpne i app</string>

    <!-- Browser menu button to show reader view appearance controls e.g. the used font type and size -->
    <string name="browser_menu_customize_reader_view">Tilpass lesevisning</string>
    <!-- Browser menu button to show reader view appearance controls e.g. the used font type and size -->
    <string name="browser_menu_customize_reader_view_2">Tilpass lesevisning</string>
    <!-- Browser menu label for adding a bookmark -->
    <string name="browser_menu_add">Legg til</string>
    <!-- Browser menu label for editing a bookmark -->
    <string name="browser_menu_edit">Rediger</string>

    <!-- Button shown on the home page that opens the Customize home settings -->
    <string name="browser_menu_customize_home_1">Tilpass startsiden</string>

    <!-- Browser menu label to sign in to sync on the device using Mozilla accounts -->
    <string name="browser_menu_sign_in">Logg inn</string>
    <!-- Browser menu caption label for the "Sign in" browser menu item described in `browser_menu_sign_in` -->
    <string name="browser_menu_sign_in_caption">Synkroniser passord, faner og mer</string>
    <!-- Browser menu label to sign back in to sync on the device when the user's account needs to be reauthenticated -->
    <string name="browser_menu_sign_back_in_to_sync">Logg inn igjen for å synkronisere</string>
    <!-- Browser menu caption label for the "Sign back in to sync" browser menu item described in `browser_menu_sign_back_in_to_sync` when there is an error in syncing -->
    <string name="browser_menu_syncing_paused_caption">Synkronisering satt på pause</string>
    <!-- Browser menu label that creates a private tab -->
    <string name="browser_menu_new_private_tab">Ny privat fane</string>
    <!-- Browser menu label that navigates to the Password screen -->
    <string name="browser_menu_passwords">Passord</string>

    <!-- Browser menu label that navigates to the SUMO page for the Firefox for Android release notes.
         The first parameter is the name of the app defined in app_name (for example: Fenix)-->
    <string name="browser_menu_new_in_firefox">Nytt i %1$s</string>
    <!-- Browser menu label that toggles the request for the desktop site of the currently visited page -->
    <string name="browser_menu_switch_to_desktop_site">Bytt til datamaskinversjon</string>
    <!-- Browser menu label that toggles the request for the mobile site of the currently visited page -->
    <string name="browser_menu_switch_to_mobile_site">Bytt til mobilutgaven</string>
    <!-- Browser menu label that navigates to the page tools sub-menu -->
    <string name="browser_menu_tools">Verktøy</string>
<<<<<<< HEAD
=======
    <!-- Content description (not visible, for screen readers etc.): Back button for all menu redesign sub-menu -->
    <string name="browser_menu_back_button_content_description">Tilbake til hovedmenyen</string>
>>>>>>> 80823484
    <!-- Browser menu description that describes the various tools related menu items inside of the tools sub-menu -->
    <string name="browser_menu_tools_description_with_translate">Lesevisning, oversett, skriv ut, del, åpne app</string>
    <!-- Browser menu description that describes the various tools related menu items inside of the tools sub-menu -->
    <string name="browser_menu_tools_description">Lesevisning, skriv ut, del, åpne app</string>
    <!-- Browser menu label that navigates to the save sub-menu, which contains various save related menu items such as
         bookmarking a page, saving to collection, shortcut or as a PDF, and adding to home screen -->
    <string name="browser_menu_save">Lagre</string>
    <!-- Browser menu description that describes the various save related menu items inside of the save sub-menu -->
    <string name="browser_menu_save_description">Legg til bokmerke, snarvei, hjem, samling, PDF</string>
    <!-- Browser menu label that bookmarks the currently visited page -->
    <string name="browser_menu_bookmark_this_page">Bokmerk denne siden</string>
    <!-- Browser menu label that navigates to the edit bookmark screen for the current bookmarked page -->
    <string name="browser_menu_edit_bookmark">Rediger bokmerke</string>
    <!-- Browser menu label that the saves the currently visited page as a PDF -->
    <string name="browser_menu_save_as_pdf">Lagre som PDF…</string>
    <!-- Browser menu label for turning ON reader view of the current visited page -->
    <string name="browser_menu_turn_on_reader_view">Slå på leservisning</string>
    <!-- Browser menu label for turning OFF reader view of the current visited page -->
    <string name="browser_menu_turn_off_reader_view">Slå av leservisning</string>
    <!-- Browser menu label for navigating to the translation feature, which provides language translation options the current visited page -->
    <string name="browser_menu_translate_page">Oversett siden…</string>
    <!-- Browser menu label that is displayed when the current page has been translated by the translation feature.
         The first parameter is the name of the language that page was translated to (e.g. English). -->
    <string name="browser_menu_translated_to">Oversatt til %1$s</string>
    <!-- Browser menu label for the print feature -->
    <string name="browser_menu_print">Skriv ut…</string>

    <!-- Browser menu label for the Delete browsing data on quit feature.
        The first parameter is the name of the app defined in app_name (for example: Fenix). -->
    <string name="browser_menu_delete_browsing_data_on_quit">Avslutt %1$s</string>

<<<<<<< HEAD
=======
    <!-- Menu "contextual feature recommendation" (CFR) -->
    <!-- Text for the title in the contextual feature recommendation popup promoting the menu feature. -->
    <string name="menu_cfr_title">Nytt: strømlinjeformet meny</string>
    <!-- Text for the message in the contextual feature recommendation popup promoting the menu feature. -->
    <string name="menu_cfr_body">Finn det du trenger raskere, fra privat nettlesing til lagre-handlinger.</string>

>>>>>>> 80823484
    <!-- Extensions management fragment -->
    <!-- Text displayed when there are no extensions to be shown -->
    <string name="extensions_management_no_extensions">Ingen utvidelser her</string>

    <!-- Browser Toolbar -->
    <!-- Content description for the Home screen button on the browser toolbar -->
    <string name="browser_toolbar_home">Startskjerm</string>

    <!-- Content description (not visible, for screen readers etc.): Erase button: Erase the browsing
         history and go back to the home screen. -->
    <string name="browser_toolbar_erase">Slett nettleserhistorikk</string>
    <!-- Content description for the translate page toolbar button that opens the translations dialog when no translation has occurred. -->
    <string name="browser_toolbar_translate">Oversett siden</string>

    <!-- Content description (not visible, for screen readers etc.) for the translate page toolbar button that opens the translations dialog when the page is translated successfully.
         The first parameter is the name of the language that is displayed in the original page. (For example: English)
         The second parameter is the name of the language which the page was translated to. (For example: French) -->
    <string name="browser_toolbar_translated_successfully">Siden er oversatt fra %1$s til %2$s.</string>

    <!-- Locale Settings Fragment -->
    <!-- Content description for tick mark on selected language -->
    <string name="a11y_selected_locale_content_description">Valgt språk</string>
    <!-- Text for default locale item -->
    <string name="default_locale_text">Følg språket til enheten</string>
    <!-- Placeholder text shown in the search bar before a user enters text -->
    <string name="locale_search_hint">Søk etter språk</string>

    <!-- Search Fragment -->
    <!-- Button in the search view that lets a user search by scanning a QR code -->
    <string name="search_scan_button">Skann</string>

    <!-- Button in the search view when shortcuts are displayed that takes a user to the search engine settings -->
    <string name="search_shortcuts_engine_settings">Innstillinger for søkemotor</string>
    <!-- Button in the search view that lets a user navigate to the site in their clipboard -->
    <string name="awesomebar_clipboard_title">Fyll inn lenke fra utklippstavlen</string>
    <!-- Button in the search suggestions onboarding that allows search suggestions in private sessions -->
    <string name="search_suggestions_onboarding_allow_button">Tillat</string>
    <!-- Button in the search suggestions onboarding that does not allow search suggestions in private sessions -->
    <string name="search_suggestions_onboarding_do_not_allow_button">Ikke tillat</string>
    <!-- Search suggestion onboarding hint title text -->
    <string name="search_suggestions_onboarding_title">Tillate søkeforslag i private økter?</string>
    <!-- Search suggestion onboarding hint description text, first parameter is the name of the app defined in app_name (for example: Fenix)-->
    <string name="search_suggestions_onboarding_text">%s deler alt du skriver i adressefeltet med standard søkemotor.</string>

    <!-- Search engine suggestion title text. The first parameter is the name of the suggested engine-->
    <string name="search_engine_suggestions_title">Søk %s</string>
    <!-- Search engine suggestion description text -->
    <string name="search_engine_suggestions_description">Søk direkte fra adresselinjen</string>

    <!-- Menu option in the search selector menu to open the search settings -->
    <string name="search_settings_menu_item">Søkeinnstillinger</string>

    <!-- Header text for the search selector menu -->
    <string name="search_header_menu_item_2">Søk denne gangen i:</string>

    <!-- Content description (not visible, for screen readers etc.): Search engine icon. The first parameter is the search engine name (for example: DuckDuckGo). -->
    <string name="search_engine_icon_content_description" tools:ignore="UnusedResources">%s-søkemotor</string>

    <!-- Home onboarding -->
    <!-- Onboarding home screen popup dialog, shown on top of the Jump back in section. -->
    <string name="onboarding_home_screen_jump_back_contextual_hint_2" moz:removedIn="132">Møt din personlige hjemmeside. Nylige faner, bokmerker og søkeresultater vises her.</string>
    <!-- Home onboarding dialog welcome screen title text. -->
    <string name="onboarding_home_welcome_title_2">Velkommen til et mer personlig internett</string>
    <!-- Home onboarding dialog welcome screen description text. -->
    <string name="onboarding_home_welcome_description">Flere farger. Bedre personvern. Samme forpliktelse til mennesker over fortjeneste.</string>
    <!-- Home onboarding dialog sign into sync screen title text. -->
    <string name="onboarding_home_sync_title_3">Det er enklere enn noen gang å bytte skjerm</string>
    <!-- Home onboarding dialog sign into sync screen description text. -->
    <string name="onboarding_home_sync_description">Fortsett der du sluttet med faner fra andre enheter nå på startsiden din.</string>
    <!-- Text for the button to continue the onboarding on the home onboarding dialog. -->
    <string name="onboarding_home_get_started_button">Kom i gang</string>
    <!-- Text for the button to navigate to the sync sign in screen on the home onboarding dialog. -->
    <string name="onboarding_home_sign_in_button">Logg inn</string>
    <!-- Text for the button to skip the onboarding on the home onboarding dialog. -->
    <string name="onboarding_home_skip_button">Hopp over</string>
    <!-- Onboarding home screen sync popup dialog message, shown on top of Recent Synced Tabs in the Jump back in section. -->
    <string name="sync_cfr_message">Fanene dine synkroniseres! Fortsett der du sluttet på den andre enheten.</string>

    <!-- Content description (not visible, for screen readers etc.): Close button for the home onboarding dialog -->
    <string name="onboarding_home_content_description_close_button">Lukk</string>

    <!-- Notification pre-permission dialog -->
    <!-- Enable notification pre permission dialog title
        The first parameter is the name of the app defined in app_name (for example: Fenix) -->
    <string name="onboarding_home_enable_notifications_title" moz:removedIn="124" tools:ignore="UnusedResources">Varsler hjelper deg å gjøre mer med %s</string>

    <!-- Enable notification pre permission dialog description with rationale
        The first parameter is the name of the app defined in app_name (for example: Fenix) -->
    <string name="onboarding_home_enable_notifications_description" moz:removedIn="124" tools:ignore="UnusedResources">Synkroniser fanene dine mellom enheter, behandle nedlastinger, få tips om hvordan du får mest mulig ut av %s sitt personvern, og mer.</string>
    <!-- Text for the button to request notification permission on the device -->
    <string name="onboarding_home_enable_notifications_positive_button" moz:removedIn="124" tools:ignore="UnusedResources">Fortsett</string>
    <!-- Text for the button to not request notification permission on the device and dismiss the dialog -->
    <string name="onboarding_home_enable_notifications_negative_button" moz:removedIn="124" tools:ignore="UnusedResources">Ikke nå</string>

    <!-- Juno first user onboarding flow experiment, strings are marked unused as they are only referenced by Nimbus experiments. -->
    <!-- Description for learning more about our privacy notice. -->
    <string name="juno_onboarding_privacy_notice_text" tools:ignore="BrandUsage">Firefox personvernerklæring</string>
    <!-- Title for set firefox as default browser screen used by Nimbus experiments. -->
    <string name="juno_onboarding_default_browser_title_nimbus_2">Vi beskytter deg gjerne</string>
    <!-- Title for set firefox as default browser screen used by Nimbus experiments.
        Note: The word "Firefox" should NOT be translated -->
    <string name="juno_onboarding_default_browser_title_nimbus_3" tools:ignore="BrandUsage,UnusedResources">Finn ut hvorfor millioner elsker Firefox</string>
    <!-- Title for set firefox as default browser screen used by Nimbus experiments. -->
    <string name="juno_onboarding_default_browser_title_nimbus_4" tools:ignore="UnusedResources">Sikker surfing med flere valg</string>
    <!-- Description for set firefox as default browser screen used by Nimbus experiments. -->
    <string name="juno_onboarding_default_browser_description_nimbus_3">Vår ideelle nettleser forhindrer selskaper i å spore aktiviteten din i hemmelighet på nettet.</string>
    <!-- Description for set firefox as default browser screen used by Nimbus experiments. -->
    <string name="juno_onboarding_default_browser_description_nimbus_4" tools:ignore="UnusedResources">Mer enn 100 millioner mennesker beskytter personvernet sitt ved å velge en nettleser som er støttet av en ideell organisasjon.</string>
    <!-- Description for set firefox as default browser screen used by Nimbus experiments. -->
    <string name="juno_onboarding_default_browser_description_nimbus_5" tools:ignore="UnusedResources">Kjente sporere? Blokkert automatisk. Utvidelser? Prøv alle 700. PDF-filer? Vår innebygde leser gjør dem enkle å administrere.</string>
    <!-- Description for set firefox as default browser screen used by Nimbus experiments. -->
    <string name="juno_onboarding_default_browser_description_nimbus_2" moz:RemovedIn="124" tools:ignore="UnusedResources">Vår ideelle nettleser forhindrer selskaper i å spore aktiviteten din i hemmelighet på nettet.\n\nLes mer i personvernerklæringen vår.</string>
    <!-- Text for the link to the privacy notice webpage for set as firefox default browser screen.
    This is part of the string with the key "juno_onboarding_default_browser_description". -->
    <string name="juno_onboarding_default_browser_description_link_text" moz:RemovedIn="124" tools:ignore="UnusedResources">personvernerklæring</string>
    <!-- Text for the button to set firefox as default browser on the device -->
    <string name="juno_onboarding_default_browser_positive_button" tools:ignore="UnusedResources">Bruk som standard nettleser</string>
    <!-- Text for the button dismiss the screen and move on with the flow -->
    <string name="juno_onboarding_default_browser_negative_button" tools:ignore="UnusedResources">Ikke nå</string>
    <!-- Title for sign in to sync screen. -->
    <string name="juno_onboarding_sign_in_title_2">Krypter dataene dine når du arbeider på tvers av enheter</string>
    <!-- Description for sign in to sync screen. Nimbus experiments do not support string placeholders.
     Note: The word "Firefox" should NOT be translated -->
<<<<<<< HEAD
    <string name="juno_onboarding_sign_in_description_2" moz:RemovedIn="130" tools:ignore="UnusedResources">Når du er innlogget og synkronisert, er du tryggere. Firefox krypterer passordene, bokmerkene og mer.</string>
    <!-- Description for sign in to sync screen. Nimbus experiments do not support string placeholders.
     Note: The word "Firefox" should NOT be translated -->
    <string name="juno_onboarding_sign_in_description_3">Firefox krypterer passordene, bokmerkene og mer når du er synkronisert.</string>
=======
    <string name="juno_onboarding_sign_in_description_2" moz:RemovedIn="130" tools:ignore="BrandUsage,UnusedResources">Når du er innlogget og synkronisert, er du tryggere. Firefox krypterer passordene, bokmerkene og mer.</string>
    <!-- Description for sign in to sync screen. Nimbus experiments do not support string placeholders.
     Note: The word "Firefox" should NOT be translated -->
    <string name="juno_onboarding_sign_in_description_3" tools:ignore="BrandUsage">Firefox krypterer passordene, bokmerkene og mer når du er synkronisert.</string>
>>>>>>> 80823484
    <!-- Text for the button to sign in to sync on the device -->
    <string name="juno_onboarding_sign_in_positive_button" tools:ignore="UnusedResources">Logg inn</string>
    <!-- Text for the button dismiss the screen and move on with the flow -->
    <string name="juno_onboarding_sign_in_negative_button" tools:ignore="UnusedResources">Ikke nå</string>
    <!-- Title for enable notification permission screen used by Nimbus experiments. Nimbus experiments do not support string placeholders.
        Note: The word "Firefox" should NOT be translated -->
    <string name="juno_onboarding_enable_notifications_title_nimbus_2" tools:ignore="BrandUsage">Varsler hjelper deg å holde deg tryggere med Firefox</string>
    <!-- Description for enable notification permission screen used by Nimbus experiments. Nimbus experiments do not support string placeholders.
       Note: The word "Firefox" should NOT be translated -->
    <string name="juno_onboarding_enable_notifications_description_nimbus_2" tools:ignore="BrandUsage">Send faner sikkert mellom enhetene dine og oppdag andre personvernfunksjoner i Firefox.</string>
    <!-- Text for the button to request notification permission on the device -->
    <string name="juno_onboarding_enable_notifications_positive_button" tools:ignore="UnusedResources">Slå på varsler</string>
    <!-- Text for the button dismiss the screen and move on with the flow -->
    <string name="juno_onboarding_enable_notifications_negative_button" tools:ignore="UnusedResources">Ikke nå</string>

    <!-- Title for add search widget screen used by Nimbus experiments. Nimbus experiments do not support string placeholders.
        Note: The word "Firefox" should NOT be translated -->
    <string name="juno_onboarding_add_search_widget_title" tools:ignore="BrandUsage,UnusedResources">Prøv Firefox-søkewidgeten</string>
    <!-- Description for add search widget screen used by Nimbus experiments. Nimbus experiments do not support string placeholders.
        Note: The word "Firefox" should NOT be translated -->
    <string name="juno_onboarding_add_search_widget_description" tools:ignore="BrandUsage,UnusedResources">Med Firefox på startskjermen din har du enkel tilgang til den personvernfokuserte  nettleseren som blokkerer sporing på tvers av nettsteder.</string>
    <!-- Text for the button to add search widget on the device used by Nimbus experiments. Nimbus experiments do not support string placeholders.
        Note: The word "Firefox" should NOT be translated -->
    <string name="juno_onboarding_add_search_widget_positive_button" tools:ignore="BrandUsage,UnusedResources">Legg til Firefox-widget</string>
    <!-- Text for the button to dismiss the screen and move on with the flow -->
    <string name="juno_onboarding_add_search_widget_negative_button" tools:ignore="UnusedResources">Ikke nå</string>

    <!-- Search Widget -->
    <!-- Content description for searching with a widget. The first parameter is the name of the application.-->
    <string name="search_widget_content_description_2">Åpne en ny %1$s-fane</string>
    <!-- Text preview for smaller sized widgets -->
    <string name="search_widget_text_short">Søk</string>
    <!-- Text preview for larger sized widgets -->
    <string name="search_widget_text_long">Søk på nettet</string>

    <!-- Content description (not visible, for screen readers etc.): Voice search -->
    <string name="search_widget_voice">Stemmesøk</string>

    <!-- Preferences -->
    <!-- Title for the settings page-->
    <string name="settings">Innstillinger</string>
    <!-- Preference category for general settings -->
    <string name="preferences_category_general">Generelt</string>
    <!-- Preference category for all links about Fenix -->
    <string name="preferences_category_about">Om</string>
    <!-- Preference category for settings related to changing the default search engine -->
    <string name="preferences_category_select_default_search_engine">Velg en</string>
    <!-- Preference for settings related to managing search shortcuts for the quick search menu -->
    <string name="preferences_manage_search_shortcuts_2">Behandle alternative søkemotorer</string>
    <!-- Summary for preference for settings related to managing search shortcuts for the quick search menu -->
    <string name="preferences_manage_search_shortcuts_summary">Rediger motorer som er synlige i søkemenyen</string>
    <!-- Preference category for settings related to managing search shortcuts for the quick search menu -->
    <string name="preferences_category_engines_in_search_menu">Motorer synlige på søkemenyen</string>
    <!-- Preference for settings related to changing the default search engine -->
    <string name="preferences_default_search_engine">Standard søkemotor</string>
    <!-- Preference for settings related to Search -->
    <string name="preferences_search">Søk</string>
    <!-- Preference for settings related to Search engines -->
    <string name="preferences_search_engines">Søkemotorer</string>
    <!-- Preference for settings related to Search engines suggestions-->
    <string name="preferences_search_engines_suggestions">Forslag fra søkemotorer</string>
    <!-- Preference Category for settings related to Search address bar -->
    <string name="preferences_settings_address_bar">Innstillinger for adresselinjen</string>
    <!-- Preference Category for settings to Firefox Suggest -->
    <string name="preference_search_address_bar_fx_suggest" tools:ignore="BrandUsage">Adresselinje - Firefox forslag</string>
    <!-- Preference link to Learn more about Firefox Suggest -->
    <string name="preference_search_learn_about_fx_suggest" tools:ignore="BrandUsage">Les mer om Firefox forslag</string>
    <!-- Preference link to rating Fenix on the Play Store -->
    <string name="preferences_rate">Vurder på Google Play</string>
    <!-- Preference linking to about page for Fenix
        The first parameter is the name of the app defined in app_name (for example: Fenix) -->
    <string name="preferences_about">Om %1$s</string>
    <!-- Preference for settings related to changing the default browser -->
    <string name="preferences_set_as_default_browser">Bruk som standard nettleser</string>
    <!-- Preference category for advanced settings -->
    <string name="preferences_category_advanced">Avansert</string>
    <!-- Preference category for privacy and security settings -->
    <string name="preferences_category_privacy_security">Personvern og sikkerhet</string>
    <!-- Preference for advanced site permissions -->
    <string name="preferences_site_permissions">Nettstedstillatelser</string>
    <!-- Preference for private browsing options -->
    <string name="preferences_private_browsing_options">Privat nettlesing</string>
    <!-- Preference for opening links in a private tab-->
    <string name="preferences_open_links_in_a_private_tab">Åpne lenke i en privat fane</string>
    <!-- Preference for allowing screenshots to be taken while in a private tab-->
    <string name="preferences_allow_screenshots_in_private_mode">Tillat å ta skjermbilder i privat nettlesing</string>
    <!-- Will inform the user of the risk of activating Allow screenshots in private browsing option -->
    <string name="preferences_screenshots_in_private_mode_disclaimer">Hvis tillatt, vil private faner også være synlige når flere apper er åpne</string>
    <!-- Preference for adding private browsing shortcut -->
    <string name="preferences_add_private_browsing_shortcut">Legg til snarvei for privat nettlesing</string>
    <!-- Preference for enabling "HTTPS-Only" mode -->
    <string name="preferences_https_only_title">Kun-HTTPS-modus</string>

    <!-- Label for cookie banner section in quick settings panel. -->
    <string name="cookie_banner_blocker">Blokkering av infokapselbanner</string>
    <!-- Preference for removing cookie/consent banners from sites automatically in private mode. See reduce_cookie_banner_summary for additional context. -->
    <string name="preferences_cookie_banner_reduction_private_mode">Blokkering av infokapselbanner i privat nettlesing</string>

    <!-- Text for indicating cookie banner handling is off this site, this is shown as part of the protections panel with the tracking protection toggle -->
    <string name="reduce_cookie_banner_off_for_site">Av for dette nettstedet</string>
    <!-- Text for cancel button indicating that cookie banner reduction is not supported for the current site, this is shown as part of the cookie banner details view. -->
    <string name="cookie_banner_handling_details_site_is_not_supported_cancel_button">Avbryt</string>
    <!-- Text for request support button indicating that cookie banner reduction is not supported for the current site, this is shown as part of the cookie banner details view. -->
    <string name="cookie_banner_handling_details_site_is_not_supported_request_support_button_2">Send forespørsel</string>
    <!-- Text for title indicating that cookie banner reduction is not supported for the current site, this is shown as part of the cookie banner details view. -->
    <string name="cookie_banner_handling_details_site_is_not_supported_title_2">Be om støtte for dette nettstedet?</string>
    <!-- Label for the snackBar, after the user reports with success a website where cookie banner reducer did not work -->
    <string name="cookie_banner_handling_report_site_snack_bar_text_2">Forespørsel sendt</string>
    <!-- Text for indicating cookie banner handling is on this site, this is shown as part of the protections panel with the tracking protection toggle -->
    <string name="reduce_cookie_banner_on_for_site">På for dette nettstedet</string>
    <!-- Text for indicating that a request for unsupported site was sent to Nimbus (it's a Mozilla library for experiments), this is shown as part of the protections panel with the tracking protection toggle -->
    <string name="reduce_cookie_banner_unsupported_site_request_submitted_2">Støtteforespørsel sendt</string>
    <!-- Text for indicating cookie banner handling is currently not supported for this site, this is shown as part of the protections panel with the tracking protection toggle -->
    <string name="reduce_cookie_banner_unsupported_site">Nettstedet støttes for øyeblikket ikke</string>
    <!-- Title text for a detail explanation indicating cookie banner handling is on this site, this is shown as part of the cookie banner panel in the toolbar. The first parameter is a shortened URL of the current site-->
    <string name="reduce_cookie_banner_details_panel_title_on_for_site_1">Vil du slå på blokkering av infokapselbanner for %1$s?</string>
    <!-- Title text for a detail explanation indicating cookie banner handling is off this site, this is shown as part of the cookie banner panel in the toolbar. The first parameter is a shortened URL of the current site-->
    <string name="reduce_cookie_banner_details_panel_title_off_for_site_1">Vil du slå av blokkering av infokapselbanner for %1$s?</string>
    <!-- Title text for a detail explanation indicating cookie banner reducer didn't work for the current site, this is shown as part of the cookie banner panel in the toolbar. The first parameter is the application name-->
    <string name="reduce_cookie_banner_details_panel_title_unsupported_site_request_2">%1$s kan ikke automatisk avvise forespørsler om infokapsler på dette nettstedet. Du kan sende en forespørsel om å støtte dette nettstedet i fremtiden.</string>

    <!-- Long text for a detail explanation indicating what will happen if cookie banner handling is off for a site, this is shown as part of the cookie banner panel in the toolbar. The first parameter is the application name -->
    <string name="reduce_cookie_banner_details_panel_description_off_for_site_1">Slå av, og %1$s sletter infokapsler og laster inn dette nettstedet på nytt. Dette kan logge deg ut eller tømme handlekurver.</string>
    <!-- Long text for a detail explanation indicating what will happen if cookie banner handling is on for a site, this is shown as part of the cookie banner panel in the toolbar. The first parameter is the application name -->
    <string name="reduce_cookie_banner_details_panel_description_on_for_site_3">Slå på, og %1$s vil prøve å automatisk nekte infokapselbannere på dette nettstedet.</string>

    <!--Title for the cookie banner re-engagement CFR, the placeholder is replaced with app name -->
    <string name="cookie_banner_cfr_title">%1$s nektet nettopp infokapsler for deg</string>
    <!--Message for the cookie banner re-engagement CFR -->
    <string name="cookie_banner_cfr_message">Mindre distraksjoner, mindre infokapsler som sporer deg på denne siden.</string>

    <!-- Description of the preference to enable "HTTPS-Only" mode. -->
    <string name="preferences_https_only_summary">Forsøker automatisk å koble til nettsteder ved hjelp av HTTPS-krypteringsprotokollen for økt sikkerhet.</string>
    <!-- Summary of https only preference if https only is set to off -->
    <string name="preferences_https_only_off">Av</string>
    <!-- Summary of https only preference if https only is set to on in all tabs -->
    <string name="preferences_https_only_on_all">På i alle faner</string>
    <!-- Summary of https only preference if https only is set to on in private tabs only -->
    <string name="preferences_https_only_on_private">På i private faner</string>
    <!-- Text displayed that links to website containing documentation about "HTTPS-Only" mode -->
    <string name="preferences_http_only_learn_more">Les mer</string>
    <!-- Option for the https only setting -->
    <string name="preferences_https_only_in_all_tabs">Aktiver i alle faner</string>
    <!-- Option for the https only setting -->
    <string name="preferences_https_only_in_private_tabs">Aktiver bare i private faner</string>
    <!-- Title shown in the error page for when trying to access a http website while https only mode is enabled. -->
    <string name="errorpage_httpsonly_title">Sikkert nettsted ikke tilgjengelig</string>
    <!-- Message shown in the error page for when trying to access a http website while https only mode is enabled. The message has two paragraphs. This is the first. -->
    <string name="errorpage_httpsonly_message_title">Mest sannsynlig støtter nettstedet ganske enkelt ikke HTTPS.</string>
    <!-- Message shown in the error page for when trying to access a http website while https only mode is enabled. The message has two paragraphs. This is the second. -->
    <string name="errorpage_httpsonly_message_summary">Det er imidlertid også mulig at en angriper er involvert. Hvis du fortsetter til nettstedet, bør du ikke oppgi noen sensitiv informasjon. Hvis du fortsetter, vil bare HTTPS-modus bli slått av midlertidig for nettstedet.</string>
    <!-- Preference for accessibility -->
    <string name="preferences_accessibility">Tilgjengelighet</string>
    <!-- Preference to override the Mozilla account server -->
    <string name="preferences_override_account_server">Selvvalgt server for Mozilla-konto</string>
    <!-- Preference to override the Sync token server -->
    <string name="preferences_override_sync_tokenserver">Selvvalgt synkroniseringsserver</string>
    <!-- Toast shown after updating the Mozilla account/Sync server override preferences -->
    <string name="toast_override_account_sync_server_done">Mozilla-konto/synkroniseringsserver endret. Avslutter applikasjonen for å legge til endringer…</string>
    <!-- Preference category for account information -->
    <string name="preferences_category_account">Konto</string>
    <!-- Preference for changing where the AddressBar is positioned -->
    <string name="preferences_toolbar_2">Adresselinjeplassering</string>
    <!-- Preference for changing default theme to dark or light mode -->
    <string name="preferences_theme">Tema</string>
    <!-- Preference for customizing the home screen -->
    <string name="preferences_home_2">Startside</string>
    <!-- Preference for gestures based actions -->
    <string name="preferences_gestures">Bevegelser</string>
    <!-- Preference for settings related to visual options -->
    <string name="preferences_customize">Tilpass</string>
    <!-- Preference description for banner about signing in -->
    <string name="preferences_sign_in_description_2">Logg inn for å synkronisere faner, bokmerker, passord med mer.</string>
    <!-- Preference shown instead of account display name while account profile information isn't available yet. -->
    <string name="preferences_account_default_name_2">Mozilla-konto</string>
    <!-- Preference text for account title when there was an error syncing FxA -->
    <string name="preferences_account_sync_error">Koble til igjen for å fortsette synkroniseringen</string>
    <!-- Preference for language -->
    <string name="preferences_language">Språk</string>
    <!-- Preference for translations -->
    <string name="preferences_translations">Oversettelser</string>
    <!-- Preference for data choices -->
    <string name="preferences_data_choices">Datavalg</string>
    <!-- Preference for data collection -->
    <string name="preferences_data_collection">Datainnsamling</string>
    <!-- Preference for developers -->
    <string name="preferences_remote_debugging">Fjernfeilsøking via USB</string>

    <!-- Preference title for switch preference to show search suggestions -->
    <string name="preferences_show_search_suggestions">Vis søkeforslag</string>
    <!-- Preference title for switch preference to show voice search button -->
    <string name="preferences_show_voice_search">Vis stemmesøk</string>
    <!-- Preference title for switch preference to show search suggestions also in private mode -->
    <string name="preferences_show_search_suggestions_in_private">Vis i private økter</string>
    <!-- Preference title for switch preference to show a clipboard suggestion when searching -->
    <string name="preferences_show_clipboard_suggestions">Vis utklippstavleforslag</string>
    <!-- Preference title for switch preference to suggest browsing history when searching -->
    <string name="preferences_search_browsing_history">Søk i nettleserhistorikk</string>
    <!-- Preference title for switch preference to suggest bookmarks when searching -->
    <string name="preferences_search_bookmarks">Søk i bokmerker</string>
    <!-- Preference title for switch preference to suggest synced tabs when searching -->
    <string name="preferences_search_synced_tabs">Søk i synkroniserte faner</string>
    <!-- Preference for account settings -->
    <string name="preferences_account_settings">Kontoinnstillinger</string>
    <!-- Preference for enabling url autocomplete-->
    <string name="preferences_enable_autocomplete_urls">Autofullfør nettadresser</string>
    <!-- Preference title for switch preference to show sponsored Firefox Suggest search suggestions -->
    <string name="preferences_show_sponsored_suggestions">Forslag fra sponsorer</string>
    <!-- Summary for preference to show sponsored Firefox Suggest search suggestions.
         The first parameter is the name of the application. -->
    <string name="preferences_show_sponsored_suggestions_summary">Støtt %1$s med sporadiske sponsede forslag</string>
    <!-- Preference title for switch preference to show Firefox Suggest search suggestions for web content.
         The first parameter is the name of the application. -->
    <string name="preferences_show_nonsponsored_suggestions">Forslag fra %1$s</string>
    <!-- Summary for preference to show Firefox Suggest search suggestions for web content -->
    <string name="preferences_show_nonsponsored_suggestions_summary">Få forslag fra nettet relatert til søket ditt</string>
    <!-- Preference for open links in third party apps -->
    <string name="preferences_open_links_in_apps">Åpne lenker i apper</string>
    <!-- Preference for open links in third party apps always open in apps option -->
    <string name="preferences_open_links_in_apps_always">Alltid</string>
    <!-- Preference for open links in third party apps ask before opening option -->
    <string name="preferences_open_links_in_apps_ask">Spør før du åpner</string>
    <!-- Preference for open links in third party apps never open in apps option -->
    <string name="preferences_open_links_in_apps_never">Aldri</string>
    <!-- Preference for open download with an external download manager app -->
    <string name="preferences_external_download_manager">Ekstern nedlastingsbehandler</string>
    <!-- Preference for enabling gecko engine logs -->
    <string name="preferences_enable_gecko_logs">Slå på Gecko-logger</string>
    <!-- Message to indicate users that we are quitting the application to apply the changes -->
    <string name="quit_application">Avslutter applikasjonen for å legge til endringer…</string>

    <!-- Preference for extensions -->
    <string name="preferences_extensions">Utvidelser</string>
    <!-- Preference for installing a local extension -->
    <string name="preferences_install_local_extension">Installer utvidelse fra fil</string>
    <!-- Preference for notifications -->
    <string name="preferences_notifications">Varslinger</string>

    <!-- Summary for notification preference indicating notifications are allowed -->
    <string name="notifications_allowed_summary">Tillatt</string>
    <!-- Summary for notification preference indicating notifications are not allowed -->
    <string name="notifications_not_allowed_summary">Ikke tillatt</string>

    <!-- Add-on Permissions -->
    <!-- The title of the required permissions section from addon's permissions screen -->
    <string name="addons_permissions_heading_required" tools:ignore="UnusedResources">Nødvendig</string>
    <!-- The title of the optional permissions section from addon's permissions screen -->
    <string name="addons_permissions_heading_optional" tools:ignore="UnusedResources">Valgfri</string>
    <!-- The title of the origin permission option allowing a user to enable the extension to run on all sites -->
    <string name="addons_permissions_allow_for_all_sites" tools:ignore="UnusedResources">Tillat for alle nettsteder</string>
    <!-- The subtitle for the allow for all sites preference toggle -->
    <string name="addons_permissions_allow_for_all_sites_subtitle" tools:ignore="UnusedResources">Hvis du stoler på denne utvidelsen, kan du gi den tillatelse på hvert nettsted.</string>

    <!-- The text shown when an extension does not require permissions -->
    <string name="addons_does_not_require_permissions">Denne utvidelsen krever ingen tillatelser.</string>

    <!-- Add-on Preferences -->
    <!-- Preference to customize the configured AMO (addons.mozilla.org) collection -->
    <string name="preferences_customize_extension_collection">Tilpasset utvidelsessamling</string>
    <!-- Button caption to confirm the add-on collection configuration -->
    <string name="customize_addon_collection_ok">OK</string>
    <!-- Button caption to abort the add-on collection configuration -->
    <string name="customize_addon_collection_cancel">Avbryt</string>
    <!-- Hint displayed on input field for custom collection name -->
    <string name="customize_addon_collection_hint">Samlingsnavn</string>
    <!-- Hint displayed on input field for custom collection user ID-->
    <string name="customize_addon_collection_user_hint">Samlingseier (bruker-ID)</string>

    <!-- Toast shown after confirming the custom extension collection configuration -->
    <string name="toast_customize_extension_collection_done">Utvidelsessamling endret. Avslutter applikasjonen for å legge til endringer…</string>

    <!-- Customize Home -->
    <!-- Header text for jumping back into the recent tab in customize the home screen -->
    <string name="customize_toggle_jump_back_in">Hopp inn igjen</string>
    <!-- Title for the customize home screen section with bookmarks. -->
    <string name="customize_toggle_bookmarks">Bokmerker</string>
    <!-- Title for the customize home screen section with recently visited. Recently visited is
    a section where users see a list of tabs that they have visited in the past few days -->
    <string name="customize_toggle_recently_visited">Nylig besøkt</string>

    <!-- Title for the customize home screen section with Pocket. -->
    <string name="customize_toggle_pocket_2">Tankevekkende artikler</string>
    <!-- Summary for the customize home screen section with Pocket. The first parameter is product name Pocket -->
    <string name="customize_toggle_pocket_summary">Artikler drevet av %s</string>
    <!-- Title for the customize home screen section with sponsored Pocket stories. -->
    <string name="customize_toggle_pocket_sponsored">Sponsede historier</string>
    <!-- Title for the opening wallpaper settings screen -->
    <string name="customize_wallpapers">Bakgrunnsbilder</string>
    <!-- Title for the customize home screen section with sponsored shortcuts. -->
    <string name="customize_toggle_contile">Sponsede snarveier</string>

    <!-- Wallpapers -->
    <!-- Content description for various wallpapers. The first parameter is the name of the wallpaper -->
    <string name="wallpapers_item_name_content_description">Bakgrunnsbildeelement: %1$s</string>
    <!-- Snackbar message for when wallpaper is selected -->
    <string name="wallpaper_updated_snackbar_message">Bakgrunnsbilde oppdatert!</string>
    <!-- Snackbar label for action to view selected wallpaper -->
    <string name="wallpaper_updated_snackbar_action">Vis</string>
    <!-- Snackbar message for when wallpaper couldn't be downloaded -->
    <string name="wallpaper_download_error_snackbar_message">Kunne ikke laste ned bakgrunnsbildet</string>
    <!-- Snackbar label for action to retry downloading the wallpaper -->
    <string name="wallpaper_download_error_snackbar_action">Prøv igjen</string>
    <!-- Snackbar message for when wallpaper couldn't be selected because of the disk error -->
    <string name="wallpaper_select_error_snackbar_message">Kunne ikke endre bakgrunnsbildet</string>
    <!-- Text displayed that links to website containing documentation about the "Limited Edition" wallpapers. -->
    <string name="wallpaper_learn_more">Les mer</string>

    <!-- Text for classic wallpapers title. The first parameter is the Firefox name. -->
    <string name="wallpaper_classic_title">Klassisk %s</string>
    <!-- Text for artist series wallpapers title. "Artist series" represents a collection of artist collaborated wallpapers. -->
    <string name="wallpaper_artist_series_title">Artist-serien</string>
    <!-- Description text for the artist series wallpapers with learn more link. The first parameter is the learn more string defined in wallpaper_learn_more. "Independent voices" is the name of the wallpaper collection -->
    <string name="wallpaper_artist_series_description_with_learn_more">Kolleksjonen uavhengige stemmer. %s</string>
    <!-- Description text for the artist series wallpapers. "Independent voices" is the name of the wallpaper collection -->
    <string name="wallpaper_artist_series_description">Kolleksjonen uavhengige stemmer.</string>
    <!-- Wallpaper onboarding dialog header text. -->
    <string name="wallpapers_onboarding_dialog_title_text">Prøv en fargeklatt</string>
    <!-- Wallpaper onboarding dialog body text. -->
    <string name="wallpapers_onboarding_dialog_body_text">Velg det perfekte bakgrunnsbildet for deg.</string>
    <!-- Wallpaper onboarding dialog learn more button text. The button navigates to the wallpaper settings screen. -->
    <string name="wallpapers_onboarding_dialog_explore_more_button_text">Utforsk flere bakgrunnsbilder</string>

    <!-- Add-ons general availability nimbus message-->
    <!-- Title of the Nimbus message for extension general availability-->
    <string name="addon_ga_message_title_2" tools:ignore="UnusedResources">Nye utvidelser nå tilgjengelig</string>
    <!-- Body of the Nimbus message for add-ons general availability. 'Firefox' intentionally hardcoded here-->
    <string name="addon_ga_message_body" tools:ignore="BrandUsage,UnusedResources">Sjekk ut 100+ nye utvidelser som lar deg gjøre Firefox til din egen.</string>

    <!-- Button text of the Nimbus message for extensions general availability. -->
    <string name="addon_ga_message_button_2" tools:ignore="UnusedResources">Utforsk utvidelser</string>

    <!-- Extension process crash dialog to user -->
    <!-- Title of the extension crash dialog shown to the user when enough errors have occurred with extensions and they need to be temporarily disabled -->
    <string name="extension_process_crash_dialog_title">Utvidelser er midlertidig deaktivert</string>
    <!-- This is a message shown to the user when too many errors have occurred with the extensions process and they have been disabled.
    The user can decide if they would like to continue trying to start extensions or if they'd rather continue without them.
    The first parameter is the application name. -->
    <string name="extension_process_crash_dialog_message">En eller flere utvidelser sluttet å virke, noe som gjorde systemet ditt ustabilt. %1$s forsøkte uten hell å starte utvidelsen(e) på nytt.\n\nUtvidelsene vil ikke bli startet på nytt under den nåværende økten.\n\nHvis du fjerner eller deaktiverer utvidelser, kan dette løse problemet.</string>
    <!-- Button text on the extension crash dialog to prompt the user to try restarting the extensions but the dialog will reappear if it is unsuccessful again -->
    <string name="extension_process_crash_dialog_retry_button_text" tools:ignore="UnusedResources">Prøv å starte utvidelser på nytt</string>

    <!-- Button text on the extension crash dialog to prompt the user to continue with all extensions disabled. -->
    <string name="extension_process_crash_dialog_disable_extensions_button_text">Fortsett med utvidelser deaktivert</string>

    <!-- Account Preferences -->
    <!-- Preference for managing your account via accounts.firefox.com -->
    <string name="preferences_manage_account">Behandle konto</string>
    <!-- Summary of the preference for managing your account via accounts.firefox.com. -->
    <string name="preferences_manage_account_summary">Endre passordet ditt, behandle datainnsamling eller slett kontoen din</string>
    <!-- Preference for triggering sync -->
    <string name="preferences_sync_now">Synkroniser nå</string>
    <!-- Preference category for sync -->
    <string name="preferences_sync_category">Velg hva som skal synkroniseres</string>
    <!-- Preference for syncing history -->
    <string name="preferences_sync_history">Historikk</string>
    <!-- Preference for syncing bookmarks -->
    <string name="preferences_sync_bookmarks">Bokmerker</string>
    <!-- Preference for syncing passwords -->
    <string name="preferences_sync_logins_2">Passord</string>
    <!-- Preference for syncing tabs -->
    <string name="preferences_sync_tabs_2">Åpne faner</string>
    <!-- Preference for signing out -->
    <string name="preferences_sign_out">Logg ut</string>
    <!-- Preference displays and allows changing current FxA device name -->
    <string name="preferences_sync_device_name">Enhetsnavn</string>
    <!-- Text shown when user enters empty device name -->
    <string name="empty_device_name_error">Enhetsnavn kan ikke være tomt.</string>
    <!-- Label indicating that sync is in progress -->
    <string name="sync_syncing_in_progress">Synkroniserer…</string>
    <!-- Label summary indicating that sync failed. The first parameter is the date stamp showing last time it succeeded -->
    <string name="sync_failed_summary">Synkroniseringen mislyktes. Lyktest sist: %s</string>
    <!-- Label summary showing never synced -->
    <string name="sync_failed_never_synced_summary">Synkroniseringen mislyktes. Sist synkronisert: aldri</string>
    <!-- Label summary the date we last synced. The first parameter is date stamp showing last time synced -->
    <string name="sync_last_synced_summary">Sist synkronisert: %s</string>
    <!-- Label summary showing never synced -->
    <string name="sync_never_synced_summary">Sist synkronisert: aldri</string>

    <!-- Text for displaying the default device name.
        The first parameter is the application name, the second is the device manufacturer name
        and the third is the device model. -->
    <string name="default_device_name_2">%1$s på %2$s %3$s</string>

    <!-- Preference for syncing payment methods -->
    <string name="preferences_sync_credit_cards_2">Betalingsmåter</string>
    <!-- Preference for syncing addresses -->
    <string name="preferences_sync_address">Adresser</string>

    <!-- Send Tab -->
    <!-- Name of the "receive tabs" notification channel. Displayed in the "App notifications" system settings for the app -->
    <string name="fxa_received_tab_channel_name">Mottatte faner</string>

    <!-- Description of the "receive tabs" notification channel. Displayed in the "App notifications" system settings for the app -->
    <string name="fxa_received_tab_channel_description" tools:ignore="BrandUsage">Varsler for faner mottatt fra andre Firefox-enheter.</string>
    <!--  The body for these is the URL of the tab received  -->
    <string name="fxa_tab_received_notification_name">Fane mottatt</string>
    <!-- %s is the device name -->
    <string name="fxa_tab_received_from_notification_name">Fane fra %s</string>

    <!-- Close Synced Tabs -->
    <!-- The title for a notification shown when the user closes tabs that are currently
    open on this device from another device that's signed in to the same Mozilla account.
    %1$s is a placeholder for the app name; %2$d is the number of tabs closed.  -->
    <string name="fxa_tabs_closed_notification_title">%1$s lukket %2$d faner</string>
    <!-- The body for a "closed synced tabs" notification. -->
    <string name="fxa_tabs_closed_text">Vis nylig lukkede faner</string>

    <!-- Advanced Preferences -->
    <!-- Preference for tracking protection exceptions -->
    <string name="preferences_tracking_protection_exceptions">Unntak</string>
    <!-- Button in Exceptions Preference to turn on tracking protection for all sites (remove all exceptions) -->
    <string name="preferences_tracking_protection_exceptions_turn_on_for_all">Slå på for alle nettsteder</string>
    <!-- Text displayed when there are no exceptions -->
    <string name="exceptions_empty_message_description">Unntak lar deg slå av sporingsbeskyttelse for utvalgte nettsteder.</string>
    <!-- Text displayed when there are no exceptions, with learn more link that brings users to a tracking protection SUMO page -->
    <string name="exceptions_empty_message_learn_more_link">Les mer</string>

    <!-- Preference switch for usage and technical data collection -->
    <string name="preference_usage_data">Bruk og tekniske data</string>
    <!-- Preference description for usage and technical data collection -->
    <string name="preferences_usage_data_description">Deler data om ytelse, bruksmønster, maskinvare og tilpasninger i din nettleser med Mozilla, for å hjelpe oss å gjøre %1$s bedre</string>
    <!-- Preference switch for marketing data collection -->
    <string name="preferences_marketing_data">Markedsføringsdata</string>
    <!-- Preference description for marketing data collection -->
    <string name="preferences_marketing_data_description2">Deler grunnleggende bruksdata med Adjust, vår mobile markedsføringsleverandør</string>
    <!-- Preference switch title for automatically submitting crash reports -->
    <string name="preferences_automatically_submit_crashes_title">Send inn krasjrapporter automatisk</string>
    <!-- Title for studies preferences -->
    <string name="preference_experiments_2">Undersøkelse</string>
    <!-- Summary for studies preferences -->
    <string name="preference_experiments_summary_2">Tillater Mozilla å installere og kjøre undersøkelser</string>

    <!-- Turn On Sync Preferences -->
    <!-- Header of the Sync and save your data preference view -->
    <string name="preferences_sync_2">Synkroniser og lagre dataene dine</string>
    <!-- Preference for reconnecting to FxA sync -->
    <string name="preferences_sync_sign_in_to_reconnect">Logg inn for å koble til på nytt</string>
    <!-- Preference for removing FxA account -->
    <string name="preferences_sync_remove_account">Fjern konto</string>

    <!-- Pairing Feature strings -->
    <!-- Instructions on how to access pairing -->
    <string name="pair_instructions_2"><![CDATA[Skann QR-koden vist på <b>firefox.com/pair</b>]]></string>

    <!-- Toolbar Preferences -->
    <!-- Preference for using top toolbar -->
    <string name="preference_top_toolbar">Øverst</string>
    <!-- Preference for using bottom toolbar -->
    <string name="preference_bottom_toolbar">Nederst</string>

    <!-- Theme Preferences -->
    <!-- Preference for using light theme -->
    <string name="preference_light_theme">Lyst</string>
    <!-- Preference for using dark theme -->
    <string name="preference_dark_theme">Mørkt</string>

    <!-- Preference for using using dark or light theme automatically set by battery -->
    <string name="preference_auto_battery_theme">Innstilt av strømstyring</string>
    <!-- Preference for using following device theme -->
    <string name="preference_follow_device_theme">Følg enhetens tema</string>

    <!-- Gestures Preferences-->
    <!-- Preferences for using pull to refresh in a webpage -->
    <string name="preference_gestures_website_pull_to_refresh">Trekk for å oppdatere</string>

    <!-- Preference for using the dynamic toolbar -->
    <string name="preference_gestures_dynamic_toolbar">Bla for å skjule verktøylinjen</string>
    <!-- Preference for showing the opened tabs by swiping up on the toolbar-->
    <string name="preference_gestures_swipe_toolbar_show_tabs">Sveip verktøylinjen opp for å åpne faner</string>

    <!-- Preference for using the dynamic toolbars -->
    <string name="preference_gestures_dynamic_toolbar_2">Rull for å skjule adressefeltet og verktøylinjen</string>
    <!-- Preference for switching tabs by swiping horizontally on the addressbar -->
    <string name="preference_gestures_swipe_toolbar_switch_tabs_2">Sveip adressefeltet sidelengs for å bytte fane</string>

    <!-- Library -->
    <!-- Option in Library to open Downloads page -->
    <string name="library_downloads">Nedlastinger</string>
    <!-- Option in library to open Bookmarks page -->
    <string name="library_bookmarks">Bokmerker</string>

    <!-- Option in library to open Desktop Bookmarks root page -->
    <string name="library_desktop_bookmarks_root">Bokmerker på PC-en</string>
    <!-- Option in library to open Desktop Bookmarks "menu" page -->
    <string name="library_desktop_bookmarks_menu">Bokmerkemeny</string>
    <!-- Option in library to open Desktop Bookmarks "toolbar" page -->
    <string name="library_desktop_bookmarks_toolbar">Bokmerkelinje</string>
    <!-- Option in library to open Desktop Bookmarks "unfiled" page -->
    <string name="library_desktop_bookmarks_unfiled">Andre bokmerker</string>
    <!-- Option in Library to open History page -->
    <string name="library_history">Historikk</string>
    <!-- Option in Library to open a new tab -->
    <string name="library_new_tab">Ny fane</string>
    <!-- Settings Page Title -->
    <string name="settings_title">Innstillinger</string>
    <!-- Content description (not visible, for screen readers etc.): "Close button for library settings" -->
    <string name="content_description_close_button">Lukk</string>

    <!-- Title to show in alert when a lot of tabs are to be opened
    %d is a placeholder for the number of tabs that will be opened -->
    <string name="open_all_warning_title">Åpne %d faner?</string>
    <!-- Message to warn users that a large number of tabs will be opened
    %s will be replaced by app name. -->
    <string name="open_all_warning_message">Å åpne så mange faner kan redusere hastigheten på %s mens sidene lastes. Er du sikker på at du vil fortsette?</string>
    <!-- Dialog button text for confirming open all tabs -->
    <string name="open_all_warning_confirm">Åpne faner</string>
    <!-- Dialog button text for canceling open all tabs -->
    <string name="open_all_warning_cancel">Avbryt</string>

    <!-- Text to show users they have one page in the history group section of the History fragment.
    %d is a placeholder for the number of pages in the group. -->
    <string name="history_search_group_site_1">%d side</string>

    <!-- Text to show users they have multiple pages in the history group section of the History fragment.
    %d is a placeholder for the number of pages in the group. -->
    <string name="history_search_group_sites_1">%d sider</string>

    <!-- Option in library for Recently Closed Tabs -->
    <string name="library_recently_closed_tabs">Nylig lukkede faner</string>
    <!-- Option in library to open Recently Closed Tabs page -->
    <string name="recently_closed_show_full_history">Vis all historikk</string>
    <!-- Text to show users they have multiple tabs saved in the Recently Closed Tabs section of history.
    %d is a placeholder for the number of tabs selected. -->
    <string name="recently_closed_tabs">%d faner</string>
    <!-- Text to show users they have one tab saved in the Recently Closed Tabs section of history.
    %d is a placeholder for the number of tabs selected. -->
    <string name="recently_closed_tab">%d fane</string>
    <!-- Recently closed tabs screen message when there are no recently closed tabs -->
    <string name="recently_closed_empty_message">Ingen nylige lukkede faner her</string>

    <!-- Tab Management -->
    <!-- Title of preference for tabs management -->
    <string name="preferences_tabs">Faner</string>
    <!-- Title of preference that allows a user to specify the tab view -->
    <string name="preferences_tab_view">Fanevisning</string>
    <!-- Option for a list tab view -->
    <string name="tab_view_list">Liste</string>
    <!-- Option for a grid tab view -->
    <string name="tab_view_grid">Rutenett</string>
    <!-- Title of preference that allows a user to auto close tabs after a specified amount of time -->
    <string name="preferences_close_tabs">Lukk faner</string>
    <!-- Option for auto closing tabs that will never auto close tabs, always allows user to manually close tabs -->
    <string name="close_tabs_manually">Manuelt</string>
    <!-- Option for auto closing tabs that will auto close tabs after one day -->
    <string name="close_tabs_after_one_day">Etter en dag</string>
    <!-- Option for auto closing tabs that will auto close tabs after one week -->
    <string name="close_tabs_after_one_week">Etter en uke</string>
    <!-- Option for auto closing tabs that will auto close tabs after one month -->
    <string name="close_tabs_after_one_month">Etter en måned</string>

    <!-- Title of preference that allows a user to specify the auto-close settings for open tabs -->
    <string name="preference_auto_close_tabs" tools:ignore="UnusedResources">Lukk åpne faner automatisk</string>

    <!-- Opening screen -->
    <!-- Title of a preference that allows a user to choose what screen to show after opening the app -->
    <string name="preferences_opening_screen">Åpningsskjerm</string>
    <!-- Option for always opening the homepage when re-opening the app -->
    <string name="opening_screen_homepage">Startside</string>
    <!-- Option for always opening the user's last-open tab when re-opening the app -->
    <string name="opening_screen_last_tab">Siste fane</string>
    <!-- Option for always opening the homepage when re-opening the app after four hours of inactivity -->
    <string name="opening_screen_after_four_hours_of_inactivity">Startside etter fire timers inaktivitet</string>
    <!-- Summary for tabs preference when auto closing tabs setting is set to manual close-->
    <string name="close_tabs_manually_summary">Lukk manuelt</string>
    <!-- Summary for tabs preference when auto closing tabs setting is set to auto close tabs after one day-->
    <string name="close_tabs_after_one_day_summary">Lukk etter en dag</string>
    <!-- Summary for tabs preference when auto closing tabs setting is set to auto close tabs after one week-->
    <string name="close_tabs_after_one_week_summary">Lukk etter en uke</string>
    <!-- Summary for tabs preference when auto closing tabs setting is set to auto close tabs after one month-->
    <string name="close_tabs_after_one_month_summary">Lukk etter en måned</string>

    <!-- Summary for homepage preference indicating always opening the homepage when re-opening the app -->
    <string name="opening_screen_homepage_summary">Åpne på startsiden</string>
    <!-- Summary for homepage preference indicating always opening the last-open tab when re-opening the app -->
    <string name="opening_screen_last_tab_summary">Åpne på siste fane</string>
    <!-- Summary for homepage preference indicating opening the homepage when re-opening the app after four hours of inactivity -->
    <string name="opening_screen_after_four_hours_of_inactivity_summary">Åpne på startsiden etter fire timer</string>

    <!-- Inactive tabs -->
    <!-- Category header of a preference that allows a user to enable or disable the inactive tabs feature -->
    <string name="preferences_inactive_tabs">Flytt gamle faner til inaktive</string>
    <!-- Title of inactive tabs preference -->
    <string name="preferences_inactive_tabs_title">Faner du ikke har vist på to uker, flyttes til den inaktive delen.</string>

    <!-- Studies -->
    <!-- Title of the remove studies button -->
    <string name="studies_remove">Fjern</string>
    <!-- Title of the active section on the studies list -->
    <string name="studies_active">Aktiv</string>
    <!-- Description for studies, it indicates why Firefox use studies. The first parameter is the name of the application. -->
    <string name="studies_description_2">%1$s kan installere og kjøre studier fra tid til annen.</string>
    <!-- Learn more link for studies, links to an article for more information about studies. -->
    <string name="studies_learn_more">Les mer</string>
    <!-- Dialog message shown after removing a study -->
    <string name="studies_restart_app">Applikasjonen avsluttes for å iverksette endringer</string>
    <!-- Dialog button to confirm the removing a study. -->
    <string name="studies_restart_dialog_ok">OK</string>
    <!-- Dialog button text for canceling removing a study. -->
    <string name="studies_restart_dialog_cancel">Avbryt</string>
    <!-- Toast shown after turning on/off studies preferences -->
    <string name="studies_toast_quit_application" tools:ignore="UnusedResources">Avslutter applikasjonen for å legge til endringer…</string>

    <!-- Sessions -->
    <!-- Title for the list of tabs -->
    <string name="tab_header_label">Åpne faner</string>
    <!-- Title for the list of tabs in the current private session -->
    <string name="tabs_header_private_tabs_title">Private faner</string>
    <!-- Title for the list of tabs in the synced tabs -->
    <string name="tabs_header_synced_tabs_title">Synkroniserte faner</string>
    <!-- Content description (not visible, for screen readers etc.): Add tab button. Adds a news tab when pressed -->
    <string name="add_tab">Legg til fane</string>

    <!-- Content description (not visible, for screen readers etc.): Add tab button. Adds a news tab when pressed -->
    <string name="add_private_tab">Legg til privat fane</string>
    <!-- Text for the new tab button to indicate adding a new private tab in the tab -->
    <string name="tab_drawer_fab_content">Privat</string>
    <!-- Text for the new tab button to indicate syncing command on the synced tabs page -->
    <string name="tab_drawer_fab_sync">Synkroniser</string>
    <!-- Text shown in the menu for sharing all tabs -->
    <string name="tab_tray_menu_item_share">Del alle faner</string>
    <!-- Text shown in the menu to view recently closed tabs -->
    <string name="tab_tray_menu_recently_closed">Nylig lukkede faner</string>
    <!-- Text shown in the tabs tray inactive tabs section -->
    <string name="tab_tray_inactive_recently_closed" tools:ignore="UnusedResources">Nylig lukket</string>
    <!-- Text shown in the menu to view account settings -->
    <string name="tab_tray_menu_account_settings">Kontoinnstillinger</string>
    <!-- Text shown in the menu to view tab settings -->
    <string name="tab_tray_menu_tab_settings">Fane-innstillinger</string>
    <!-- Text shown in the menu for closing all tabs -->
    <string name="tab_tray_menu_item_close">Lukk alle faner</string>
    <!-- Text shown in the multiselect menu for bookmarking selected tabs. -->
    <string name="tab_tray_multiselect_menu_item_bookmark">Legg til som bokmerke</string>
    <!-- Text shown in the multiselect menu for closing selected tabs. -->
    <string name="tab_tray_multiselect_menu_item_close">Lukk</string>
    <!-- Content description for tabs tray multiselect share button -->
    <string name="tab_tray_multiselect_share_content_description">Del valgte faner</string>
    <!-- Content description for tabs tray multiselect menu -->
    <string name="tab_tray_multiselect_menu_content_description">Valgte faner-meny</string>
    <!-- Content description (not visible, for screen readers etc.): Removes tab from collection button. Removes the selected tab from collection when pressed -->
    <string name="remove_tab_from_collection">Fjern fane fra samlingen</string>
    <!-- Text for button to enter multiselect mode in tabs tray -->
    <string name="tabs_tray_select_tabs">Velg faner</string>
    <!-- Content description (not visible, for screen readers etc.): Close tab button. Closes the current session when pressed -->
    <string name="close_tab">Lukk fane</string>
    <!-- Content description (not visible, for screen readers etc.): Close tab <title> button. First parameter is tab title  -->
    <string name="close_tab_title">Lukk fane %s</string>
    <!-- Content description (not visible, for screen readers etc.): Opens the open tabs menu when pressed -->
    <string name="open_tabs_menu">Åpne fanemenyen</string>
    <!-- Open tabs menu item to save tabs to collection -->
    <string name="tabs_menu_save_to_collection1">Lagre faner til samling</string>
    <!-- Text for the menu button to delete a collection -->
    <string name="collection_delete">Slett samling</string>
    <!-- Text for the menu button to rename a collection -->
    <string name="collection_rename">Bytt navn på samling</string>
    <!-- Text for the button to open tabs of the selected collection -->
    <string name="collection_open_tabs">Åpne faner</string>
    <!-- Hint for adding name of a collection -->
    <string name="collection_name_hint">Samlingsnavn</string>
    <!-- Text for the menu button to rename a top site -->
    <string name="rename_top_site" moz:removedIn="130" tools:ignore="UnusedResources">Endre navn</string>
    <!-- Text for the menu button to remove a top site -->
    <string name="remove_top_site">Fjern</string>

    <!-- Text for the menu button to delete a top site from history -->
    <string name="delete_from_history">Slett fra historikk</string>
    <!-- Postfix for private WebApp titles, placeholder is replaced with app name -->
    <string name="pwa_site_controls_title_private">%1$s (privatmodus)</string>

    <!-- History -->
    <!-- Text for the button to search all history -->
    <string name="history_search_1">Skriv inn søketekst</string>
    <!-- Text for the button to clear all history -->
    <string name="history_delete_all">Slett historikk</string>
    <!-- Text for the snackbar to confirm that multiple browsing history items has been deleted -->
    <string name="history_delete_multiple_items_snackbar">Historikk slettet</string>
    <!-- Text for the snackbar to confirm that a single browsing history item has been deleted. The first parameter is the shortened URL of the deleted history item. -->
    <string name="history_delete_single_item_snackbar">Slettet %1$s</string>
    <!-- Context description text for the button to delete a single history item -->
    <string name="history_delete_item">Slett</string>
    <!-- History multi select title in app bar
    The first parameter is the number of bookmarks selected -->
    <string name="history_multi_select_title">%1$d valgt</string>
    <!-- Text for the header that groups the history for today -->
    <string name="history_today">I dag</string>
    <!-- Text for the header that groups the history for yesterday -->
    <string name="history_yesterday">I går</string>
    <!-- Text for the header that groups the history the past 7 days -->
    <string name="history_7_days">Siste 7 dager</string>
    <!-- Text for the header that groups the history the past 30 days -->
    <string name="history_30_days">Siste 30 dager</string>

    <!-- Text for the header that groups the history older than the last month -->
    <string name="history_older">Eldre</string>
    <!-- Text shown when no history exists -->
    <string name="history_empty_message">Ingen historikk her</string>

    <!-- Downloads -->
    <!-- Text for the snackbar to confirm that multiple downloads items have been removed -->
    <string name="download_delete_multiple_items_snackbar_1">Nedlastinger fjernet</string>
    <!-- Text for the snackbar to confirm that a single download item has been removed. The first parameter is the name of the download item. -->
    <string name="download_delete_single_item_snackbar">Fjernet %1$s</string>
    <!-- Text shown when no download exists -->
    <string name="download_empty_message_1">Ingen nedlastede filer</string>
    <!-- History multi select title in app bar
    The first parameter is the number of downloads selected -->
    <string name="download_multi_select_title">%1$d valgt</string>


    <!-- Text for the button to remove a single download item -->
    <string name="download_delete_item_1">Fjern</string>


    <!-- Crashes -->
    <!-- Title text displayed on the tab crash page. This first parameter is the name of the application (For example: Fenix) -->
    <string name="tab_crash_title_2">Beklager. %1$s kan ikke laste den siden.</string>
    <!-- Send crash report checkbox text on the tab crash page -->
    <string name="tab_crash_send_report">Send krasjrapport til Mozilla</string>
    <!-- Close tab button text on the tab crash page -->
    <string name="tab_crash_close">Lukk fane</string>
    <!-- Restore tab button text on the tab crash page -->
    <string name="tab_crash_restore">Gjenopprett fane</string>

    <!-- Unsubmitted crash dialog negative button to dismiss the dialog -->
    <string name="unsubmitted_crash_dialog_negative_button">Lukk</string>
    <!-- Unsubmitted crash dialog positive button to submit crash report -->
    <string name="unsubmitted_crash_dialog_positive_button">Send krasjrapport</string>

    <!-- Bookmarks -->
    <!-- Confirmation message for a dialog confirming if the user wants to delete the selected folder -->
    <string name="bookmark_delete_folder_confirmation_dialog">Er du sikker på at du vil slette denne mappen?</string>
    <!-- Confirmation message for a dialog confirming if the user wants to delete multiple items including folders. Parameter will be replaced by app name. -->
    <string name="bookmark_delete_multiple_folders_confirmation_dialog">%s vil slette de valgte elementene.</string>
    <!-- Text for the cancel button on delete bookmark dialog -->
    <string name="bookmark_delete_negative">Avbryt</string>
    <!-- Screen title for adding a bookmarks folder -->
    <string name="bookmark_add_folder">Legg til mappe</string>
    <!-- Snackbar title shown after a bookmark has been created. -->
    <string name="bookmark_saved_snackbar">Bokmerke lagret!</string>
    <!-- Snackbar title that confirms a bookmark was saved into a folder. Parameter will be replaced by the name of the folder the bookmark was saved into. -->
    <string name="bookmark_saved_in_folder_snackbar">Lagret i «%s»</string>
    <!-- Snackbar edit button shown after a bookmark has been created. -->
    <string name="edit_bookmark_snackbar_action">REDIGER</string>
    <!-- Bookmark overflow menu edit button -->
    <string name="bookmark_menu_edit_button">Rediger</string>
    <!-- Bookmark overflow menu copy button -->
    <string name="bookmark_menu_copy_button">Kopier</string>
    <!-- Bookmark overflow menu share button -->
    <string name="bookmark_menu_share_button">Del</string>
    <!-- Bookmark overflow menu open in new tab button -->
    <string name="bookmark_menu_open_in_new_tab_button">Åpne i ny fane</string>
    <!-- Bookmark overflow menu open in private tab button -->
    <string name="bookmark_menu_open_in_private_tab_button">Åpne i privat fane</string>
    <!-- Bookmark overflow menu open all in tabs button -->
    <string name="bookmark_menu_open_all_in_tabs_button">Åpne alle i nye faner</string>
    <!-- Bookmark overflow menu open all in private tabs button -->
    <string name="bookmark_menu_open_all_in_private_tabs_button">Åpne alle i private faner</string>
    <!-- Bookmark overflow menu delete button -->
    <string name="bookmark_menu_delete_button">Slett</string>
    <!--Bookmark overflow menu save button -->
    <string name="bookmark_menu_save_button">Lagre</string>
    <!-- Bookmark multi select title in app bar
     The first parameter is the number of bookmarks selected -->
    <string name="bookmarks_multi_select_title">%1$d valgt</string>
    <!-- Bookmark editing screen title -->
    <string name="edit_bookmark_fragment_title">Rediger bokmerke</string>
    <!-- Bookmark folder editing screen title -->
    <string name="edit_bookmark_folder_fragment_title">Rediger mappe</string>
    <!-- Bookmark sign in button message -->
    <string name="bookmark_sign_in_button">Logg inn for å se synkroniserte bokmerker</string>
    <!-- Bookmark URL editing field label -->
    <string name="bookmark_url_label">URL</string>
    <!-- Bookmark FOLDER editing field label -->
    <string name="bookmark_folder_label">MAPPE</string>
    <!-- Text indicating which folder a bookmark or folder will be saved in -->
    <string name="bookmark_save_in_label">Lagre i</string>
    <!-- Bookmark NAME editing field label -->
    <string name="bookmark_name_label">NAVN</string>
    <!-- Label for a text input field for a bookmark or folder name -->
    <string name="bookmark_name_label_normal_case">Navn</string>
    <!-- Bookmark add folder screen title -->
    <string name="bookmark_add_folder_fragment_label">Legg til mappe</string>
    <!-- Bookmark select folder screen title -->
    <string name="bookmark_select_folder_fragment_label">Velg mappe</string>
    <!-- Bookmark editing error missing title -->
    <string name="bookmark_empty_title_error">Må ha en tittel</string>
    <!-- Bookmark editing error missing or improper URL -->
    <string name="bookmark_invalid_url_error">Ugyldig URL</string>
    <!-- Bookmark screen message for empty bookmarks folder -->
    <string name="bookmarks_empty_message">Ingen bokmerker her</string>
    <!-- Bookmark snackbar message on deletion
     The first parameter is the host part of the URL of the bookmark deleted, if any -->
    <string name="bookmark_deletion_snackbar_message">Slettet %1$s</string>

    <!-- Bookmark snackbar message on deleting multiple bookmarks not including folders-->
    <string name="bookmark_deletion_multiple_snackbar_message_2">Bokmerker slettet</string>
    <!-- Bookmark snackbar message on deleting multiple bookmarks including folders-->
    <string name="bookmark_deletion_multiple_snackbar_message_3">Sletter valgte mapper</string>
    <!-- Bookmark undo button for deletion snackbar action -->
    <string name="bookmark_undo_deletion">ANGRE</string>

    <!-- Text for the button to search all bookmarks -->
    <string name="bookmark_search">Skriv inn søketekst</string>

    <!-- Content description for the bookmark navigation bar back button -->
    <string name="bookmark_navigate_back_button_content_description">Naviger tilbake</string>
    <!-- Content description for the bookmark list new folder navigation bar button -->
    <string name="bookmark_add_new_folder_button_content_description">Legg til en ny mappe</string>
    <!-- Content description for the bookmark navigation bar close button -->
<<<<<<< HEAD
    <string name="bookmark_close_button_content_description">Lukk bokmerker</string>
=======
    <string name="bookmark_close_button_content_description" tools:ignore="UnusedResources" moz:removedIn="130">Lukk bokmerker</string>
>>>>>>> 80823484
    <!-- Content description for bookmark search floating action button -->
    <string name="bookmark_search_button_content_description">Søk i bokmerker</string>
    <!-- Content description for the overflow menu for a bookmark item. Paramter will a folder name or bookmark title. -->
    <string name="bookmark_item_menu_button_content_description">Elementmeny for %s</string>

    <!-- Site Permissions -->
    <!-- Button label that take the user to the Android App setting -->
    <string name="phone_feature_go_to_settings">Gå til Innstillinger</string>

    <!-- Content description (not visible, for screen readers etc.): Quick settings sheet
        to give users access to site specific information / settings. For example:
        Secure settings status and a button to modify site permissions -->
    <string name="quick_settings_sheet">Oversikt over hurtige innstillinger</string>
    <!-- Label that indicates that this option it the recommended one -->
    <string name="phone_feature_recommended">Anbefalt</string>

    <!-- Button label for clearing all the information of site permissions-->
    <string name="clear_permissions">Fjern tillatelser</string>
    <!-- Text for the OK button on Clear permissions dialog -->
    <string name="clear_permissions_positive">OK</string>
    <!-- Text for the cancel button on Clear permissions dialog -->
    <string name="clear_permissions_negative">Avbryt</string>
    <!-- Button label for clearing a site permission-->
    <string name="clear_permission">Fjern tillatelse</string>
    <!-- Text for the OK button on Clear permission dialog -->
    <string name="clear_permission_positive">OK</string>
    <!-- Text for the cancel button on Clear permission dialog -->
    <string name="clear_permission_negative">Avbryt</string>
    <!-- Button label for clearing all the information on all sites-->
    <string name="clear_permissions_on_all_sites">Fjern tillatelser på alle nettsteder</string>
    <!-- Preference for altering video and audio autoplay for all websites -->
    <string name="preference_browser_feature_autoplay">Automatisk avspilling</string>
    <!-- Preference for altering the camera access for all websites -->
    <string name="preference_phone_feature_camera">Kamera</string>
    <!-- Preference for altering the microphone access for all websites -->
    <string name="preference_phone_feature_microphone">Mikrofon</string>
    <!-- Preference for altering the location access for all websites -->
    <string name="preference_phone_feature_location">Plassering</string>
    <!-- Preference for altering the notification access for all websites -->
    <string name="preference_phone_feature_notification">Varsel</string>
    <!-- Preference for altering the persistent storage access for all websites -->
    <string name="preference_phone_feature_persistent_storage">Vedvarende lagring</string>
    <!-- Preference for altering the storage access setting for all websites -->
    <string name="preference_phone_feature_cross_origin_storage_access">Infokapsler på tvers av nettsteder</string>
    <!-- Preference for altering the EME access for all websites -->
    <string name="preference_phone_feature_media_key_system_access">DRM-kontrollert innhold</string>
    <!-- Label that indicates that a permission must be asked always -->
    <string name="preference_option_phone_feature_ask_to_allow">Be om å tillate</string>
    <!-- Label that indicates that a permission must be blocked -->
    <string name="preference_option_phone_feature_blocked">Blokkert</string>
    <!-- Label that indicates that a permission must be allowed -->
    <string name="preference_option_phone_feature_allowed">Tillatt</string>
    <!--Label that indicates a permission is by the Android OS-->
    <string name="phone_feature_blocked_by_android">Blokkert av Android</string>
    <!-- Preference for showing a list of websites that the default configurations won't apply to them -->
    <string name="preference_exceptions">Unntak</string>
    <!-- Summary of tracking protection preference if tracking protection is set to off -->
    <string name="tracking_protection_off">Av</string>
    <!-- Summary of tracking protection preference if tracking protection is set to standard -->
    <string name="tracking_protection_standard">Standard</string>
    <!-- Summary of tracking protection preference if tracking protection is set to strict -->
    <string name="tracking_protection_strict">Streng</string>
    <!-- Summary of tracking protection preference if tracking protection is set to custom -->
    <string name="tracking_protection_custom">Tilpasset</string>
    <!-- Label for global setting that indicates that all video and audio autoplay is allowed -->
    <string name="preference_option_autoplay_allowed2">Tillat lyd og video</string>
    <!-- Label for site specific setting that indicates that all video and audio autoplay is allowed -->
    <string name="quick_setting_option_autoplay_allowed">Tillat lyd og video</string>
    <!-- Label that indicates that video and audio autoplay is only allowed over Wi-Fi -->
    <string name="preference_option_autoplay_allowed_wifi_only2">Blokker lyd og video bare på mobildata</string>
    <!-- Subtext that explains 'autoplay on Wi-Fi only' option -->
    <string name="preference_option_autoplay_allowed_wifi_subtext">Lyd og video spilles av på Wi-Fi</string>
    <!-- Label for global setting that indicates that video autoplay is allowed, but audio autoplay is blocked -->
    <string name="preference_option_autoplay_block_audio2">Blokker bare lyd</string>
    <!-- Label for site specific setting that indicates that video autoplay is allowed, but audio autoplay is blocked -->
    <string name="quick_setting_option_autoplay_block_audio">Blokker bare lyd</string>
    <!-- Label for global setting that indicates that all video and audio autoplay is blocked -->
    <string name="preference_option_autoplay_blocked3">Blokker lyd og video</string>
    <!-- Label for site specific setting that indicates that all video and audio autoplay is blocked -->
    <string name="quick_setting_option_autoplay_blocked">Blokker lyd og video</string>
    <!-- Summary of delete browsing data on quit preference if it is set to on -->
    <string name="delete_browsing_data_quit_on">På</string>
    <!-- Summary of delete browsing data on quit preference if it is set to off -->
    <string name="delete_browsing_data_quit_off">Av</string>

    <!-- Summary of studies preference if it is set to on -->
    <string name="studies_on">På</string>
    <!-- Summary of studies data on quit preference if it is set to off -->
    <string name="studies_off">Av</string>

    <!-- Collections -->
    <!-- Collections header on home fragment -->
    <string name="collections_header">Samlinger</string>
    <!-- Content description (not visible, for screen readers etc.): Opens the collection menu when pressed -->
    <string name="collection_menu_button_content_description">Samlingsmeny</string>
    <!-- Label to describe what collections are to a new user without any collections -->
    <string name="no_collections_description2">Samle tingene som betyr noe for deg.\nGrupper lignende søk, nettsteder og faner for rask tilgang senere.</string>
    <!-- Title for the "select tabs" step of the collection creator -->
    <string name="create_collection_select_tabs">Velg faner</string>
    <!-- Title for the "select collection" step of the collection creator -->
    <string name="create_collection_select_collection">Velg samling</string>
    <!-- Title for the "name collection" step of the collection creator -->
    <string name="create_collection_name_collection">Navngi samling</string>
    <!-- Button to add new collection for the "select collection" step of the collection creator -->
    <string name="create_collection_add_new_collection">Legg til ny samling</string>
    <!-- Button to select all tabs in the "select tabs" step of the collection creator -->
    <string name="create_collection_select_all">Merk alt</string>
    <!-- Button to deselect all tabs in the "select tabs" step of the collection creator -->
    <string name="create_collection_deselect_all">Merk ingen</string>
    <!-- Text to prompt users to select the tabs to save in the "select tabs" step of the collection creator -->
    <string name="create_collection_save_to_collection_empty">Velg faner du vil lagre</string>
    <!-- Text to show users how many tabs they have selected in the "select tabs" step of the collection creator.
     %d is a placeholder for the number of tabs selected. -->
    <string name="create_collection_save_to_collection_tabs_selected">%d faner valgte</string>
    <!-- Text to show users they have one tab selected in the "select tabs" step of the collection creator.
    %d is a placeholder for the number of tabs selected. -->
    <string name="create_collection_save_to_collection_tab_selected">%d fane valgt</string>

    <!-- Text shown in snackbar when multiple tabs have been saved in a collection -->
    <string name="create_collection_tabs_saved">Faner lagret!</string>
    <!-- Text shown in snackbar when one or multiple tabs have been saved in a new collection -->
    <string name="create_collection_tabs_saved_new_collection">Samling lagret!</string>
    <!-- Text shown in snackbar when one tab has been saved in a collection -->
    <string name="create_collection_tab_saved">Fane lagret!</string>
    <!-- Content description (not visible, for screen readers etc.): button to close the collection creator -->
    <string name="create_collection_close">Lukk</string>
    <!-- Button to save currently selected tabs in the "select tabs" step of the collection creator-->
    <string name="create_collection_save">Lagre</string>

    <!-- Snackbar action to view the collection the user just created or updated -->
    <string name="create_collection_view">Vis</string>

    <!-- Text for the OK button from collection dialogs -->
    <string name="create_collection_positive">OK</string>
    <!-- Text for the cancel button from collection dialogs -->
    <string name="create_collection_negative">Avbryt</string>

    <!-- Default name for a new collection in "name new collection" step of the collection creator. %d is a placeholder for the number of collections-->
    <string name="create_collection_default_name">Samling %d</string>

    <!-- Share -->
    <!-- Share screen header -->
    <string name="share_header_2">Del</string>
    <!-- Content description (not visible, for screen readers etc.):
        "Share" button. Opens the share menu when pressed. -->
    <string name="share_button_content_description">Del</string>
    <!-- Text for the Save to PDF feature in the share menu -->
    <string name="share_save_to_pdf">Lagre som PDF</string>
    <!-- Text for error message when generating a PDF file Text. -->
    <string name="unable_to_save_to_pdf_error">Klarte ikke å generere PDF</string>
    <!-- Text for standard error snackbar dismiss button. -->
    <string name="standard_snackbar_error_dismiss">Ignorer</string>
    <!-- Text for error message when printing a page and it fails. -->
    <string name="unable_to_print_page_error">Kan ikke å skrive ut denne siden</string>
    <!-- Text for the print feature in the share and browser menu -->
    <string name="menu_print">Skriv ut</string>
    <!-- Sub-header in the dialog to share a link to another sync device -->
    <string name="share_device_subheader">Send til enhet</string>
    <!-- Sub-header in the dialog to share a link to an app from the full list -->
    <string name="share_link_all_apps_subheader">Alle handlinger</string>
    <!-- Sub-header in the dialog to share a link to an app from the most-recent sorted list -->
    <string name="share_link_recent_apps_subheader">Nylig brukt</string>
    <!-- Text for the copy link action in the share screen. -->
    <string name="share_copy_link_to_clipboard">Kopier til utklippstavle</string>
    <!-- Toast shown after copying link to clipboard -->
    <string name="toast_copy_link_to_clipboard">Kopiert til utklippstavle</string>
    <!-- An option from the share dialog to sign into sync -->
    <string name="sync_sign_in">Logg inn på Sync</string>
     <!-- An option from the three dot menu to sync and save data -->
    <string name="sync_menu_sync_and_save_data">Synkroniser og lagre data</string>
    <!-- An option from the share dialog to send link to all other sync devices -->
    <string name="sync_send_to_all">Send til alle enheter</string>
    <!-- An option from the share dialog to reconnect to sync -->
    <string name="sync_reconnect">Koble til Sync på nytt</string>
    <!-- Text displayed when sync is offline and cannot be accessed -->
    <string name="sync_offline">Frakoblet</string>
    <!-- An option to connect additional devices -->
    <string name="sync_connect_device">Koble til en annen enhet</string>
    <!-- The dialog text shown when additional devices are not available -->
    <string name="sync_connect_device_dialog" tools:ignore="BrandUsage">For å sende en fane, logg deg på Firefox på minst en annen enhet.</string>
    <!-- Confirmation dialog button -->
    <string name="sync_confirmation_button">Skjønner</string>
    <!-- Share error message -->
    <string name="share_error_snackbar">Kan ikke dele med denne appen</string>
    <!-- Add new device screen title -->
    <string name="sync_add_new_device_title">Send til enhet</string>
    <!-- Text for the warning message on the Add new device screen -->
    <string name="sync_add_new_device_message">Ingen enheter tilkoblet</string>
    <!-- Text for the button to learn about sending tabs -->
    <string name="sync_add_new_device_learn_button">Les mer om sending av faner…</string>
    <!-- Text for the button to connect another device -->
    <string name="sync_add_new_device_connect_button">Koble til en annen enhet…</string>

    <!-- Notifications -->
    <!-- Text shown in the notification that pops up to remind the user that a private browsing session is active. -->
    <string name="notification_pbm_delete_text_2">Lukk private faner</string>

    <!-- Text for option one, shown in microsurvey.-->
    <string name="microsurvey_survey_5_point_option_0" tools:ignore="UnusedResources" moz:removedIn="130">Nøytral</string>
    <!-- Text for option two, shown in microsurvey.-->
    <string name="microsurvey_survey_5_point_option_1" tools:ignore="UnusedResources" moz:removedIn="130">Veldig misfornøyd</string>
    <!-- Text for option three, shown in microsurvey.-->
    <string name="microsurvey_survey_5_point_option_2" tools:ignore="UnusedResources" moz:removedIn="130">Misfornøyd</string>
    <!-- Text for option four, shown in microsurvey.-->
    <string name="microsurvey_survey_5_point_option_3" tools:ignore="UnusedResources" moz:removedIn="130">Fornøyd</string>
    <!-- Text for option five, shown in microsurvey.-->
    <string name="microsurvey_survey_5_point_option_4" tools:ignore="UnusedResources" moz:removedIn="130">Veldig fornøyd</string>


    <!-- Text shown in the notification that pops up to remind the user that a private browsing session is active for Android 14+ -->
    <string name="notification_erase_title_android_14">Lukk private faner?</string>
    <string name="notification_erase_text_android_14">Trykk eller sveip dette varselet for å lukke private faner.</string>

    <!-- Name of the marketing notification channel. Displayed in the "App notifications" system settings for the app -->
    <string name="notification_marketing_channel_name">Markedsføring</string>

    <!-- Title shown in the notification that pops up to remind the user to set fenix as default browser.
    The app name is in the text, due to limitations with localizing Nimbus experiments -->
    <string name="nimbus_notification_default_browser_title" tools:ignore="BrandUsage,UnusedResources">Firefox er rask og privat</string>
    <!-- Text shown in the notification that pops up to remind the user to set fenix as default browser.
    The app name is in the text, due to limitations with localizing Nimbus experiments -->
    <string name="nimbus_notification_default_browser_text" tools:ignore="BrandUsage,UnusedResources">Gjør Firefox til din standardnettleser</string>
    <!-- Title shown in the notification that pops up to re-engage the user -->
    <string name="notification_re_engagement_title">Prøv privat nettlesing</string>
    <!-- Text shown in the notification that pops up to re-engage the user.
    %1$s is a placeholder that will be replaced by the app name. -->
    <string name="notification_re_engagement_text">Surf uten lagrede infokapsler eller historikk med %1$s</string>

    <!-- Title A shown in the notification that pops up to re-engage the user -->
    <string name="notification_re_engagement_A_title">Surf sporløst</string>
    <!-- Text A shown in the notification that pops up to re-engage the user.
    %1$s is a placeholder that will be replaced by the app name. -->
    <string name="notification_re_engagement_A_text">Privat nettlesing i %1$s lagrer ikke informasjonen din.</string>
    <!-- Title B shown in the notification that pops up to re-engage the user -->
    <string name="notification_re_engagement_B_title">Start ditt første søk</string>
    <!-- Text B shown in the notification that pops up to re-engage the user -->
    <string name="notification_re_engagement_B_text">Finn noe i nærheten. Eller oppdag noe morsomt.</string>

    <!-- Survey -->
    <!-- Text shown in the fullscreen message that pops up to ask user to take a short survey.
    The app name is in the text, due to limitations with localizing Nimbus experiments -->
    <string name="nimbus_survey_message_text" tools:ignore="BrandUsage">Bidra til å gjøre Firefox bedre ved å ta en kort undersøkelse.</string>
    <!-- Preference for taking the short survey. -->
    <string name="preferences_take_survey">Delta i undersøkelsen</string>
    <!-- Preference for not taking the short survey. -->
    <string name="preferences_not_take_survey">Nei takk</string>

    <!-- Snackbar -->
    <!-- Text shown in snackbar when user deletes a collection -->
    <string name="snackbar_collection_deleted">Samling slettet</string>
    <!-- Text shown in snackbar when user renames a collection -->
    <string name="snackbar_collection_renamed">Samlingen omdøpt</string>
    <!-- Text shown in snackbar when user closes a tab -->
    <string name="snackbar_tab_closed">Fane lukket</string>
    <!-- Text shown in snackbar when user closes all tabs -->
    <string name="snackbar_tabs_closed">Faner lukket</string>
    <!-- Text shown in snackbar when user closes multiple inactive tabs. %1$s will be replaced with the number of tabs closed. -->
    <string name="snackbar_num_tabs_closed">Faner lukket: %1$s</string>
    <!-- Text shown in snackbar when user bookmarks a list of tabs -->
    <string name="snackbar_message_bookmarks_saved">Bokmerker lagret!</string>
    <!-- Text shown in snackbar when user adds a site to shortcuts -->
    <string name="snackbar_added_to_shortcuts">Lagt til i snarveier!</string>
    <!-- Text shown in snackbar when user closes a private tab -->
    <string name="snackbar_private_tab_closed">Privat fane lukket</string>
    <!-- Text shown in snackbar when user closes all private tabs -->
    <string name="snackbar_private_tabs_closed">Private faner lukket</string>
    <!-- Text shown in snackbar when user erases their private browsing data -->
    <string name="snackbar_private_data_deleted">Private nettleserdata slettet</string>
    <!-- Text shown in snackbar to undo deleting a tab, top site or collection -->
    <string name="snackbar_deleted_undo">ANGRE</string>
    <!-- Text shown in snackbar when user removes a top site -->
    <string name="snackbar_top_site_removed">Nettsted fjernet</string>
    <!-- QR code scanner prompt which appears after scanning a code, but before navigating to it
        First parameter is the name of the app, second parameter is the URL or text scanned-->
    <string name="qr_scanner_confirmation_dialog_message">La %1$s åpne %2$s</string>
    <!-- QR code scanner prompt dialog positive option to allow navigation to scanned link -->
    <string name="qr_scanner_dialog_positive">TILLAT</string>
    <!-- QR code scanner prompt dialog positive option to deny navigation to scanned link -->
    <string name="qr_scanner_dialog_negative">AVSLÅ</string>
    <!-- QR code scanner prompt dialog error message shown when a hostname does not contain http or https. -->
    <string name="qr_scanner_dialog_invalid">Nettadressen er ikke gyldig.</string>
    <!-- QR code scanner prompt dialog positive option when there is an error -->
    <string name="qr_scanner_dialog_invalid_ok">OK</string>
    <!-- Tab collection deletion prompt dialog message. Placeholder will be replaced with the collection name -->
    <string name="tab_collection_dialog_message">Er du sikker på at du vil slette %1$s?</string>
    <!-- Tab collection deletion prompt dialog option to delete the collection -->
    <string name="tab_collection_dialog_positive">Slett</string>
    <!-- Text displayed in a notification when the user enters full screen mode -->
    <string name="full_screen_notification" moz:removedIn="130" tools:ignore="UnusedResources">Starter fullskjermmodus</string>
    <!-- Message for copying the URL via long press on the toolbar -->
    <string name="url_copied">URL kopiert</string>

    <!-- Sample text for accessibility font size -->
    <string name="accessibility_text_size_sample_text_1">Dette er eksempeltekst. Det er her for å vise hvordan tekst vil vises når du øker eller reduserer størrelsen med denne innstillingen.</string>
    <!-- Summary for Accessibility Text Size Scaling Preference -->
    <string name="preference_accessibility_text_size_summary">Gjør tekst på nettsteder større eller mindre</string>
    <!-- Title for Accessibility Text Size Scaling Preference -->
    <string name="preference_accessibility_font_size_title">Skriftstørrelse</string>

    <!-- Title for Accessibility Text Automatic Size Scaling Preference -->
    <string name="preference_accessibility_auto_size_2">Automatisk skriftstørrelse</string>
    <!-- Summary for Accessibility Text Automatic Size Scaling Preference -->
    <string name="preference_accessibility_auto_size_summary">Skriftstørrelse vil samsvare med Android-innstillingene dine. Slå av for å behandle skriftstørrelse her.</string>

    <!-- Title for the Delete browsing data preference -->
    <string name="preferences_delete_browsing_data">Slett nettleserdata</string>
    <!-- Title for the tabs item in Delete browsing data -->
    <string name="preferences_delete_browsing_data_tabs_title_2">Åpne faner</string>
    <!-- Subtitle for the tabs item in Delete browsing data, parameter will be replaced with the number of open tabs -->
    <string name="preferences_delete_browsing_data_tabs_subtitle">%d faner</string>
    <!-- Title for the data and history items in Delete browsing data -->
    <!-- Title for the history item in Delete browsing data -->
    <string name="preferences_delete_browsing_data_browsing_history_title">Nettleserhistorikk</string>
    <!-- Subtitle for the data and history items in delete browsing data, parameter will be replaced with the
        number of history items the user has -->
    <string name="preferences_delete_browsing_data_browsing_data_subtitle">%d adresser</string>
    <!-- Title for the cookies and site data items in Delete browsing data -->
    <string name="preferences_delete_browsing_data_cookies_and_site_data">Infokapsler og nettstedsdata</string>
    <!-- Subtitle for the cookies item in Delete browsing data -->
    <string name="preferences_delete_browsing_data_cookies_subtitle">Du blir logget ut fra de fleste nettsteder</string>
    <!-- Title for the cached images and files item in Delete browsing data -->
    <string name="preferences_delete_browsing_data_cached_files">Hurtiglagrede (cached) bilder og filer</string>
    <!-- Subtitle for the cached images and files item in Delete browsing data -->
    <string name="preferences_delete_browsing_data_cached_files_subtitle">Frigjør lagringsplass</string>
    <!-- Title for the site permissions item in Delete browsing data -->
    <string name="preferences_delete_browsing_data_site_permissions">Nettstedstillatelser</string>

    <!-- Title for the downloads item in Delete browsing data -->
    <string name="preferences_delete_browsing_data_downloads">Nedlastinger</string>
    <!-- Text for the button to delete browsing data -->
    <string name="preferences_delete_browsing_data_button">Slett nettleserdata</string>
    <!-- Title for the Delete browsing data on quit preference -->
    <string name="preferences_delete_browsing_data_on_quit">Slett nettleserdata når du avslutter</string>
    <!-- Summary for the Delete browsing data on quit preference. "Quit" translation should match delete_browsing_data_on_quit_action translation. -->
    <string name="preference_summary_delete_browsing_data_on_quit_2">Sletter nettleserdata automatisk når du velger «Avslutt» fra hovedmenyen</string>
    <!-- Action item in menu for the Delete browsing data on quit feature -->
    <string name="delete_browsing_data_on_quit_action">Avslutt</string>

    <!-- Title text of a delete browsing data dialog. -->
    <string name="delete_history_prompt_title">Tidsrom for sletting</string>
    <!-- Body text of a delete browsing data dialog. -->
    <string name="delete_history_prompt_body" moz:RemovedIn="130" tools:ignore="UnusedResources">Fjerner historikk (inkludert historikk synkronisert fra andre enheter), infokapsler og andre nettlesingsdata.</string>
    <!-- Body text of a delete browsing data dialog. -->
    <string name="delete_history_prompt_body_2">Fjerner historikk (inkludert historikk synkronisert fra andre enheter)</string>
    <!-- Radio button in the delete browsing data dialog to delete history items for the last hour. -->
    <string name="delete_history_prompt_button_last_hour">Den siste timen</string>
    <!-- Radio button in the delete browsing data dialog to delete history items for today and yesterday. -->
    <string name="delete_history_prompt_button_today_and_yesterday">I dag og i går</string>
    <!-- Radio button in the delete browsing data dialog to delete all history. -->
    <string name="delete_history_prompt_button_everything">Alt</string>

    <!-- Dialog message to the user asking to delete browsing data. Parameter will be replaced by app name. -->
    <string name="delete_browsing_data_prompt_message_3">%s vil slette valgte nettleserdata.</string>
    <!-- Text for the cancel button for the data deletion dialog -->
    <string name="delete_browsing_data_prompt_cancel">Avbryt</string>
    <!-- Text for the allow button for the data deletion dialog -->
    <string name="delete_browsing_data_prompt_allow">Slett</string>
    <!-- Text for the snackbar confirmation that the data was deleted -->
    <string name="preferences_delete_browsing_data_snackbar">Nettleserdata slettet</string>
    <!-- Text for the snackbar to show the user that the deletion of browsing data is in progress -->
    <string name="deleting_browsing_data_in_progress">Sletter nettleserdata…</string>

    <!-- Dialog message to the user asking to delete all history items inside the opened group. Parameter will be replaced by a history group name. -->
    <string name="delete_all_history_group_prompt_message">Slett alle nettsteder i «%s»</string>
    <!-- Text for the cancel button for the history group deletion dialog -->
    <string name="delete_history_group_prompt_cancel">Avbryt</string>
    <!-- Text for the allow button for the history group dialog -->
    <string name="delete_history_group_prompt_allow">Slett</string>
    <!-- Text for the snackbar confirmation that the history group was deleted -->
    <string name="delete_history_group_snackbar">Gruppe slettet</string>

    <!-- Onboarding -->
    <!-- text to display in the snackbar once account is signed-in -->
    <string name="onboarding_firefox_account_sync_is_on">Synkroniseringen er på</string>

    <!-- Onboarding theme -->
    <!-- Text shown in snackbar when multiple tabs have been sent to device -->
    <string name="sync_sent_tabs_snackbar">Faner sendt!</string>
    <!-- Text shown in snackbar when one tab has been sent to device  -->
    <string name="sync_sent_tab_snackbar">Fane er sendt!</string>
    <!-- Text shown in snackbar when sharing tabs failed  -->
    <string name="sync_sent_tab_error_snackbar">Kan ikke å sende</string>
    <!-- Text shown in snackbar for the "retry" action that the user has after sharing tabs failed -->
    <string name="sync_sent_tab_error_snackbar_action">PRØV IGJEN</string>
    <!-- Title of QR Pairing Fragment -->
    <string name="sync_scan_code">Skann koden</string>
    <!-- Instructions on how to access pairing -->
    <string name="sign_in_instructions" tools:ignore="BrandUsage"><![CDATA[Åpne Firefox på datamaskinen din og gå til <b>https://firefox.com/pair</b>]]></string>
    <!-- Text shown for sign in pairing when ready -->
    <string name="sign_in_ready_for_scan">Klar til å skanne</string>
    <!-- Text shown for settings option for sign with pairing -->
    <string name="sign_in_with_camera">Logg inn med kameraet ditt</string>
    <!-- Text shown for settings option for sign with email -->
    <string name="sign_in_with_email">Bruk e-post i stedet</string>
    <!-- Text shown for settings option for create new account text.'Firefox' intentionally hardcoded here.-->
    <string name="sign_in_create_account_text" tools:ignore="BrandUsage"><![CDATA[Ingen konto? <u>Opprett en</u> for å synkronisere Firefox mellom enheter.]]></string>
    <!-- Text shown in confirmation dialog to sign out of account. The first parameter is the name of the app (e.g. Firefox Preview) -->
    <string name="sign_out_confirmation_message_2">%s vil stoppe synkroniseringen med kontoen din, men vil ikke slette noen av dine nettleserdata på denne enheten.</string>
    <!-- Option to continue signing out of account shown in confirmation dialog to sign out of account -->
    <string name="sign_out_disconnect">Koble fra</string>
    <!-- Option to cancel signing out shown in confirmation dialog to sign out of account -->
    <string name="sign_out_cancel">Avbryt</string>
    <!-- Error message snackbar shown after the user tried to select a default folder which cannot be altered -->
    <string name="bookmark_cannot_edit_root">Kan ikke redigere standardmapper</string>

    <!-- Enhanced Tracking Protection -->
    <!-- Link displayed in enhanced tracking protection panel to access tracking protection settings -->
    <string name="etp_settings">Innstillinger for beskyttelse</string>
    <!-- Preference title for enhanced tracking protection settings -->
    <string name="preference_enhanced_tracking_protection">Utvidet sporingsbeskyttelse</string>

    <!-- Preference summary for enhanced tracking protection settings on/off switch -->
    <string name="preference_enhanced_tracking_protection_summary">Nå med total beskyttelse mot infokapsler, vår kraftigste barriere til nå mot sporing på tvers av nettsteder.</string>
    <!-- Description of enhanced tracking protection. The parameter is the name of the application (For example: Firefox Fenix) -->
    <string name="preference_enhanced_tracking_protection_explanation_2">%s beskytter deg mot mange av de vanligste sporingsteknologier som følger det du gjør på nettet.</string>
    <!-- Text displayed that links to website about enhanced tracking protection -->
    <string name="preference_enhanced_tracking_protection_explanation_learn_more">Les mer</string>
    <!-- Preference for enhanced tracking protection for the standard protection settings -->
    <string name="preference_enhanced_tracking_protection_standard_default_1">Standard (standard)</string>
    <!-- Preference description for enhanced tracking protection for the standard protection settings -->
    <string name="preference_enhanced_tracking_protection_standard_description_5">Sider lastes normalt, men færre sporings-metoder blokkeres.</string>
    <!--  Accessibility text for the Standard protection information icon  -->
    <string name="preference_enhanced_tracking_protection_standard_info_button">Hva er blokkert av standard sporingsbeskyttelse</string>
    <!-- Preference for enhanced tracking protection for the strict protection settings -->
    <string name="preference_enhanced_tracking_protection_strict">Streng</string>

    <!-- Preference description for enhanced tracking protection for the strict protection settings -->
    <string name="preference_enhanced_tracking_protection_strict_description_4">Sterkere sporingsbeskyttelse og raskere ytelse, men noen nettsteder fungerer kanskje ikke ordentlig.</string>
    <!--  Accessibility text for the Strict protection information icon  -->
    <string name="preference_enhanced_tracking_protection_strict_info_button">Hva er blokkert av streng sporingsbeskyttelse</string>
    <!-- Preference for enhanced tracking protection for the custom protection settings -->
    <string name="preference_enhanced_tracking_protection_custom">Tilpasset</string>
    <!-- Preference description for enhanced tracking protection for the strict protection settings -->
    <string name="preference_enhanced_tracking_protection_custom_description_2">Velg hvilke sporere og skript som skal blokkeres.</string>
    <!--  Accessibility text for the Strict protection information icon  -->
    <string name="preference_enhanced_tracking_protection_custom_info_button">Hva er blokkert av tilpasset sporingsbeskyttelse</string>
    <!-- Header for categories that are being blocked by current Enhanced Tracking Protection settings -->
    <!-- Preference for enhanced tracking protection for the custom protection settings for cookies-->
    <string name="preference_enhanced_tracking_protection_custom_cookies">Infokapsler</string>
    <!-- Option for enhanced tracking protection for the custom protection settings for cookies-->
    <string name="preference_enhanced_tracking_protection_custom_cookies_1">Sporing på tvers av nettsteder og sporing via sosiale medier</string>
    <!-- Option for enhanced tracking protection for the custom protection settings for cookies-->
    <string name="preference_enhanced_tracking_protection_custom_cookies_2">Infokapsler fra ubesøkte nettsteder</string>
    <!-- Option for enhanced tracking protection for the custom protection settings for cookies-->
    <string name="preference_enhanced_tracking_protection_custom_cookies_3">Alle tredjeparts-infokapsler (kan forårsake feil på nettsteder)</string>
    <!-- Option for enhanced tracking protection for the custom protection settings for cookies-->
    <string name="preference_enhanced_tracking_protection_custom_cookies_4">Alle infokapsler (vil føre til feil på nettsteder)</string>
    <!-- Option for enhanced tracking protection for the custom protection settings for cookies-->
    <string name="preference_enhanced_tracking_protection_custom_cookies_5">Isoler infokapsler på tvers av nettsteder</string>
    <!-- Preference for Global Privacy Control for the custom privacy settings for Global Privacy Control. '&amp;' is replaced with the ampersand symbol: &-->
    <string name="preference_enhanced_tracking_protection_custom_global_privacy_control">Fortell nettsteder om ikke å dele eller selge mine data</string>
    <!-- Preference for enhanced tracking protection for the custom protection settings for tracking content -->
    <string name="preference_enhanced_tracking_protection_custom_tracking_content">Sporingsinnhold</string>
    <!-- Option for enhanced tracking protection for the custom protection settings for tracking content-->
    <string name="preference_enhanced_tracking_protection_custom_tracking_content_1">I alle faner</string>
    <!-- Option for enhanced tracking protection for the custom protection settings for tracking content-->
    <string name="preference_enhanced_tracking_protection_custom_tracking_content_2">Bare i private faner</string>
    <!-- Preference for enhanced tracking protection for the custom protection settings -->
    <string name="preference_enhanced_tracking_protection_custom_cryptominers">Kryptoutvinnere</string>
    <!-- Preference for enhanced tracking protection for the custom protection settings -->
    <string name="preference_enhanced_tracking_protection_custom_fingerprinters" moz:RemovedIn="130" tools:ignore="UnusedResources">Fingerprinters</string>
    <!-- Preference for enhanced tracking protection for the custom protection settings -->
    <string name="preference_enhanced_tracking_protection_custom_known_fingerprinters">Kjente nettleseravtrykksporere</string>
    <!-- Button label for navigating to the Enhanced Tracking Protection details -->
    <string name="enhanced_tracking_protection_details">Detaljer</string>
    <!-- Header for categories that are being being blocked by current Enhanced Tracking Protection settings -->
    <string name="enhanced_tracking_protection_blocked">Blokkert</string>
    <!-- Header for categories that are being not being blocked by current Enhanced Tracking Protection settings -->
    <string name="enhanced_tracking_protection_allowed">Tillatt</string>

    <!-- Category of trackers (social media trackers) that can be blocked by Enhanced Tracking Protection -->
    <string name="etp_social_media_trackers_title">Sporing via sosiale medier</string>
    <!-- Description of social media trackers that can be blocked by Enhanced Tracking Protection -->
    <string name="etp_social_media_trackers_description">Begrenser evnen sosiale nettverk har til å spore din surfe-aktiviteten din rundt på nettet.</string>
    <!-- Category of trackers (cross-site tracking cookies) that can be blocked by Enhanced Tracking Protection -->
    <string name="etp_cookies_title">Sporingsinfokapsler på tvers av nettsteder</string>
    <!-- Category of trackers (cross-site tracking cookies) that can be blocked by Enhanced Tracking Protection -->
    <string name="etp_cookies_title_2">Infokapsler på tvers av nettsteder</string>
    <!-- Description of cross-site tracking cookies that can be blocked by Enhanced Tracking Protection -->
    <string name="etp_cookies_description">Blokkerer informasjonskapsler som annonsenettverk og analyseselskap bruker for å sammenstille aktivitet en din på nettet på tvers av nettsteder.</string>
    <!-- Description of cross-site tracking cookies that can be blocked by Enhanced Tracking Protection -->
    <string name="etp_cookies_description_2">Total beskyttelse mot infokapsler isolerer infokapsler til nettstedet du er på, så sporere som annonsenettverk ikke kan bruke dem til å følge deg på mellom nettsteder.</string>
    <!-- Category of trackers (cryptominers) that can be blocked by Enhanced Tracking Protection -->
    <string name="etp_cryptominers_title">Kryptoutvinnere</string>
    <!-- Description of cryptominers that can be blocked by Enhanced Tracking Protection -->
    <string name="etp_cryptominers_description">Forhindrer ondsinnede skript som får tilgang til enheten din for å utvinne digitale valutaer.</string>
    <!-- Category of trackers (fingerprinters) that can be blocked by Enhanced Tracking Protection -->
    <string name="etp_fingerprinters_title" moz:RemovedIn="130" tools:ignore="UnusedResources">Fingerprinters</string>

    <!-- Description of fingerprinters that can be blocked by Enhanced Tracking Protection -->
    <string name="etp_fingerprinters_description" moz:RemovedIn="130" tools:ignore="UnusedResources">Stopper innsamling av unikt identifiserbare data om enheten din som kan brukes til å spore deg rundt på nettet.</string>
    <!-- Description of fingerprinters that can be blocked by Enhanced Tracking Protection -->
    <string name="etp_known_fingerprinters_description">Stopper innsamling av unikt identifiserbare data om enheten din som kan brukes til å spore deg rundt på nettet.</string>
    <!-- Category of trackers (tracking content) that can be blocked by Enhanced Tracking Protection -->
    <string name="etp_tracking_content_title">Sporingsinnhold</string>
    <!-- Description of tracking content that can be blocked by Enhanced Tracking Protection -->
    <string name="etp_tracking_content_description">Stopper innlasting av eksterne annonser, videoer og annet innhold, da de kan inneholde sporingskode. Kan påvirke visse nettstedsfunksjoner.</string>
    <!-- Enhanced Tracking Protection message that protection is currently on for this site -->
    <string name="etp_panel_on">Beskyttelse er slått PÅ for dette nettstedet</string>
    <!-- Enhanced Tracking Protection message that protection is currently off for this site -->
    <string name="etp_panel_off">Beskyttelse er slått AV for dette nettstedet</string>
    <!-- Header for exceptions list for which sites enhanced tracking protection is always off -->
    <string name="enhanced_tracking_protection_exceptions">Utvidet sporingsbeskyttelse er slått av for disse nettstedene</string>
    <!-- Content description (not visible, for screen readers etc.): Navigate
    back from ETP details (Ex: Tracking content) -->
    <string name="etp_back_button_content_description">Naviger tilbake</string>

    <!-- About page link text to open what's new link -->
    <string name="about_whats_new">Hva er nytt i %s</string>
    <!-- Open source licenses page title
    The first parameter is the app name -->
    <string name="open_source_licenses_title">%s | OSS-bibliotek</string>

    <!-- Category of trackers (redirect trackers) that can be blocked by Enhanced Tracking Protection -->
    <string name="etp_redirect_trackers_title">Omdirigeringssporere</string>
    <!-- Description of redirect tracker cookies that can be blocked by Enhanced Tracking Protection -->
    <string name="etp_redirect_trackers_description">Fjerner infokapsler satt av omdirigeringer til kjente sporingsnettsteder.</string>

    <!-- Preference for fingerprinting protection for the custom protection settings -->
    <string name="etp_suspected_fingerprinters_title">Mistenkt nettleseravtrykksporere</string>
    <!-- Category of trackers (fingerprinters) that can be blocked by Enhanced Tracking Protection -->
    <string name="etp_known_fingerprinters_title">Kjente nettleseravtrykksporere</string>
    <!-- Description of the SmartBlock Enhanced Tracking Protection feature. The * symbol is intentionally hardcoded here,
         as we use it on the UI to indicate which trackers have been partially unblocked.  -->
    <string name="preference_etp_smartblock_description">Noen sporere som er merket nedenfor, er delvis blitt avblokkert på denne siden fordi du samhandlet med dem *.</string>
    <!-- Text displayed that links to website about enhanced tracking protection SmartBlock -->
    <string name="preference_etp_smartblock_learn_more">Les mer</string>

    <!-- Content description (not visible, for screen readers etc.):
    Enhanced tracking protection exception preference icon for ETP settings. -->
    <string name="preference_etp_exceptions_icon_description">Ikon for unntaksinnstillinger for utvidet sporingsbeskyttelse</string>

    <!-- About page link text to open support link -->
    <string name="about_support">Brukerstøtte</string>
    <!-- About page link text to list of past crashes (like about:crashes on desktop) -->
    <string name="about_crashes">Krasj</string>
    <!-- About page link text to open privacy notice link -->
    <string name="about_privacy_notice">Personvernbestemmelser</string>
    <!-- About page link text to open know your rights link -->
    <string name="about_know_your_rights">Kjenn dine rettigheter</string>
    <!-- About page link text to open licensing information link -->
    <string name="about_licensing_information">Lisensinformasjon</string>
    <!-- About page link text to open a screen with libraries that are used -->
    <string name="about_other_open_source_libraries">Bibliotek som vi bruker</string>

    <!-- Toast shown to the user when they are activating the secret dev menu
        The first parameter is number of long clicks left to enable the menu -->
    <string name="about_debug_menu_toast_progress">Feilsøkingsmeny: %1$d klikk igjen for å aktivere</string>
    <string name="about_debug_menu_toast_done">Feilsøkingsmeny aktivert</string>

    <!-- Browser long press popup menu -->
    <!-- Copy the current url -->
    <string name="browser_toolbar_long_press_popup_copy">Kopier</string>
    <!-- Paste & go the text in the clipboard. '&amp;' is replaced with the ampersand symbol: & -->
    <string name="browser_toolbar_long_press_popup_paste_and_go">Lim inn og åpne</string>
    <!-- Paste the text in the clipboard -->
    <string name="browser_toolbar_long_press_popup_paste">Lim inn</string>
    <!-- Snackbar message shown after an URL has been copied to clipboard. -->
    <string name="browser_toolbar_url_copied_to_clipboard_snackbar">URL kopiert til utklippstavlen</string>

    <!-- Title text for the Add To Homescreen dialog -->
    <string name="add_to_homescreen_title">Legg til på startskjermen</string>
    <!-- Cancel button text for the Add to Homescreen dialog -->
    <string name="add_to_homescreen_cancel">Avbryt</string>
    <!-- Add button text for the Add to Homescreen dialog -->
    <string name="add_to_homescreen_add">Legg til</string>
    <!-- Continue to website button text for the first-time Add to Homescreen dialog -->
    <string name="add_to_homescreen_continue">Fortsett til nettstedet</string>
    <!-- Placeholder text for the TextView in the Add to Homescreen dialog -->
    <string name="add_to_homescreen_text_placeholder">Navn på snarvei</string>

    <!-- Describes the add to homescreen functionality -->
    <string name="add_to_homescreen_description_2">Du kan enkelt legge til dette nettstedet på enhetens startskjerm for å få øyeblikkelig tilgang og surfe raskere med en app-lignende opplevelse.</string>

    <!-- Preference for managing the settings for logins and passwords in Fenix -->
    <string name="preferences_passwords_logins_and_passwords_2">Passord</string>
    <!-- Preference for managing the saving of logins and passwords in Fenix -->
    <string name="preferences_passwords_save_logins_2">Lagre passord</string>
    <!-- Preference option for asking to save passwords in Fenix -->
    <string name="preferences_passwords_save_logins_ask_to_save">Spør om å lagre</string>
    <!-- Preference option for never saving passwords in Fenix -->
    <string name="preferences_passwords_save_logins_never_save">Lagre aldri</string>

    <!-- Preference for autofilling saved logins in Firefox (in web content), %1$s will be replaced with the app name -->
    <string name="preferences_passwords_autofill2">Autofyll i %1$s</string>
    <!-- Description for the preference for autofilling saved logins in Firefox (in web content), %1$s will be replaced with the app name -->
    <string name="preferences_passwords_autofill_description">Fyll inn og lagre brukernavn og passord på nettsteder mens du bruker %1$s.</string>
    <!-- Preference for autofilling logins from Fenix in other apps (e.g. autofilling the Twitter app) -->
    <string name="preferences_android_autofill">Autofyll i andre apper</string>
    <!-- Description for the preference for autofilling logins from Fenix in other apps (e.g. autofilling the Twitter app) -->
    <string name="preferences_android_autofill_description">Fyll inn brukernavn og passord i andre apper på enheten din.</string>

    <!-- Preference option for adding a password -->
    <string name="preferences_logins_add_login_2">Legg til passord</string>

    <!-- Preference for syncing saved passwords in Fenix -->
    <string name="preferences_passwords_sync_logins_2">Synkroniser passord</string>

    <!-- Preference for syncing saved passwords in Fenix, when not signed in-->
    <string name="preferences_passwords_sync_logins_across_devices_2">Synkroniser passord på tvers av enheter</string>
    <!-- Preference to access list of saved passwords -->
    <string name="preferences_passwords_saved_logins_2">Lagrede passord</string>
    <!-- Description of empty list of saved passwords. Placeholder is replaced with app name.  -->
    <string name="preferences_passwords_saved_logins_description_empty_text_2">Passordene du lagrer eller synkroniserer med %s vil bli oppført her. Alle passord du lagrer er kryptert.</string>
    <!-- Clickable text for opening an external link for more information about Sync. -->
    <string name="preferences_passwords_saved_logins_description_empty_learn_more_link_2">Les mer om synkronisering</string>
    <!-- Preference to access list of login exceptions that we never save logins for -->
    <string name="preferences_passwords_exceptions">Unntak</string>
    <!-- Empty description of list of login exceptions that we never save passwords for. Parameter will be replaced by app name. -->
    <string name="preferences_passwords_exceptions_description_empty_2">%s vil ikke lagre passord for nettsteder som er oppført her.</string>
    <!-- Description of list of login exceptions that we never save passwords for. Parameter will be replaced by app name. -->
    <string name="preferences_passwords_exceptions_description_2">%s vil ikke lagre passord for disse nettstedene.</string>
    <!-- Text on button to remove all saved login exceptions -->
    <string name="preferences_passwords_exceptions_remove_all">Slett alle unntak</string>
    <!-- Hint for search box in passwords list -->
    <string name="preferences_passwords_saved_logins_search_2">Søk etter passord</string>
    <!-- The header for the site that a login is for -->
    <string name="preferences_passwords_saved_logins_site">Nettsted</string>
    <!-- The header for the username for a login -->
    <string name="preferences_passwords_saved_logins_username">Brukernavn</string>
    <!-- The header for the password for a login -->
    <string name="preferences_passwords_saved_logins_password">Passord</string>
    <!-- Shown in snackbar to tell user that the password has been copied -->
    <string name="logins_password_copied">Passord kopiert til utklippstavlen</string>
    <!-- Shown in snackbar to tell user that the username has been copied -->
    <string name="logins_username_copied">Brukernavn kopiert til utklippstavlen</string>

    <!-- Content Description (for screenreaders etc) read for the button to copy a password in logins-->
    <string name="saved_logins_copy_password">Kopier passord</string>
    <!-- Content Description (for screenreaders etc) read for the button to clear a password while editing a login-->
    <string name="saved_logins_clear_password">Tøm passord</string>
    <!-- Content Description (for screenreaders etc) read for the button to copy a username in logins -->
    <string name="saved_login_copy_username">Kopier brukernavn</string>
    <!-- Content Description (for screenreaders etc) read for the button to clear a username while editing a login -->
    <string name="saved_login_clear_username">Tøm brukernavn</string>
    <!-- Content Description (for screenreaders etc) read for the button to clear the hostname field while creating a login -->
    <string name="saved_login_clear_hostname">Tøm servernavnet</string>
    <!-- Content Description (for screenreaders etc) read for the button to open a site in logins -->
    <string name="saved_login_open_site">Åpne nettsted i nettleseren</string>
    <!-- Content Description (for screenreaders etc) read for the button to reveal a password in logins -->
    <string name="saved_login_reveal_password">Vis passord</string>
    <!-- Content Description (for screenreaders etc) read for the button to hide a password in logins -->
    <string name="saved_login_hide_password">Skjul passord</string>
    <!-- Message displayed in biometric prompt displayed for authentication before allowing users to view their passwords -->
    <string name="logins_biometric_prompt_message_2">Lås opp for å se dine lagrede passord</string>
    <!-- Title of warning dialog if users have no device authentication set up -->
    <string name="logins_warning_dialog_title_2">Sikre dine lagrede passord</string>
    <!-- Message of warning dialog if users have no device authentication set up -->
    <string name="logins_warning_dialog_message_2">Konfigurer en PIN-kode, et passord eller et låsemønster for å beskytte dine lagrede passord om noen andre skulle få tak i enheten din.</string>
    <!-- Negative button to ignore warning dialog if users have no device authentication set up -->
    <string name="logins_warning_dialog_later">Senere</string>

    <!-- Positive button to send users to set up a pin of warning dialog if users have no device authentication set up -->
    <string name="logins_warning_dialog_set_up_now">Konfigurer nå</string>
    <!-- Title of PIN verification dialog to direct users to re-enter their device credentials to access their logins -->
    <string name="logins_biometric_prompt_message_pin">Lås opp enheten din</string>
    <!-- Title for Accessibility Force Enable Zoom Preference -->
    <string name="preference_accessibility_force_enable_zoom">Zoom på alle nettsteder</string>

    <!-- Summary for Accessibility Force Enable Zoom Preference -->
    <string name="preference_accessibility_force_enable_zoom_summary">Aktiver for å tillate klyping og zooming, selv på nettsteder som forhindrer denne bevegelsen.</string>

    <!-- Saved logins sorting strategy menu item -by name- (if selected, it will sort saved logins alphabetically) -->
    <string name="saved_logins_sort_strategy_alphabetically">Navn (A-Å)</string>
    <!-- Saved logins sorting strategy menu item -by last used- (if selected, it will sort saved logins by last used) -->
    <string name="saved_logins_sort_strategy_last_used">Sist brukt</string>

    <!-- Content description (not visible, for screen readers etc.) -->
    <string name="saved_logins_menu_dropdown_chevron_icon_content_description_2">Sorter passord-menyen</string>

    <!-- Autofill -->
    <!-- Preference and title for managing the autofill settings -->
    <string name="preferences_autofill">Autofyll</string>
    <!-- Preference and title for managing the settings for addresses -->
    <string name="preferences_addresses">Adresser</string>
    <!-- Preference and title for managing the settings for payment methods -->
    <string name="preferences_credit_cards_2">Betalingsmåter</string>
    <!-- Preference for saving and autofilling credit cards -->
    <string name="preferences_credit_cards_save_and_autofill_cards_2">Lagre og fyll inn betalingsmåter</string>
    <!-- Preference summary for saving and autofilling payment method data. Parameter will be replaced by app name. -->
    <string name="preferences_credit_cards_save_and_autofill_cards_summary_2">%s krypterer alle betalingsmåter du lagrer</string>
    <!-- Preference option for syncing credit cards across devices. This is displayed when the user is not signed into sync -->
    <string name="preferences_credit_cards_sync_cards_across_devices">Synkroniser kort på tvers av enheter</string>
    <!-- Preference option for syncing credit cards across devices. This is displayed when the user is signed into sync -->
    <string name="preferences_credit_cards_sync_cards">Synkroniser kort</string>

    <!-- Preference option for adding a card -->
    <string name="preferences_credit_cards_add_credit_card_2">Legg til kort</string>
    <!-- Preference option for managing saved cards -->
    <string name="preferences_credit_cards_manage_saved_cards_2">Behandle kort</string>
    <!-- Preference option for adding an address -->
    <string name="preferences_addresses_add_address">Legg til adresse</string>
    <!-- Preference option for managing saved addresses -->
    <string name="preferences_addresses_manage_addresses">Behandle adresser</string>
    <!-- Preference for saving and filling addresses -->
    <string name="preferences_addresses_save_and_autofill_addresses_2">Lagre og fyll ut adresser</string>

    <!-- Preference summary for saving and filling address data -->
    <string name="preferences_addresses_save_and_autofill_addresses_summary_2">Inkluderer telefonnumre og e-postadresser</string>

    <!-- Title of the "Add card" screen -->
    <string name="credit_cards_add_card">Legg til kort</string>
    <!-- Title of the "Edit card" screen -->
    <string name="credit_cards_edit_card">Rediger kort</string>
    <!-- The header for the card number of a credit card -->
    <string name="credit_cards_card_number">Kortnummer</string>
    <!-- The header for the expiration date of a credit card -->
    <string name="credit_cards_expiration_date">Utløpsdato</string>
    <!-- The label for the expiration date month of a credit card to be used by a11y services-->
    <string name="credit_cards_expiration_date_month">Utløpsdato måned</string>
    <!-- The label for the expiration date year of a credit card to be used by a11y services-->
    <string name="credit_cards_expiration_date_year">Utløpsdato år</string>
    <!-- The header for the name on the credit card -->
    <string name="credit_cards_name_on_card">Navn på kort</string>
    <!-- The text for the "Delete card" menu item for deleting a credit card -->
    <string name="credit_cards_menu_delete_card">Slett kort</string>
    <!-- The text for the "Delete card" button for deleting a credit card -->
    <string name="credit_cards_delete_card_button">Slett kort</string>
    <!-- The text for the confirmation message of "Delete card" dialog -->
    <string name="credit_cards_delete_dialog_confirmation_2">Slett kort?</string>
    <!-- The text for the positive button on "Delete card" dialog -->
    <string name="credit_cards_delete_dialog_button">Slett</string>
    <!-- The title for the "Save" menu item for saving a credit card -->
    <string name="credit_cards_menu_save">Lagre</string>
    <!-- The text for the "Save" button for saving a credit card -->
    <string name="credit_cards_save_button">Lagre</string>
    <!-- The text for the "Cancel" button for cancelling adding, updating or deleting a credit card -->
    <string name="credit_cards_cancel_button">Avbryt</string>
    <!-- Title of the "Saved cards" screen -->
    <string name="credit_cards_saved_cards">Lagrede kort</string>

    <!-- Error message for card number validation -->
    <string name="credit_cards_number_validation_error_message_2">Skriv inn et gyldig kortnummer</string>
    <!-- Error message for card name on card validation -->
    <string name="credit_cards_name_on_card_validation_error_message_2">Legg til et navn</string>
    <!-- Message displayed in biometric prompt displayed for authentication before allowing users to view their saved credit cards -->
    <string name="credit_cards_biometric_prompt_message">Lås opp for å se dine lagrede betalingskort</string>
    <!-- Title of warning dialog if users have no device authentication set up -->
    <string name="credit_cards_warning_dialog_title_2">Sikre dine lagrede betalingsmåter</string>
    <!-- Message of warning dialog if users have no device authentication set up -->
    <string name="credit_cards_warning_dialog_message_3">Konfigurer en PIN-kode, et passord eller et låsemønster for å beskytte dine lagrede betalingsmåter om noen andre skulle få tak i enheten din.</string>
    <!-- Positive button to send users to set up a pin of warning dialog if users have no device authentication set up -->
    <string name="credit_cards_warning_dialog_set_up_now">Konfigurer nå</string>
    <!-- Negative button to ignore warning dialog if users have no device authentication set up -->
    <string name="credit_cards_warning_dialog_later">Senere</string>
    <!-- Title of PIN verification dialog to direct users to re-enter their device credentials to access their credit cards -->
    <string name="credit_cards_biometric_prompt_message_pin">Lås opp enheten din</string>

    <!-- Message displayed in biometric prompt for authentication, before allowing users to use their stored payment method information -->
    <string name="credit_cards_biometric_prompt_unlock_message_2">Lås opp for å bruke lagrede betalingsmåter</string>
    <!-- Title of the "Add address" screen -->
    <string name="addresses_add_address">Legg til adresse</string>
    <!-- Title of the "Edit address" screen -->
    <string name="addresses_edit_address">Rediger adresse</string>
    <!-- Title of the "Manage addresses" screen -->
    <string name="addresses_manage_addresses">Behandle adresser</string>
    <!-- The header for the name of an address. Name represents a person's full name, typically made up of a first, middle and last name, e.g. John Joe Doe. -->
    <string name="addresses_name">Navn</string>
    <!-- The header for the street address of an address -->
    <string name="addresses_street_address">Gateadresse</string>
    <!-- The header for the city of an address -->
    <string name="addresses_city">Sted</string>
    <!-- The header for the subregion of an address when "state" should be used -->
    <string name="addresses_state">Stat</string>
    <!-- The header for the subregion of an address when "province" should be used -->
    <string name="addresses_province">Fylke</string>
    <!-- The header for the zip code of an address -->
    <string name="addresses_zip">Postnummer</string>
    <!-- The header for the country or region of an address -->
    <string name="addresses_country">Land eller region</string>
    <!-- The header for the phone number of an address -->
    <string name="addresses_phone">Telefon</string>
    <!-- The header for the email of an address -->
    <string name="addresses_email">E-post</string>
    <!-- The text for the "Save" button for saving an address -->
    <string name="addresses_save_button">Lagre</string>
    <!-- The text for the "Cancel" button for cancelling adding, updating or deleting an address -->
    <string name="addresses_cancel_button">Avbryt</string>
    <!-- The text for the "Delete address" button for deleting an address -->
    <string name="addressess_delete_address_button">Slett adresse</string>

    <!-- The title for the "Delete address" confirmation dialog -->
    <string name="addressess_confirm_dialog_message_2">Slette denne adressen?</string>
    <!-- The text for the positive button on "Delete address" dialog -->
    <string name="addressess_confirm_dialog_ok_button">Slett</string>
    <!-- The text for the negative button on "Delete address" dialog -->
    <string name="addressess_confirm_dialog_cancel_button">Avbryt</string>
    <!-- The text for the "Save address" menu item for saving an address -->
    <string name="address_menu_save_address">Lagre adresse</string>
    <!-- The text for the "Delete address" menu item for deleting an address -->
    <string name="address_menu_delete_address">Slett adresse</string>

    <!-- Title of the Add search engine screen -->
    <string name="search_engine_add_custom_search_engine_title">Legg til søkemotor</string>
    <!-- Content description (not visible, for screen readers etc.): Title for the button that navigates to add new engine screen -->
    <string name="search_engine_add_custom_search_engine_button_content_description">Legg til ny søkemotor</string>
    <!-- Title of the Edit search engine screen -->
    <string name="search_engine_edit_custom_search_engine_title">Rediger søkemotor</string>
    <!-- Text for the menu button to edit a search engine -->
    <string name="search_engine_edit">Rediger</string>
    <!-- Text for the menu button to delete a search engine -->
    <string name="search_engine_delete">Slett</string>

    <!-- Label for the TextField in which user enters custom search engine name -->
    <string name="search_add_custom_engine_name_label">Navn</string>
    <!-- Placeholder text shown in the Search Engine Name text field before a user enters text -->
    <string name="search_add_custom_engine_name_hint_2">Søkemotornavn</string>
    <!-- Label for the TextField in which user enters custom search engine URL -->
    <string name="search_add_custom_engine_url_label">Søkestreng-URL</string>
    <!-- Placeholder text shown in the Search String TextField before a user enters text -->
    <string name="search_add_custom_engine_search_string_hint_2">URL å bruke for søk</string>
    <!-- Description text for the Search String TextField. The %s is part of the string -->
    <string name="search_add_custom_engine_search_string_example" formatted="false">Bytt ut spørringen med «%s». Eksempel:\nhttps://www.google.com/search?q=%s</string>

    <!-- Accessibility description for the form in which details about the custom search engine are entered -->
    <string name="search_add_custom_engine_form_description">Detaljer om tilpasset søketjeneste</string>

    <!-- Label for the TextField in which user enters custom search engine suggestion URL -->
    <string name="search_add_custom_engine_suggest_url_label">Søkeforslag-API (valgfritt)</string>
    <!-- Placeholder text shown in the Search Suggestion String TextField before a user enters text -->
    <string name="search_add_custom_engine_suggest_string_hint">Søkeforslag-API nettadresse</string>
    <!-- Description text for the Search Suggestion String TextField. The %s is part of the string -->
    <string name="search_add_custom_engine_suggest_string_example_2" formatted="false">Erstatt spørringen med «%s». Eksempel:\nhttps://suggestqueries.google.com/complete/search?client=firefox&amp;q=%s</string>
    <!-- The text for the "Save" button for saving a custom search engine -->
    <string name="search_custom_engine_save_button">Lagre</string>

    <!-- Text shown when a user leaves the name field empty -->
    <string name="search_add_custom_engine_error_empty_name">Skriv inn navn på søkemotor</string>
    <!-- Text shown when a user leaves the search string field empty -->
    <string name="search_add_custom_engine_error_empty_search_string">Skriv inn en søkestreng</string>

    <!-- Text shown when a user leaves out the required template string -->
    <string name="search_add_custom_engine_error_missing_template">Kontroller at søkestrengen passer med eksempelformatet</string>
    <!-- Text shown when we aren't able to validate the custom search query. The first parameter is the url of the custom search engine -->
    <string name="search_add_custom_engine_error_cannot_reach">Feil ved tilkobling til «%s»</string>
    <!-- Text shown when a user creates a new search engine -->
    <string name="search_add_custom_engine_success_message">%s ble opprettet</string>
    <!-- Text shown when a user successfully edits a custom search engine -->
    <string name="search_edit_custom_engine_success_message">%s ble lagret</string>
    <!-- Text shown when a user successfully deletes a custom search engine -->
    <string name="search_delete_search_engine_success_message">%s ble slettet</string>

    <!-- Heading for the instructions to allow a permission -->
    <string name="phone_feature_blocked_intro">For å tillate det:</string>

    <!-- First step for the allowing a permission -->
    <string name="phone_feature_blocked_step_settings">1. Gå til Android-innstillinger</string>
    <!-- Second step for the allowing a permission -->
    <string name="phone_feature_blocked_step_permissions"><![CDATA[2. Trykk på <b>Tillatelser</b>]]></string>
    <!-- Third step for the allowing a permission (Fore example: Camera) -->
    <string name="phone_feature_blocked_step_feature"><![CDATA[3. Slå <b>%1$s</b> PÅ]]></string>

    <!-- Label that indicates a site is using a secure connection -->
    <string name="quick_settings_sheet_secure_connection_2">Tilkoblingen er sikker</string>
    <!-- Label that indicates a site is using a insecure connection -->
    <string name="quick_settings_sheet_insecure_connection_2">Tilkoblingen er ikke sikker</string>
    <!-- Label to clear site data -->
    <string name="clear_site_data">Fjern infokapsler og nettstedsdata</string>
    <!-- Confirmation message for a dialog confirming if the user wants to delete all data for current site -->
    <string name="confirm_clear_site_data"><![CDATA[Er du sikker på at du vil fjerne alle infokapslene og dataene for nettstedet <b>%s</b>?]]></string>
    <!-- Confirmation message for a dialog confirming if the user wants to delete all the permissions for all sites-->
    <string name="confirm_clear_permissions_on_all_sites">Er du sikker på at du vil fjerne alle tillatelsene på alle nettsteder?</string>
    <!-- Confirmation message for a dialog confirming if the user wants to delete all the permissions for a site-->
    <string name="confirm_clear_permissions_site">Er du sikker på at du vil fjerne alle tillatelsene for dette nettstedet?</string>
    <!-- Confirmation message for a dialog confirming if the user wants to set default value a permission for a site-->
    <string name="confirm_clear_permission_site">Er du sikker på at du vil fjerne denne tillatelsen for dette nettstedet?</string>
    <!-- label shown when there are not site exceptions to show in the site exception settings -->
    <string name="no_site_exceptions">Ingen unntak fra nettstedet</string>
    <!-- Bookmark deletion confirmation -->
    <string name="bookmark_deletion_confirmation">Er du sikker på at du vil slette dette bokmerket?</string>
    <!-- Browser menu button that adds a shortcut to the home fragment -->
    <string name="browser_menu_add_to_shortcuts">Legg til i snarveier</string>
    <!-- Browser menu button that removes a shortcut from the home fragment -->
    <string name="browser_menu_remove_from_shortcuts">Fjern fra snarveier</string>
    <!-- text shown before the issuer name to indicate who its verified by, parameter is the name of
     the certificate authority that verified the ticket-->
    <string name="certificate_info_verified_by">Bekreftet av: %1$s</string>
    <!-- Login overflow menu delete button -->
    <string name="login_menu_delete_button">Slett</string>
    <!-- Login overflow menu edit button -->
    <string name="login_menu_edit_button">Rediger</string>
    <!-- Message in delete confirmation dialog for password -->
    <string name="login_deletion_confirmation_2">Er du sikker på at du ønsker å slette dette passordet?</string>
    <!-- Positive action of a dialog asking to delete  -->
    <string name="dialog_delete_positive">Slett</string>
    <!-- Negative action of a dialog asking to delete login -->
    <string name="dialog_delete_negative">Avbryt</string>
    <!--  The saved password options menu description. -->
    <string name="login_options_menu_2">Passordalternativer</string>
    <!--  The editable text field for a website address. -->
    <string name="saved_login_hostname_description_3">Det redigerbare tekstfeltet for nettstedsadressen.</string>
    <!--  The editable text field for a username. -->
    <string name="saved_login_username_description_3">Det redigerbare tekstfeltet for brukernavnet.</string>
    <!--  The editable text field for a login's password. -->
    <string name="saved_login_password_description_2">Det redigerbare tekstfeltet for passordet.</string>
    <!--  The button description to save changes to an edited password. -->
    <string name="save_changes_to_login_2">Lagre endringer.</string>
    <!--  The page title for editing a saved password. -->
    <string name="edit_2">Rediger passord</string>
    <!--  The page title for adding new password. -->
    <string name="add_login_2">Legg til passord</string>
    <!--  Error text displayed underneath the password field when it is in an error case. -->
    <string name="saved_login_password_required_2">Skriv inn et passord</string>
    <!--  The error message in add login view when username field is blank. -->
    <string name="saved_login_username_required_2">Skriv inn et brukernavn</string>
    <!--  The error message in add login view when hostname field is blank. -->
    <string name="saved_login_hostname_required" tools:ignore="UnusedResources">Servernavn påkrevd</string>
    <!--  The error message in add login view when hostname field is blank. -->
    <string name="saved_login_hostname_required_2" tools:ignore="UnusedResources">Skriv inn en nettadresse</string>
    <!-- Voice search button content description  -->
    <string name="voice_search_content_description">Stemmesøk</string>
    <!-- Voice search prompt description displayed after the user presses the voice search button -->
    <string name="voice_search_explainer">Snakk nå</string>

    <!--  The error message in edit login view when a duplicate username exists. -->
    <string name="saved_login_duplicate">En innlogging med det brukernavnet eksisterer allerede</string>

    <!-- This is the hint text that is shown inline on the hostname field of the create new login page. 'https://www.example.com' intentionally hardcoded here -->
    <string name="add_login_hostname_hint_text">https://www.example.com</string>
    <!-- This is an error message shown below the hostname field of the add login page when a hostname does not contain http or https. -->
    <string name="add_login_hostname_invalid_text_3">Nettadressen må inneholde &quot;https://&quot; eller &quot;http://&quot;</string>
    <!-- This is an error message shown below the hostname field of the add login page when a hostname is invalid. -->
    <string name="add_login_hostname_invalid_text_2">Gyldig servernavn påkrevd</string>

    <!-- Synced Tabs -->
    <!-- Text displayed to ask user to connect another device as no devices found with account -->
    <string name="synced_tabs_connect_another_device">Koble til en annen enhet.</string>
    <!-- Text displayed asking user to re-authenticate -->
    <string name="synced_tabs_reauth">Autentiser på nytt.</string>
    <!-- Text displayed when user has disabled tab syncing in Firefox Sync Account -->
    <string name="synced_tabs_enable_tab_syncing">Slå på fanssynkronisering.</string>
    <!-- Text displayed when user has no tabs that have been synced -->
    <string name="synced_tabs_no_tabs" tools:ignore="BrandUsage">Du har ingen faner åpne i Firefox på andre enheter.</string>
    <!-- Text displayed in the synced tabs screen when a user is not signed in to Firefox Sync describing Synced Tabs -->
    <string name="synced_tabs_sign_in_message">Vis en liste over faner fra andre enheter.</string>
    <!-- Text displayed on a button in the synced tabs screen to link users to sign in when a user is not signed in to Firefox Sync -->
    <string name="synced_tabs_sign_in_button">Logg inn for å synkronisere</string>

    <!-- The text displayed when a synced device has no tabs to show in the list of Synced Tabs. -->
    <string name="synced_tabs_no_open_tabs">Ingen åpne faner</string>

    <!-- Content description for expanding a group of synced tabs. -->
    <string name="synced_tabs_expand_group">Utvid gruppen med synkroniserte faner</string>
    <!-- Content description for collapsing a group of synced tabs. -->
    <string name="synced_tabs_collapse_group">Skjul gruppen med synkroniserte faner</string>

    <!-- Top Sites -->
    <!-- Title text displayed in the dialog when shortcuts limit is reached. -->
    <string name="shortcut_max_limit_title">Grensen for antall snarveier nådd</string>
    <!-- Content description text displayed in the dialog when shortcut limit is reached. -->
    <string name="shortcut_max_limit_content">For å legge til en ny snarvei, må du fjerne et annet. Trykk og hold på nettstedet, og velg fjern.</string>
    <!-- Confirmation dialog button text when top sites limit is reached. -->
    <string name="top_sites_max_limit_confirmation_button">OK, jeg skjønner</string>

    <!-- Label for the preference to show the shortcuts for the most visited top sites on the homepage -->
    <string name="top_sites_toggle_top_recent_sites_4">Snarveier</string>
    <!-- Title text displayed in the rename top site dialog. -->
    <string name="top_sites_rename_dialog_title">Navn</string>
    <!-- Hint for renaming title of a shortcut -->
    <string name="shortcut_name_hint">Navn på snarvei</string>
    <!-- Hint for editing URL of a shortcut. -->
    <string name="shortcut_url_hint">URL for snarvei</string>
    <!-- Button caption to confirm the renaming of the top site. -->
    <string name="top_sites_rename_dialog_ok" moz:removedIn="130" tools:ignore="UnusedResources">OK</string>
    <!-- Dialog button text for canceling the rename top site prompt. -->
    <string name="top_sites_rename_dialog_cancel">Avbryt</string>

    <!-- Text for the menu button to open the homepage settings. -->
    <string name="top_sites_menu_settings">Innstillinger</string>
    <!-- Text for the menu button to navigate to sponsors and privacy support articles. '&amp;' is replaced with the ampersand symbol: & -->
    <string name="top_sites_menu_sponsor_privacy">Våre sponsorer og ditt personvern</string>
    <!-- Label text displayed for a sponsored top site. -->
    <string name="top_sites_sponsored_label">Sponset</string>

    <!-- Text for the menu item to edit a top site. -->
    <string name="top_sites_edit_top_site">Rediger</string>
    <!-- Text for the dialog title to edit a top site. -->
    <string name="top_sites_edit_dialog_title">Rediger snarvei</string>
    <!-- Button caption to confirm the edit of the top site. -->
    <string name="top_sites_edit_dialog_save">Lagre</string>
    <!-- Error message when the user entered an invalid URL -->
    <string name="top_sites_edit_dialog_url_error">Skriv inn en gyldig nettadresse</string>
    <!-- Label for the URL edit field in the edit top site dialog. -->
    <string name="top_sites_edit_dialog_url_title">URL</string>

    <!-- Inactive tabs in the tabs tray -->
    <!-- Title text displayed in the tabs tray when a tab has been unused for 14 days. -->
    <string name="inactive_tabs_title">Inaktive faner</string>
    <!-- Content description for closing all inactive tabs -->
    <string name="inactive_tabs_delete_all">Lukk alle inaktive faner</string>

    <!-- Content description for expanding the inactive tabs section. -->
    <string name="inactive_tabs_expand_content_description">Utvid inaktive faner</string>
    <!-- Content description for collapsing the inactive tabs section. -->
    <string name="inactive_tabs_collapse_content_description">Fold sammen inaktive faner</string>

    <!-- Inactive tabs auto-close message in the tabs tray -->
    <!-- The header text of the auto-close message when the user is asked if they want to turn on the auto-closing of inactive tabs. -->
    <string name="inactive_tabs_auto_close_message_header" tools:ignore="UnusedResources">Lukk automatisk etter en måned?</string>
    <!-- A description below the header to notify the user what the inactive tabs auto-close feature is. -->
    <string name="inactive_tabs_auto_close_message_description" tools:ignore="BrandUsage,UnusedResources">Firefox kan lukke faner du ikke har sett den siste måneden.</string>
    <!-- A call to action below the description to allow the user to turn on the auto closing of inactive tabs. -->
    <string name="inactive_tabs_auto_close_message_action" tools:ignore="UnusedResources">SLÅ PÅ AUTOLUKKING</string>

    <!-- Text for the snackbar to confirm auto-close is enabled for inactive tabs -->
    <string name="inactive_tabs_auto_close_message_snackbar">Automatisk lukking aktivert</string>

    <!-- Awesome bar suggestion's headers -->
    <!-- Search suggestions title for Firefox Suggest. -->
    <string name="firefox_suggest_header" tools:ignore="BrandUsage">Firefox-forslag</string>

    <!-- Title for search suggestions when Google is the default search suggestion engine. -->
    <string name="google_search_engine_suggestion_header">Google-søk</string>
    <!-- Title for search suggestions when the default search suggestion engine is anything other than Google. The first parameter is default search engine name. -->
    <string name="other_default_search_engine_suggestion_header">%s-søk</string>

    <!-- Default browser experiment -->
    <!-- Default browser card title -->
    <string name="default_browser_experiment_card_title">Endre standard nettleser</string>
    <!-- Default browser card text -->
    <string name="default_browser_experiment_card_text" tools:ignore="BrandUsage">Angi at lenker fra nettsteder, e-postmeldinger og meldinger skal åpnes automatisk i Firefox.</string>

    <!-- Content description for close button in collection placeholder. -->
    <string name="remove_home_collection_placeholder_content_description">Fjern</string>

    <!-- Content description radio buttons with a link to more information -->
    <string name="radio_preference_info_content_description">Trykk her for mer informasjon</string>

    <!-- Content description for the action bar "up" button -->
    <string name="action_bar_up_description" moz:removedIn="124" tools:ignore="UnusedResources">Naviger opp</string>

    <!-- Content description for privacy content close button -->
    <string name="privacy_content_close_button_content_description">Lukk</string>

    <!-- Pocket recommended stories -->
    <!-- Header text for a section on the home screen. -->
    <string name="pocket_stories_header_1">Tankevekkende artikler</string>
    <!-- Header text for a section on the home screen. -->
    <string name="pocket_stories_categories_header">Artikler etter emne</string>
    <!-- Text of a button allowing users to access an external url for more Pocket recommendations. -->
    <string name="pocket_stories_placeholder_text">Oppdag mer</string>
    <!-- Title of an app feature. Smaller than a heading. The first parameter is product name Pocket -->
    <string name="pocket_stories_feature_title_2">Drevet av %1$s.</string>
    <!-- Caption for describing a certain feature. The placeholder is for a clickable text (eg: Learn more) which will load an url in a new tab when clicked.  -->
    <string name="pocket_stories_feature_caption" tools:ignore="BrandUsage">Del av Firefox-familien. %s</string>
    <!-- Clickable text for opening an external link for more information about Pocket. -->
    <string name="pocket_stories_feature_learn_more">Les mer</string>

    <!-- Text indicating that the Pocket story that also displays this text is a sponsored story by other 3rd party entity. -->
    <string name="pocket_stories_sponsor_indication">Sponset</string>

    <!-- Snackbar message for enrolling in a Nimbus experiment from the secret settings when Studies preference is Off.-->
    <string name="experiments_snackbar">Aktiver telemetri for å sende data.</string>
    <!-- Snackbar button text to navigate to telemetry settings.-->
    <string name="experiments_snackbar_button">Gå til innstillinger</string>

    <!-- Review quality check feature-->
    <!-- Name for the review quality check feature used as title for the panel. -->
    <string name="review_quality_check_feature_name_2">Vurderingskontrollør</string>
    <!-- Summary for grades A and B for review quality check adjusted grading. -->
    <string name="review_quality_check_grade_a_b_description">Pålitelige vurderinger</string>
    <!-- Summary for grade C for review quality check adjusted grading. -->
    <string name="review_quality_check_grade_c_description">Blanding av pålitelige og upålitelige vurderinger</string>
    <!-- Summary for grades D and F for review quality check adjusted grading. -->
    <string name="review_quality_check_grade_d_f_description">Upålitelige vurderinger</string>
    <!-- Text for title presenting the reliability of a product's reviews. -->
    <string name="review_quality_check_grade_title">Hvor pålitelige er disse vurderingene?</string>
    <!-- Title for when the rating has been updated by the review checker -->
    <string name="review_quality_check_adjusted_rating_title">Justert vurdering</string>
    <!-- Description for a product's adjusted star rating. The text presents that the product's reviews which were evaluated as unreliable were removed from the adjusted rating. -->
    <string name="review_quality_check_adjusted_rating_description_2">Basert på pålitelige vurderinger</string>
    <!-- Title for list of highlights from a product's review emphasizing a product's important traits. -->
    <string name="review_quality_check_highlights_title">Høydepunkter fra nylige vurderinger</string>
    <!-- Title for section explaining how we analyze the reliability of a product's reviews. -->
    <string name="review_quality_check_explanation_title">Hvordan vi avgjør vurderingskvalitet</string>
    <!-- Paragraph explaining how we analyze the reliability of a product's reviews. First parameter is the Fakespot product name. In the phrase "Fakespot by Mozilla", "by" can be localized. Does not need to stay by. -->
    <string name="review_quality_check_explanation_body_reliability">Vi bruker kunstig intelligens (AI) fra %s fra Mozilla for å sjekke påliteligheten til produktvurderinger. Dette vil bare hjelpe deg med å bedømme kvaliteten av vurderinger, ikke kvaliteten på selve produktetet.</string>
    <!-- Paragraph explaining the grading system we use to classify the reliability of a product's reviews. -->
    <string name="review_quality_check_info_review_grade_header"><![CDATA[Vi tildeler hvert produkts vurderinger en <b>bokstavkarakter</b> fra A til F.]]></string>
    <!-- Description explaining grades A and B for review quality check adjusted grading. -->
    <string name="review_quality_check_info_grade_info_AB">Pålitelige vurderinger. Vi tror at vurderingene sannsynligvis kommer fra ekte kunder som har gitt ærlige, objektive vurderinger.</string>
    <!-- Description explaining grade C for review quality check adjusted grading. -->
    <string name="review_quality_check_info_grade_info_C">Vi tror det er en blanding av pålitelige og upålitelige vurderinger.</string>
    <!-- Description explaining grades D and F for review quality check adjusted grading. -->
    <string name="review_quality_check_info_grade_info_DF">Upålitelige vurderinger. Vi mener vurderingene sannsynligvis er falske eller fra partiske vurderere.</string>
    <!-- Paragraph explaining how a product's adjusted grading is calculated. -->
    <string name="review_quality_check_explanation_body_adjusted_grading"><![CDATA[Den <b>justerte vurderingen</b> er kun basert på vurderinger vi mener er pålitelige.]]></string>
    <!-- Paragraph explaining product review highlights. First parameter is the name of the retailer (e.g. Amazon). -->
    <string name="review_quality_check_explanation_body_highlights"><![CDATA[<b>Høydepunkter</b> er fra %s-vurderinger i løpet av de siste 80 dagene som vi mener er pålitelige.]]></string>
    <!-- Text for learn more caption presenting a link with information about review quality. First parameter is for clickable text defined in review_quality_check_info_learn_more_link. -->
    <string name="review_quality_check_info_learn_more">Les mer om %s.</string>
    <!-- Clickable text that links to review quality check SuMo page. First parameter is the Fakespot product name. -->
    <string name="review_quality_check_info_learn_more_link_2">hvordan %s bestemmer vurderingskvalitet</string>
    <!-- Text for title of settings section. -->
    <string name="review_quality_check_settings_title">Innstillinger</string>
    <!-- Text for label for switch preference to show recommended products from review quality check settings section. -->
    <string name="review_quality_check_settings_recommended_products">Vis annonser i vurderingskontrolløren</string>
    <!-- Description for switch preference to show recommended products from review quality check settings section. First parameter is for clickable text defined in review_quality_check_settings_recommended_products_learn_more.-->
    <string name="review_quality_check_settings_recommended_products_description_2" tools:ignore="UnusedResources">Du ser sporadiske annonser for relevante produkter. Vi annonserer kun produkter med pålitelige vurderinger. %s</string>
    <!-- Clickable text that links to review quality check recommended products support article. -->
    <string name="review_quality_check_settings_recommended_products_learn_more" tools:ignore="UnusedResources">Les mer</string>
    <!-- Text for turning sidebar off button from review quality check settings section. -->
    <string name="review_quality_check_settings_turn_off">Slå av vurderingskontrolløren</string>
    <!-- Text for title of recommended product section. This is displayed above a product image, suggested as an alternative to the product reviewed. -->
    <string name="review_quality_check_ad_title" tools:ignore="UnusedResources">Mer å vurdere</string>
    <!-- Caption for recommended product section indicating this is an ad by Fakespot. First parameter is the Fakespot product name. -->
    <string name="review_quality_check_ad_caption" tools:ignore="UnusedResources">Annonse fra %s</string>
    <!-- Caption for review quality check panel. First parameter is for clickable text defined in review_quality_check_powered_by_link. -->
    <string name="review_quality_check_powered_by_2">Vurderingskontrolløren er drevet av%s</string>
    <!-- Clickable text that links to Fakespot.com. First parameter is the Fakespot product name. In the phrase "Fakespot by Mozilla", "by" can be localized. Does not need to stay by. -->
    <string name="review_quality_check_powered_by_link" tools:ignore="UnusedResources">%s fra Mozilla</string>
    <!-- Text for title of warning card informing the user that the current analysis is outdated. -->
    <string name="review_quality_check_outdated_analysis_warning_title" tools:ignore="UnusedResources">Ny info å sjekke</string>
    <!-- Text for button from warning card informing the user that the current analysis is outdated. Clicking this should trigger the product's re-analysis. -->
    <string name="review_quality_check_outdated_analysis_warning_action" tools:ignore="UnusedResources">Sjekk nå</string>
    <!-- Title for warning card informing the user that the current product does not have enough reviews for a review analysis. -->
    <string name="review_quality_check_no_reviews_warning_title">Ikke nok vurderinger ennå</string>
    <!-- Text for body of warning card informing the user that the current product does not have enough reviews for a review analysis. -->
    <string name="review_quality_check_no_reviews_warning_body">Når dette produktet har flere vurderinger, kan vi sjekke kvaliteten.</string>
    <!-- Title for warning card informing the user that the current product is currently not available. -->
    <string name="review_quality_check_product_availability_warning_title">Produktet er ikke tilgjengelig</string>
    <!-- Text for the body of warning card informing the user that the current product is currently not available. -->
    <string name="review_quality_check_product_availability_warning_body">Hvis du ser at dette produktet er tilbake på lager, rapporter det og vi vil jobbe med å sjekke vurderingene.</string>
    <!-- Clickable text for warning card informing the user that the current product is currently not available. Clicking this should inform the server that the product is available. -->
    <string name="review_quality_check_product_availability_warning_action_2">Rapporter at produktet er på lager</string>
    <!-- Title for warning card informing the user that the current product's analysis is still processing. The parameter is the percentage progress (0-100%) of the analysis process (e.g. 56%). -->
    <string name="review_quality_check_analysis_in_progress_warning_title_2">Kontrollerer kvaliteten på vurderingen (%s)</string>
    <!-- Text for body of warning card informing the user that the current product's analysis is still processing. -->
    <string name="review_quality_check_analysis_in_progress_warning_body">Dette kan ta cirka 60 sekunder.</string>
    <!-- Title for info card displayed after the user reports a product is back in stock. -->
    <string name="review_quality_check_analysis_requested_info_title">Takk for at du rapporterte!</string>
    <!-- Text for body of info card displayed after the user reports a product is back in stock. -->
    <string name="review_quality_check_analysis_requested_info_body">Vi bør ha informasjon om dette produktets anmeldelser innen 24 timer. Sjekk igjen senere.</string>
    <!-- Title for info card displayed when the user review checker while on a product that Fakespot does not analyze (e.g. gift cards, music). -->
    <string name="review_quality_check_not_analyzable_info_title">Vi kan ikke sjekke disse vurderingene</string>
    <!-- Text for body of info card displayed when the user review checker while on a product that Fakespot does not analyze (e.g. gift cards, music). -->
    <string name="review_quality_check_not_analyzable_info_body">Dessverre kan vi ikke sjekke vurderingskvaliteten for visse typer produkter. For eksempel gavekort og strømming av video, musikk og spill.</string>
    <!-- Title for info card displayed when another user reported the displayed product is back in stock. -->
    <string name="review_quality_check_analysis_requested_other_user_info_title" tools:ignore="UnusedResources">Info kommer snart</string>
    <!-- Text for body of info card displayed when another user reported the displayed product is back in stock. -->
    <string name="review_quality_check_analysis_requested_other_user_info_body" tools:ignore="UnusedResources">Vi bør ha informasjon om dette produktets anmeldelser innen 24 timer. Sjekk igjen senere.</string>
    <!-- Title for info card displayed to the user when analysis finished updating. -->
    <string name="review_quality_check_analysis_updated_confirmation_title" tools:ignore="UnusedResources">Analysen er oppdatert</string>
    <!-- Text for the action button from info card displayed to the user when analysis finished updating. -->
    <string name="review_quality_check_analysis_updated_confirmation_action" tools:ignore="UnusedResources">Jeg forstår</string>
    <!-- Title for error card displayed to the user when an error occurred. -->
    <string name="review_quality_check_generic_error_title">Ingen informasjon tilgjengelig akkurat nå</string>
    <!-- Text for body of error card displayed to the user when an error occurred. -->
    <string name="review_quality_check_generic_error_body">Vi jobber med å løse problemet. Prøv på nytt, snart.</string>
    <!-- Title for error card displayed to the user when the device is disconnected from the network. -->
    <string name="review_quality_check_no_connection_title">Ingen nettverkstilkobling</string>
    <!-- Text for body of error card displayed to the user when the device is disconnected from the network. -->
    <string name="review_quality_check_no_connection_body">Kontroller nettverkstilkoblingen og prøv å laste inn siden på nytt.</string>
    <!-- Title for card displayed to the user for products whose reviews were not analyzed yet. -->
    <string name="review_quality_check_no_analysis_title">Ingen informasjon om disse vurderingene ennå</string>
    <!-- Text for the body of card displayed to the user for products whose reviews were not analyzed yet. -->
    <string name="review_quality_check_no_analysis_body">For å vite om dette produktets vurderinger er pålitelige, sjekk kvaliteten på vurderingen. Det tar bare omtrent 60 sekunder.</string>
    <!-- Text for button from body of card displayed to the user for products whose reviews were not analyzed yet. Clicking this should trigger a product analysis. -->
    <string name="review_quality_check_no_analysis_link">Kontrollerer kvaliteten på vurderingen</string>
    <!-- Headline for review quality check contextual onboarding card. -->
    <string name="review_quality_check_contextual_onboarding_title">Prøv vår pålitelige guide til produktvurderinger</string>
    <!-- Description for review quality check contextual onboarding card. The first and last two parameters are for retailer names (e.g. Amazon, Walmart). The second parameter is for the name of the application (e.g. Firefox). -->
    <string name="review_quality_check_contextual_onboarding_description">Se hvor pålitelige produktvurderinger er på %1$s før du handler. Vurderingskontrollør, en eksperimentell funksjon fra %2$s, er innebygd rett i nettleseren. Det fungerer på %3$s og %4$s også.</string>
    <!-- Description for review quality check contextual onboarding card. The first parameters is for retailer name (e.g. Amazon). The second parameter is for the name of the application (e.g. Firefox). -->
    <string name="review_quality_check_contextual_onboarding_description_one_vendor">Se hvor pålitelige produktvurderinger er på %1$s før du handler. Vurderingskontrollør, en eksperimentell funksjon fra %2$s, er innebygd rett i nettleseren.</string>
    <!-- Paragraph presenting review quality check feature. First parameter is the Fakespot product name. Second parameter is for clickable text defined in review_quality_check_contextual_onboarding_learn_more_link. In the phrase "Fakespot by Mozilla", "by" can be localized. Does not need to stay by. -->
    <string name="review_quality_check_contextual_onboarding_learn_more">Ved hjelp av %1$s fra Mozilla gjør vi det lettere for deg å unngå partiske og uekte anmeldelser. AI-modellen vår blir alltid bedre for å beskytte deg mens du handler. %2$s</string>
    <!-- Clickable text from the contextual onboarding card that links to review quality check support article. -->
    <string name="review_quality_check_contextual_onboarding_learn_more_link">Les mer</string>
    <!-- Caption text to be displayed in review quality check contextual onboarding card above the opt-in button. First parameter is Firefox app name, third parameter is the Fakespot product name. Second & fourth are for clickable texts defined in review_quality_check_contextual_onboarding_privacy_policy_3 and review_quality_check_contextual_onboarding_terms_use. -->
    <string name="review_quality_check_contextual_onboarding_caption_3" moz:RemovedIn="124" tools:ignore="UnusedResources">Ved å velge «Ja, prøv det» godtar du %1$s sine %2$s og %3$s sine %4$s.</string>
    <!-- Caption text to be displayed in review quality check contextual onboarding card above the opt-in button. First parameter is Firefox app name, third parameter is the Fakespot product name. Second & fourth are for clickable texts defined in review_quality_check_contextual_onboarding_privacy_policy_3 and review_quality_check_contextual_onboarding_terms_use. -->
    <string name="review_quality_check_contextual_onboarding_caption_4">Ved å velge «Ja, prøv det» godtar du %1$s sine %2$s og %3$s sine %4$s.</string>
    <!-- Clickable text from the review quality check contextual onboarding card that links to Fakespot privacy notice. -->
    <string name="review_quality_check_contextual_onboarding_privacy_policy_3">personvernerklæring</string>
    <!-- Clickable text from the review quality check contextual onboarding card that links to Fakespot terms of use. -->
    <string name="review_quality_check_contextual_onboarding_terms_use">vilkår for bruk</string>
    <!-- Text for opt-in button from the review quality check contextual onboarding card. -->
    <string name="review_quality_check_contextual_onboarding_primary_button_text">Ja, prøv det</string>
    <!-- Text for opt-out button from the review quality check contextual onboarding card. -->
    <string name="review_quality_check_contextual_onboarding_secondary_button_text">Ikke nå</string>
    <!-- Text for the first CFR presenting the review quality check feature. -->
    <string name="review_quality_check_first_cfr_message">Finn ut om du kan stole på vurderinger av dette produktet — før du kjøper.</string>
    <!-- Text displayed in the first CFR presenting the review quality check feature that opens the review checker when clicked. -->
    <string name="review_quality_check_first_cfr_action" tools:ignore="UnusedResources">Prøv vurderingskontrollør</string>

    <!-- Text for the second CFR presenting the review quality check feature. -->
    <string name="review_quality_check_second_cfr_message">Er disse vurderingene pålitelige? Sjekk nå for å se en justert vurdering.</string>
    <!-- Text displayed in the second CFR presenting the review quality check feature that opens the review checker when clicked. -->
    <string name="review_quality_check_second_cfr_action" tools:ignore="UnusedResources">Åpne vurderingskontrollør</string>

    <!-- Flag showing that the review quality check feature is work in progress. -->
    <string name="review_quality_check_beta_flag" moz:removedIn="130" tools:ignore="UnusedResources">Beta</string>
    <!-- Content description (not visible, for screen readers etc.) for opening browser menu button to open review quality check bottom sheet. -->
    <string name="review_quality_check_open_handle_content_description">Åpne vurderingskontrolløren</string>
    <!-- Content description (not visible, for screen readers etc.) for closing browser menu button to open review quality check bottom sheet. -->
    <string name="review_quality_check_close_handle_content_description">Lukk vurderingskontrolløren</string>
    <!-- Content description (not visible, for screen readers etc.) for review quality check star rating. First parameter is the number of stars (1-5) representing the rating. -->
    <string name="review_quality_check_star_rating_content_description">%1$s av 5 stjerner</string>
    <!-- Text for minimize button from highlights card. When clicked the highlights card should reduce its size. -->
    <string name="review_quality_check_highlights_show_less">Vis mindre</string>
    <!-- Text for maximize button from highlights card. When clicked the highlights card should expand to its full size. -->
    <string name="review_quality_check_highlights_show_more">Vis mer</string>
    <!-- Text for highlights card quality category header. Reviews shown under this header should refer the product's quality. -->
    <string name="review_quality_check_highlights_type_quality">Kvalitet</string>
    <!-- Text for highlights card price category header. Reviews shown under this header should refer the product's price. -->
    <string name="review_quality_check_highlights_type_price">Pris</string>
    <!-- Text for highlights card shipping category header. Reviews shown under this header should refer the product's shipping. -->
    <string name="review_quality_check_highlights_type_shipping">Frakt</string>
    <!-- Text for highlights card packaging and appearance category header. Reviews shown under this header should refer the product's packaging and appearance. -->
    <string name="review_quality_check_highlights_type_packaging_appearance">Emballasje og utseende</string>
    <!-- Text for highlights card competitiveness category header. Reviews shown under this header should refer the product's competitiveness. -->
    <string name="review_quality_check_highlights_type_competitiveness">Konkurranseevne</string>

    <!-- Text that is surrounded by quotes. The parameter is the actual text that is in quotes. An example of that text could be: Excellent craftsmanship, and that is displayed as “Excellent craftsmanship”. The text comes from a buyer's review that the feature is highlighting"   -->
    <string name="surrounded_with_quotes">“%s”</string>

    <!-- Accessibility services actions labels. These will be appended to accessibility actions like "Double tap to.." but not by or applications but by services like Talkback. -->
    <!-- Action label for elements that can be collapsed if interacting with them. Talkback will append this to say "Double tap to collapse". -->
    <string name="a11y_action_label_collapse">slå sammen</string>
    <!-- Current state for elements that can be collapsed if interacting with them. Talkback will dictate this after a state change. -->
    <string name="a11y_state_label_collapsed">sammenslått</string>
    <!-- Action label for elements that can be expanded if interacting with them. Talkback will append this to say "Double tap to expand". -->
    <string name="a11y_action_label_expand">fold ut</string>
    <!-- Current state for elements that can be expanded if interacting with them. Talkback will dictate this after a state change. -->
    <string name="a11y_state_label_expanded">utvidet</string>
    <!-- Action label for links to a website containing documentation about a wallpaper collection. Talkback will append this to say "Double tap to open link to learn more about this collection". -->
    <string name="a11y_action_label_wallpaper_collection_learn_more">åpne lenken for å lære mer om denne samlingen</string>
    <!-- Action label for links that point to an article. Talkback will append this to say "Double tap to read the article". -->
    <string name="a11y_action_label_read_article">les artikkelen</string>
    <!-- Action label for links to the Firefox Pocket website. Talkback will append this to say "Double tap to open link to learn more". -->
    <string name="a11y_action_label_pocket_learn_more">åpne lenken for å lese mer</string>
    <!-- Content description for headings announced by accessibility service. The first parameter is the text of the heading. Talkback will announce the first parameter and then speak the word "Heading" indicating to the user that this text is a heading for a section. -->
    <string name="a11y_heading">%s, Overskrift</string>

    <!-- Title for dialog displayed when trying to access links present in a text. -->
    <string name="a11y_links_title">Lenker</string>
    <!-- Additional content description for text bodies that contain urls. -->
    <string name="a11y_links_available">Lenker tilgjengelig</string>

    <!-- Translations feature-->

    <!-- Translation request dialog -->
    <!-- Title for the translation dialog that allows a user to translate the webpage. -->
    <string name="translations_bottom_sheet_title">Oversett denne siden?</string>
    <!-- Title for the translation dialog after a translation was completed successfully.
    The first parameter is the name of the language that the page was translated from, for example, "French".
    The second parameter is the name of the language that the page was translated to, for example, "English". -->
    <string name="translations_bottom_sheet_title_translation_completed">Siden er oversatt fra %1$s til %2$s</string>
    <!-- Title for the translation dialog that allows a user to translate the webpage when a user uses the translation feature the first time. The first parameter is the name of the application, for example, "Fenix". -->
    <string name="translations_bottom_sheet_title_first_time">Prøv private oversettelser i %1$s</string>
    <!-- Additional information on the translation dialog that appears when a user uses the translation feature the first time. The first parameter is clickable text with a link, for example, "Learn more". -->
    <string name="translations_bottom_sheet_info_message">Av hensyn til personvernet ditt forlater aldri oversettelser enheten din. Nye språk og forbedringer kommer snart! %1$s</string>
    <!-- Text that links to additional information about the Firefox translations feature. -->
    <string name="translations_bottom_sheet_info_message_learn_more">Les mer</string>
    <!-- Label for the dropdown to select which language to translate from on the translations dialog. Usually the translate from language selected will be the same as the page language. -->
    <string name="translations_bottom_sheet_translate_from">Oversett fra</string>
    <!-- Label for the dropdown to select which language to translate to on the translations dialog. Usually the translate to language selected will be the user's preferred language. -->
    <string name="translations_bottom_sheet_translate_to">Oversett til</string>
    <!-- Label for the dropdown to select which language to translate from on the translations dialog when the page language is not supported. This selection is to allow the user to select another language, in case we automatically detected the page language incorrectly. -->
    <string name="translations_bottom_sheet_translate_from_unsupported_language">Prøv et annet kildespråk</string>
    <!-- Button text on the translations dialog to dismiss the dialog and return to the browser. -->
    <string name="translations_bottom_sheet_negative_button">Ikke nå</string>
    <!-- Button text on the translations dialog to restore the translated website back to the original untranslated version. -->
    <string name="translations_bottom_sheet_negative_button_restore">Vis original</string>
    <!-- Accessibility announcement (not visible, for screen readers etc.) for the translations dialog after restore button was pressed that indicates the original untranslated page was loaded. -->
    <string name="translations_bottom_sheet_restore_accessibility_announcement">Original uoversatt side lastet inn</string>
    <!-- Button text on the translations dialog when a translation error appears, used to dismiss the dialog and return to the browser. -->
    <string name="translations_bottom_sheet_negative_button_error">Ferdig</string>
    <!-- Button text on the translations dialog to begin a translation of the website. -->
    <string name="translations_bottom_sheet_positive_button">Oversett</string>
    <!-- Button text on the translations dialog when a translation error appears. -->
    <string name="translations_bottom_sheet_positive_button_error">Prøv igjen</string>
    <!-- Inactive button text on the translations dialog that indicates a translation is currently in progress. This button will be accompanied by a loading icon. -->
    <string name="translations_bottom_sheet_translating_in_progress">Oversetter</string>
    <!-- Button content description (not visible, for screen readers etc.) for the translations dialog translate button that indicates a translation is currently in progress. -->
    <string name="translations_bottom_sheet_translating_in_progress_content_description">Oversettelse pågår</string>
    <!-- Default dropdown option when initially selecting a language from the translations dialog language selection dropdown. -->
    <string name="translations_bottom_sheet_default_dropdown_selection">Velg et språk</string>
    <!-- The title of the warning card informs the user that a translation could not be completed. -->
    <string name="translation_error_could_not_translate_warning_text">Det oppstod et problem med å oversette. Prøv på nytt.</string>
    <!-- The title of the warning card informs the user that the list of languages cannot be loaded. -->
    <string name="translation_error_could_not_load_languages_warning_text">Kunne ikke laste inn språk. Sjekk Internett-tilkoblingen din og prøv igjen.</string>
    <!-- The title of the warning card informs the user that a language is not supported. The first parameter is the name of the language that is not supported. -->
    <string name="translation_error_language_not_supported_warning_text">Beklager, vi støtter ikke %1$s ennå.</string>

    <!-- Snackbar title shown if the user closes the Translation Request dialogue and a translation is in progress. -->
    <string name="translation_in_progress_snackbar">Oversetter…</string>

    <!-- Title for the data saving mode warning dialog used in the translation request dialog.
    This dialog will be presented when the user attempts to perform
    a translation without the necessary language files downloaded first when Android's data saver mode is enabled and the user is not using WiFi.
    The first parameter is the size in kilobytes or megabytes of the language file. -->
    <string name="translations_download_language_file_dialog_title">Last ned språk i datasparingsmodus (%1$s)?</string>


    <!-- Translations options dialog -->
    <!-- Title of the translation options dialog that allows a user to set their translation options for the site the user is currently on. -->
    <string name="translation_option_bottom_sheet_title_heading">Oversettelsesinnstillinger</string>
    <!-- Toggle switch label that allows a user to set the setting if they would like the browser to always offer or suggest translations when available. -->
    <string name="translation_option_bottom_sheet_always_translate">Tilby alltid å oversette</string>
    <!-- Toggle switch label that allows a user to set if they would like a given language to automatically translate or not. The first parameter is the language name, for example, "Spanish". -->
    <string name="translation_option_bottom_sheet_always_translate_in_language">Oversett alltid %1$s</string>
    <!-- Toggle switch label that allows a user to set if they would like to never be offered a translation of the given language. The first parameter is the language name, for example, "Spanish". -->
    <string name="translation_option_bottom_sheet_never_translate_in_language">Oversett aldri %1$s</string>
    <!-- Toggle switch label that allows a user to set the setting if they would like the browser to never translate the site the user is currently visiting. -->
    <string name="translation_option_bottom_sheet_never_translate_site">Oversett aldri dette nettstedet</string>
    <!-- Toggle switch description that will appear under the "Never translate these sites" settings toggle switch to provide more information on how this setting interacts with other settings. -->
    <string name="translation_option_bottom_sheet_switch_never_translate_site_description">Overstyrer alle andre innstillinger</string>
    <!-- Toggle switch description that will appear under the "Never translate" and "Always translate" toggle switch settings to provide more information on how these  settings interacts with other settings. -->
    <string name="translation_option_bottom_sheet_switch_description">Overstyrer tilbud om å oversette</string>
    <!-- Button text for the button that will take the user to the translation settings dialog. -->
    <string name="translation_option_bottom_sheet_translation_settings">Oversettelsesinnstillinger</string>
    <!-- Button text for the button that will take the user to a website to learn more about how translations works in the given app. The first parameter is the name of the application, for example, "Fenix". -->
    <string name="translation_option_bottom_sheet_about_translations">Om oversettelser i %1$s</string>

    <!-- Content description (not visible, for screen readers etc.) for closing the translations bottom sheet. -->
    <string name="translation_option_bottom_sheet_close_content_description">Lukk oversettelsesarket</string>

    <!-- The title of the warning card informs the user that an error has occurred at page settings. -->
    <string name="translation_option_bottom_sheet_error_warning_text">Noen innstillinger er midlertidig utilgjengelige.</string>

    <!-- Translation settings dialog -->
    <!-- Title of the translation settings dialog that allows a user to set their preferred translation settings. -->
    <string name="translation_settings_toolbar_title">Oversettelser</string>
    <!-- Toggle switch label that indicates that the browser should signal or indicate when a translation is possible for any page. -->
    <string name="translation_settings_offer_to_translate">Tilby å oversette når det er mulig</string>

    <!-- Toggle switch label that indicates that downloading files required for translating is permitted when using data saver mode in Android. -->
    <string name="translation_settings_always_download">Last alltid ned språk i datasparingsmodus</string>
    <!-- Section header text that begins the section of a list of different options the user may select to adjust their translation preferences. -->
    <string name="translation_settings_translation_preference">Innstillinger for oversetting</string>
    <!-- Button text for the button that will take the user to the automatic translations settings dialog. On the automatic translations settings dialog, the user can set if translations should occur automatically for a given language. -->
    <string name="translation_settings_automatic_translation">Automatisk oversettelse</string>
    <!-- Button text for the button that will take the user to the never translate these sites dialog. On the never translate these sites dialog, the user can set if translations should never occur on certain websites. -->
    <string name="translation_settings_automatic_never_translate_sites">Oversett aldri disse nettstedene</string>
    <!-- Button text for the button that will take the user to the download languages dialog. On the download languages dialog, the user can manage which languages they would like to download for translations. -->
    <string name="translation_settings_download_language">Last ned språk</string>

    <!-- Automatic translation preference screen -->
    <!-- Title of the automatic translation preference screen that will appear on the toolbar.-->
    <string name="automatic_translation_toolbar_title_preference">Automatisk oversettelse</string>

    <!-- Screen header presenting the automatic translation preference feature. It will appear under the toolbar. -->
    <string name="automatic_translation_header_preference">Velg et språk for å behandle innstillinger for «oversett alltid» og «oversett aldri».</string>

    <!-- The title of the warning card informs the user that the system could not load languages for translation settings. -->
    <string name="automatic_translation_error_warning_text">Kunne ikke laste inn språk. Prøv igjen senere.</string>

    <!-- Automatic translation options preference screen -->
    <!-- Preference option for offering to translate. Radio button title text.-->
    <string name="automatic_translation_option_offer_to_translate_title_preference">Tilby å oversette (standard)</string>
    <!-- Preference option for offering to translate. Radio button summary text. The first parameter is the name of the app defined in app_name (for example: Fenix)-->
    <string name="automatic_translation_option_offer_to_translate_summary_preference">%1$s vil tilby å oversette nettsteder på dette språket.</string>
    <!-- Preference option for always translate. Radio button title text. -->
    <string name="automatic_translation_option_always_translate_title_preference">Oversett alltid</string>
    <!-- Preference option for always translate. Radio button summary text. The first parameter is the name of the app defined in app_name (for example: Fenix)-->
    <string name="automatic_translation_option_always_translate_summary_preference">%1$s vil oversette dette språket automatisk når siden lastes inn.</string>
    <!-- Preference option for never translate. Radio button title text.-->
    <string name="automatic_translation_option_never_translate_title_preference">Oversett aldri</string>
    <!-- Preference option for never translate. Radio button summary text. The first parameter is the name of the app defined in app_name (for example: Fenix)-->
    <string name="automatic_translation_option_never_translate_summary_preference">%1$s vil aldri tilby å oversette nettsteder på dette språket.</string>

    <!-- Never translate site preference screen -->
    <!-- Title of the never translate site preference screen that will appear on the toolbar.-->
    <string name="never_translate_site_toolbar_title_preference">Oversett aldri disse nettstedene</string>
    <!-- Screen header presenting the never translate site preference feature. It will appear under the toolbar. -->
    <string name="never_translate_site_header_preference">For å legge til et nytt nettsted: Besøk det og velg «Oversett aldri dette nettstedet» fra oversettelsesmenyen.</string>
    <!-- Content description (not visible, for screen readers etc.): For a never-translated site list item that is selected.
             The first parameter is web site url (for example:"wikipedia.com") -->
    <string name="never_translate_site_item_list_content_description_preference">Fjern %1$s</string>
    <!-- The title of the warning card informs the user that an error has occurred at the never translate sites list. -->
    <string name="never_translate_site_error_warning_text">Kunne ikke laste inn nettsteder. Prøv igjen senere.</string>
    <!-- The Delete site dialogue title will appear when the user clicks on a list item.
             The first parameter is web site url (for example:"wikipedia.com") -->
    <string name="never_translate_site_dialog_title_preference">Vil du slette %1$s?</string>
    <!-- The Delete site dialogue positive button will appear when the user clicks on a list item. The site will be deleted. -->
    <string name="never_translate_site_dialog_confirm_delete_preference">Slett</string>
    <!-- The Delete site dialogue negative button will appear when the user clicks on a list item. The dialog will be dismissed. -->
    <string name="never_translate_site_dialog_cancel_preference">Avbryt</string>

    <!-- Download languages preference screen -->
    <!-- Title of the download languages preference screen toolbar.-->
    <string name="download_languages_toolbar_title_preference" moz:removedIn="130" tools:ignore="UnusedResources">Last ned språk</string>
    <!-- Title of the toolbar for the translation feature screen where users may download different languages for translation. -->
    <string name="download_languages_translations_toolbar_title_preference">Last ned språk</string>
    <!-- Screen header presenting the download language preference feature. It will appear under the toolbar.The first parameter is "Learn More," a clickable text with a link. Talkback will append this to say "Double tap to open link to learn more". -->
    <string name="download_languages_header_preference">Last ned komplette språk for raskere oversettelser og for å oversette frakoblet. %1$s</string>
    <!-- Clickable text from the screen header that links to a website. -->
    <string name="download_languages_header_learn_more_preference">Les mer</string>
    <!-- The subhead of the download language preference screen will appear above the pivot language. -->
    <string name="download_languages_available_languages_preference">Tilgjengelige språk</string>
    <!-- Text that will appear beside a core or pivot language package name to show that the language is necessary for the translation feature to function. -->
    <string name="download_languages_default_system_language_require_preference">nødvendig</string>
    <!-- A text for download language preference item.
    The first parameter is the language name, for example, "Spanish".
    The second parameter is the language file size, for example, "(3.91 KB)" or, if the language package name is a pivot language, "(required)". -->
    <string name="download_languages_language_item_preference">%1$s (%2$s)</string>
    <!-- The subhead of the download language preference screen will appear above the items that were not downloaded. -->
    <string name="download_language_header_preference">Last ned språk</string>
    <!-- All languages list item. When the user presses this item, they can download all languages. -->
    <string name="download_language_all_languages_item_preference">Alle språk</string>
    <!-- All languages list item. When the user presses this item, they can delete all languages that were downloaded. -->
    <string name="download_language_all_languages_item_preference_to_delete">Slett alle språk</string>
    <!-- Content description (not visible, for screen readers etc.): For a language list item that was downloaded, the user can now delete it. -->
    <string name="download_languages_item_content_description_downloaded_state">Slett</string>
    <!-- Content description (not visible, for screen readers etc.): For a language list item, deleting is in progress. -->
    <string name="download_languages_item_content_description_delete_in_progress_state">Pågår</string>
    <!-- Content description (not visible, for screen readers etc.): For a language list item, downloading is in progress.
    The first parameter is the language name, for example, "Spanish".
    The second parameter is the language file size, for example, "(3.91 KB)". -->
    <string name="download_languages_item_content_description_download_in_progress_state">Stopp nedlastingen av %1$s (%2$s)</string>
    <!-- Content description (not visible, for screen readers etc.): For a language list item that was not downloaded. -->
    <string name="download_languages_item_content_description_not_downloaded_state">Last ned</string>

    <!-- The title of the warning card informs the user that an error has occurred when fetching the list of languages. -->
    <string name="download_languages_fetch_error_warning_text">Kunne ikke laste inn språk. Prøv igjen senere.</string>
    <!-- The title of the warning card informs the user that an error has occurred at downloading a language.
      The first parameter is the language name, for example, "Spanish". -->
    <string name="download_languages_error_warning_text"><![CDATA[Kunne ikke laste ned <b>%1$s</b>. Prøv på nytt.]]></string>
    <!-- The title of the warning card informs the user that an error has occurred at deleting a language.
          The first parameter is the language name, for example, "Spanish". -->
    <string name="download_languages_delete_error_warning_text"><![CDATA[Kunne ikke slette <b>%1$s</b>. Prøv på nytt.]]></string>

    <!-- Title for the dialog used by the translations feature to confirm deleting a language.
    The dialog will be presented when the user requests deletion of a language.
    The first parameter is the name of the language, for example, "Spanish" and the second parameter is the size in kilobytes or megabytes of the language file. -->
    <string name="delete_language_file_dialog_title">Slette %1$s (%2$s)?</string>
    <!-- Additional information for the dialog used by the translations feature to confirm deleting a language. The first parameter is the name of the application, for example, "Fenix". -->
    <string name="delete_language_file_dialog_message">Hvis du sletter dette språket, vil %1$s laste ned deler av språk til hurtigbufferen din mens du oversetter.</string>
    <!-- Title for the dialog used by the translations feature to confirm deleting all languages file.
    The dialog will be presented when the user requests deletion of all languages file.
    The first parameter is the size in kilobytes or megabytes of the language file. -->
    <string name="delete_language_all_languages_file_dialog_title">Slette alle språk (%1$s)?</string>
    <!-- Additional information for the dialog used by the translations feature to confirm deleting all languages file. The first parameter is the name of the application, for example, "Fenix". -->
    <string name="delete_language_all_languages_file_dialog_message">Hvis du sletter alle språk, vil %1$s laste ned deler av språk til hurtigbufferen din mens du oversetter.</string>
    <!-- Button text on the dialog used by the translations feature to confirm deleting a language. -->
    <string name="delete_language_file_dialog_positive_button_text">Slett</string>
    <!-- Button text on the dialog used by the translations feature to cancel deleting a language. -->
    <string name="delete_language_file_dialog_negative_button_text">Avbryt</string>

    <!-- Title for the dialog used by the translations feature to confirm canceling a download in progress for a language file.
    The first parameter is the name of the language, for example, "Spanish". -->
    <string name="cancel_download_language_file_dialog_title" moz:removedIn="130" tools:ignore="UnusedResources">Avbryte nedlastingen av %1$s?</string>
    <!-- Button text on the dialog used by the translations feature confirms canceling a download in progress for a language file. -->
    <string name="cancel_download_language_file_dialog_positive_button_text" moz:removedIn="130" tools:ignore="UnusedResources">Ja</string>

    <!-- Button text on the dialog used by the translations feature to dismiss the dialog. -->
    <string name="cancel_download_language_file_negative_button_text" moz:removedIn="130" tools:ignore="UnusedResources">Nei</string>

    <!-- Title for the data saving mode warning dialog used by the translations feature.
    This dialog will be presented when the user attempts to download a language or perform
    a translation without the necessary language files downloaded first when Android's data saver mode is enabled and the user is not using WiFi.
    The first parameter is the size in kilobytes or megabytes of the language file.-->
    <string name="download_language_file_dialog_title">Laste ned mens du er i datasparingsmodus (%1$s)?</string>
    <!-- Additional information for the data saving mode warning dialog used by the translations feature. This text explains the reason a download is required for a translation. -->
    <string name="download_language_file_dialog_message_all_languages">Vi laster ned delvise språk til hurtigbufferen din for å holde oversettelser private.</string>
    <!-- Checkbox label text on the data saving mode warning dialog used by the translations feature. This checkbox allows users to ignore the data usage warnings. -->
    <string name="download_language_file_dialog_checkbox_text">Last alltid ned i datasparingsmodus</string>
    <!-- Button text on the data saving mode warning dialog used by the translations feature to allow users to confirm they wish to continue and download the language file. -->
    <string name="download_language_file_dialog_positive_button_text">Last ned</string>
    <!-- Button text on the data saving mode warning dialog used by the translations feature to allow users to confirm they wish to continue and download the language file and perform a translation. -->
    <string name="download_language_file_dialog_positive_button_text_all_languages">Last ned og oversett</string>
    <!-- Button text on the data saving mode warning dialog used by the translations feature to allow users to cancel the action and not perform a download of the language file. -->
    <string name="download_language_file_dialog_negative_button_text">Avbryt</string>

    <!-- Debug drawer -->
    <!-- The user-facing title of the Debug Drawer feature. -->
    <string name="debug_drawer_title">Feilsøkingsverktøy</string>
    <!-- Content description (not visible, for screen readers etc.): Navigate back within the debug drawer. -->
    <string name="debug_drawer_back_button_content_description">Naviger tilbake</string>

    <!-- Content description (not visible, for screen readers etc.): Open debug drawer. -->
    <string name="debug_drawer_fab_content_description">Åpne feilsøkingsskuffen</string>

    <!-- Debug drawer tabs tools -->
    <!-- The title of the Tab Tools feature in the Debug Drawer. -->
    <string name="debug_drawer_tab_tools_title">Faneverktøy</string>
    <!-- The title of the tab count section in Tab Tools. -->
    <string name="debug_drawer_tab_tools_tab_count_title">Antall faner</string>
    <!-- The active tab count category in the tab count section in Tab Tools. -->
    <string name="debug_drawer_tab_tools_tab_count_active">Aktiv</string>
    <!-- The inactive tab count category in the tab count section in Tab Tools. -->
    <string name="debug_drawer_tab_tools_tab_count_inactive">Inaktiv</string>
    <!-- The private tab count category in the tab count section in Tab Tools. -->
    <string name="debug_drawer_tab_tools_tab_count_private">Privat</string>
    <!-- The total tab count category in the tab count section in Tab Tools. -->
    <string name="debug_drawer_tab_tools_tab_count_total">Totalt</string>
    <!-- The title of the tab creation tool section in Tab Tools. -->
    <string name="debug_drawer_tab_tools_tab_creation_tool_title">Verktøy for å lage faner</string>
    <!-- The label of the text field in the tab creation tool. -->
    <string name="debug_drawer_tab_tools_tab_creation_tool_text_field_label">Antall faner som skal opprettes</string>
    <!-- The error message of the text field in the tab creation tool when the text field is empty -->
    <string name="debug_drawer_tab_tools_tab_quantity_empty_error">Tekstfeltet er tomt</string>
    <!-- The error message of the text field in the tab creation tool when the text field has characters other than digits -->
    <string name="debug_drawer_tab_tools_tab_quantity_non_digits_error">Angi bare positive heltall</string>
    <!-- The error message of the text field in the tab creation tool when the text field is a zero -->
    <string name="debug_drawer_tab_tools_tab_quantity_non_zero_error">Skriv inn et tall større enn null</string>
    <!-- The error message of the text field in the tab creation tool when the text field is a
        quantity greater than the max tabs. The first parameter is the maximum number of tabs
        that can be generated in one operation.-->
    <string name="debug_drawer_tab_tools_tab_quantity_exceed_max_error">Overskredet det maksimale antallet faner (%1$s) som kan genereres i én operasjon</string>
    <!-- The button text to add tabs to the active tab group in the tab creation tool. -->
    <string name="debug_drawer_tab_tools_tab_creation_tool_button_text_active">Legg til aktive faner</string>
    <!-- The button text to add tabs to the inactive tab group in the tab creation tool. -->
    <string name="debug_drawer_tab_tools_tab_creation_tool_button_text_inactive">Legg til inaktive faner</string>
    <!-- The button text to add tabs to the private tab group in the tab creation tool. -->
    <string name="debug_drawer_tab_tools_tab_creation_tool_button_text_private">Legg til private faner</string>

    <!-- Micro survey -->

    <!-- Microsurvey -->
    <!-- Prompt view -->
    <!-- The microsurvey prompt title. Note: The word "Firefox" should NOT be translated -->
    <string name="micro_survey_prompt_title" tools:ignore="BrandUsage,UnusedResources">Hjelp oss å gjøre Firefox bedre. Det tar bare et minutt.</string>
    <!-- The continue button label -->
    <string name="micro_survey_continue_button_label" tools:ignore="UnusedResources">Fortsett</string>
    <!-- Survey view -->
    <!-- The survey header -->
    <string name="micro_survey_survey_header_2">Fyll ut spørreundersøkelsen</string>
    <!-- The privacy notice link -->
    <string name="micro_survey_privacy_notice_2">Personvernbestemmelser</string>
    <!-- The submit button label text -->
    <string name="micro_survey_submit_button_label">Send</string>
    <!-- The survey completion header -->
    <string name="micro_survey_survey_header_confirmation" tools:ignore="UnusedResources">Undersøkelsen er fullført</string>
    <!-- The survey completion confirmation text -->
    <string name="micro_survey_feedback_confirmation">Takk for tilbakemeldingen!</string>
    <!-- Option for likert scale -->
    <string name="likert_scale_option_1" tools:ignore="UnusedResources">Veldig fornøyd</string>
    <!-- Option for likert scale -->
    <string name="likert_scale_option_2" tools:ignore="UnusedResources">Fornøyd</string>
    <!-- Option for likert scale -->
    <string name="likert_scale_option_3" tools:ignore="UnusedResources">Nøytral</string>
    <!-- Option for likert scale -->
    <string name="likert_scale_option_4" tools:ignore="UnusedResources">Misfornøyd</string>
    <!-- Option for likert scale -->
    <string name="likert_scale_option_5" tools:ignore="UnusedResources">Veldig misfornøyd</string>

    <!-- Option for likert scale -->
    <string name="likert_scale_option_6" tools:ignore="UnusedResources">Jeg bruker den ikke</string>
    <!-- Option for likert scale. Note: The word "Firefox" should NOT be translated. -->
    <string name="likert_scale_option_7" tools:ignore="BrandUsage,UnusedResources">Jeg bruker ikke søk på Firefox</string>
    <!-- Option for likert scale -->
    <string name="likert_scale_option_8" tools:ignore="UnusedResources">Jeg bruker ikke synkronisering</string>
    <!-- Text shown in prompt for homepage microsurvey. Note: The word "Firefox" should NOT be translated. -->
    <string name="microsurvey_prompt_homepage_title" tools:ignore="BrandUsage,UnusedResources" moz:removedIn="130">Hvor fornøyd er du med din Firefox-startside?</string>
    <!-- Text shown in prompt for printing microsurvey. "sec" It's an abbreviation for "second". Note: The word "Firefox" should NOT be translated. -->
    <string name="microsurvey_prompt_printing_title" tools:ignore="BrandUsage,UnusedResources">Bidra til å gjøre utskrifter i Firefox bedre. Det tar bare et sekund</string>
    <!-- Text shown in the survey title for printing microsurvey. Note: The word "Firefox" should NOT be translated. -->
    <string name="microsurvey_survey_printing_title" tools:ignore="BrandUsage,UnusedResources">Hvor fornøyd er du med utskrifter i Firefox?</string>


    <!-- Text shown in the survey title for homepage microsurvey. Note: The word "Firefox" should NOT be translated. -->
    <string name="microsurvey_homepage_title" tools:ignore="BrandUsage,UnusedResources">Hvor fornøyd er du med startsiden til Firefox?</string>
    <!-- Text shown in the survey title for search experience microsurvey. Note: The word "Firefox" should NOT be translated. -->
    <string name="microsurvey_search_title" tools:ignore="BrandUsage,UnusedResources">Hvor fornøyd er du med søkeopplevelsen i Firefox?</string>
    <!-- Accessibility -->
    <!-- Content description for the survey application icon. Note: The word "Firefox" should NOT be translated.  -->
    <string name="microsurvey_app_icon_content_description" tools:ignore="BrandUsage">Firefox-logo</string>
    <!-- Content description for the survey feature icon. -->
    <string name="microsurvey_feature_icon_content_description">Ikon for undersøkelsesfunksjon</string>
    <!-- Content description (not visible, for screen readers etc.) for opening microsurvey bottom sheet. -->
    <string name="microsurvey_open_handle_content_description" tools:ignore="UnusedResources" moz:removedIn="130">Åpen undersøkelse</string>
    <!-- Content description (not visible, for screen readers etc.) for closing microsurvey bottom sheet. -->
    <string name="microsurvey_close_handle_content_description">Lukk undersøkelse</string>
    <!-- Content description for "X" button that is closing microsurvey. -->
    <string name="microsurvey_close_button_content_description">Lukk</string>

    <!-- Debug drawer logins -->
    <!-- The title of the Logins feature in the Debug Drawer. -->
    <string name="debug_drawer_logins_title">Innlogginger</string>
    <!-- The title of the logins section in the Logins feature, where the parameter will be the site domain  -->
    <string name="debug_drawer_logins_current_domain_label">Nåværende domene: %s</string>
    <!-- The label for a button to add a new fake login for the current domain in the Logins feature. -->
    <string name="debug_drawer_logins_add_login_button">Legg til en falsk innlogging for dette domenet</string>
    <!-- Content description for delete button where parameter will be the username of the login -->
    <string name="debug_drawer_logins_delete_login_button_content_description">Slett innlogging med brukernavn %s</string>

    <!-- Debug drawer "contextual feature recommendation" (CFR) tools -->
    <!-- The title of the CFR Tools feature in the Debug Drawer -->
    <string name="debug_drawer_cfr_tools_title">CFR-verktøy</string>
    <!-- The title of the reset CFR section in CFR Tools -->
    <string name="debug_drawer_cfr_tools_reset_cfr_title">Tilbakestill CFR-er</string>

    <!-- Messages explaining how to exit fullscreen mode -->
    <!-- Message shown to explain how to exit fullscreen mode when gesture navigation is enabled -->
    <string name="exit_fullscreen_with_gesture" moz:removedIn="132" tools:ignore="UnusedResources">For å avslutte fullskjerm, dra fra toppen, og så til venstre</string>
    <!-- Message shown to explain how to exit fullscreen mode when using back button navigation -->
    <string name="exit_fullscreen_with_back_button" moz:removedIn="132" tools:ignore="UnusedResources">For å avslutte fullskjerm, dra fra toppen, og trykk tilbake-knappen</string>

    <!-- Message shown to explain how to exit fullscreen mode when gesture navigation is enabled. -->
    <!-- Localisation note: this text should be as short as possible, max 68 chars -->
    <string name="exit_fullscreen_with_gesture_short">Dra fra toppen, og så til venstre for å avslutte</string>
    <!-- Message shown to explain how to exit fullscreen mode when using back button navigation. -->
    <!-- Localisation note: this text should be as short as possible, max 68 chars -->
    <string name="exit_fullscreen_with_back_button_short">Dra fra toppen, og trykk tilbake for å avslutte</string>

    <!-- Beta Label Component !-->
    <!-- Text shown as a label or tag to indicate a feature or area is still undergoing active development. Note that here "Beta" should not be translated, as it is used as an icon styled element. -->
    <string name="beta_feature">BETA</string>
</resources><|MERGE_RESOLUTION|>--- conflicted
+++ resolved
@@ -117,12 +117,9 @@
     <!-- Text for the message displayed for the popup promoting the long press of navigation in the navigation bar. -->
     <string name="navbar_navigation_buttons_cfr_message">Trykk og hold pilene for å hoppe mellom sidene i denne fanens historikk.</string>
 
-<<<<<<< HEAD
-=======
     <!-- Text for the message displayed in the contextual feature recommendation popup promoting the tablet navigation bar. -->
     <string name="tablet_nav_bar_cfr_message" moz:removedIn="132" tools:ignore="UnusedResources">Gled deg over raskere navigering som alltid er tilgjengelig.</string>
 
->>>>>>> 80823484
     <!-- Text for the info dialog when camera permissions have been denied but user tries to access a camera feature. -->
     <string name="camera_permissions_needed_message">Kameratilgang er nødvendig. Gå til Android-innstillinger, trykk på tillatelser, og trykk på tillat.</string>
     <!-- Text for the positive action button to go to Android Settings to grant permissions. -->
@@ -205,15 +202,12 @@
     <string name="browser_menu_stop">Stopp</string>
     <!-- Browser menu button that opens the extensions manager -->
     <string name="browser_menu_extensions">Utvidelser</string>
-<<<<<<< HEAD
-=======
     <!-- Browser menu banner header text for extensions onboarding.
         The first parameter is the name of the app defined in app_name (for example: Fenix). -->
     <string name="browser_menu_extensions_banner_onboarding_header">Gjør %s til din egen</string>
     <!-- Browser menu banner body text for extensions onboarding.
         The first parameter is the name of the app defined in app_name (for example: Fenix). -->
     <string name="browser_menu_extensions_banner_onboarding_body">Utvidelser gjør surfingen din bedre, fra å endre hvordan %s ser ut og fungerer, til å øke både personvern og sikkerhet.</string>
->>>>>>> 80823484
     <!-- Browser menu banner link text for learning more about extensions -->
     <string name="browser_menu_extensions_banner_learn_more">Les mer</string>
     <!-- Browser menu button that opens the extensions manager -->
@@ -313,11 +307,8 @@
     <string name="browser_menu_switch_to_mobile_site">Bytt til mobilutgaven</string>
     <!-- Browser menu label that navigates to the page tools sub-menu -->
     <string name="browser_menu_tools">Verktøy</string>
-<<<<<<< HEAD
-=======
     <!-- Content description (not visible, for screen readers etc.): Back button for all menu redesign sub-menu -->
     <string name="browser_menu_back_button_content_description">Tilbake til hovedmenyen</string>
->>>>>>> 80823484
     <!-- Browser menu description that describes the various tools related menu items inside of the tools sub-menu -->
     <string name="browser_menu_tools_description_with_translate">Lesevisning, oversett, skriv ut, del, åpne app</string>
     <!-- Browser menu description that describes the various tools related menu items inside of the tools sub-menu -->
@@ -349,15 +340,12 @@
         The first parameter is the name of the app defined in app_name (for example: Fenix). -->
     <string name="browser_menu_delete_browsing_data_on_quit">Avslutt %1$s</string>
 
-<<<<<<< HEAD
-=======
     <!-- Menu "contextual feature recommendation" (CFR) -->
     <!-- Text for the title in the contextual feature recommendation popup promoting the menu feature. -->
     <string name="menu_cfr_title">Nytt: strømlinjeformet meny</string>
     <!-- Text for the message in the contextual feature recommendation popup promoting the menu feature. -->
     <string name="menu_cfr_body">Finn det du trenger raskere, fra privat nettlesing til lagre-handlinger.</string>
 
->>>>>>> 80823484
     <!-- Extensions management fragment -->
     <!-- Text displayed when there are no extensions to be shown -->
     <string name="extensions_management_no_extensions">Ingen utvidelser her</string>
@@ -481,17 +469,10 @@
     <string name="juno_onboarding_sign_in_title_2">Krypter dataene dine når du arbeider på tvers av enheter</string>
     <!-- Description for sign in to sync screen. Nimbus experiments do not support string placeholders.
      Note: The word "Firefox" should NOT be translated -->
-<<<<<<< HEAD
-    <string name="juno_onboarding_sign_in_description_2" moz:RemovedIn="130" tools:ignore="UnusedResources">Når du er innlogget og synkronisert, er du tryggere. Firefox krypterer passordene, bokmerkene og mer.</string>
-    <!-- Description for sign in to sync screen. Nimbus experiments do not support string placeholders.
-     Note: The word "Firefox" should NOT be translated -->
-    <string name="juno_onboarding_sign_in_description_3">Firefox krypterer passordene, bokmerkene og mer når du er synkronisert.</string>
-=======
     <string name="juno_onboarding_sign_in_description_2" moz:RemovedIn="130" tools:ignore="BrandUsage,UnusedResources">Når du er innlogget og synkronisert, er du tryggere. Firefox krypterer passordene, bokmerkene og mer.</string>
     <!-- Description for sign in to sync screen. Nimbus experiments do not support string placeholders.
      Note: The word "Firefox" should NOT be translated -->
     <string name="juno_onboarding_sign_in_description_3" tools:ignore="BrandUsage">Firefox krypterer passordene, bokmerkene og mer når du er synkronisert.</string>
->>>>>>> 80823484
     <!-- Text for the button to sign in to sync on the device -->
     <string name="juno_onboarding_sign_in_positive_button" tools:ignore="UnusedResources">Logg inn</string>
     <!-- Text for the button dismiss the screen and move on with the flow -->
@@ -1300,11 +1281,7 @@
     <!-- Content description for the bookmark list new folder navigation bar button -->
     <string name="bookmark_add_new_folder_button_content_description">Legg til en ny mappe</string>
     <!-- Content description for the bookmark navigation bar close button -->
-<<<<<<< HEAD
-    <string name="bookmark_close_button_content_description">Lukk bokmerker</string>
-=======
     <string name="bookmark_close_button_content_description" tools:ignore="UnusedResources" moz:removedIn="130">Lukk bokmerker</string>
->>>>>>> 80823484
     <!-- Content description for bookmark search floating action button -->
     <string name="bookmark_search_button_content_description">Søk i bokmerker</string>
     <!-- Content description for the overflow menu for a bookmark item. Paramter will a folder name or bookmark title. -->
