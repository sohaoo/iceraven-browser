<?xml version="1.0" encoding="utf-8"?>
<resources xmlns:tools="http://schemas.android.com/tools" xmlns:moz="http://mozac.org/tools">
    <!-- App name for private browsing mode. The first parameter is the name of the app defined in app_name (for example: Fenix)-->
    <string name="app_name_private_5">Privat %s</string>
    <!-- App name for private browsing mode. The first parameter is the name of the app defined in app_name (for example: Fenix)-->
    <string name="app_name_private_4">%s (privat)</string>

    <!-- Home Fragment -->
    <!-- Content description (not visible, for screen readers etc.): "Three dot" menu button. -->
    <string name="content_description_menu">Flere innstillinger</string>
    <!-- Content description (not visible, for screen readers etc.): "Private Browsing" menu button. -->
    <string name="content_description_private_browsing_button">Slå på privat nettlesing</string>
    <!-- Content description (not visible, for screen readers etc.): "Private Browsing" menu button. -->
    <string name="content_description_disable_private_browsing_button">Slå av privat nettlesing</string>
    <!-- Placeholder text shown in the search bar before a user enters text for the default engine -->
    <string name="search_hint">Søk eller skriv inn adresse</string>
    <!-- Placeholder text shown in the search bar before a user enters text for a general engine -->
    <string name="search_hint_general_engine">Søk på nettet</string>
    <!-- Placeholder text shown in search bar when using history search -->
    <string name="history_search_hint">Søke i historikk</string>
    <!-- Placeholder text shown in search bar when using bookmarks search -->
    <string name="bookmark_search_hint">Søk i bokmerker</string>
    <!-- Placeholder text shown in search bar when using tabs search -->
    <string name="tab_search_hint">Søk i faner</string>
    <!-- Placeholder text shown in the search bar when using application search engines -->
    <string name="application_search_hint">Skriv inn søketekst</string>
    <!-- No Open Tabs Message Description -->
    <string name="no_open_tabs_description">De åpne fanene dine vises her.</string>

    <!-- No Private Tabs Message Description -->
    <string name="no_private_tabs_description">Dine private faner vil vises her.</string>

    <!-- Tab tray multi select title in app bar. The first parameter is the number of tabs selected -->
    <string name="tab_tray_multi_select_title">%1$d valgt</string>
    <!-- Label of button in create collection dialog for creating a new collection  -->
    <string name="tab_tray_add_new_collection">Legg til ny samling</string>
    <!-- Label of editable text in create collection dialog for naming a new collection  -->
    <string name="tab_tray_add_new_collection_name">Navn</string>

    <!-- Label of button in save to collection dialog for selecting a current collection  -->
    <string name="tab_tray_select_collection">Velg samling</string>
    <!-- Content description for close button while in multiselect mode in tab tray -->
    <string name="tab_tray_close_multiselect_content_description">Avslutt flervalgsmodus</string>
    <!-- Content description for save to collection button while in multiselect mode in tab tray -->
    <string name="tab_tray_collection_button_multiselect_content_description">Lagre valgte faner i samlingen</string>
    <!-- Content description on checkmark while tab is selected in multiselect mode in tab tray -->
    <string name="tab_tray_multiselect_selected_content_description">Valgt</string>

    <!-- Home - Recently saved bookmarks -->
    <!-- Title for the home screen section with recently saved bookmarks. -->
    <string name="recently_saved_title">Nylig lagret</string>
    <!-- Content description for the button which navigates the user to show all of their saved bookmarks. -->
    <string name="recently_saved_show_all_content_description_2">Vis alle lagrede bokmerker</string>

    <!-- Text for the menu button to remove a recently saved bookmark from the user's home screen -->
    <string name="recently_saved_menu_item_remove">Fjern</string>

    <!-- About content. The first parameter is the name of the application. (For example: Fenix) -->
    <string name="about_content">%1$s er produsert av Mozilla.</string>

    <!-- Private Browsing -->
    <!-- Explanation for private browsing displayed to users on home view when they first enable private mode
        The first parameter is the name of the app defined in app_name (for example: Fenix) -->
    <string name="private_browsing_placeholder_description_2">%1$s fjerner søk- og nettleserhistorikken fra private nettlesingsfaner når du lukker dem eller avslutter appen. Selv om dette ikke gjør deg anonym for nettsteder eller internett-leverandøren din, vil det gjøre det lettere
        å beholde det du gjør på nettet privat fra alle andre som bruker denne enheten.</string>
    <string name="private_browsing_common_myths">Vanlige myter om privat nettlesing</string>

    <!-- True Private Browsing Mode -->
    <!-- Title for info card on private homescreen in True Private Browsing Mode. -->
    <string name="felt_privacy_desc_card_title">Etterlat ingen spor på denne enheten</string>
    <!-- Explanation for private browsing displayed to users on home view when they first enable
        private mode in our new Total Private Browsing mode.
        The first parameter is the name of the app defined in app_name (for example: Firefox Nightly)
        The second parameter is the clickable link text in felt_privacy_info_card_subtitle_link_text -->
    <string name="felt_privacy_info_card_subtitle_2">%1$s sletter infokapsler, historikk og nettstedsdata når du lukker alle dine private faner. %2$s</string>
    <!-- Clickable portion of the explanation for private browsing that links the user to our
        about privacy page.
        This string is used in felt_privacy_info_card_subtitle as the second parameter.-->
    <string name="felt_privacy_info_card_subtitle_link_text">Hvem kan ha mulighet til å se aktiviteten min?</string>

    <!-- Private mode shortcut "contextual feature recommendation" (CFR) -->
    <!-- Text for the Private mode shortcut CFR message for adding a private mode shortcut to open private tabs from the Home screen -->
    <string name="private_mode_cfr_message_2">Åpne din neste private fane med ett trykk.</string>
    <!-- Text for the positive button to accept adding a Private Browsing shortcut to the Home screen -->
    <string name="private_mode_cfr_pos_button_text">Legg til på startskjermen</string>
    <!-- Text for the negative button to decline adding a Private Browsing shortcut to the Home screen -->
    <string name="cfr_neg_button_text">Nei takk</string>

    <!-- Open in App "contextual feature recommendation" (CFR) -->
    <!-- Text for the info message. The first parameter is the name of the application.-->
    <string name="open_in_app_cfr_info_message_2">Du kan sette %1$s til automatisk å åpne lenker i apper.</string>
    <!-- Text for the positive action button -->
    <string name="open_in_app_cfr_positive_button_text">Gå til innstillinger</string>
    <!-- Text for the negative action button -->
    <string name="open_in_app_cfr_negative_button_text">Ignorer</string>

    <!-- Total cookie protection "contextual feature recommendation" (CFR) -->
    <!-- Text for the message displayed in the contextual feature recommendation popup promoting the total cookie protection feature. -->
    <string name="tcp_cfr_message">Vår kraftigste personvernfunksjon til nå isolerer sporere på tvers av nettsteder.</string>
    <!-- Text displayed that links to website containing documentation about the "Total cookie protection" feature. -->
    <string name="tcp_cfr_learn_more">Les mer om total beskyttelse mot infokapsler</string>

    <!-- Private browsing erase action "contextual feature recommendation" (CFR) -->
    <!-- Text for the message displayed in the contextual feature recommendation popup promoting the erase private browsing feature. -->
    <string name="erase_action_cfr_message">Trykk her for å starte en ny privat økt. Slett historikken din, infokapsler — alt.</string>


    <!-- Text for the info dialog when camera permissions have been denied but user tries to access a camera feature. -->
    <string name="camera_permissions_needed_message">Kameratilgang er nødvendig. Gå til Android-innstillinger, trykk på tillatelser, og trykk på tillat.</string>
    <!-- Text for the positive action button to go to Android Settings to grant permissions. -->
    <string name="camera_permissions_needed_positive_button_text">Gå til innstillinger</string>
    <!-- Text for the negative action button to dismiss the dialog. -->
    <string name="camera_permissions_needed_negative_button_text">Ignorer</string>

    <!-- Text for the banner message to tell users about our auto close feature. -->
    <string name="tab_tray_close_tabs_banner_message">Angi at åpne faner som ikke har blitt sett den siste dagen, uken eller måneden skal lukke automatisk.</string>
    <!-- Text for the positive action button to go to Settings for auto close tabs. -->
    <string name="tab_tray_close_tabs_banner_positive_button_text">Vis alternativer</string>
    <!-- Text for the negative action button to dismiss the Close Tabs Banner. -->
    <string name="tab_tray_close_tabs_banner_negative_button_text">Ignorer</string>

    <!-- Text for the banner message to tell users about our inactive tabs feature. -->
    <string name="tab_tray_inactive_onboarding_message">Faner du ikke har vist på to uker, blir flyttet hit.</string>
    <!-- Text for the action link to go to Settings for inactive tabs. -->
    <string name="tab_tray_inactive_onboarding_button_text">Slå av i innstillinger</string>

    <!-- Text for title for the auto-close dialog of the inactive tabs. -->
    <string name="tab_tray_inactive_auto_close_title">Lukk automatisk etter en måned?</string>
    <!-- Text for the body for the auto-close dialog of the inactive tabs.
        The first parameter is the name of the application.-->
    <string name="tab_tray_inactive_auto_close_body_2">%1$s kan lukke faner du ikke har sett den siste måneden.</string>
    <!-- Content description for close button in the auto-close dialog of the inactive tabs. -->
    <string name="tab_tray_inactive_auto_close_button_content_description">Lukk</string>


    <!-- Text for turn on auto close tabs button in the auto-close dialog of the inactive tabs. -->
    <string name="tab_tray_inactive_turn_on_auto_close_button_2">Slå på autolukking</string>


    <!-- Home screen icons - Long press shortcuts -->
    <!-- Shortcut action to open new tab -->
    <string name="home_screen_shortcut_open_new_tab_2">Ny fane</string>
    <!-- Shortcut action to open new private tab -->
    <string name="home_screen_shortcut_open_new_private_tab_2">Ny privat fane</string>

    <!-- Shortcut action to open Passwords screens -->
    <string name="home_screen_shortcut_open_password_screen">Passordsnarvei</string>

    <!-- Recent Tabs -->
    <!-- Header text for jumping back into the recent tab in the home screen -->
    <string name="recent_tabs_header">Hopp inn igjen</string>
    <!-- Button text for showing all the tabs in the tabs tray -->
    <string name="recent_tabs_show_all">Vis alle</string>

    <!-- Content description for the button which navigates the user to show all recent tabs in the tabs tray. -->
    <string name="recent_tabs_show_all_content_description_2">Vis alle nylige faner-knappen</string>

    <!-- Text for button in synced tab card that opens synced tabs tray -->
    <string name="recent_tabs_see_all_synced_tabs_button_text">Se alle synkroniserte faner</string>
    <!-- Accessibility description for device icon used for recent synced tab -->
    <string name="recent_tabs_synced_device_icon_content_description">Synkroniserte enheter</string>
    <!-- Text for the dropdown menu to remove a recent synced tab from the homescreen -->
    <string name="recent_synced_tab_menu_item_remove">Fjern</string>
    <!-- Text for the menu button to remove a grouped highlight from the user's browsing history
         in the Recently visited section -->
    <string name="recent_tab_menu_item_remove">Fjern</string>

    <!-- History Metadata -->
    <!-- Header text for a section on the home screen that displays grouped highlights from the
         user's browsing history, such as topics they have researched or explored on the web -->
    <string name="history_metadata_header_2">Nylig besøkt</string>
    <!-- Text for the menu button to remove a grouped highlight from the user's browsing history
         in the Recently visited section -->
    <string name="recently_visited_menu_item_remove">Fjern</string>

    <!-- Content description for the button which navigates the user to show all of their history. -->
    <string name="past_explorations_show_all_content_description_2">Vis alle tidligere utforskninger</string>

    <!-- Browser Fragment -->
    <!-- Content description (not visible, for screen readers etc.): Navigate backward (browsing history) -->
    <string name="browser_menu_back">Tilbake</string>
    <!-- Content description (not visible, for screen readers etc.): Navigate forward (browsing history) -->
    <string name="browser_menu_forward">Frem</string>
    <!-- Content description (not visible, for screen readers etc.): Refresh current website -->
    <string name="browser_menu_refresh">Oppdater</string>
    <!-- Content description (not visible, for screen readers etc.): Stop loading current website -->
    <string name="browser_menu_stop">Stopp</string>
    <!-- Browser menu button that opens the addon manager -->
    <string name="browser_menu_add_ons">Tillegg</string>
    <!-- Browser menu button that opens account settings -->
    <string name="browser_menu_account_settings">Kontoinformasjon</string>
    <!-- Text displayed when there are no add-ons to be shown -->
    <string name="no_add_ons">Ingen utvidelser her</string>
    <!-- Browser menu button that sends a user to help articles -->
    <string name="browser_menu_help">Hjelp</string>
    <!-- Browser menu button that sends a to a the what's new article -->
    <string name="browser_menu_whats_new">Hva er nytt</string>
    <!-- Browser menu button that opens the settings menu -->
    <string name="browser_menu_settings">Innstillinger</string>

    <!-- Browser menu button that opens a user's library -->
    <string name="browser_menu_library">Bibliotek</string>
    <!-- Browser menu toggle that requests a desktop site -->
    <string name="browser_menu_desktop_site">Datamaskinversjon</string>
    <!-- Browser menu button that reopens a private tab as a regular tab -->
    <string name="browser_menu_open_in_regular_tab">Åpne i vanlig fane</string>
    <!-- Browser menu toggle that adds a shortcut to the site on the device home screen. -->
    <string name="browser_menu_add_to_homescreen">Legg til på startskjermen</string>
    <!-- Browser menu toggle that installs a Progressive Web App shortcut to the site on the device home screen. -->
    <string name="browser_menu_install_on_homescreen">Installer</string>
    <!-- Content description (not visible, for screen readers etc.) for the Resync tabs button -->
    <string name="resync_button_content_description">Synkroniser på nytt</string>
    <!-- Browser menu button that opens the find in page menu -->
    <string name="browser_menu_find_in_page">Finn på siden</string>
    <!-- Browser menu button that saves the current tab to a collection -->
    <string name="browser_menu_save_to_collection_2">Lagre i samling</string>
    <!-- Browser menu button that open a share menu to share the current site -->
    <string name="browser_menu_share">Del</string>
    <!-- Browser menu button shown in custom tabs that opens the current tab in Fenix
        The first parameter is the name of the app defined in app_name (for example: Fenix) -->
    <string name="browser_menu_open_in_fenix">Åpne i %1$s</string>
    <!-- Browser menu text shown in custom tabs to indicate this is a Fenix tab
        The first parameter is the name of the app defined in app_name (for example: Fenix) -->
    <string name="browser_menu_powered_by">DREVET AV %1$s</string>
    <!-- Browser menu text shown in custom tabs to indicate this is a Fenix tab
        The first parameter is the name of the app defined in app_name (for example: Fenix) -->
    <string name="browser_menu_powered_by2">Drevet av %1$s</string>
    <!-- Browser menu button to put the current page in reader mode -->
    <string name="browser_menu_read">Lesevisning</string>
    <!-- Browser menu button content description to close reader mode and return the user to the regular browser -->
    <string name="browser_menu_read_close">Lukk lesevisning</string>
    <!-- Browser menu button to open the current page in an external app -->
    <string name="browser_menu_open_app_link">Åpne i app</string>

    <!-- Browser menu button to show reader view appearance controls e.g. the used font type and size -->
    <string name="browser_menu_customize_reader_view">Tilpass lesevisning</string>
    <!-- Browser menu label for adding a bookmark -->
    <string name="browser_menu_add">Legg til</string>
    <!-- Browser menu label for editing a bookmark -->
    <string name="browser_menu_edit">Rediger</string>

    <!-- Button shown on the home page that opens the Customize home settings -->
    <string name="browser_menu_customize_home_1">Tilpass startsiden</string>
    <!-- Browser Toolbar -->
    <!-- Content description for the Home screen button on the browser toolbar -->
    <string name="browser_toolbar_home">Startskjerm</string>

    <!-- Content description (not visible, for screen readers etc.): Erase button: Erase the browsing
         history and go back to the home screen. -->
    <string name="browser_toolbar_erase">Slett nettleserhistorikk</string>
    <!-- Locale Settings Fragment -->
    <!-- Content description for tick mark on selected language -->
    <string name="a11y_selected_locale_content_description">Valgt språk</string>
    <!-- Text for default locale item -->
    <string name="default_locale_text">Følg språket til enheten</string>
    <!-- Placeholder text shown in the search bar before a user enters text -->
    <string name="locale_search_hint">Søk etter språk</string>

    <!-- Search Fragment -->
    <!-- Button in the search view that lets a user search by scanning a QR code -->
    <string name="search_scan_button">Skann</string>

    <!-- Button in the search view that lets a user change their search engine -->
    <string name="search_engine_button" moz:RemovedIn="121" tools:ignore="UnusedResources">Søkemotor</string>
    <!-- Button in the search view when shortcuts are displayed that takes a user to the search engine settings -->
    <string name="search_shortcuts_engine_settings">Innstillinger for søkemotor</string>
    <!-- Button in the search view that lets a user navigate to the site in their clipboard -->
    <string name="awesomebar_clipboard_title">Fyll inn lenke fra utklippstavlen</string>
    <!-- Button in the search suggestions onboarding that allows search suggestions in private sessions -->
    <string name="search_suggestions_onboarding_allow_button">Tillat</string>
    <!-- Button in the search suggestions onboarding that does not allow search suggestions in private sessions -->
    <string name="search_suggestions_onboarding_do_not_allow_button">Ikke tillat</string>
    <!-- Search suggestion onboarding hint title text -->
    <string name="search_suggestions_onboarding_title">Tillate søkeforslag i private økter?</string>
    <!-- Search suggestion onboarding hint description text, first parameter is the name of the app defined in app_name (for example: Fenix)-->
    <string name="search_suggestions_onboarding_text">%s deler alt du skriver i adressefeltet med standard søkemotor.</string>

    <!-- Search engine suggestion title text. The first parameter is the name of the suggested engine-->
    <string name="search_engine_suggestions_title">Søk %s</string>
    <!-- Search engine suggestion description text -->
    <string name="search_engine_suggestions_description">Søk direkte fra adresselinjen</string>

    <!-- Menu option in the search selector menu to open the search settings -->
    <string name="search_settings_menu_item">Søkeinnstillinger</string>

    <!-- Header text for the search selector menu -->
    <string name="search_header_menu_item_2">Søk denne gangen i:</string>

    <!-- Content description (not visible, for screen readers etc.): Search engine icon. The first parameter is the search engine name (for example: DuckDuckGo). -->
    <string name="search_engine_icon_content_description" tools:ignore="UnusedResources">%s-søkemotor</string>

    <!-- Home onboarding -->
    <!-- Onboarding home screen popup dialog, shown on top of the Jump back in section. -->
    <string name="onboarding_home_screen_jump_back_contextual_hint_2">Møt din personlige hjemmeside. Nylige faner, bokmerker og søkeresultater vises her.</string>
    <!-- Home onboarding dialog welcome screen title text. -->
    <string name="onboarding_home_welcome_title_2">Velkommen til et mer personlig internett</string>
    <!-- Home onboarding dialog welcome screen description text. -->
    <string name="onboarding_home_welcome_description">Flere farger. Bedre personvern. Samme forpliktelse til mennesker over fortjeneste.</string>
    <!-- Home onboarding dialog sign into sync screen title text. -->
    <string name="onboarding_home_sync_title_3">Det er enklere enn noen gang å bytte skjerm</string>
    <!-- Home onboarding dialog sign into sync screen description text. -->
    <string name="onboarding_home_sync_description">Fortsett der du sluttet med faner fra andre enheter nå på startsiden din.</string>
    <!-- Text for the button to continue the onboarding on the home onboarding dialog. -->
    <string name="onboarding_home_get_started_button">Kom i gang</string>
    <!-- Text for the button to navigate to the sync sign in screen on the home onboarding dialog. -->
    <string name="onboarding_home_sign_in_button">Logg inn</string>
    <!-- Text for the button to skip the onboarding on the home onboarding dialog. -->
    <string name="onboarding_home_skip_button">Hopp over</string>
    <!-- Onboarding home screen sync popup dialog message, shown on top of Recent Synced Tabs in the Jump back in section. -->
    <string name="sync_cfr_message">Fanene dine synkroniseres! Fortsett der du sluttet på den andre enheten.</string>

    <!-- Content description (not visible, for screen readers etc.): Close button for the home onboarding dialog -->
    <string name="onboarding_home_content_description_close_button">Lukk</string>

    <!-- Notification pre-permission dialog -->
    <!-- Enable notification pre permission dialog title
        The first parameter is the name of the app defined in app_name (for example: Fenix) -->
    <string name="onboarding_home_enable_notifications_title">Varsler hjelper deg å gjøre mer med %s</string>

    <!-- Enable notification pre permission dialog description with rationale
        The first parameter is the name of the app defined in app_name (for example: Fenix) -->
    <string name="onboarding_home_enable_notifications_description">Synkroniser fanene dine mellom enheter, behandle nedlastinger, få tips om hvordan du får mest mulig ut av %s sitt personvern, og mer.</string>
    <!-- Text for the button to request notification permission on the device -->
    <string name="onboarding_home_enable_notifications_positive_button">Fortsett</string>
    <!-- Text for the button to not request notification permission on the device and dismiss the dialog -->
    <string name="onboarding_home_enable_notifications_negative_button">Ikke nå</string>

    <!-- Juno first user onboarding flow experiment, strings are marked unused as they are only referenced by Nimbus experiments. -->
    <!-- Title for set firefox as default browser screen used by Nimbus experiments. -->
    <string name="juno_onboarding_default_browser_title_nimbus_2">Vi beskytter deg gjerne</string>
    <!-- Description for set firefox as default browser screen used by Nimbus experiments. -->
    <string name="juno_onboarding_default_browser_description_nimbus_2">Vår ideelle nettleser forhindrer selskaper i å spore aktiviteten din i hemmelighet på nettet.\n\nLes mer i personvernerklæringen vår.</string>
    <!-- Text for the link to the privacy notice webpage for set as firefox default browser screen.
    This is part of the string with the key "juno_onboarding_default_browser_description". -->
    <string name="juno_onboarding_default_browser_description_link_text" tools:ignore="UnusedResources">personvernerklæring</string>
    <!-- Text for the button to set firefox as default browser on the device -->
    <string name="juno_onboarding_default_browser_positive_button" tools:ignore="UnusedResources">Bruk som standard nettleser</string>
    <!-- Text for the button dismiss the screen and move on with the flow -->
    <string name="juno_onboarding_default_browser_negative_button" tools:ignore="UnusedResources">Ikke nå</string>
    <!-- Title for sign in to sync screen. -->
    <string name="juno_onboarding_sign_in_title_2">Krypter dataene dine når du arbeider på tvers av enheter</string>
    <!-- Description for sign in to sync screen. Nimbus experiments do not support string placeholders.
     Note: The word "Firefox" should NOT be translated -->
    <string name="juno_onboarding_sign_in_description_2">Når du er inlogget og synkronisert, er du tryggere. Firefox krypterer passordene, bokmerkene og mer.</string>
    <!-- Text for the button to sign in to sync on the device -->
    <string name="juno_onboarding_sign_in_positive_button" tools:ignore="UnusedResources">Logg inn</string>
    <!-- Text for the button dismiss the screen and move on with the flow -->
    <string name="juno_onboarding_sign_in_negative_button" tools:ignore="UnusedResources">Ikke nå</string>
    <!-- Title for enable notification permission screen used by Nimbus experiments. Nimbus experiments do not support string placeholders.
        Note: The word "Firefox" should NOT be translated -->
    <string name="juno_onboarding_enable_notifications_title_nimbus_2">Varsler hjelper deg å holde deg tryggere med Firefox</string>
    <!-- Description for enable notification permission screen used by Nimbus experiments. Nimbus experiments do not support string placeholders.
       Note: The word "Firefox" should NOT be translated -->
    <string name="juno_onboarding_enable_notifications_description_nimbus_2">Send faner sikkert mellom enhetene dine og oppdag andre personvernfunksjoner i Firefox.</string>
    <!-- Text for the button to request notification permission on the device -->
    <string name="juno_onboarding_enable_notifications_positive_button" tools:ignore="UnusedResources">Slå på varsler</string>
    <!-- Text for the button dismiss the screen and move on with the flow -->
    <string name="juno_onboarding_enable_notifications_negative_button" tools:ignore="UnusedResources">Ikke nå</string>

    <!-- Title for add search widget screen used by Nimbus experiments. Nimbus experiments do not support string placeholders.
        Note: The word "Firefox" should NOT be translated -->
    <string name="juno_onboarding_add_search_widget_title" tools:ignore="UnusedResources">Prøv Firefox-søkewidgeten</string>
    <!-- Description for add search widget screen used by Nimbus experiments. Nimbus experiments do not support string placeholders.
        Note: The word "Firefox" should NOT be translated -->
    <string name="juno_onboarding_add_search_widget_description" tools:ignore="UnusedResources">Med Firefox på startskjermen din har du enkel tilgang til den personvernfokuserte  nettleseren som blokkerer sporing på tvers av nettsteder.</string>
    <!-- Text for the button to add search widget on the device used by Nimbus experiments. Nimbus experiments do not support string placeholders.
        Note: The word "Firefox" should NOT be translated -->
    <string name="juno_onboarding_add_search_widget_positive_button" tools:ignore="UnusedResources">Legg til Firefox-widget</string>
    <!-- Text for the button to dismiss the screen and move on with the flow -->
    <string name="juno_onboarding_add_search_widget_negative_button" tools:ignore="UnusedResources">Ikke nå</string>

    <!-- Search Widget -->
    <!-- Content description for searching with a widget. The first parameter is the name of the application.-->
    <string name="search_widget_content_description_2">Åpne en ny %1$s-fane</string>
    <!-- Text preview for smaller sized widgets -->
    <string name="search_widget_text_short">Søk</string>
    <!-- Text preview for larger sized widgets -->
    <string name="search_widget_text_long">Søk på nettet</string>

    <!-- Content description (not visible, for screen readers etc.): Voice search -->
    <string name="search_widget_voice">Stemmesøk</string>

    <!-- Preferences -->
    <!-- Title for the settings page-->
    <string name="settings">Innstillinger</string>
    <!-- Preference category for general settings -->
    <string name="preferences_category_general">Generelt</string>
    <!-- Preference category for all links about Fenix -->
    <string name="preferences_category_about">Om</string>
    <!-- Preference category for settings related to changing the default search engine -->
    <string name="preferences_category_select_default_search_engine">Velg en</string>
    <!-- Preference for settings related to managing search shortcuts for the quick search menu -->
    <string name="preferences_manage_search_shortcuts_2">Behandle alternative søkemotorer</string>
    <!-- Summary for preference for settings related to managing search shortcuts for the quick search menu -->
    <string name="preferences_manage_search_shortcuts_summary">Rediger motorer som er synlige i søkemenyen</string>
    <!-- Preference category for settings related to managing search shortcuts for the quick search menu -->
    <string name="preferences_category_engines_in_search_menu">Motorer synlige på søkemenyen</string>
    <!-- Preference for settings related to changing the default search engine -->
    <string name="preferences_default_search_engine">Standard søkemotor</string>
    <!-- Preference for settings related to Search -->
    <string name="preferences_search">Søk</string>
    <!-- Preference for settings related to Search engines -->
    <string name="preferences_search_engines">Søkemotorer</string>
    <!-- Preference for settings related to Search engines suggestions-->
    <string name="preferences_search_engines_suggestions">Forslag fra søkemotorer</string>
    <!-- Preference Category for settings related to Search address bar -->
    <string name="preferences_settings_address_bar">Innstillinger for adresselinjen</string>
    <!-- Preference Category for settings to Firefox Suggest -->
    <string name="preference_search_address_bar_fx_suggest">Adresselinje - Firefox forslag</string>
    <!-- Preference link to Learn more about Firefox Suggest -->
    <string name="preference_search_learn_about_fx_suggest">Les mer om Firefox forslag</string>
    <!-- Preference link to rating Fenix on the Play Store -->
    <string name="preferences_rate">Vurder på Google Play</string>
    <!-- Preference linking to about page for Fenix
        The first parameter is the name of the app defined in app_name (for example: Fenix) -->
    <string name="preferences_about">Om %1$s</string>
    <!-- Preference for settings related to changing the default browser -->
    <string name="preferences_set_as_default_browser">Bruk som standard nettleser</string>
    <!-- Preference category for advanced settings -->
    <string name="preferences_category_advanced">Avansert</string>
    <!-- Preference category for privacy and security settings -->
    <string name="preferences_category_privacy_security">Personvern og sikkerhet</string>
    <!-- Preference for advanced site permissions -->
    <string name="preferences_site_permissions">Nettstedstillatelser</string>
    <!-- Preference for private browsing options -->
    <string name="preferences_private_browsing_options">Privat nettlesing</string>
    <!-- Preference for opening links in a private tab-->
    <string name="preferences_open_links_in_a_private_tab">Åpne lenke i en privat fane</string>
    <!-- Preference for allowing screenshots to be taken while in a private tab-->
    <string name="preferences_allow_screenshots_in_private_mode">Tillat å ta skjermbilder i privat nettlesing</string>
    <!-- Will inform the user of the risk of activating Allow screenshots in private browsing option -->
    <string name="preferences_screenshots_in_private_mode_disclaimer">Hvis tillatt, vil private faner også være synlige når flere apper er åpne</string>
    <!-- Preference for adding private browsing shortcut -->
    <string name="preferences_add_private_browsing_shortcut">Legg til snarvei for privat nettlesing</string>
    <!-- Preference for enabling "HTTPS-Only" mode -->
    <string name="preferences_https_only_title">Kun-HTTPS-modus</string>

    <!-- Preference for removing cookie/consent banners from sites automatically. See reduce_cookie_banner_summary for additional context. -->
    <string name="preferences_cookie_banner_reduction" moz:RemovedIn="121" tools:ignore="UnusedResources">Redusering av infokapselbannere</string>
    <!-- Label for cookie banner section in quick settings panel. -->
    <string name="cookie_banner_blocker">Blokkering av infokapselbanner</string>
    <!-- Preference for removing cookie/consent banners from sites automatically in private mode. See reduce_cookie_banner_summary for additional context. -->
    <string name="preferences_cookie_banner_reduction_private_mode">Blokkering av infokapselbanner i privat nettlesing</string>
    <!-- Preference for rejecting or removing as many cookie/consent banners as possible on sites. See reduce_cookie_banner_summary for additional context. -->
    <string name="reduce_cookie_banner_option" moz:RemovedIn="121" tools:ignore="UnusedResources">Reduser infokapselbannere</string>
    <!-- Summary of cookie banner handling preference if the setting disabled is set to off -->
    <string name="reduce_cookie_banner_option_off" moz:RemovedIn="121" tools:ignore="UnusedResources">Av</string>
    <!-- Summary of cookie banner handling preference if the setting enabled is set to on -->
    <string name="reduce_cookie_banner_option_on" moz:RemovedIn="121" tools:ignore="UnusedResources">På</string>

    <!-- Summary for the preference for rejecting all cookies whenever possible. The first parameter is the application name -->
    <string name="reduce_cookie_banner_summary_1" moz:RemovedIn="121" tools:ignore="UnusedResources">%1$s prøver automatisk å avvise infokapselforespørsler på infokapselbannere.</string>
    <!-- Text for indicating cookie banner handling is off this site, this is shown as part of the protections panel with the tracking protection toggle -->
    <string name="reduce_cookie_banner_off_for_site">Av for dette nettstedet</string>
    <!-- Text for cancel button indicating that cookie banner reduction is not supported for the current site, this is shown as part of the cookie banner details view. -->
    <string name="cookie_banner_handling_details_site_is_not_supported_cancel_button">Avbryt</string>
    <!-- Text for request support button indicating that cookie banner reduction is not supported for the current site, this is shown as part of the cookie banner details view. -->
    <string name="cookie_banner_handling_details_site_is_not_supported_request_support_button_2">Send forespørsel</string>
    <!-- Text for title indicating that cookie banner reduction is not supported for the current site, this is shown as part of the cookie banner details view. -->
    <string name="cookie_banner_handling_details_site_is_not_supported_title_2">Be om støtte for dette nettstedet?</string>
    <!-- Label for the snackBar, after the user reports with success a website where cookie banner reducer did not work -->
    <string name="cookie_banner_handling_report_site_snack_bar_text_2">Forespørsel sendt</string>
    <!-- Text for indicating cookie banner handling is on this site, this is shown as part of the protections panel with the tracking protection toggle -->
    <string name="reduce_cookie_banner_on_for_site">På for dette nettstedet</string>
    <!-- Text for indicating that a request for unsupported site was sent to Nimbus (it's a Mozilla library for experiments), this is shown as part of the protections panel with the tracking protection toggle -->
    <string name="reduce_cookie_banner_unsupported_site_request_submitted_2">Støtteforespørsel sendt</string>
    <!-- Text for indicating cookie banner handling is currently not supported for this site, this is shown as part of the protections panel with the tracking protection toggle -->
    <string name="reduce_cookie_banner_unsupported_site">Nettstedet støttes for øyeblikket ikke</string>
    <!-- Title text for a detail explanation indicating cookie banner handling is on this site, this is shown as part of the cookie banner panel in the toolbar. The first parameter is a shortened URL of the current site-->
    <string name="reduce_cookie_banner_details_panel_title_on_for_site" moz:RemovedIn="121" tools:ignore="UnusedResources">Vil du slå på reduksjon av infokapselbannere for %1$s?</string>
    <!-- Title text for a detail explanation indicating cookie banner handling is on this site, this is shown as part of the cookie banner panel in the toolbar. The first parameter is a shortened URL of the current site-->
    <string name="reduce_cookie_banner_details_panel_title_on_for_site_1">Vil du slå på blokkering av infokapselbanner for %1$s?</string>
    <!-- Title text for a detail explanation indicating cookie banner handling is off this site, this is shown as part of the cookie banner panel in the toolbar. The first parameter is a shortened URL of the current site-->
    <string name="reduce_cookie_banner_details_panel_title_off_for_site" moz:RemovedIn="121" tools:ignore="UnusedResources">Vil du slå av reduksjon av infokapselbannere for %1$s?</string>
    <!-- Title text for a detail explanation indicating cookie banner handling is off this site, this is shown as part of the cookie banner panel in the toolbar. The first parameter is a shortened URL of the current site-->
    <string name="reduce_cookie_banner_details_panel_title_off_for_site_1">Vil du slå av blokkering av infokapselbanner for %1$s?</string>
    <!-- Title text for a detail explanation indicating cookie banner reducer didn't work for the current site, this is shown as part of the cookie banner panel in the toolbar. The first parameter is the application name-->
    <string name="reduce_cookie_banner_details_panel_title_unsupported_site_request_2">%1$s kan ikke automatisk avvise forespørsler om infokapsler på dette nettstedet. Du kan sende en forespørsel om å støtte dette nettstedet i fremtiden.</string>
    <!-- Long text for a detail explanation indicating what will happen if cookie banner handling is off for a site, this is shown as part of the cookie banner panel in the toolbar. The first parameter is the application name -->
    <string name="reduce_cookie_banner_details_panel_description_off_for_site" moz:RemovedIn="121" tools:ignore="UnusedResources">%1$s vill slette infokapsler og oppdatere siden. Sletting av alle infokapsler kan føre til at du blir logget ut eller at handlekurver blir tømt.</string>

    <!-- Long text for a detail explanation indicating what will happen if cookie banner handling is off for a site, this is shown as part of the cookie banner panel in the toolbar. The first parameter is the application name -->
<<<<<<< HEAD
    <string name="reduce_cookie_banner_details_panel_description_off_for_site_1">Slå av og %1$s sletter infokapsler og laster inn dette nettstedet på nytt. Dette kan logge deg ut eller tømme handlekurver.</string>
=======
    <string name="reduce_cookie_banner_details_panel_description_off_for_site_1">Slå av, og %1$s sletter infokapsler og laster inn dette nettstedet på nytt. Dette kan logge deg ut eller tømme handlekurver.</string>
>>>>>>> 4a244ea9
    <!-- Long text for a detail explanation indicating what will happen if cookie banner handling is on for a site, this is shown as part of the cookie banner panel in the toolbar. The first parameter is the application name -->
    <string name="reduce_cookie_banner_details_panel_description_on_for_site_2" moz:RemovedIn="121" tools:ignore="UnusedResources">%1$s prøver å automatisk avvise alle infokapselforespørsler på støttede nettsteder.</string>
    <!-- Long text for a detail explanation indicating what will happen if cookie banner handling is on for a site, this is shown as part of the cookie banner panel in the toolbar. The first parameter is the application name -->
    <string name="reduce_cookie_banner_details_panel_description_on_for_site_3">Slå på, og %1$s vil prøve å automatisk nekte infokapselbannere på dette nettstedet.</string>
    <!-- Title text for the cookie banner re-engagement dialog. The first parameter is the application name. -->
    <string name="reduce_cookie_banner_dialog_title" moz:RemovedIn="121" tools:ignore="UnusedResources">Tillat at %1$s avviser infokapselbannere?</string>
    <!-- Body text for the cookie banner re-engagement dialog use. The first parameter is the application name. -->
    <string name="reduce_cookie_banner_dialog_body" moz:RemovedIn="121" tools:ignore="UnusedResources">%1$s  kan automatisk avvise mange infokapselbanner-forespørsler.</string>
    <!-- Remind me later text button for the onboarding dialog -->
    <string name="reduce_cookie_banner_dialog_not_now_button" moz:RemovedIn="121" tools:ignore="UnusedResources">Ikke nå</string>
    <!-- Snack text for the cookie banner dialog, after user hit the dismiss banner button -->
    <string name="reduce_cookie_banner_dialog_snackbar_text" moz:RemovedIn="121" tools:ignore="UnusedResources">Du vil se færre forespørsler om infokapsler</string>

    <!-- Change setting text button, for the cookie banner re-engagement dialog -->
    <string name="reduce_cookie_banner_dialog_change_setting_button" moz:RemovedIn="121" tools:ignore="UnusedResources">Tillat</string>

    <!--Title for the cookie banner re-engagement CFR, the placeholder is replaced with app name -->
    <string name="cookie_banner_cfr_title">%1$s nektet nettopp infokapsler for deg</string>
    <!--Message for the cookie banner re-engagement CFR -->
    <string name="cookie_banner_cfr_message">Mindre distraksjoner, mindre infokapsler som sporer deg på denne siden.</string>

    <!-- Description of the preference to enable "HTTPS-Only" mode. -->
    <string name="preferences_https_only_summary">Forsøker automatisk å koble til nettsteder ved hjelp av HTTPS-krypteringsprotokollen for økt sikkerhet.</string>
    <!-- Summary of https only preference if https only is set to off -->
    <string name="preferences_https_only_off">Av</string>
    <!-- Summary of https only preference if https only is set to on in all tabs -->
    <string name="preferences_https_only_on_all">På i alle faner</string>
    <!-- Summary of https only preference if https only is set to on in private tabs only -->
    <string name="preferences_https_only_on_private">På i private faner</string>
    <!-- Text displayed that links to website containing documentation about "HTTPS-Only" mode -->
    <string name="preferences_http_only_learn_more">Les mer</string>
    <!-- Option for the https only setting -->
    <string name="preferences_https_only_in_all_tabs">Aktiver i alle faner</string>
    <!-- Option for the https only setting -->
    <string name="preferences_https_only_in_private_tabs">Aktiver bare i private faner</string>
    <!-- Title shown in the error page for when trying to access a http website while https only mode is enabled. -->
    <string name="errorpage_httpsonly_title">Sikkert nettsted ikke tilgjengelig</string>
    <!-- Message shown in the error page for when trying to access a http website while https only mode is enabled. The message has two paragraphs. This is the first. -->
    <string name="errorpage_httpsonly_message_title">Mest sannsynlig støtter nettstedet ganske enkelt ikke HTTPS.</string>
    <!-- Message shown in the error page for when trying to access a http website while https only mode is enabled. The message has two paragraphs. This is the second. -->
    <string name="errorpage_httpsonly_message_summary">Det er imidlertid også mulig at en angriper er involvert. Hvis du fortsetter til nettstedet, bør du ikke oppgi noen sensitiv informasjon. Hvis du fortsetter, vil bare HTTPS-modus bli slått av midlertidig for nettstedet.</string>
    <!-- Preference for accessibility -->
    <string name="preferences_accessibility">Tilgjengelighet</string>
    <!-- Preference to override the Mozilla account server -->
    <string name="preferences_override_account_server">Selvvalgt server for Mozilla-konto</string>
    <!-- Preference to override the Sync token server -->
    <string name="preferences_override_sync_tokenserver">Selvvalgt synkroniseringsserver</string>
<<<<<<< HEAD
    <!-- Toast shown after updating the FxA/Sync server override preferences -->
    <string name="toast_override_fxa_sync_server_done" moz:RemovedIn="120" tools:ignore="UnusedResources">Firefox-konto/synkroniseringsserver endret. Avslutter applikasjonen for å legge til endringer…</string>
=======
>>>>>>> 4a244ea9
    <!-- Toast shown after updating the Mozilla account/Sync server override preferences -->
    <string name="toast_override_account_sync_server_done">Mozilla-konto/synkroniseringsserver endret. Avslutter applikasjonen for å legge til endringer…</string>
    <!-- Preference category for account information -->
    <string name="preferences_category_account">Konto</string>
    <!-- Preference for changing where the toolbar is positioned -->
    <string name="preferences_toolbar">Verktøylinje</string>
    <!-- Preference for changing default theme to dark or light mode -->
    <string name="preferences_theme">Tema</string>
    <!-- Preference for customizing the home screen -->
    <string name="preferences_home_2">Startside</string>
    <!-- Preference for gestures based actions -->
    <string name="preferences_gestures">Bevegelser</string>
    <!-- Preference for settings related to visual options -->
    <string name="preferences_customize">Tilpass</string>
    <!-- Preference description for banner about signing in -->
    <string name="preferences_sign_in_description_2">Logg inn for å synkronisere faner, bokmerker, passord med mer.</string>
    <!-- Preference shown instead of account display name while account profile information isn't available yet. -->
    <string name="preferences_account_default_name_2">Mozilla-konto</string>
    <!-- Preference text for account title when there was an error syncing FxA -->
    <string name="preferences_account_sync_error">Koble til igjen for å fortsette synkroniseringen</string>
    <!-- Preference for language -->
    <string name="preferences_language">Språk</string>
    <!-- Preference for data choices -->
    <string name="preferences_data_choices">Datavalg</string>
    <!-- Preference for data collection -->
    <string name="preferences_data_collection">Datainnsamling</string>
    <!-- Preference for developers -->
    <string name="preferences_remote_debugging">Fjernfeilsøking via USB</string>

    <!-- Preference title for switch preference to show search suggestions -->
    <string name="preferences_show_search_suggestions">Vis søkeforslag</string>
    <!-- Preference title for switch preference to show voice search button -->
    <string name="preferences_show_voice_search">Vis stemmesøk</string>
    <!-- Preference title for switch preference to show search suggestions also in private mode -->
    <string name="preferences_show_search_suggestions_in_private">Vis i private økter</string>
    <!-- Preference title for switch preference to show a clipboard suggestion when searching -->
    <string name="preferences_show_clipboard_suggestions">Vis utklippstavleforslag</string>
    <!-- Preference title for switch preference to suggest browsing history when searching -->
    <string name="preferences_search_browsing_history">Søk i nettleserhistorikk</string>
    <!-- Preference title for switch preference to suggest bookmarks when searching -->
    <string name="preferences_search_bookmarks">Søk i bokmerker</string>
    <!-- Preference title for switch preference to suggest synced tabs when searching -->
    <string name="preferences_search_synced_tabs">Søk i synkroniserte faner</string>
    <!-- Preference for account settings -->
    <string name="preferences_account_settings">Kontoinnstillinger</string>
    <!-- Preference for enabling url autocomplete-->
    <string name="preferences_enable_autocomplete_urls">Autofullfør nettadresser</string>
    <!-- Preference title for switch preference to show sponsored Firefox Suggest search suggestions -->
    <string name="preferences_show_sponsored_suggestions">Forslag fra sponsorer</string>
    <!-- Summary for preference to show sponsored Firefox Suggest search suggestions.
         The first parameter is the name of the application. -->
    <string name="preferences_show_sponsored_suggestions_summary">Støtt %1$s med sporadiske sponsede forslag</string>
    <!-- Preference title for switch preference to show Firefox Suggest search suggestions for web content.
         The first parameter is the name of the application. -->
    <string name="preferences_show_nonsponsored_suggestions">Forslag fra %1$s</string>
    <!-- Summary for preference to show Firefox Suggest search suggestions for web content -->
    <string name="preferences_show_nonsponsored_suggestions_summary">Få forslag fra nettet relatert til søket ditt</string>
    <!-- Preference for open links in third party apps -->
    <string name="preferences_open_links_in_apps">Åpne lenker i apper</string>
    <!-- Preference for open links in third party apps always open in apps option -->
    <string name="preferences_open_links_in_apps_always">Alltid</string>
    <!-- Preference for open links in third party apps ask before opening option -->
    <string name="preferences_open_links_in_apps_ask">Spør før du åpner</string>
    <!-- Preference for open links in third party apps never open in apps option -->
    <string name="preferences_open_links_in_apps_never">Aldri</string>
    <!-- Preference for open download with an external download manager app -->
    <string name="preferences_external_download_manager">Ekstern nedlastingsbehandler</string>
    <!-- Preference for enabling gecko engine logs -->
    <string name="preferences_enable_gecko_logs">Slå på Gecko-logger</string>
    <!-- Message to indicate users that we are quitting the application to apply the changes -->
    <string name="quit_application">Avslutter applikasjonen for å legge til endringer…</string>

    <!-- Preference for add_ons -->
    <string name="preferences_addons">Utvidelser</string>

    <!-- Preference for installing a local add-on -->
    <string name="preferences_install_local_addon">Installer utvidelse fra fil</string>
    <!-- Preference for notifications -->
    <string name="preferences_notifications">Varslinger</string>

    <!-- Summary for notification preference indicating notifications are allowed -->
    <string name="notifications_allowed_summary">Tillatt</string>
    <!-- Summary for notification preference indicating notifications are not allowed -->
    <string name="notifications_not_allowed_summary">Ikke tillatt</string>

    <!-- Add-on Preferences -->
    <!-- Preference to customize the configured AMO (addons.mozilla.org) collection -->
    <string name="preferences_customize_amo_collection">Tilpasset tilleggssamling</string>
    <!-- Button caption to confirm the add-on collection configuration -->
    <string name="customize_addon_collection_ok">OK</string>
    <!-- Button caption to abort the add-on collection configuration -->
    <string name="customize_addon_collection_cancel">Avbryt</string>
    <!-- Hint displayed on input field for custom collection name -->
    <string name="customize_addon_collection_hint">Samlingsnavn</string>
    <!-- Hint displayed on input field for custom collection user ID-->
    <string name="customize_addon_collection_user_hint">Samlingseier (bruker-ID)</string>

    <!-- Toast shown after confirming the custom add-on collection configuration -->
    <string name="toast_customize_addon_collection_done">Tilleggssamling endret. Avslutter applikasjonen for å legge til endringer…</string>

    <!-- Customize Home -->
    <!-- Header text for jumping back into the recent tab in customize the home screen -->
    <string name="customize_toggle_jump_back_in">Hopp inn igjen</string>
    <!-- Title for the customize home screen section with recently saved bookmarks. -->
    <string name="customize_toggle_recent_bookmarks">Nylige bokmerker</string>
    <!-- Title for the customize home screen section with recently visited. Recently visited is
    a section where users see a list of tabs that they have visited in the past few days -->
    <string name="customize_toggle_recently_visited">Nylig besøkt</string>

    <!-- Title for the customize home screen section with Pocket. -->
    <string name="customize_toggle_pocket_2">Tankevekkende artikler</string>
    <!-- Summary for the customize home screen section with Pocket. The first parameter is product name Pocket -->
    <string name="customize_toggle_pocket_summary">Artikler drevet av %s</string>
    <!-- Title for the customize home screen section with sponsored Pocket stories. -->
    <string name="customize_toggle_pocket_sponsored">Sponsede historier</string>
    <!-- Title for the opening wallpaper settings screen -->
    <string name="customize_wallpapers">Bakgrunnsbilder</string>
    <!-- Title for the customize home screen section with sponsored shortcuts. -->
    <string name="customize_toggle_contile">Sponsede snarveier</string>

    <!-- Wallpapers -->
    <!-- Content description for various wallpapers. The first parameter is the name of the wallpaper -->
    <string name="wallpapers_item_name_content_description">Bakgrunnsbildeelement: %1$s</string>
    <!-- Snackbar message for when wallpaper is selected -->
    <string name="wallpaper_updated_snackbar_message">Bakgrunnsbilde oppdatert!</string>
    <!-- Snackbar label for action to view selected wallpaper -->
    <string name="wallpaper_updated_snackbar_action">Vis</string>
    <!-- Snackbar message for when wallpaper couldn't be downloaded -->
    <string name="wallpaper_download_error_snackbar_message">Kunne ikke laste ned bakgrunnsbildet</string>
    <!-- Snackbar label for action to retry downloading the wallpaper -->
    <string name="wallpaper_download_error_snackbar_action">Prøv igjen</string>
    <!-- Snackbar message for when wallpaper couldn't be selected because of the disk error -->
    <string name="wallpaper_select_error_snackbar_message">Kunne ikke endre bakgrunnsbildet</string>
    <!-- Text displayed that links to website containing documentation about the "Limited Edition" wallpapers. -->
    <string name="wallpaper_learn_more">Les mer</string>

    <!-- Text for classic wallpapers title. The first parameter is the Firefox name. -->
    <string name="wallpaper_classic_title">Klassisk %s</string>
    <!-- Text for artist series wallpapers title. "Artist series" represents a collection of artist collaborated wallpapers. -->
    <string name="wallpaper_artist_series_title">Artist-serien</string>
    <!-- Description text for the artist series wallpapers with learn more link. The first parameter is the learn more string defined in wallpaper_learn_more. "Independent voices" is the name of the wallpaper collection -->
    <string name="wallpaper_artist_series_description_with_learn_more">Kolleksjonen uavhengige stemmer. %s</string>
    <!-- Description text for the artist series wallpapers. "Independent voices" is the name of the wallpaper collection -->
    <string name="wallpaper_artist_series_description">Kolleksjonen uavhengige stemmer.</string>
    <!-- Wallpaper onboarding dialog header text. -->
    <string name="wallpapers_onboarding_dialog_title_text">Prøv en fargeklatt</string>
    <!-- Wallpaper onboarding dialog body text. -->
    <string name="wallpapers_onboarding_dialog_body_text">Velg det perfekte bakgrunnsbildet for deg.</string>
    <!-- Wallpaper onboarding dialog learn more button text. The button navigates to the wallpaper settings screen. -->
    <string name="wallpapers_onboarding_dialog_explore_more_button_text">Utforsk flere bakgrunnsbilder</string>

    <!-- Add-ons general availability nimbus message-->
    <!-- Title of the Nimbus message for add-ons general availability-->
    <string name="addon_ga_message_title" tools:ignore="UnusedResources">Nye utvidelser nå tilgjengelig</string>
    <!-- Body of the Nimbus message for add-ons general availability. 'Firefox' intentionally hardcoded here-->
    <string name="addon_ga_message_body" tools:ignore="UnusedResources">Sjekk ut 100+ nye utvidelser som lar deg gjøre Firefox til din egen.</string>
    <!-- Button text of the Nimbus message for add-ons general availability. -->
    <string name="addon_ga_message_button" tools:ignore="UnusedResources">Utforsk utvidelser</string>
<<<<<<< HEAD

    <!-- Add-on Installation from AMO-->
    <!-- Error displayed when user attempts to install an add-on from AMO (addons.mozilla.org) that is not supported -->
    <string name="addon_not_supported_error" moz:removedIn="120" tools:ignore="UnusedResources">Tillegget støttes ikke</string>
    <!-- Error displayed when user attempts to install an add-on from AMO (addons.mozilla.org) that is already installed -->
    <string name="addon_already_installed" moz:removedIn="120" tools:ignore="UnusedResources">Tillegget er allerede installert</string>
=======
>>>>>>> 4a244ea9

    <!-- Add-on process crash dialog to user -->
    <!-- Title of a dialog shown to the user when enough errors have occurred with addons and they need to be temporarily disabled -->
    <string name="addon_process_crash_dialog_title" tools:ignore="UnusedResources">Tillegg er midlertidig deaktivert</string>
    <!-- The first parameter is the application name. This is a message shown to the user when too many errors have occurred with the addons process and they have been disabled. The user can decide if they would like to continue trying to start add-ons or if they'd rather continue without them. -->
    <string name="addon_process_crash_dialog_message" tools:ignore="UnusedResources">Ett eller flere tillegg sluttet å virke, noe som gjorde systemet ditt ustabilt. %1$s forsøkte uten hell å starte tillegget/tilleggene på nytt.\n\nTillegg vil ikke bli startet på nytt under den nåværende økten.\n\nHvis du fjerner eller deaktiverer tillegg, kan dette løse problemet.</string>
    <!-- This will cause the add-ons to try restarting but the dialog will reappear if it is unsuccessful again -->
    <string name="addon_process_crash_dialog_retry_button_text" tools:ignore="UnusedResources">Prøv å starte tilleggene på nytt</string>
    <!-- The user will continue with all add-ons disabled -->
    <string name="addon_process_crash_dialog_disable_addons_button_text" tools:ignore="UnusedResources">Fortsett med tillegg deaktivert</string>

    <!-- Account Preferences -->
    <!-- Preference for managing your account via accounts.firefox.com -->
    <string name="preferences_manage_account">Behandle konto</string>
    <!-- Summary of the preference for managing your account via accounts.firefox.com. -->
    <string name="preferences_manage_account_summary">Endre passordet ditt, behandle datainnsamling eller slett kontoen din</string>
    <!-- Preference for triggering sync -->
    <string name="preferences_sync_now">Synkroniser nå</string>
    <!-- Preference category for sync -->
    <string name="preferences_sync_category">Velg hva som skal synkroniseres</string>
    <!-- Preference for syncing history -->
    <string name="preferences_sync_history">Historikk</string>
    <!-- Preference for syncing bookmarks -->
    <string name="preferences_sync_bookmarks">Bokmerker</string>
    <!-- Preference for syncing logins -->
    <string name="preferences_sync_logins">Innlogginger</string>
    <!-- Preference for syncing tabs -->
    <string name="preferences_sync_tabs_2">Åpne faner</string>
    <!-- Preference for signing out -->
    <string name="preferences_sign_out">Logg ut</string>
    <!-- Preference displays and allows changing current FxA device name -->
    <string name="preferences_sync_device_name">Enhetsnavn</string>
    <!-- Text shown when user enters empty device name -->
    <string name="empty_device_name_error">Enhetsnavn kan ikke være tomt.</string>
    <!-- Label indicating that sync is in progress -->
    <string name="sync_syncing_in_progress">Synkroniserer…</string>
    <!-- Label summary indicating that sync failed. The first parameter is the date stamp showing last time it succeeded -->
    <string name="sync_failed_summary">Synkroniseringen mislyktes. Lyktest sist: %s</string>
    <!-- Label summary showing never synced -->
    <string name="sync_failed_never_synced_summary">Synkroniseringen mislyktes. Sist synkronisert: aldri</string>
    <!-- Label summary the date we last synced. The first parameter is date stamp showing last time synced -->
    <string name="sync_last_synced_summary">Sist synkronisert: %s</string>
    <!-- Label summary showing never synced -->
    <string name="sync_never_synced_summary">Sist synkronisert: aldri</string>

    <!-- Text for displaying the default device name.
        The first parameter is the application name, the second is the device manufacturer name
        and the third is the device model. -->
    <string name="default_device_name_2">%1$s på %2$s %3$s</string>

    <!-- Preference for syncing credit cards -->
    <string name="preferences_sync_credit_cards">Betalingskort</string>
    <!-- Preference for syncing addresses -->
    <string name="preferences_sync_address">Adresser</string>

    <!-- Send Tab -->
    <!-- Name of the "receive tabs" notification channel. Displayed in the "App notifications" system settings for the app -->
    <string name="fxa_received_tab_channel_name">Mottatte faner</string>

    <!-- Description of the "receive tabs" notification channel. Displayed in the "App notifications" system settings for the app -->
    <string name="fxa_received_tab_channel_description">Varsler for faner mottatt fra andre Firefox-enheter.</string>
    <!--  The body for these is the URL of the tab received  -->
    <string name="fxa_tab_received_notification_name">Fane mottatt</string>
    <!-- %s is the device name -->
    <string name="fxa_tab_received_from_notification_name">Fane fra %s</string>

    <!-- Advanced Preferences -->
    <!-- Preference for tracking protection exceptions -->
    <string name="preferences_tracking_protection_exceptions">Unntak</string>
    <!-- Button in Exceptions Preference to turn on tracking protection for all sites (remove all exceptions) -->
    <string name="preferences_tracking_protection_exceptions_turn_on_for_all">Slå på for alle nettsteder</string>
    <!-- Text displayed when there are no exceptions -->
    <string name="exceptions_empty_message_description">Unntak lar deg slå av sporingsbeskyttelse for utvalgte nettsteder.</string>
    <!-- Text displayed when there are no exceptions, with learn more link that brings users to a tracking protection SUMO page -->
    <string name="exceptions_empty_message_learn_more_link">Les mer</string>

    <!-- Preference switch for usage and technical data collection -->
    <string name="preference_usage_data">Bruk og tekniske data</string>
    <!-- Preference description for usage and technical data collection -->
    <string name="preferences_usage_data_description">Deler data om ytelse, bruksmønster, maskinvare og tilpasninger i din nettleser med Mozilla, for å hjelpe oss å gjøre %1$s bedre</string>
    <!-- Preference switch for marketing data collection -->
    <string name="preferences_marketing_data">Markedsføringsdata</string>
    <!-- Preference description for marketing data collection -->
    <string name="preferences_marketing_data_description2">Deler grunnleggende bruksdata med Adjust, vår mobile markedsføringsleverandør</string>
    <!-- Title for studies preferences -->
    <string name="preference_experiments_2">Undersøkelse</string>
    <!-- Summary for studies preferences -->
    <string name="preference_experiments_summary_2">Tillater Mozilla å installere og kjøre undersøkelser</string>

    <!-- Turn On Sync Preferences -->
    <!-- Header of the Sync and save your data preference view -->
    <string name="preferences_sync_2">Synkroniser og lagre dataene dine</string>
    <!-- Preference for reconnecting to FxA sync -->
    <string name="preferences_sync_sign_in_to_reconnect">Logg inn for å koble til på nytt</string>
    <!-- Preference for removing FxA account -->
    <string name="preferences_sync_remove_account">Fjern konto</string>

    <!-- Pairing Feature strings -->
    <!-- Instructions on how to access pairing -->
    <string name="pair_instructions_2"><![CDATA[Skann QR-koden vist på <b>firefox.com/pair</b>]]></string>

    <!-- Toolbar Preferences -->
    <!-- Preference for using top toolbar -->
    <string name="preference_top_toolbar">Øverst</string>
    <!-- Preference for using bottom toolbar -->
    <string name="preference_bottom_toolbar">Nederst</string>

    <!-- Theme Preferences -->
    <!-- Preference for using light theme -->
    <string name="preference_light_theme">Lyst</string>
    <!-- Preference for using dark theme -->
    <string name="preference_dark_theme">Mørkt</string>

    <!-- Preference for using using dark or light theme automatically set by battery -->
    <string name="preference_auto_battery_theme">Innstilt av strømstyring</string>
    <!-- Preference for using following device theme -->
    <string name="preference_follow_device_theme">Følg enhetens tema</string>

    <!-- Gestures Preferences-->
    <!-- Preferences for using pull to refresh in a webpage -->
    <string name="preference_gestures_website_pull_to_refresh">Trekk for å oppdatere</string>

    <!-- Preference for using the dynamic toolbar -->
    <string name="preference_gestures_dynamic_toolbar">Bla for å skjule verktøylinjen</string>
    <!-- Preference for switching tabs by swiping horizontally on the toolbar -->
    <string name="preference_gestures_swipe_toolbar_switch_tabs">Sveip verktøylinjen sidelengs for å bytte fane</string>
    <!-- Preference for showing the opened tabs by swiping up on the toolbar-->
    <string name="preference_gestures_swipe_toolbar_show_tabs">Sveip verktøylinjen opp for å åpne faner</string>

    <!-- Library -->
    <!-- Option in Library to open Downloads page -->
    <string name="library_downloads">Nedlastinger</string>
    <!-- Option in library to open Bookmarks page -->
    <string name="library_bookmarks">Bokmerker</string>

    <!-- Option in library to open Desktop Bookmarks root page -->
    <string name="library_desktop_bookmarks_root">Bokmerker på PC-en</string>
    <!-- Option in library to open Desktop Bookmarks "menu" page -->
    <string name="library_desktop_bookmarks_menu">Bokmerkemeny</string>
    <!-- Option in library to open Desktop Bookmarks "toolbar" page -->
    <string name="library_desktop_bookmarks_toolbar">Bokmerkelinje</string>
    <!-- Option in library to open Desktop Bookmarks "unfiled" page -->
    <string name="library_desktop_bookmarks_unfiled">Andre bokmerker</string>
    <!-- Option in Library to open History page -->
    <string name="library_history">Historikk</string>
    <!-- Option in Library to open a new tab -->
    <string name="library_new_tab">Ny fane</string>
    <!-- Settings Page Title -->
    <string name="settings_title">Innstillinger</string>
    <!-- Content description (not visible, for screen readers etc.): "Close button for library settings" -->
    <string name="content_description_close_button">Lukk</string>

    <!-- Title to show in alert when a lot of tabs are to be opened
    %d is a placeholder for the number of tabs that will be opened -->
    <string name="open_all_warning_title">Åpne %d faner?</string>
    <!-- Message to warn users that a large number of tabs will be opened
    %s will be replaced by app name. -->
    <string name="open_all_warning_message">Å åpne så mange faner kan redusere hastigheten på %s mens sidene lastes. Er du sikker på at du vil fortsette?</string>
    <!-- Dialog button text for confirming open all tabs -->
    <string name="open_all_warning_confirm">Åpne faner</string>
    <!-- Dialog button text for canceling open all tabs -->
    <string name="open_all_warning_cancel">Avbryt</string>

    <!-- Text to show users they have one page in the history group section of the History fragment.
    %d is a placeholder for the number of pages in the group. -->
    <string name="history_search_group_site_1">%d side</string>

    <!-- Text to show users they have multiple pages in the history group section of the History fragment.
    %d is a placeholder for the number of pages in the group. -->
    <string name="history_search_group_sites_1">%d sider</string>

    <!-- Option in library for Recently Closed Tabs -->
    <string name="library_recently_closed_tabs">Nylig lukkede faner</string>
    <!-- Option in library to open Recently Closed Tabs page -->
    <string name="recently_closed_show_full_history">Vis all historikk</string>
    <!-- Text to show users they have multiple tabs saved in the Recently Closed Tabs section of history.
    %d is a placeholder for the number of tabs selected. -->
    <string name="recently_closed_tabs">%d faner</string>
    <!-- Text to show users they have one tab saved in the Recently Closed Tabs section of history.
    %d is a placeholder for the number of tabs selected. -->
    <string name="recently_closed_tab">%d fane</string>
    <!-- Recently closed tabs screen message when there are no recently closed tabs -->
    <string name="recently_closed_empty_message">Ingen nylige lukkede faner her</string>

    <!-- Tab Management -->
    <!-- Title of preference for tabs management -->
    <string name="preferences_tabs">Faner</string>
    <!-- Title of preference that allows a user to specify the tab view -->
    <string name="preferences_tab_view">Fanevisning</string>
    <!-- Option for a list tab view -->
    <string name="tab_view_list">Liste</string>
    <!-- Option for a grid tab view -->
    <string name="tab_view_grid">Rutenett</string>
    <!-- Title of preference that allows a user to auto close tabs after a specified amount of time -->
    <string name="preferences_close_tabs">Lukk faner</string>
    <!-- Option for auto closing tabs that will never auto close tabs, always allows user to manually close tabs -->
    <string name="close_tabs_manually">Manuelt</string>
    <!-- Option for auto closing tabs that will auto close tabs after one day -->
    <string name="close_tabs_after_one_day">Etter en dag</string>
    <!-- Option for auto closing tabs that will auto close tabs after one week -->
    <string name="close_tabs_after_one_week">Etter en uke</string>
    <!-- Option for auto closing tabs that will auto close tabs after one month -->
    <string name="close_tabs_after_one_month">Etter en måned</string>

    <!-- Title of preference that allows a user to specify the auto-close settings for open tabs -->
    <string name="preference_auto_close_tabs" tools:ignore="UnusedResources">Lukk åpne faner automatisk</string>

    <!-- Opening screen -->
    <!-- Title of a preference that allows a user to choose what screen to show after opening the app -->
    <string name="preferences_opening_screen">Åpningsskjerm</string>
    <!-- Option for always opening the homepage when re-opening the app -->
    <string name="opening_screen_homepage">Startside</string>
    <!-- Option for always opening the user's last-open tab when re-opening the app -->
    <string name="opening_screen_last_tab">Siste fane</string>
    <!-- Option for always opening the homepage when re-opening the app after four hours of inactivity -->
    <string name="opening_screen_after_four_hours_of_inactivity">Startside etter fire timers inaktivitet</string>
    <!-- Summary for tabs preference when auto closing tabs setting is set to manual close-->
    <string name="close_tabs_manually_summary">Lukk manuelt</string>
    <!-- Summary for tabs preference when auto closing tabs setting is set to auto close tabs after one day-->
    <string name="close_tabs_after_one_day_summary">Lukk etter en dag</string>
    <!-- Summary for tabs preference when auto closing tabs setting is set to auto close tabs after one week-->
    <string name="close_tabs_after_one_week_summary">Lukk etter en uke</string>
    <!-- Summary for tabs preference when auto closing tabs setting is set to auto close tabs after one month-->
    <string name="close_tabs_after_one_month_summary">Lukk etter en måned</string>

    <!-- Summary for homepage preference indicating always opening the homepage when re-opening the app -->
    <string name="opening_screen_homepage_summary">Åpne på startsiden</string>
    <!-- Summary for homepage preference indicating always opening the last-open tab when re-opening the app -->
    <string name="opening_screen_last_tab_summary">Åpne på siste fane</string>
    <!-- Summary for homepage preference indicating opening the homepage when re-opening the app after four hours of inactivity -->
    <string name="opening_screen_after_four_hours_of_inactivity_summary">Åpne på startsiden etter fire timer</string>

    <!-- Inactive tabs -->
    <!-- Category header of a preference that allows a user to enable or disable the inactive tabs feature -->
    <string name="preferences_inactive_tabs">Flytt gamle faner til inaktive</string>
    <!-- Title of inactive tabs preference -->
    <string name="preferences_inactive_tabs_title">Faner du ikke har vist på to uker, flyttes til den inaktive delen.</string>

    <!-- Studies -->
    <!-- Title of the remove studies button -->
    <string name="studies_remove">Fjern</string>
    <!-- Title of the active section on the studies list -->
    <string name="studies_active">Aktiv</string>
    <!-- Description for studies, it indicates why Firefox use studies. The first parameter is the name of the application. -->
    <string name="studies_description_2">%1$s kan installere og kjøre studier fra tid til annen.</string>
    <!-- Learn more link for studies, links to an article for more information about studies. -->
    <string name="studies_learn_more">Les mer</string>
    <!-- Dialog message shown after removing a study -->
    <string name="studies_restart_app">Applikasjonen avsluttes for å iverksette endringer</string>
    <!-- Dialog button to confirm the removing a study. -->
    <string name="studies_restart_dialog_ok">OK</string>
    <!-- Dialog button text for canceling removing a study. -->
    <string name="studies_restart_dialog_cancel">Avbryt</string>
    <!-- Toast shown after turning on/off studies preferences -->
    <string name="studies_toast_quit_application" tools:ignore="UnusedResources">Avslutter applikasjonen for å legge til endringer…</string>

    <!-- Sessions -->
    <!-- Title for the list of tabs -->
    <string name="tab_header_label">Åpne faner</string>
    <!-- Title for the list of tabs in the current private session -->
    <string name="tabs_header_private_tabs_title">Private faner</string>
    <!-- Title for the list of tabs in the synced tabs -->
    <string name="tabs_header_synced_tabs_title">Synkroniserte faner</string>
    <!-- Content description (not visible, for screen readers etc.): Add tab button. Adds a news tab when pressed -->
    <string name="add_tab">Legg til fane</string>

    <!-- Content description (not visible, for screen readers etc.): Add tab button. Adds a news tab when pressed -->
    <string name="add_private_tab">Legg til privat fane</string>
    <!-- Text for the new tab button to indicate adding a new private tab in the tab -->
    <string name="tab_drawer_fab_content">Privat</string>
    <!-- Text for the new tab button to indicate syncing command on the synced tabs page -->
    <string name="tab_drawer_fab_sync">Synkroniser</string>
    <!-- Text shown in the menu for sharing all tabs -->
    <string name="tab_tray_menu_item_share">Del alle faner</string>
    <!-- Text shown in the menu to view recently closed tabs -->
    <string name="tab_tray_menu_recently_closed">Nylig lukkede faner</string>
    <!-- Text shown in the tabs tray inactive tabs section -->
    <string name="tab_tray_inactive_recently_closed" tools:ignore="UnusedResources">Nylig lukket</string>
    <!-- Text shown in the menu to view account settings -->
    <string name="tab_tray_menu_account_settings">Kontoinnstillinger</string>
    <!-- Text shown in the menu to view tab settings -->
    <string name="tab_tray_menu_tab_settings">Fane-innstillinger</string>
    <!-- Text shown in the menu for closing all tabs -->
    <string name="tab_tray_menu_item_close">Lukk alle faner</string>
    <!-- Text shown in the multiselect menu for bookmarking selected tabs. -->
    <string name="tab_tray_multiselect_menu_item_bookmark">Legg til som bokmerke</string>
    <!-- Text shown in the multiselect menu for closing selected tabs. -->
    <string name="tab_tray_multiselect_menu_item_close">Lukk</string>
    <!-- Content description for tabs tray multiselect share button -->
    <string name="tab_tray_multiselect_share_content_description">Del valgte faner</string>
    <!-- Content description for tabs tray multiselect menu -->
    <string name="tab_tray_multiselect_menu_content_description">Valgte faner-meny</string>
    <!-- Content description (not visible, for screen readers etc.): Removes tab from collection button. Removes the selected tab from collection when pressed -->
    <string name="remove_tab_from_collection">Fjern fane fra samlingen</string>
    <!-- Text for button to enter multiselect mode in tabs tray -->
    <string name="tabs_tray_select_tabs">Velg faner</string>
    <!-- Content description (not visible, for screen readers etc.): Close tab button. Closes the current session when pressed -->
    <string name="close_tab">Lukk fane</string>
    <!-- Content description (not visible, for screen readers etc.): Close tab <title> button. First parameter is tab title  -->
    <string name="close_tab_title">Lukk fane %s</string>
    <!-- Content description (not visible, for screen readers etc.): Opens the open tabs menu when pressed -->
    <string name="open_tabs_menu">Åpne fanemenyen</string>
    <!-- Open tabs menu item to save tabs to collection -->
    <string name="tabs_menu_save_to_collection1">Lagre faner til samling</string>
    <!-- Text for the menu button to delete a collection -->
    <string name="collection_delete">Slett samling</string>
    <!-- Text for the menu button to rename a collection -->
    <string name="collection_rename">Bytt navn på samling</string>
    <!-- Text for the button to open tabs of the selected collection -->
    <string name="collection_open_tabs">Åpne faner</string>
    <!-- Hint for adding name of a collection -->
    <string name="collection_name_hint">Samlingsnavn</string>
    <!-- Text for the menu button to rename a top site -->
    <string name="rename_top_site">Endre navn</string>
    <!-- Text for the menu button to remove a top site -->
    <string name="remove_top_site">Fjern</string>

    <!-- Text for the menu button to delete a top site from history -->
    <string name="delete_from_history">Slett fra historikk</string>
    <!-- Postfix for private WebApp titles, placeholder is replaced with app name -->
    <string name="pwa_site_controls_title_private">%1$s (privatmodus)</string>

    <!-- History -->
    <!-- Text for the button to search all history -->
    <string name="history_search_1">Skriv inn søketekst</string>
    <!-- Text for the button to clear all history -->
    <string name="history_delete_all">Slett historikk</string>
    <!-- Text for the snackbar to confirm that multiple browsing history items has been deleted -->
    <string name="history_delete_multiple_items_snackbar">Historikk slettet</string>
    <!-- Text for the snackbar to confirm that a single browsing history item has been deleted. The first parameter is the shortened URL of the deleted history item. -->
    <string name="history_delete_single_item_snackbar">Slettet %1$s</string>
    <!-- Context description text for the button to delete a single history item -->
    <string name="history_delete_item">Slett</string>
    <!-- History multi select title in app bar
    The first parameter is the number of bookmarks selected -->
    <string name="history_multi_select_title">%1$d valgt</string>
    <!-- Text for the header that groups the history for today -->
    <string name="history_today">I dag</string>
    <!-- Text for the header that groups the history for yesterday -->
    <string name="history_yesterday">I går</string>
    <!-- Text for the header that groups the history the past 7 days -->
    <string name="history_7_days">Siste 7 dager</string>
    <!-- Text for the header that groups the history the past 30 days -->
    <string name="history_30_days">Siste 30 dager</string>

    <!-- Text for the header that groups the history older than the last month -->
    <string name="history_older">Eldre</string>
    <!-- Text shown when no history exists -->
    <string name="history_empty_message">Ingen historikk her</string>

    <!-- Downloads -->
    <!-- Text for the snackbar to confirm that multiple downloads items have been removed -->
    <string name="download_delete_multiple_items_snackbar_1">Nedlastinger fjernet</string>
    <!-- Text for the snackbar to confirm that a single download item has been removed. The first parameter is the name of the download item. -->
    <string name="download_delete_single_item_snackbar">Fjernet %1$s</string>
    <!-- Text shown when no download exists -->
    <string name="download_empty_message_1">Ingen nedlastede filer</string>
    <!-- History multi select title in app bar
    The first parameter is the number of downloads selected -->
    <string name="download_multi_select_title">%1$d valgt</string>


    <!-- Text for the button to remove a single download item -->
    <string name="download_delete_item_1">Fjern</string>


    <!-- Crashes -->
    <!-- Title text displayed on the tab crash page. This first parameter is the name of the application (For example: Fenix) -->
    <string name="tab_crash_title_2">Beklager. %1$s kan ikke laste den siden.</string>
    <!-- Send crash report checkbox text on the tab crash page -->
    <string name="tab_crash_send_report">Send krasjrapport til Mozilla</string>
    <!-- Close tab button text on the tab crash page -->
    <string name="tab_crash_close">Lukk fane</string>
    <!-- Restore tab button text on the tab crash page -->
    <string name="tab_crash_restore">Gjenopprett fane</string>

    <!-- Bookmarks -->
    <!-- Confirmation message for a dialog confirming if the user wants to delete the selected folder -->
    <string name="bookmark_delete_folder_confirmation_dialog">Er du sikker på at du vil slette denne mappen?</string>
    <!-- Confirmation message for a dialog confirming if the user wants to delete multiple items including folders. Parameter will be replaced by app name. -->
    <string name="bookmark_delete_multiple_folders_confirmation_dialog">%s vil slette de valgte elementene.</string>
    <!-- Text for the cancel button on delete bookmark dialog -->
    <string name="bookmark_delete_negative">Avbryt</string>
    <!-- Screen title for adding a bookmarks folder -->
    <string name="bookmark_add_folder">Legg til mappe</string>
    <!-- Snackbar title shown after a bookmark has been created. -->
    <string name="bookmark_saved_snackbar">Bokmerke lagret!</string>
    <!-- Snackbar edit button shown after a bookmark has been created. -->
    <string name="edit_bookmark_snackbar_action">REDIGER</string>
    <!-- Bookmark overflow menu edit button -->
    <string name="bookmark_menu_edit_button">Rediger</string>
    <!-- Bookmark overflow menu copy button -->
    <string name="bookmark_menu_copy_button">Kopier</string>
    <!-- Bookmark overflow menu share button -->
    <string name="bookmark_menu_share_button">Del</string>
    <!-- Bookmark overflow menu open in new tab button -->
    <string name="bookmark_menu_open_in_new_tab_button">Åpne i ny fane</string>
    <!-- Bookmark overflow menu open in private tab button -->
    <string name="bookmark_menu_open_in_private_tab_button">Åpne i privat fane</string>
    <!-- Bookmark overflow menu open all in tabs button -->
    <string name="bookmark_menu_open_all_in_tabs_button">Åpne alle i nye faner</string>
    <!-- Bookmark overflow menu open all in private tabs button -->
    <string name="bookmark_menu_open_all_in_private_tabs_button">Åpne alle i private faner</string>
    <!-- Bookmark overflow menu delete button -->
    <string name="bookmark_menu_delete_button">Slett</string>
    <!--Bookmark overflow menu save button -->
    <string name="bookmark_menu_save_button">Lagre</string>
    <!-- Bookmark multi select title in app bar
     The first parameter is the number of bookmarks selected -->
    <string name="bookmarks_multi_select_title">%1$d valgt</string>
    <!-- Bookmark editing screen title -->
    <string name="edit_bookmark_fragment_title">Rediger bokmerke</string>
    <!-- Bookmark folder editing screen title -->
    <string name="edit_bookmark_folder_fragment_title">Rediger mappe</string>
    <!-- Bookmark sign in button message -->
    <string name="bookmark_sign_in_button">Logg inn for å se synkroniserte bokmerker</string>
    <!-- Bookmark URL editing field label -->
    <string name="bookmark_url_label">URL</string>
    <!-- Bookmark FOLDER editing field label -->
    <string name="bookmark_folder_label">MAPPE</string>
    <!-- Bookmark NAME editing field label -->
    <string name="bookmark_name_label">NAVN</string>
    <!-- Bookmark add folder screen title -->
    <string name="bookmark_add_folder_fragment_label">Legg til mappe</string>
    <!-- Bookmark select folder screen title -->
    <string name="bookmark_select_folder_fragment_label">Velg mappe</string>
    <!-- Bookmark editing error missing title -->
    <string name="bookmark_empty_title_error">Må ha en tittel</string>
    <!-- Bookmark editing error missing or improper URL -->
    <string name="bookmark_invalid_url_error">Ugyldig URL</string>
    <!-- Bookmark screen message for empty bookmarks folder -->
    <string name="bookmarks_empty_message">Ingen bokmerker her</string>
    <!-- Bookmark snackbar message on deletion
     The first parameter is the host part of the URL of the bookmark deleted, if any -->
    <string name="bookmark_deletion_snackbar_message">Slettet %1$s</string>

    <!-- Bookmark snackbar message on deleting multiple bookmarks not including folders-->
    <string name="bookmark_deletion_multiple_snackbar_message_2">Bokmerker slettet</string>
    <!-- Bookmark snackbar message on deleting multiple bookmarks including folders-->
    <string name="bookmark_deletion_multiple_snackbar_message_3">Sletter valgte mapper</string>
    <!-- Bookmark undo button for deletion snackbar action -->
    <string name="bookmark_undo_deletion">ANGRE</string>

    <!-- Text for the button to search all bookmarks -->
    <string name="bookmark_search">Skriv inn søketekst</string>

    <!-- Site Permissions -->
    <!-- Button label that take the user to the Android App setting -->
    <string name="phone_feature_go_to_settings">Gå til Innstillinger</string>

    <!-- Content description (not visible, for screen readers etc.): Quick settings sheet
        to give users access to site specific information / settings. For example:
        Secure settings status and a button to modify site permissions -->
    <string name="quick_settings_sheet">Oversikt over hurtige innstillinger</string>
    <!-- Label that indicates that this option it the recommended one -->
    <string name="phone_feature_recommended">Anbefalt</string>

    <!-- Button label for clearing all the information of site permissions-->
    <string name="clear_permissions">Fjern tillatelser</string>
    <!-- Text for the OK button on Clear permissions dialog -->
    <string name="clear_permissions_positive">OK</string>
    <!-- Text for the cancel button on Clear permissions dialog -->
    <string name="clear_permissions_negative">Avbryt</string>
    <!-- Button label for clearing a site permission-->
    <string name="clear_permission">Fjern tillatelse</string>
    <!-- Text for the OK button on Clear permission dialog -->
    <string name="clear_permission_positive">OK</string>
    <!-- Text for the cancel button on Clear permission dialog -->
    <string name="clear_permission_negative">Avbryt</string>
    <!-- Button label for clearing all the information on all sites-->
    <string name="clear_permissions_on_all_sites">Fjern tillatelser på alle nettsteder</string>
    <!-- Preference for altering video and audio autoplay for all websites -->
    <string name="preference_browser_feature_autoplay">Automatisk avspilling</string>
    <!-- Preference for altering the camera access for all websites -->
    <string name="preference_phone_feature_camera">Kamera</string>
    <!-- Preference for altering the microphone access for all websites -->
    <string name="preference_phone_feature_microphone">Mikrofon</string>
    <!-- Preference for altering the location access for all websites -->
    <string name="preference_phone_feature_location">Plassering</string>
    <!-- Preference for altering the notification access for all websites -->
    <string name="preference_phone_feature_notification">Varsel</string>
    <!-- Preference for altering the persistent storage access for all websites -->
    <string name="preference_phone_feature_persistent_storage">Vedvarende lagring</string>
    <!-- Preference for altering the storage access setting for all websites -->
    <string name="preference_phone_feature_cross_origin_storage_access">Infokapsler på tvers av nettsteder</string>
    <!-- Preference for altering the EME access for all websites -->
    <string name="preference_phone_feature_media_key_system_access">DRM-kontrollert innhold</string>
    <!-- Label that indicates that a permission must be asked always -->
    <string name="preference_option_phone_feature_ask_to_allow">Be om å tillate</string>
    <!-- Label that indicates that a permission must be blocked -->
    <string name="preference_option_phone_feature_blocked">Blokkert</string>
    <!-- Label that indicates that a permission must be allowed -->
    <string name="preference_option_phone_feature_allowed">Tillatt</string>
    <!--Label that indicates a permission is by the Android OS-->
    <string name="phone_feature_blocked_by_android">Blokkert av Android</string>
    <!-- Preference for showing a list of websites that the default configurations won't apply to them -->
    <string name="preference_exceptions">Unntak</string>
    <!-- Summary of tracking protection preference if tracking protection is set to off -->
    <string name="tracking_protection_off">Av</string>
    <!-- Summary of tracking protection preference if tracking protection is set to standard -->
    <string name="tracking_protection_standard">Standard</string>
    <!-- Summary of tracking protection preference if tracking protection is set to strict -->
    <string name="tracking_protection_strict">Streng</string>
    <!-- Summary of tracking protection preference if tracking protection is set to custom -->
    <string name="tracking_protection_custom">Tilpasset</string>
    <!-- Label for global setting that indicates that all video and audio autoplay is allowed -->
    <string name="preference_option_autoplay_allowed2">Tillat lyd og video</string>
    <!-- Label for site specific setting that indicates that all video and audio autoplay is allowed -->
    <string name="quick_setting_option_autoplay_allowed">Tillat lyd og video</string>
    <!-- Label that indicates that video and audio autoplay is only allowed over Wi-Fi -->
    <string name="preference_option_autoplay_allowed_wifi_only2">Blokker lyd og video bare på mobildata</string>
    <!-- Subtext that explains 'autoplay on Wi-Fi only' option -->
    <string name="preference_option_autoplay_allowed_wifi_subtext">Lyd og video spilles av på Wi-Fi</string>
    <!-- Label for global setting that indicates that video autoplay is allowed, but audio autoplay is blocked -->
    <string name="preference_option_autoplay_block_audio2">Blokker bare lyd</string>
    <!-- Label for site specific setting that indicates that video autoplay is allowed, but audio autoplay is blocked -->
    <string name="quick_setting_option_autoplay_block_audio">Blokker bare lyd</string>
    <!-- Label for global setting that indicates that all video and audio autoplay is blocked -->
    <string name="preference_option_autoplay_blocked3">Blokker lyd og video</string>
    <!-- Label for site specific setting that indicates that all video and audio autoplay is blocked -->
    <string name="quick_setting_option_autoplay_blocked">Blokker lyd og video</string>
    <!-- Summary of delete browsing data on quit preference if it is set to on -->
    <string name="delete_browsing_data_quit_on">På</string>
    <!-- Summary of delete browsing data on quit preference if it is set to off -->
    <string name="delete_browsing_data_quit_off">Av</string>

    <!-- Summary of studies preference if it is set to on -->
    <string name="studies_on">På</string>
    <!-- Summary of studies data on quit preference if it is set to off -->
    <string name="studies_off">Av</string>

    <!-- Collections -->
    <!-- Collections header on home fragment -->
    <string name="collections_header">Samlinger</string>
    <!-- Content description (not visible, for screen readers etc.): Opens the collection menu when pressed -->
    <string name="collection_menu_button_content_description">Samlingsmeny</string>
    <!-- Label to describe what collections are to a new user without any collections -->
    <string name="no_collections_description2">Samle tingene som betyr noe for deg.\nGrupper lignende søk, nettsteder og faner for rask tilgang senere.</string>
    <!-- Title for the "select tabs" step of the collection creator -->
    <string name="create_collection_select_tabs">Velg faner</string>
    <!-- Title for the "select collection" step of the collection creator -->
    <string name="create_collection_select_collection">Velg samling</string>
    <!-- Title for the "name collection" step of the collection creator -->
    <string name="create_collection_name_collection">Navngi samling</string>
    <!-- Button to add new collection for the "select collection" step of the collection creator -->
    <string name="create_collection_add_new_collection">Legg til ny samling</string>
    <!-- Button to select all tabs in the "select tabs" step of the collection creator -->
    <string name="create_collection_select_all">Merk alt</string>
    <!-- Button to deselect all tabs in the "select tabs" step of the collection creator -->
    <string name="create_collection_deselect_all">Merk ingen</string>
    <!-- Text to prompt users to select the tabs to save in the "select tabs" step of the collection creator -->
    <string name="create_collection_save_to_collection_empty">Velg faner du vil lagre</string>
    <!-- Text to show users how many tabs they have selected in the "select tabs" step of the collection creator.
     %d is a placeholder for the number of tabs selected. -->
    <string name="create_collection_save_to_collection_tabs_selected">%d faner valgte</string>
    <!-- Text to show users they have one tab selected in the "select tabs" step of the collection creator.
    %d is a placeholder for the number of tabs selected. -->
    <string name="create_collection_save_to_collection_tab_selected">%d fane valgt</string>

    <!-- Text shown in snackbar when multiple tabs have been saved in a collection -->
    <string name="create_collection_tabs_saved">Faner lagret!</string>
    <!-- Text shown in snackbar when one or multiple tabs have been saved in a new collection -->
    <string name="create_collection_tabs_saved_new_collection">Samling lagret!</string>
    <!-- Text shown in snackbar when one tab has been saved in a collection -->
    <string name="create_collection_tab_saved">Fane lagret!</string>
    <!-- Content description (not visible, for screen readers etc.): button to close the collection creator -->
    <string name="create_collection_close">Lukk</string>
    <!-- Button to save currently selected tabs in the "select tabs" step of the collection creator-->
    <string name="create_collection_save">Lagre</string>

    <!-- Snackbar action to view the collection the user just created or updated -->
    <string name="create_collection_view">Vis</string>

    <!-- Text for the OK button from collection dialogs -->
    <string name="create_collection_positive">OK</string>
    <!-- Text for the cancel button from collection dialogs -->
    <string name="create_collection_negative">Avbryt</string>

    <!-- Default name for a new collection in "name new collection" step of the collection creator. %d is a placeholder for the number of collections-->
    <string name="create_collection_default_name">Samling %d</string>

    <!-- Share -->
    <!-- Share screen header -->
    <string name="share_header_2">Del</string>
    <!-- Content description (not visible, for screen readers etc.):
        "Share" button. Opens the share menu when pressed. -->
    <string name="share_button_content_description">Del</string>
    <!-- Text for the Save to PDF feature in the share menu -->
    <string name="share_save_to_pdf">Lagre som PDF</string>
    <!-- Text for error message when generating a PDF file Text. -->
    <string name="unable_to_save_to_pdf_error">Klarte ikke å generere PDF</string>
    <!-- Text for standard error snackbar dismiss button. -->
    <string name="standard_snackbar_error_dismiss">Ignorer</string>
    <!-- Text for error message when printing a page and it fails. -->
    <string name="unable_to_print_error" moz:removedIn="121" tools:ignore="UnusedResources">Kan ikke å skrive ut</string>
    <!-- Text for error message when printing a page and it fails. -->
    <string name="unable_to_print_page_error">Kan ikke å skrive ut denne siden</string>
    <!-- Text for the print feature in the share and browser menu -->
    <string name="menu_print">Skriv ut</string>
    <!-- Sub-header in the dialog to share a link to another sync device -->
    <string name="share_device_subheader">Send til enhet</string>
    <!-- Sub-header in the dialog to share a link to an app from the full list -->
    <string name="share_link_all_apps_subheader">Alle handlinger</string>
    <!-- Sub-header in the dialog to share a link to an app from the most-recent sorted list -->
    <string name="share_link_recent_apps_subheader">Nylig brukt</string>
    <!-- Text for the copy link action in the share screen. -->
    <string name="share_copy_link_to_clipboard">Kopier til utklippstavle</string>
    <!-- Toast shown after copying link to clipboard -->
    <string name="toast_copy_link_to_clipboard">Kopiert til utklippstavle</string>
    <!-- An option from the share dialog to sign into sync -->
    <string name="sync_sign_in">Logg inn på Sync</string>
     <!-- An option from the three dot menu to sync and save data -->
    <string name="sync_menu_sync_and_save_data">Synkroniser og lagre data</string>
    <!-- An option from the share dialog to send link to all other sync devices -->
    <string name="sync_send_to_all">Send til alle enheter</string>
    <!-- An option from the share dialog to reconnect to sync -->
    <string name="sync_reconnect">Koble til Sync på nytt</string>
    <!-- Text displayed when sync is offline and cannot be accessed -->
    <string name="sync_offline">Frakoblet</string>
    <!-- An option to connect additional devices -->
    <string name="sync_connect_device">Koble til en annen enhet</string>
    <!-- The dialog text shown when additional devices are not available -->
    <string name="sync_connect_device_dialog">For å sende en fane, logg deg på Firefox på minst en annen enhet.</string>
    <!-- Confirmation dialog button -->
    <string name="sync_confirmation_button">Skjønner</string>
    <!-- Share error message -->
    <string name="share_error_snackbar">Kan ikke dele med denne appen</string>
    <!-- Add new device screen title -->
    <string name="sync_add_new_device_title">Send til enhet</string>
    <!-- Text for the warning message on the Add new device screen -->
    <string name="sync_add_new_device_message">Ingen enheter tilkoblet</string>
    <!-- Text for the button to learn about sending tabs -->
    <string name="sync_add_new_device_learn_button">Les mer om sending av faner…</string>
    <!-- Text for the button to connect another device -->
    <string name="sync_add_new_device_connect_button">Koble til en annen enhet…</string>

    <!-- Notifications -->
    <!-- Text shown in the notification that pops up to remind the user that a private browsing session is active. -->
    <string name="notification_pbm_delete_text_2">Lukk private faner</string>
    <!-- Name of the marketing notification channel. Displayed in the "App notifications" system settings for the app -->
    <string name="notification_marketing_channel_name">Markedsføring</string>

    <!-- Title shown in the notification that pops up to remind the user to set fenix as default browser.
    The app name is in the text, due to limitations with localizing Nimbus experiments -->
    <string name="nimbus_notification_default_browser_title" tools:ignore="UnusedResources">Firefox er rask og privat</string>
    <!-- Text shown in the notification that pops up to remind the user to set fenix as default browser.
    The app name is in the text, due to limitations with localizing Nimbus experiments -->
    <string name="nimbus_notification_default_browser_text" tools:ignore="UnusedResources">Gjør Firefox til din standardnettleser</string>
    <!-- Title shown in the notification that pops up to re-engage the user -->
    <string name="notification_re_engagement_title">Prøv privat nettlesing</string>
    <!-- Text shown in the notification that pops up to re-engage the user.
    %1$s is a placeholder that will be replaced by the app name. -->
    <string name="notification_re_engagement_text">Surf uten lagrede infokapsler eller historikk med %1$s</string>

    <!-- Title A shown in the notification that pops up to re-engage the user -->
    <string name="notification_re_engagement_A_title">Surf sporløst</string>
    <!-- Text A shown in the notification that pops up to re-engage the user.
    %1$s is a placeholder that will be replaced by the app name. -->
    <string name="notification_re_engagement_A_text">Privat nettlesing i %1$s lagrer ikke informasjonen din.</string>
    <!-- Title B shown in the notification that pops up to re-engage the user -->
    <string name="notification_re_engagement_B_title">Start ditt første søk</string>
    <!-- Text B shown in the notification that pops up to re-engage the user -->
    <string name="notification_re_engagement_B_text">Finn noe i nærheten. Eller oppdag noe morsomt.</string>

    <!-- Survey -->
    <!-- Text shown in the fullscreen message that pops up to ask user to take a short survey.
    The app name is in the text, due to limitations with localizing Nimbus experiments -->
    <string name="nimbus_survey_message_text">Bidra til å gjøre Firefox bedre ved å ta en kort undersøkelse.</string>
    <!-- Preference for taking the short survey. -->
    <string name="preferences_take_survey">Delta i undersøkelsen</string>
    <!-- Preference for not taking the short survey. -->
    <string name="preferences_not_take_survey">Nei takk</string>

    <!-- Snackbar -->
    <!-- Text shown in snackbar when user deletes a collection -->
    <string name="snackbar_collection_deleted">Samling slettet</string>
    <!-- Text shown in snackbar when user renames a collection -->
    <string name="snackbar_collection_renamed">Samlingen omdøpt</string>
    <!-- Text shown in snackbar when user closes a tab -->
    <string name="snackbar_tab_closed">Fane lukket</string>
    <!-- Text shown in snackbar when user closes all tabs -->
    <string name="snackbar_tabs_closed">Faner lukket</string>
    <!-- Text shown in snackbar when user bookmarks a list of tabs -->
    <string name="snackbar_message_bookmarks_saved">Bokmerker lagret!</string>
    <!-- Text shown in snackbar when user adds a site to shortcuts -->
    <string name="snackbar_added_to_shortcuts">Lagt til i snarveier!</string>
    <!-- Text shown in snackbar when user closes a private tab -->
    <string name="snackbar_private_tab_closed">Privat fane lukket</string>
    <!-- Text shown in snackbar when user closes all private tabs -->
    <string name="snackbar_private_tabs_closed">Private faner lukket</string>
    <!-- Text shown in snackbar when user erases their private browsing data -->
    <string name="snackbar_private_data_deleted">Private nettleserdata slettet</string>
    <!-- Text shown in snackbar to undo deleting a tab, top site or collection -->
    <string name="snackbar_deleted_undo">ANGRE</string>
    <!-- Text shown in snackbar when user removes a top site -->
    <string name="snackbar_top_site_removed">Nettsted fjernet</string>
    <!-- QR code scanner prompt which appears after scanning a code, but before navigating to it
        First parameter is the name of the app, second parameter is the URL or text scanned-->
    <string name="qr_scanner_confirmation_dialog_message">La %1$s åpne %2$s</string>
    <!-- QR code scanner prompt dialog positive option to allow navigation to scanned link -->
    <string name="qr_scanner_dialog_positive">TILLAT</string>
    <!-- QR code scanner prompt dialog positive option to deny navigation to scanned link -->
    <string name="qr_scanner_dialog_negative">AVSLÅ</string>
    <!-- QR code scanner prompt dialog error message shown when a hostname does not contain http or https. -->
    <string name="qr_scanner_dialog_invalid">Nettadressen er ikke gyldig.</string>
    <!-- QR code scanner prompt dialog positive option when there is an error -->
    <string name="qr_scanner_dialog_invalid_ok">OK</string>
    <!-- Tab collection deletion prompt dialog message. Placeholder will be replaced with the collection name -->
    <string name="tab_collection_dialog_message">Er du sikker på at du vil slette %1$s?</string>
    <!-- Collection and tab deletion prompt dialog message. This will show when the last tab from a collection is deleted -->
    <string name="delete_tab_and_collection_dialog_message">Hvis du sletter denne fanen, blir hele samlingen slettet. Du kan når som helst lage nye samlinger.</string>
    <!-- Collection and tab deletion prompt dialog title. Placeholder will be replaced with the collection name. This will show when the last tab from a collection is deleted -->
    <string name="delete_tab_and_collection_dialog_title">Vil du slette %1$s?</string>
    <!-- Tab collection deletion prompt dialog option to delete the collection -->
    <string name="tab_collection_dialog_positive">Slett</string>
    <!-- Text displayed in a notification when the user enters full screen mode -->
    <string name="full_screen_notification">Starter fullskjermmodus</string>
    <!-- Message for copying the URL via long press on the toolbar -->
    <string name="url_copied">URL kopiert</string>

    <!-- Sample text for accessibility font size -->
    <string name="accessibility_text_size_sample_text_1">Dette er eksempeltekst. Det er her for å vise hvordan tekst vil vises når du øker eller reduserer størrelsen med denne innstillingen.</string>
    <!-- Summary for Accessibility Text Size Scaling Preference -->
    <string name="preference_accessibility_text_size_summary">Gjør tekst på nettsteder større eller mindre</string>
    <!-- Title for Accessibility Text Size Scaling Preference -->
    <string name="preference_accessibility_font_size_title">Skriftstørrelse</string>

    <!-- Title for Accessibility Text Automatic Size Scaling Preference -->
    <string name="preference_accessibility_auto_size_2">Automatisk skriftstørrelse</string>
    <!-- Summary for Accessibility Text Automatic Size Scaling Preference -->
    <string name="preference_accessibility_auto_size_summary">Skriftstørrelse vil samsvare med Android-innstillingene dine. Slå av for å behandle skriftstørrelse her.</string>

    <!-- Title for the Delete browsing data preference -->
    <string name="preferences_delete_browsing_data">Slett nettleserdata</string>
    <!-- Title for the tabs item in Delete browsing data -->
    <string name="preferences_delete_browsing_data_tabs_title_2">Åpne faner</string>
    <!-- Subtitle for the tabs item in Delete browsing data, parameter will be replaced with the number of open tabs -->
    <string name="preferences_delete_browsing_data_tabs_subtitle">%d faner</string>
    <!-- Title for the data and history items in Delete browsing data -->
    <!-- Title for the history item in Delete browsing data -->
    <string name="preferences_delete_browsing_data_browsing_history_title">Nettleserhistorikk</string>
    <!-- Subtitle for the data and history items in delete browsing data, parameter will be replaced with the
        number of history items the user has -->
    <string name="preferences_delete_browsing_data_browsing_data_subtitle">%d adresser</string>
    <!-- Title for the cookies and site data items in Delete browsing data -->
    <string name="preferences_delete_browsing_data_cookies_and_site_data">Infokapsler og nettstedsdata</string>
    <!-- Subtitle for the cookies item in Delete browsing data -->
    <string name="preferences_delete_browsing_data_cookies_subtitle">Du blir logget ut fra de fleste nettsteder</string>
    <!-- Title for the cached images and files item in Delete browsing data -->
    <string name="preferences_delete_browsing_data_cached_files">Hurtiglagrede (cached) bilder og filer</string>
    <!-- Subtitle for the cached images and files item in Delete browsing data -->
    <string name="preferences_delete_browsing_data_cached_files_subtitle">Frigjør lagringsplass</string>
    <!-- Title for the site permissions item in Delete browsing data -->
    <string name="preferences_delete_browsing_data_site_permissions">Nettstedstillatelser</string>

    <!-- Title for the downloads item in Delete browsing data -->
    <string name="preferences_delete_browsing_data_downloads">Nedlastinger</string>
    <!-- Text for the button to delete browsing data -->
    <string name="preferences_delete_browsing_data_button">Slett nettleserdata</string>
    <!-- Title for the Delete browsing data on quit preference -->
    <string name="preferences_delete_browsing_data_on_quit">Slett nettleserdata når du avslutter</string>
    <!-- Summary for the Delete browsing data on quit preference. "Quit" translation should match delete_browsing_data_on_quit_action translation. -->
    <string name="preference_summary_delete_browsing_data_on_quit_2">Sletter nettleserdata automatisk når du velger «Avslutt» fra hovedmenyen</string>
    <!-- Action item in menu for the Delete browsing data on quit feature -->
    <string name="delete_browsing_data_on_quit_action">Avslutt</string>

    <!-- Title text of a delete browsing data dialog. -->
    <string name="delete_history_prompt_title">Tidsrom for sletting</string>
    <!-- Body text of a delete browsing data dialog. -->
    <string name="delete_history_prompt_body" moz:RemovedIn="130" tools:ignore="UnusedResources">Fjerner historikk (inkludert historikk synkronisert fra andre enheter), infokapsler og andre nettlesingsdata.</string>
    <!-- Body text of a delete browsing data dialog. -->
    <string name="delete_history_prompt_body_2">Fjerner historikk (inkludert historikk synkronisert fra andre enheter)</string>
    <!-- Radio button in the delete browsing data dialog to delete history items for the last hour. -->
    <string name="delete_history_prompt_button_last_hour">Den siste timen</string>
    <!-- Radio button in the delete browsing data dialog to delete history items for today and yesterday. -->
    <string name="delete_history_prompt_button_today_and_yesterday">I dag og i går</string>
    <!-- Radio button in the delete browsing data dialog to delete all history. -->
    <string name="delete_history_prompt_button_everything">Alt</string>

    <!-- Dialog message to the user asking to delete browsing data. Parameter will be replaced by app name. -->
    <string name="delete_browsing_data_prompt_message_3">%s vil slette valgte nettleserdata.</string>
    <!-- Text for the cancel button for the data deletion dialog -->
    <string name="delete_browsing_data_prompt_cancel">Avbryt</string>
    <!-- Text for the allow button for the data deletion dialog -->
    <string name="delete_browsing_data_prompt_allow">Slett</string>
    <!-- Text for the snackbar confirmation that the data was deleted -->
    <string name="preferences_delete_browsing_data_snackbar">Nettleserdata slettet</string>
    <!-- Text for the snackbar to show the user that the deletion of browsing data is in progress -->
    <string name="deleting_browsing_data_in_progress">Sletter nettleserdata…</string>

    <!-- Dialog message to the user asking to delete all history items inside the opened group. Parameter will be replaced by a history group name. -->
    <string name="delete_all_history_group_prompt_message">Slett alle nettsteder i «%s»</string>
    <!-- Text for the cancel button for the history group deletion dialog -->
    <string name="delete_history_group_prompt_cancel">Avbryt</string>
    <!-- Text for the allow button for the history group dialog -->
    <string name="delete_history_group_prompt_allow">Slett</string>
    <!-- Text for the snackbar confirmation that the history group was deleted -->
    <string name="delete_history_group_snackbar">Gruppe slettet</string>

    <!-- Onboarding -->
    <!-- text to display in the snackbar once account is signed-in -->
    <string name="onboarding_firefox_account_sync_is_on">Synkroniseringen er på</string>

    <!-- Onboarding theme -->
    <!-- Text shown in snackbar when multiple tabs have been sent to device -->
    <string name="sync_sent_tabs_snackbar">Faner sendt!</string>
    <!-- Text shown in snackbar when one tab has been sent to device  -->
    <string name="sync_sent_tab_snackbar">Fane er sendt!</string>
    <!-- Text shown in snackbar when sharing tabs failed  -->
    <string name="sync_sent_tab_error_snackbar">Kan ikke å sende</string>
    <!-- Text shown in snackbar for the "retry" action that the user has after sharing tabs failed -->
    <string name="sync_sent_tab_error_snackbar_action">PRØV IGJEN</string>
    <!-- Title of QR Pairing Fragment -->
    <string name="sync_scan_code">Skann koden</string>
    <!-- Instructions on how to access pairing -->
    <string name="sign_in_instructions"><![CDATA[Åpne Firefox på datamaskinen din og gå til <b>https://firefox.com/pair</b>]]></string>
    <!-- Text shown for sign in pairing when ready -->
    <string name="sign_in_ready_for_scan">Klar til å skanne</string>
    <!-- Text shown for settings option for sign with pairing -->
    <string name="sign_in_with_camera">Logg inn med kameraet ditt</string>
    <!-- Text shown for settings option for sign with email -->
    <string name="sign_in_with_email">Bruk e-post i stedet</string>
    <!-- Text shown for settings option for create new account text.'Firefox' intentionally hardcoded here.-->
    <string name="sign_in_create_account_text"><![CDATA[Ingen konto? <u>Opprett en</u> for å synkronisere Firefox mellom enheter.]]></string>
    <!-- Text shown in confirmation dialog to sign out of account. The first parameter is the name of the app (e.g. Firefox Preview) -->
    <string name="sign_out_confirmation_message_2">%s vil stoppe synkroniseringen med kontoen din, men vil ikke slette noen av dine nettleserdata på denne enheten.</string>
    <!-- Option to continue signing out of account shown in confirmation dialog to sign out of account -->
    <string name="sign_out_disconnect">Koble fra</string>
    <!-- Option to cancel signing out shown in confirmation dialog to sign out of account -->
    <string name="sign_out_cancel">Avbryt</string>
    <!-- Error message snackbar shown after the user tried to select a default folder which cannot be altered -->
    <string name="bookmark_cannot_edit_root">Kan ikke redigere standardmapper</string>

    <!-- Enhanced Tracking Protection -->
    <!-- Link displayed in enhanced tracking protection panel to access tracking protection settings -->
    <string name="etp_settings">Innstillinger for beskyttelse</string>
    <!-- Preference title for enhanced tracking protection settings -->
    <string name="preference_enhanced_tracking_protection">Utvidet sporingsbeskyttelse</string>

    <!-- Preference summary for enhanced tracking protection settings on/off switch -->
    <string name="preference_enhanced_tracking_protection_summary">Nå med total beskyttelse mot infokapsler, vår kraftigste barriere til nå mot sporing på tvers av nettsteder.</string>
    <!-- Description of enhanced tracking protection. The parameter is the name of the application (For example: Firefox Fenix) -->
    <string name="preference_enhanced_tracking_protection_explanation_2">%s beskytter deg mot mange av de vanligste sporingsteknologier som følger det du gjør på nettet.</string>
    <!-- Text displayed that links to website about enhanced tracking protection -->
    <string name="preference_enhanced_tracking_protection_explanation_learn_more">Les mer</string>
    <!-- Preference for enhanced tracking protection for the standard protection settings -->
    <string name="preference_enhanced_tracking_protection_standard_default_1">Standard (standard)</string>
    <!-- Preference description for enhanced tracking protection for the standard protection settings -->
    <string name="preference_enhanced_tracking_protection_standard_description_5">Sider lastes normalt, men færre sporings-metoder blokkeres.</string>
    <!--  Accessibility text for the Standard protection information icon  -->
    <string name="preference_enhanced_tracking_protection_standard_info_button">Hva er blokkert av standard sporingsbeskyttelse</string>
    <!-- Preference for enhanced tracking protection for the strict protection settings -->
    <string name="preference_enhanced_tracking_protection_strict">Streng</string>

    <!-- Preference description for enhanced tracking protection for the strict protection settings -->
    <string name="preference_enhanced_tracking_protection_strict_description_4">Sterkere sporingsbeskyttelse og raskere ytelse, men noen nettsteder fungerer kanskje ikke ordentlig.</string>
    <!--  Accessibility text for the Strict protection information icon  -->
    <string name="preference_enhanced_tracking_protection_strict_info_button">Hva er blokkert av streng sporingsbeskyttelse</string>
    <!-- Preference for enhanced tracking protection for the custom protection settings -->
    <string name="preference_enhanced_tracking_protection_custom">Tilpasset</string>
    <!-- Preference description for enhanced tracking protection for the strict protection settings -->
    <string name="preference_enhanced_tracking_protection_custom_description_2">Velg hvilke sporere og skript som skal blokkeres.</string>
    <!--  Accessibility text for the Strict protection information icon  -->
    <string name="preference_enhanced_tracking_protection_custom_info_button">Hva er blokkert av tilpasset sporingsbeskyttelse</string>
    <!-- Header for categories that are being blocked by current Enhanced Tracking Protection settings -->
    <!-- Preference for enhanced tracking protection for the custom protection settings for cookies-->
    <string name="preference_enhanced_tracking_protection_custom_cookies">Infokapsler</string>
    <!-- Option for enhanced tracking protection for the custom protection settings for cookies-->
    <string name="preference_enhanced_tracking_protection_custom_cookies_1">Sporing på tvers av nettsteder og sporing via sosiale medier</string>
    <!-- Option for enhanced tracking protection for the custom protection settings for cookies-->
    <string name="preference_enhanced_tracking_protection_custom_cookies_2">Infokapsler fra ubesøkte nettsteder</string>
    <!-- Option for enhanced tracking protection for the custom protection settings for cookies-->
    <string name="preference_enhanced_tracking_protection_custom_cookies_3">Alle tredjeparts-infokapsler (kan forårsake feil på nettsteder)</string>
    <!-- Option for enhanced tracking protection for the custom protection settings for cookies-->
    <string name="preference_enhanced_tracking_protection_custom_cookies_4">Alle infokapsler (vil føre til feil på nettsteder)</string>
    <!-- Option for enhanced tracking protection for the custom protection settings for cookies-->
    <string name="preference_enhanced_tracking_protection_custom_cookies_5">Isoler infokapsler på tvers av nettsteder</string>
    <!-- Preference for Global Privacy Control for the custom privacy settings for Global Privacy Control. '&amp;' is replaced with the ampersand symbol: &-->
    <string name="preference_enhanced_tracking_protection_custom_global_privacy_control">Fortell nettsteder om ikke å dele eller selge mine data</string>
    <!-- Preference for enhanced tracking protection for the custom protection settings for tracking content -->
    <string name="preference_enhanced_tracking_protection_custom_tracking_content">Sporingsinnhold</string>
    <!-- Option for enhanced tracking protection for the custom protection settings for tracking content-->
    <string name="preference_enhanced_tracking_protection_custom_tracking_content_1">I alle faner</string>
    <!-- Option for enhanced tracking protection for the custom protection settings for tracking content-->
    <string name="preference_enhanced_tracking_protection_custom_tracking_content_2">Bare i private faner</string>
    <!-- Preference for enhanced tracking protection for the custom protection settings -->
    <string name="preference_enhanced_tracking_protection_custom_cryptominers">Kryptoutvinnere</string>
    <!-- Preference for enhanced tracking protection for the custom protection settings -->
    <string name="preference_enhanced_tracking_protection_custom_fingerprinters">Fingerprinters</string>
    <!-- Button label for navigating to the Enhanced Tracking Protection details -->
    <string name="enhanced_tracking_protection_details">Detaljer</string>
    <!-- Header for categories that are being being blocked by current Enhanced Tracking Protection settings -->
    <string name="enhanced_tracking_protection_blocked">Blokkert</string>
    <!-- Header for categories that are being not being blocked by current Enhanced Tracking Protection settings -->
    <string name="enhanced_tracking_protection_allowed">Tillatt</string>

    <!-- Category of trackers (social media trackers) that can be blocked by Enhanced Tracking Protection -->
    <string name="etp_social_media_trackers_title">Sporing via sosiale medier</string>
    <!-- Description of social media trackers that can be blocked by Enhanced Tracking Protection -->
    <string name="etp_social_media_trackers_description">Begrenser evnen sosiale nettverk har til å spore din surfe-aktiviteten din rundt på nettet.</string>
    <!-- Category of trackers (cross-site tracking cookies) that can be blocked by Enhanced Tracking Protection -->
    <string name="etp_cookies_title">Sporingsinfokapsler på tvers av nettsteder</string>
    <!-- Category of trackers (cross-site tracking cookies) that can be blocked by Enhanced Tracking Protection -->
    <string name="etp_cookies_title_2">Infokapsler på tvers av nettsteder</string>
    <!-- Description of cross-site tracking cookies that can be blocked by Enhanced Tracking Protection -->
    <string name="etp_cookies_description">Blokkerer informasjonskapsler som annonsenettverk og analyseselskap bruker for å sammenstille aktivitet en din på nettet på tvers av nettsteder.</string>
    <!-- Description of cross-site tracking cookies that can be blocked by Enhanced Tracking Protection -->
    <string name="etp_cookies_description_2">Total beskyttelse mot infokapsler isolerer infokapsler til nettstedet du er på, så sporere som annonsenettverk ikke kan bruke dem til å følge deg på mellom nettsteder.</string>
    <!-- Category of trackers (cryptominers) that can be blocked by Enhanced Tracking Protection -->
    <string name="etp_cryptominers_title">Kryptoutvinnere</string>
    <!-- Description of cryptominers that can be blocked by Enhanced Tracking Protection -->
    <string name="etp_cryptominers_description">Forhindrer ondsinnede skript som får tilgang til enheten din for å utvinne digitale valutaer.</string>
    <!-- Category of trackers (fingerprinters) that can be blocked by Enhanced Tracking Protection -->
    <string name="etp_fingerprinters_title">Fingerprinters</string>

    <!-- Description of fingerprinters that can be blocked by Enhanced Tracking Protection -->
    <string name="etp_fingerprinters_description">Stopper innsamling av unikt identifiserbare data om enheten din som kan brukes til å spore deg rundt på nettet.</string>
    <!-- Category of trackers (tracking content) that can be blocked by Enhanced Tracking Protection -->
    <string name="etp_tracking_content_title">Sporingsinnhold</string>
    <!-- Description of tracking content that can be blocked by Enhanced Tracking Protection -->
    <string name="etp_tracking_content_description">Stopper innlasting av eksterne annonser, videoer og annet innhold, da de kan inneholde sporingskode. Kan påvirke visse nettstedsfunksjoner.</string>
    <!-- Enhanced Tracking Protection message that protection is currently on for this site -->
    <string name="etp_panel_on">Beskyttelse er slått PÅ for dette nettstedet</string>
    <!-- Enhanced Tracking Protection message that protection is currently off for this site -->
    <string name="etp_panel_off">Beskyttelse er slått AV for dette nettstedet</string>
    <!-- Header for exceptions list for which sites enhanced tracking protection is always off -->
    <string name="enhanced_tracking_protection_exceptions">Utvidet sporingsbeskyttelse er slått av for disse nettstedene</string>
    <!-- Content description (not visible, for screen readers etc.): Navigate
    back from ETP details (Ex: Tracking content) -->
    <string name="etp_back_button_content_description">Naviger tilbake</string>

    <!-- About page link text to open what's new link -->
    <string name="about_whats_new">Hva er nytt i %s</string>
    <!-- Open source licenses page title
    The first parameter is the app name -->
    <string name="open_source_licenses_title">%s | OSS-bibliotek</string>

    <!-- Category of trackers (redirect trackers) that can be blocked by Enhanced Tracking Protection -->
    <string name="etp_redirect_trackers_title">Omdirigeringssporere</string>
    <!-- Description of redirect tracker cookies that can be blocked by Enhanced Tracking Protection -->
    <string name="etp_redirect_trackers_description">Fjerner infokapsler satt av omdirigeringer til kjente sporingsnettsteder.</string>

    <!-- Description of the SmartBlock Enhanced Tracking Protection feature. The * symbol is intentionally hardcoded here,
         as we use it on the UI to indicate which trackers have been partially unblocked.  -->
    <string name="preference_etp_smartblock_description">Noen sporere som er merket nedenfor, er delvis blitt avblokkert på denne siden fordi du samhandlet med dem *.</string>
    <!-- Text displayed that links to website about enhanced tracking protection SmartBlock -->
    <string name="preference_etp_smartblock_learn_more">Les mer</string>

    <!-- Content description (not visible, for screen readers etc.):
    Enhanced tracking protection exception preference icon for ETP settings. -->
    <string name="preference_etp_exceptions_icon_description">Ikon for unntaksinnstillinger for utvidet sporingsbeskyttelse</string>

    <!-- About page link text to open support link -->
    <string name="about_support">Brukerstøtte</string>
    <!-- About page link text to list of past crashes (like about:crashes on desktop) -->
    <string name="about_crashes">Krasj</string>
    <!-- About page link text to open privacy notice link -->
    <string name="about_privacy_notice">Personvernbestemmelser</string>
    <!-- About page link text to open know your rights link -->
    <string name="about_know_your_rights">Kjenn dine rettigheter</string>
    <!-- About page link text to open licensing information link -->
    <string name="about_licensing_information">Lisensinformasjon</string>
    <!-- About page link text to open a screen with libraries that are used -->
    <string name="about_other_open_source_libraries">Bibliotek som vi bruker</string>

    <!-- Toast shown to the user when they are activating the secret dev menu
        The first parameter is number of long clicks left to enable the menu -->
    <string name="about_debug_menu_toast_progress">Feilsøkingsmeny: %1$d klikk igjen for å aktivere</string>
    <string name="about_debug_menu_toast_done">Feilsøkingsmeny aktivert</string>

    <!-- Browser long press popup menu -->
    <!-- Copy the current url -->
    <string name="browser_toolbar_long_press_popup_copy">Kopier</string>
    <!-- Paste & go the text in the clipboard. '&amp;' is replaced with the ampersand symbol: & -->
    <string name="browser_toolbar_long_press_popup_paste_and_go">Lim inn og åpne</string>
    <!-- Paste the text in the clipboard -->
    <string name="browser_toolbar_long_press_popup_paste">Lim inn</string>
    <!-- Snackbar message shown after an URL has been copied to clipboard. -->
    <string name="browser_toolbar_url_copied_to_clipboard_snackbar">URL kopiert til utklippstavlen</string>

    <!-- Title text for the Add To Homescreen dialog -->
    <string name="add_to_homescreen_title">Legg til på startskjermen</string>
    <!-- Cancel button text for the Add to Homescreen dialog -->
    <string name="add_to_homescreen_cancel">Avbryt</string>
    <!-- Add button text for the Add to Homescreen dialog -->
    <string name="add_to_homescreen_add">Legg til</string>
    <!-- Continue to website button text for the first-time Add to Homescreen dialog -->
    <string name="add_to_homescreen_continue">Fortsett til nettstedet</string>
    <!-- Placeholder text for the TextView in the Add to Homescreen dialog -->
    <string name="add_to_homescreen_text_placeholder">Navn på snarvei</string>

    <!-- Describes the add to homescreen functionality -->
    <string name="add_to_homescreen_description_2">Du kan enkelt legge til dette nettstedet på enhetens startskjerm for å få øyeblikkelig tilgang og surfe raskere med en app-lignende opplevelse.</string>

    <!-- Preference for managing the settings for logins and passwords in Fenix -->
    <string name="preferences_passwords_logins_and_passwords">Innlogginger og passord</string>
    <!-- Preference for managing the saving of logins and passwords in Fenix -->
    <string name="preferences_passwords_save_logins">Lagre innlogginger og passord</string>
    <!-- Preference option for asking to save passwords in Fenix -->
    <string name="preferences_passwords_save_logins_ask_to_save">Spør om å lagre</string>
    <!-- Preference option for never saving passwords in Fenix -->
    <string name="preferences_passwords_save_logins_never_save">Lagre aldri</string>

    <!-- Preference for autofilling saved logins in Firefox (in web content), %1$s will be replaced with the app name -->
    <string name="preferences_passwords_autofill2">Autofyll i %1$s</string>
    <!-- Description for the preference for autofilling saved logins in Firefox (in web content), %1$s will be replaced with the app name -->
    <string name="preferences_passwords_autofill_description">Fyll inn og lagre brukernavn og passord på nettsteder mens du bruker %1$s.</string>
    <!-- Preference for autofilling logins from Fenix in other apps (e.g. autofilling the Twitter app) -->
    <string name="preferences_android_autofill">Autofyll i andre apper</string>
    <!-- Description for the preference for autofilling logins from Fenix in other apps (e.g. autofilling the Twitter app) -->
    <string name="preferences_android_autofill_description">Fyll inn brukernavn og passord i andre apper på enheten din.</string>

    <!-- Preference option for adding a login -->
    <string name="preferences_logins_add_login">Legg til innlogging</string>

    <!-- Preference for syncing saved logins in Fenix -->
    <string name="preferences_passwords_sync_logins">Synkroniser innlogginger</string>
    <!-- Preference for syncing saved logins in Fenix, when not signed in-->
    <string name="preferences_passwords_sync_logins_across_devices">Synkroniser innlogginger på tvers av enheter</string>

    <!-- Preference to access list of saved logins -->
    <string name="preferences_passwords_saved_logins">Lagrede innlogginger</string>
    <!-- Description of empty list of saved passwords. Placeholder is replaced with app name.  -->
    <string name="preferences_passwords_saved_logins_description_empty_text">De innlogginger du lagrer eller synkroniserer til %s vil vises her.</string>
    <!-- Preference to access list of saved logins -->
    <string name="preferences_passwords_saved_logins_description_empty_learn_more_link">Les mer om Sync.</string>
    <!-- Preference to access list of login exceptions that we never save logins for -->
    <string name="preferences_passwords_exceptions">Unntak</string>
    <!-- Empty description of list of login exceptions that we never save logins for -->
    <string name="preferences_passwords_exceptions_description_empty">Innlogginger og passord som ikke er lagret vil vises her.</string>
    <!-- Description of list of login exceptions that we never save logins for -->
    <string name="preferences_passwords_exceptions_description">Innlogginger og passord vil ikke bli lagret for disse nettstedene.</string>
    <!-- Text on button to remove all saved login exceptions -->
    <string name="preferences_passwords_exceptions_remove_all">Slett alle unntak</string>
    <!-- Hint for search box in logins list -->
    <string name="preferences_passwords_saved_logins_search">Søk innlogginger</string>
    <!-- The header for the site that a login is for -->
    <string name="preferences_passwords_saved_logins_site">Nettsted</string>
    <!-- The header for the username for a login -->
    <string name="preferences_passwords_saved_logins_username">Brukernavn</string>
    <!-- The header for the password for a login -->
    <string name="preferences_passwords_saved_logins_password">Passord</string>
    <!-- Shown in snackbar to tell user that the password has been copied -->
    <string name="logins_password_copied">Passord kopiert til utklippstavlen</string>
    <!-- Shown in snackbar to tell user that the username has been copied -->
    <string name="logins_username_copied">Brukernavn kopiert til utklippstavlen</string>

    <!-- Content Description (for screenreaders etc) read for the button to copy a password in logins-->
    <string name="saved_logins_copy_password">Kopier passord</string>
    <!-- Content Description (for screenreaders etc) read for the button to clear a password while editing a login-->
    <string name="saved_logins_clear_password">Tøm passord</string>
    <!-- Content Description (for screenreaders etc) read for the button to copy a username in logins -->
    <string name="saved_login_copy_username">Kopier brukernavn</string>
    <!-- Content Description (for screenreaders etc) read for the button to clear a username while editing a login -->
    <string name="saved_login_clear_username">Tøm brukernavn</string>
    <!-- Content Description (for screenreaders etc) read for the button to clear the hostname field while creating a login -->
    <string name="saved_login_clear_hostname">Tøm servernavnet</string>
    <!-- Content Description (for screenreaders etc) read for the button to open a site in logins -->
    <string name="saved_login_open_site">Åpne nettsted i nettleseren</string>
    <!-- Content Description (for screenreaders etc) read for the button to reveal a password in logins -->
    <string name="saved_login_reveal_password">Vis passord</string>
    <!-- Content Description (for screenreaders etc) read for the button to hide a password in logins -->
    <string name="saved_login_hide_password">Skjul passord</string>
    <!-- Message displayed in biometric prompt displayed for authentication before allowing users to view their logins -->
    <string name="logins_biometric_prompt_message">Lås opp for å se dine lagrede innlogginger</string>
    <!-- Title of warning dialog if users have no device authentication set up -->
    <string name="logins_warning_dialog_title">Sikre dine innlogginger og passord</string>
    <!-- Message of warning dialog if users have no device authentication set up -->
    <string name="logins_warning_dialog_message">Konfigurer en PIN-kode, et passord eller et låsemønster for å forhindre at andre mennesker får tilgang de lagrede innloggingene og passordene dine, hvis de har adgang til din enhet.</string>
    <!-- Negative button to ignore warning dialog if users have no device authentication set up -->
    <string name="logins_warning_dialog_later">Senere</string>

    <!-- Positive button to send users to set up a pin of warning dialog if users have no device authentication set up -->
    <string name="logins_warning_dialog_set_up_now">Konfigurer nå</string>
    <!-- Title of PIN verification dialog to direct users to re-enter their device credentials to access their logins -->
    <string name="logins_biometric_prompt_message_pin">Lås opp enheten din</string>
    <!-- Title for Accessibility Force Enable Zoom Preference -->
    <string name="preference_accessibility_force_enable_zoom">Zoom på alle nettsteder</string>

    <!-- Summary for Accessibility Force Enable Zoom Preference -->
    <string name="preference_accessibility_force_enable_zoom_summary">Aktiver for å tillate klyping og zooming, selv på nettsteder som forhindrer denne bevegelsen.</string>

    <!-- Saved logins sorting strategy menu item -by name- (if selected, it will sort saved logins alphabetically) -->
    <string name="saved_logins_sort_strategy_alphabetically">Navn (A-Å)</string>
    <!-- Saved logins sorting strategy menu item -by last used- (if selected, it will sort saved logins by last used) -->
    <string name="saved_logins_sort_strategy_last_used">Sist brukt</string>

    <!-- Content description (not visible, for screen readers etc.): Sort saved logins dropdown menu chevron icon -->
    <string name="saved_logins_menu_dropdown_chevron_icon_content_description">Sorter innlogginger-meny</string>

    <!-- Autofill -->
    <!-- Preference and title for managing the autofill settings -->
    <string name="preferences_autofill">Autofyll</string>
    <!-- Preference and title for managing the settings for addresses -->
    <string name="preferences_addresses">Adresser</string>
    <!-- Preference and title for managing the settings for credit cards -->
    <string name="preferences_credit_cards">Betalingskort</string>
    <!-- Preference for saving and autofilling credit cards -->
    <string name="preferences_credit_cards_save_and_autofill_cards">Lagre og fyll ut kort automatisk</string>
    <!-- Preference summary for saving and autofilling credit card data -->
    <string name="preferences_credit_cards_save_and_autofill_cards_summary">Data er kryptert</string>
    <!-- Preference option for syncing credit cards across devices. This is displayed when the user is not signed into sync -->
    <string name="preferences_credit_cards_sync_cards_across_devices">Synkroniser kort på tvers av enheter</string>
    <!-- Preference option for syncing credit cards across devices. This is displayed when the user is signed into sync -->
    <string name="preferences_credit_cards_sync_cards">Synkroniser kort</string>
    <!-- Preference option for adding a credit card -->
    <string name="preferences_credit_cards_add_credit_card">Legg til betalingskort</string>

    <!-- Preference option for managing saved credit cards -->
    <string name="preferences_credit_cards_manage_saved_cards">Behandle lagrede kort</string>
    <!-- Preference option for adding an address -->
    <string name="preferences_addresses_add_address">Legg til adresse</string>
    <!-- Preference option for managing saved addresses -->
    <string name="preferences_addresses_manage_addresses">Behandle adresser</string>
    <!-- Preference for saving and autofilling addresses -->
    <string name="preferences_addresses_save_and_autofill_addresses">Lagre og autoutfyll adresser</string>
    <!-- Preference summary for saving and autofilling address data -->
    <string name="preferences_addresses_save_and_autofill_addresses_summary">Inkluderer informasjon som telefonnummer, e-post og leveringsadresser</string>

    <!-- Title of the "Add card" screen -->
    <string name="credit_cards_add_card">Legg til kort</string>
    <!-- Title of the "Edit card" screen -->
    <string name="credit_cards_edit_card">Rediger kort</string>
    <!-- The header for the card number of a credit card -->
    <string name="credit_cards_card_number">Kortnummer</string>
    <!-- The header for the expiration date of a credit card -->
    <string name="credit_cards_expiration_date">Utløpsdato</string>
    <!-- The label for the expiration date month of a credit card to be used by a11y services-->
    <string name="credit_cards_expiration_date_month">Utløpsdato måned</string>
    <!-- The label for the expiration date year of a credit card to be used by a11y services-->
    <string name="credit_cards_expiration_date_year">Utløpsdato år</string>
    <!-- The header for the name on the credit card -->
    <string name="credit_cards_name_on_card">Navn på kort</string>
    <!-- The text for the "Delete card" menu item for deleting a credit card -->
    <string name="credit_cards_menu_delete_card">Slett kort</string>
    <!-- The text for the "Delete card" button for deleting a credit card -->
    <string name="credit_cards_delete_card_button">Slett kort</string>
    <!-- The text for the confirmation message of "Delete card" dialog -->
    <string name="credit_cards_delete_dialog_confirmation">Er du sikker på at du vil slette dette bankkortet?</string>
    <!-- The text for the positive button on "Delete card" dialog -->
    <string name="credit_cards_delete_dialog_button">Slett</string>
    <!-- The title for the "Save" menu item for saving a credit card -->
    <string name="credit_cards_menu_save">Lagre</string>
    <!-- The text for the "Save" button for saving a credit card -->
    <string name="credit_cards_save_button">Lagre</string>
    <!-- The text for the "Cancel" button for cancelling adding, updating or deleting a credit card -->
    <string name="credit_cards_cancel_button">Avbryt</string>
    <!-- Title of the "Saved cards" screen -->
    <string name="credit_cards_saved_cards">Lagrede kort</string>

    <!-- Error message for credit card number validation -->
    <string name="credit_cards_number_validation_error_message">Oppgi et gyldig betalingskortnummer</string>

    <!-- Error message for credit card name on card validation -->
    <string name="credit_cards_name_on_card_validation_error_message">Fyll ut dette feltet</string>
    <!-- Message displayed in biometric prompt displayed for authentication before allowing users to view their saved credit cards -->
    <string name="credit_cards_biometric_prompt_message">Lås opp for å se dine lagrede betalingskort</string>
    <!-- Title of warning dialog if users have no device authentication set up -->
    <string name="credit_cards_warning_dialog_title">Sikre dine betalingskort</string>
    <!-- Message of warning dialog if users have no device authentication set up -->
    <string name="credit_cards_warning_dialog_message">Konfigurer en PIN-kode, et passord eller et låsemønster for å beskytte de lagrede betalingskortene dine om noen andre skulle få tak i enheten din.</string>
    <!-- Positive button to send users to set up a pin of warning dialog if users have no device authentication set up -->
    <string name="credit_cards_warning_dialog_set_up_now">Konfigurer nå</string>
    <!-- Negative button to ignore warning dialog if users have no device authentication set up -->
    <string name="credit_cards_warning_dialog_later">Senere</string>
    <!-- Title of PIN verification dialog to direct users to re-enter their device credentials to access their credit cards -->
    <string name="credit_cards_biometric_prompt_message_pin">Lås opp enheten din</string>

    <!-- Message displayed in biometric prompt for authentication, before allowing users to use their stored credit card information -->
    <string name="credit_cards_biometric_prompt_unlock_message">Lås opp for å bruke lagret betalingskortinformasjon</string>

    <!-- Title of the "Add address" screen -->
    <string name="addresses_add_address">Legg til adresse</string>
    <!-- Title of the "Edit address" screen -->
    <string name="addresses_edit_address">Rediger adresse</string>
    <!-- Title of the "Manage addresses" screen -->
    <string name="addresses_manage_addresses">Behandle adresser</string>
    <!-- The header for the first name of an address -->
    <string name="addresses_first_name">Fornavn</string>
    <!-- The header for the middle name of an address -->
    <string name="addresses_middle_name">Mellomnavn</string>
    <!-- The header for the last name of an address -->
    <string name="addresses_last_name">Etternavn</string>
    <!-- The header for the street address of an address -->
    <string name="addresses_street_address">Gateadresse</string>
    <!-- The header for the city of an address -->
    <string name="addresses_city">Sted</string>
    <!-- The header for the subregion of an address when "state" should be used -->
    <string name="addresses_state">Stat</string>
    <!-- The header for the subregion of an address when "province" should be used -->
    <string name="addresses_province">Fylke</string>
    <!-- The header for the zip code of an address -->
    <string name="addresses_zip">Postnummer</string>
    <!-- The header for the country or region of an address -->
    <string name="addresses_country">Land eller region</string>
    <!-- The header for the phone number of an address -->
    <string name="addresses_phone">Telefon</string>
    <!-- The header for the email of an address -->
    <string name="addresses_email">E-post</string>
    <!-- The text for the "Save" button for saving an address -->
    <string name="addresses_save_button">Lagre</string>
    <!-- The text for the "Cancel" button for cancelling adding, updating or deleting an address -->
    <string name="addresses_cancel_button">Avbryt</string>
    <!-- The text for the "Delete address" button for deleting an address -->
    <string name="addressess_delete_address_button">Slett adresse</string>

    <!-- The title for the "Delete address" confirmation dialog -->
    <string name="addressess_confirm_dialog_message">Er du sikker på at du vil slette denne adressen?</string>
    <!-- The text for the positive button on "Delete address" dialog -->
    <string name="addressess_confirm_dialog_ok_button">Slett</string>
    <!-- The text for the negative button on "Delete address" dialog -->
    <string name="addressess_confirm_dialog_cancel_button">Avbryt</string>
    <!-- The text for the "Save address" menu item for saving an address -->
    <string name="address_menu_save_address">Lagre adresse</string>
    <!-- The text for the "Delete address" menu item for deleting an address -->
    <string name="address_menu_delete_address">Slett adresse</string>

    <!-- Title of the Add search engine screen -->
    <string name="search_engine_add_custom_search_engine_title">Legg til søkemotor</string>
    <!-- Content description (not visible, for screen readers etc.): Title for the button that navigates to add new engine screen -->
    <string name="search_engine_add_custom_search_engine_button_content_description">Legg til ny søkemotor</string>
    <!-- Title of the Edit search engine screen -->
    <string name="search_engine_edit_custom_search_engine_title">Rediger søkemotor</string>
    <!-- Text for the menu button to edit a search engine -->
    <string name="search_engine_edit">Rediger</string>
    <!-- Text for the menu button to delete a search engine -->
    <string name="search_engine_delete">Slett</string>

    <!-- Label for the TextField in which user enters custom search engine name -->
    <string name="search_add_custom_engine_name_label">Navn</string>
    <!-- Placeholder text shown in the Search Engine Name text field before a user enters text -->
    <string name="search_add_custom_engine_name_hint_2">Søkemotornavn</string>
    <!-- Label for the TextField in which user enters custom search engine URL -->
    <string name="search_add_custom_engine_url_label">Søkestreng-URL</string>
    <!-- Placeholder text shown in the Search String TextField before a user enters text -->
    <string name="search_add_custom_engine_search_string_hint_2">URL å bruke for søk</string>
    <!-- Description text for the Search String TextField. The %s is part of the string -->
    <string name="search_add_custom_engine_search_string_example" formatted="false">Bytt ut spørringen med «%s». Eksempel:\nhttps://www.google.com/search?q=%s</string>

    <!-- Accessibility description for the form in which details about the custom search engine are entered -->
    <string name="search_add_custom_engine_form_description">Detaljer om tilpasset søketjeneste</string>

    <!-- Label for the TextField in which user enters custom search engine suggestion URL -->
    <string name="search_add_custom_engine_suggest_url_label">Søkeforslag-API (valgfritt)</string>
    <!-- Placeholder text shown in the Search Suggestion String TextField before a user enters text -->
    <string name="search_add_custom_engine_suggest_string_hint">Søkeforslag-API nettadresse</string>
    <!-- Description text for the Search Suggestion String TextField. The %s is part of the string -->
    <string name="search_add_custom_engine_suggest_string_example_2" formatted="false">Erstatt spørringen med «%s». Eksempel:\nhttps://suggestqueries.google.com/complete/search?client=firefox&amp;q=%s</string>
    <!-- The text for the "Save" button for saving a custom search engine -->
    <string name="search_custom_engine_save_button">Lagre</string>

    <!-- Text shown when a user leaves the name field empty -->
    <string name="search_add_custom_engine_error_empty_name">Skriv inn navn på søkemotor</string>
    <!-- Text shown when a user leaves the search string field empty -->
    <string name="search_add_custom_engine_error_empty_search_string">Skriv inn en søkestreng</string>

    <!-- Text shown when a user leaves out the required template string -->
    <string name="search_add_custom_engine_error_missing_template">Kontroller at søkestrengen passer med eksempelformatet</string>
    <!-- Text shown when we aren't able to validate the custom search query. The first parameter is the url of the custom search engine -->
    <string name="search_add_custom_engine_error_cannot_reach">Feil ved tilkobling til «%s»</string>
    <!-- Text shown when a user creates a new search engine -->
    <string name="search_add_custom_engine_success_message">%s ble opprettet</string>
    <!-- Text shown when a user successfully edits a custom search engine -->
    <string name="search_edit_custom_engine_success_message">%s ble lagret</string>
    <!-- Text shown when a user successfully deletes a custom search engine -->
    <string name="search_delete_search_engine_success_message">%s ble slettet</string>

    <!-- Heading for the instructions to allow a permission -->
    <string name="phone_feature_blocked_intro">For å tillate det:</string>

    <!-- First step for the allowing a permission -->
    <string name="phone_feature_blocked_step_settings">1. Gå til Android-innstillinger</string>
    <!-- Second step for the allowing a permission -->
    <string name="phone_feature_blocked_step_permissions"><![CDATA[2. Trykk på <b>Tillatelser</b>]]></string>
    <!-- Third step for the allowing a permission (Fore example: Camera) -->
    <string name="phone_feature_blocked_step_feature"><![CDATA[3. Slå <b>%1$s</b> PÅ]]></string>

    <!-- Label that indicates a site is using a secure connection -->
    <string name="quick_settings_sheet_secure_connection_2">Tilkoblingen er sikker</string>
    <!-- Label that indicates a site is using a insecure connection -->
    <string name="quick_settings_sheet_insecure_connection_2">Tilkoblingen er ikke sikker</string>
    <!-- Label to clear site data -->
    <string name="clear_site_data">Fjern infokapsler og nettstedsdata</string>
    <!-- Confirmation message for a dialog confirming if the user wants to delete all data for current site -->
    <string name="confirm_clear_site_data"><![CDATA[Er du sikker på at du vil fjerne alle infokapslene og dataene for nettstedet <b>%s</b>?]]></string>
    <!-- Confirmation message for a dialog confirming if the user wants to delete all the permissions for all sites-->
    <string name="confirm_clear_permissions_on_all_sites">Er du sikker på at du vil fjerne alle tillatelsene på alle nettsteder?</string>
    <!-- Confirmation message for a dialog confirming if the user wants to delete all the permissions for a site-->
    <string name="confirm_clear_permissions_site">Er du sikker på at du vil fjerne alle tillatelsene for dette nettstedet?</string>
    <!-- Confirmation message for a dialog confirming if the user wants to set default value a permission for a site-->
    <string name="confirm_clear_permission_site">Er du sikker på at du vil fjerne denne tillatelsen for dette nettstedet?</string>
    <!-- label shown when there are not site exceptions to show in the site exception settings -->
    <string name="no_site_exceptions">Ingen unntak fra nettstedet</string>
    <!-- Bookmark deletion confirmation -->
    <string name="bookmark_deletion_confirmation">Er du sikker på at du vil slette dette bokmerket?</string>
    <!-- Browser menu button that adds a shortcut to the home fragment -->
    <string name="browser_menu_add_to_shortcuts">Legg til i snarveier</string>
    <!-- Browser menu button that removes a shortcut from the home fragment -->
    <string name="browser_menu_remove_from_shortcuts">Fjern fra snarveier</string>
    <!-- text shown before the issuer name to indicate who its verified by, parameter is the name of
     the certificate authority that verified the ticket-->
    <string name="certificate_info_verified_by">Bekreftet av: %1$s</string>
    <!-- Login overflow menu delete button -->
    <string name="login_menu_delete_button">Slett</string>
    <!-- Login overflow menu edit button -->
    <string name="login_menu_edit_button">Rediger</string>
    <!-- Message in delete confirmation dialog for logins -->
    <string name="login_deletion_confirmation">Er du sikker på at du ønsker å slette denne innloggingen?</string>
    <!-- Positive action of a dialog asking to delete  -->
    <string name="dialog_delete_positive">Slett</string>
    <!-- Negative action of a dialog asking to delete login -->
    <string name="dialog_delete_negative">Avbryt</string>
    <!--  The saved login options menu description. -->
    <string name="login_options_menu">Innloggingsalternativer</string>
    <!--  The editable text field for a login's web address. -->
    <string name="saved_login_hostname_description">Det redigerbare tekstfeltet for innloggingens nettadresse.</string>
    <!--  The editable text field for a login's username. -->
    <string name="saved_login_username_description">Det redigerbare tekstfeltet for innloggingens brukernavn.</string>
    <!--  The editable text field for a login's password. -->
    <string name="saved_login_password_description">Det redigerbare tekstfeltet for innloggingens passord.</string>
    <!--  The button description to save changes to an edited login. -->
    <string name="save_changes_to_login">Lagre endringer for innlogging.</string>
    <!--  The page title for editing a saved login. -->
    <string name="edit">Rediger</string>
    <!--  The page title for adding new login. -->
    <string name="add_login">Legg til ny innlogging</string>
    <!--  The error message in add/edit login view when password field is blank. -->
    <string name="saved_login_password_required">Passord kreves</string>
    <!--  The error message in add login view when username field is blank. -->
    <string name="saved_login_username_required">Brukernavn påkrevd</string>
    <!--  The error message in add login view when hostname field is blank. -->
    <string name="saved_login_hostname_required" tools:ignore="UnusedResources">Servernavn påkrevd</string>
    <!-- Voice search button content description  -->
    <string name="voice_search_content_description">Stemmesøk</string>
    <!-- Voice search prompt description displayed after the user presses the voice search button -->
    <string name="voice_search_explainer">Snakk nå</string>

    <!--  The error message in edit login view when a duplicate username exists. -->
    <string name="saved_login_duplicate">En innlogging med det brukernavnet eksisterer allerede</string>

    <!-- This is the hint text that is shown inline on the hostname field of the create new login page. 'https://www.example.com' intentionally hardcoded here -->
    <string name="add_login_hostname_hint_text">https://www.example.com</string>
    <!-- This is an error message shown below the hostname field of the add login page when a hostname does not contain http or https. -->
    <string name="add_login_hostname_invalid_text_3">Nettadressen må inneholde &quot;https://&quot; eller &quot;http://&quot;</string>
    <!-- This is an error message shown below the hostname field of the add login page when a hostname is invalid. -->
    <string name="add_login_hostname_invalid_text_2">Gyldig servernavn påkrevd</string>

    <!-- Synced Tabs -->
    <!-- Text displayed to ask user to connect another device as no devices found with account -->
    <string name="synced_tabs_connect_another_device">Koble til en annen enhet.</string>
    <!-- Text displayed asking user to re-authenticate -->
    <string name="synced_tabs_reauth">Autentiser på nytt.</string>
    <!-- Text displayed when user has disabled tab syncing in Firefox Sync Account -->
    <string name="synced_tabs_enable_tab_syncing">Slå på fanssynkronisering.</string>
    <!-- Text displayed when user has no tabs that have been synced -->
    <string name="synced_tabs_no_tabs">Du har ingen faner åpne i Firefox på andre enheter.</string>
    <!-- Text displayed in the synced tabs screen when a user is not signed in to Firefox Sync describing Synced Tabs -->
    <string name="synced_tabs_sign_in_message">Vis en liste over faner fra andre enheter.</string>
    <!-- Text displayed on a button in the synced tabs screen to link users to sign in when a user is not signed in to Firefox Sync -->
    <string name="synced_tabs_sign_in_button">Logg inn for å synkronisere</string>

    <!-- The text displayed when a synced device has no tabs to show in the list of Synced Tabs. -->
    <string name="synced_tabs_no_open_tabs">Ingen åpne faner</string>

    <!-- Content description for expanding a group of synced tabs. -->
    <string name="synced_tabs_expand_group">Utvid gruppen med synkroniserte faner</string>
    <!-- Content description for collapsing a group of synced tabs. -->
    <string name="synced_tabs_collapse_group">Skjul gruppen med synkroniserte faner</string>

    <!-- Top Sites -->
    <!-- Title text displayed in the dialog when shortcuts limit is reached. -->
    <string name="shortcut_max_limit_title">Grensen for antall snarveier nådd</string>
    <!-- Content description text displayed in the dialog when shortcut limit is reached. -->
    <string name="shortcut_max_limit_content">For å legge til en ny snarvei, må du fjerne et annet. Trykk og hold på nettstedet, og velg fjern.</string>
    <!-- Confirmation dialog button text when top sites limit is reached. -->
    <string name="top_sites_max_limit_confirmation_button">OK, jeg skjønner</string>

    <!-- Label for the preference to show the shortcuts for the most visited top sites on the homepage -->
    <string name="top_sites_toggle_top_recent_sites_4">Snarveier</string>
    <!-- Title text displayed in the rename top site dialog. -->
    <string name="top_sites_rename_dialog_title">Navn</string>
    <!-- Hint for renaming title of a shortcut -->
    <string name="shortcut_name_hint">Navn på snarvei</string>
    <!-- Button caption to confirm the renaming of the top site. -->
    <string name="top_sites_rename_dialog_ok">OK</string>
    <!-- Dialog button text for canceling the rename top site prompt. -->
    <string name="top_sites_rename_dialog_cancel">Avbryt</string>

    <!-- Text for the menu button to open the homepage settings. -->
    <string name="top_sites_menu_settings">Innstillinger</string>
    <!-- Text for the menu button to navigate to sponsors and privacy support articles. '&amp;' is replaced with the ampersand symbol: & -->
    <string name="top_sites_menu_sponsor_privacy">Våre sponsorer og ditt personvern</string>
    <!-- Label text displayed for a sponsored top site. -->
    <string name="top_sites_sponsored_label">Sponset</string>

    <!-- Inactive tabs in the tabs tray -->
    <!-- Title text displayed in the tabs tray when a tab has been unused for 14 days. -->
    <string name="inactive_tabs_title">Inaktive faner</string>
    <!-- Content description for closing all inactive tabs -->
    <string name="inactive_tabs_delete_all">Lukk alle inaktive faner</string>

    <!-- Content description for expanding the inactive tabs section. -->
    <string name="inactive_tabs_expand_content_description">Utvid inaktive faner</string>
    <!-- Content description for collapsing the inactive tabs section. -->
    <string name="inactive_tabs_collapse_content_description">Fold sammen inaktive faner</string>

    <!-- Inactive tabs auto-close message in the tabs tray -->
    <!-- The header text of the auto-close message when the user is asked if they want to turn on the auto-closing of inactive tabs. -->
    <string name="inactive_tabs_auto_close_message_header" tools:ignore="UnusedResources">Lukk automatisk etter en måned?</string>
    <!-- A description below the header to notify the user what the inactive tabs auto-close feature is. -->
    <string name="inactive_tabs_auto_close_message_description" tools:ignore="UnusedResources">Firefox kan lukke faner du ikke har sett den siste måneden.</string>
    <!-- A call to action below the description to allow the user to turn on the auto closing of inactive tabs. -->
    <string name="inactive_tabs_auto_close_message_action" tools:ignore="UnusedResources">SLÅ PÅ AUTOLUKKING</string>

    <!-- Text for the snackbar to confirm auto-close is enabled for inactive tabs -->
    <string name="inactive_tabs_auto_close_message_snackbar">Automatisk lukking aktivert</string>

    <!-- Awesome bar suggestion's headers -->
    <!-- Search suggestions title for Firefox Suggest. -->
    <string name="firefox_suggest_header">Firefox-forslag</string>

    <!-- Title for search suggestions when Google is the default search suggestion engine. -->
    <string name="google_search_engine_suggestion_header">Google-søk</string>
    <!-- Title for search suggestions when the default search suggestion engine is anything other than Google. The first parameter is default search engine name. -->
    <string name="other_default_search_engine_suggestion_header">%s-søk</string>

    <!-- Default browser experiment -->
    <string name="default_browser_experiment_card_text">Angi at lenker fra nettsteder, e-postmeldinger og meldinger skal åpnes automatisk i Firefox.</string>

    <!-- Content description for close button in collection placeholder. -->
    <string name="remove_home_collection_placeholder_content_description">Fjern</string>

    <!-- Content description radio buttons with a link to more information -->
    <string name="radio_preference_info_content_description">Trykk her for mer informasjon</string>

    <!-- Content description for the action bar "up" button -->
    <string name="action_bar_up_description">Naviger opp</string>

    <!-- Content description for privacy content close button -->
    <string name="privacy_content_close_button_content_description">Lukk</string>

    <!-- Pocket recommended stories -->
    <!-- Header text for a section on the home screen. -->
    <string name="pocket_stories_header_1">Tankevekkende artikler</string>
    <!-- Header text for a section on the home screen. -->
    <string name="pocket_stories_categories_header">Artikler etter emne</string>
    <!-- Text of a button allowing users to access an external url for more Pocket recommendations. -->
    <string name="pocket_stories_placeholder_text">Oppdag mer</string>
    <!-- Title of an app feature. Smaller than a heading. The first parameter is product name Pocket -->
    <string name="pocket_stories_feature_title_2">Drevet av %1$s.</string>
    <!-- Caption for describing a certain feature. The placeholder is for a clickable text (eg: Learn more) which will load an url in a new tab when clicked.  -->
    <string name="pocket_stories_feature_caption">Del av Firefox-familien. %s</string>
    <!-- Clickable text for opening an external link for more information about Pocket. -->
    <string name="pocket_stories_feature_learn_more">Les mer</string>

    <!-- Text indicating that the Pocket story that also displays this text is a sponsored story by other 3rd party entity. -->
    <string name="pocket_stories_sponsor_indication">Sponset</string>

    <!-- Snackbar message for enrolling in a Nimbus experiment from the secret settings when Studies preference is Off.-->
    <string name="experiments_snackbar">Aktiver telemetri for å sende data.</string>
    <!-- Snackbar button text to navigate to telemetry settings.-->
    <string name="experiments_snackbar_button">Gå til innstillinger</string>

    <!-- Review quality check feature-->
    <!-- Name for the review quality check feature used as title for the panel. -->
<<<<<<< HEAD
    <string name="review_quality_check_feature_name" moz:RemovedIn="120" tools:ignore="UnusedResources">Vurderingskontrollør</string>
    <!-- Name for the review quality check feature used as title for the panel. -->
=======
>>>>>>> 4a244ea9
    <string name="review_quality_check_feature_name_2">Vurderingskontrollør</string>
    <!-- Summary for grades A and B for review quality check adjusted grading. -->
    <string name="review_quality_check_grade_a_b_description">Pålitelige vurderinger</string>
    <!-- Summary for grade C for review quality check adjusted grading. -->
    <string name="review_quality_check_grade_c_description">Blanding av pålitelige og upålitelige vurderinger</string>
    <!-- Summary for grades D and F for review quality check adjusted grading. -->
    <string name="review_quality_check_grade_d_f_description">Upålitelige vurderinger</string>
    <!-- Text for title presenting the reliability of a product's reviews. -->
    <string name="review_quality_check_grade_title">Hvor pålitelige er disse vurderingene?</string>
    <!-- Title for when the rating has been updated by the review checker -->
    <string name="review_quality_check_adjusted_rating_title">Justert vurdering</string>
    <!-- Description for a product's adjusted star rating. The text presents that the product's reviews which were evaluated as unreliable were removed from the adjusted rating. -->
<<<<<<< HEAD
    <string name="review_quality_check_adjusted_rating_description">Upålitelige vuderinger er fjernet</string>
=======
    <string name="review_quality_check_adjusted_rating_description" moz:RemovedIn="122" tools:ignore="UnusedResources">Upålitelige vuderinger er fjernet</string>
    <!-- Description for a product's adjusted star rating. The text presents that the product's reviews which were evaluated as unreliable were removed from the adjusted rating. -->
    <string name="review_quality_check_adjusted_rating_description_2">Basert på pålitelige vurderinger</string>
>>>>>>> 4a244ea9
    <!-- Title for list of highlights from a product's review emphasizing a product's important traits. -->
    <string name="review_quality_check_highlights_title">Høydepunkter fra nylige vurderinger</string>
    <!-- Title for section explaining how we analyze the reliability of a product's reviews. -->
    <string name="review_quality_check_explanation_title">Hvordan vi avgjør vurderingskvalitet</string>
    <!-- Paragraph explaining how we analyze the reliability of a product's reviews. First parameter is the Fakespot product name. In the phrase "Fakespot by Mozilla", "by" can be localized. Does not need to stay by. -->
    <string name="review_quality_check_explanation_body_reliability">Vi bruker kunstig intelligens (AI) fra %s fra Mozilla for å sjekke påliteligheten til produktvurderinger. Dette vil bare hjelpe deg med å bedømme kvaliteten av vurderinger, ikke kvaliteten på selve produktetet.</string>
    <!-- Paragraph explaining the grading system we use to classify the reliability of a product's reviews. -->
    <string name="review_quality_check_info_review_grade_header"><![CDATA[Vi tildeler hvert produkts vurderinger en <b>bokstavkarakter</b> fra A til F.]]></string>
    <!-- Description explaining grades A and B for review quality check adjusted grading. -->
    <string name="review_quality_check_info_grade_info_AB">Pålitelige vurderinger. Vi tror at vurderingene sannsynligvis kommer fra ekte kunder som har gitt ærlige, objektive vurderinger.</string>
<<<<<<< HEAD
    <!-- Description explaining grades A and B for review quality check adjusted grading. -->
    <string name="review_quality_check_info_grade_info_AB_2" moz:RemovedIn="120" tools:ignore="UnusedResources">Vi mener vurderingene er pålitelige.</string>
=======
>>>>>>> 4a244ea9
    <!-- Description explaining grade C for review quality check adjusted grading. -->
    <string name="review_quality_check_info_grade_info_C">Vi tror det er en blanding av pålitelige og upålitelige vurderinger.</string>
    <!-- Description explaining grades D and F for review quality check adjusted grading. -->
    <string name="review_quality_check_info_grade_info_DF">Upålitelige vurderinger. Vi mener vurderingene sannsynligvis er falske eller fra partiske vurderere.</string>
<<<<<<< HEAD
    <!-- Description explaining grades D and F for review quality check adjusted grading. -->
    <string name="review_quality_check_info_grade_info_DF_2" moz:RemovedIn="120" tools:ignore="UnusedResources">Vi mener vurderingene er upålitelige.</string>
=======
>>>>>>> 4a244ea9
    <!-- Paragraph explaining how a product's adjusted grading is calculated. -->
    <string name="review_quality_check_explanation_body_adjusted_grading"><![CDATA[Den <b>justerte vurderingen</b> er kun basert på vurderinger vi mener er pålitelige.]]></string>
    <!-- Paragraph explaining product review highlights. First parameter is the name of the retailer (e.g. Amazon). -->
    <string name="review_quality_check_explanation_body_highlights"><![CDATA[<b>Høydepunkter</b> er fra %s-vurderinger i løpet av de siste 80 dagene som vi mener er pålitelige.]]></string>
    <!-- Text for learn more caption presenting a link with information about review quality. First parameter is for clickable text defined in review_quality_check_info_learn_more_link. -->
    <string name="review_quality_check_info_learn_more">Les mer om %s.</string>
    <!-- Clickable text that links to review quality check SuMo page. First parameter is the Fakespot product name. In the phrase "Fakespot by Mozilla", "by" can be localized. Does not need to stay by. -->
    <string name="review_quality_check_info_learn_more_link" moz:RemovedIn="121" tools:ignore="UnusedResources">hvordan %s fra Mozilla bestemmer vurderingskvalitet</string>
    <!-- Clickable text that links to review quality check SuMo page. First parameter is the Fakespot product name. -->
    <string name="review_quality_check_info_learn_more_link_2">hvordan %s bestemmer vurderingskvalitet</string>
    <!-- Text for title of settings section. -->
    <string name="review_quality_check_settings_title">Innstillinger</string>
    <!-- Text for label for switch preference to show recommended products from review quality check settings section. -->
    <string name="review_quality_check_settings_recommended_products">Vis annonser i vurderingskontrolløren</string>
    <!-- Description for switch preference to show recommended products from review quality check settings section. First parameter is for clickable text defined in review_quality_check_settings_recommended_products_learn_more.-->
<<<<<<< HEAD
    <string name="review_quality_check_settings_recommended_products_description" moz:RemovedIn="120" tools:ignore="UnusedResources">Du ser sporadiske annonser for relevante produkter. Alle annonser må oppfylle kvalitetsstandardene våre for vurderinger. %s</string>
    <!-- Description for switch preference to show recommended products from review quality check settings section. First parameter is for clickable text defined in review_quality_check_settings_recommended_products_learn_more.-->
=======
>>>>>>> 4a244ea9
    <string name="review_quality_check_settings_recommended_products_description_2" tools:ignore="UnusedResources">Du ser sporadiske annonser for relevante produkter. Vi annonserer kun produkter med pålitelige vurderinger. %s</string>
    <!-- Clickable text that links to review quality check recommended products support article. -->
    <string name="review_quality_check_settings_recommended_products_learn_more" tools:ignore="UnusedResources">Les mer</string>
    <!-- Text for turning sidebar off button from review quality check settings section. -->
    <string name="review_quality_check_settings_turn_off">Slå av vurderingskontrolløren</string>
    <!-- Text for title of recommended product section. This is displayed above a product image, suggested as an alternative to the product reviewed. -->
    <string name="review_quality_check_ad_title" tools:ignore="UnusedResources">Mer å vurdere</string>
    <!-- Caption for recommended product section indicating this is an ad by Fakespot. First parameter is the Fakespot product name. -->
    <string name="review_quality_check_ad_caption" tools:ignore="UnusedResources">Annonse fra %s</string>
    <!-- Caption for review quality check panel. First parameter is for clickable text defined in review_quality_check_powered_by_link. -->
    <string name="review_quality_check_powered_by_2">Vurderingskontrolløren er drevet av%s</string>
    <!-- Clickable text that links to Fakespot.com. First parameter is the Fakespot product name. In the phrase "Fakespot by Mozilla", "by" can be localized. Does not need to stay by. -->
    <string name="review_quality_check_powered_by_link" tools:ignore="UnusedResources">%s fra Mozilla</string>
    <!-- Text for title of warning card informing the user that the current analysis is outdated. -->
    <string name="review_quality_check_outdated_analysis_warning_title" tools:ignore="UnusedResources">Ny info å sjekke</string>
    <!-- Text for button from warning card informing the user that the current analysis is outdated. Clicking this should trigger the product's re-analysis. -->
    <string name="review_quality_check_outdated_analysis_warning_action" tools:ignore="UnusedResources">Sjekk nå</string>
    <!-- Title for warning card informing the user that the current product does not have enough reviews for a review analysis. -->
    <string name="review_quality_check_no_reviews_warning_title">Ikke nok vurderinger ennå</string>
    <!-- Text for body of warning card informing the user that the current product does not have enough reviews for a review analysis. -->
    <string name="review_quality_check_no_reviews_warning_body">Når dette produktet har flere vurderinger, kan vi sjekke kvaliteten.</string>
    <!-- Title for warning card informing the user that the current product is currently not available. -->
<<<<<<< HEAD
    <string name="review_quality_check_product_availability_warning_title" tools:ignore="UnusedResources">Produktet er ikke tilgjengelig</string>
    <!-- Text for the body of warning card informing the user that the current product is currently not available. -->
    <string name="review_quality_check_product_availability_warning_body" tools:ignore="UnusedResources">Hvis du ser at dette produktet er tilbake på lager, rapporter det og vi vil jobbe med å sjekke vurderingene.</string>
    <!-- Clickable text for warning card informing the user that the current product is currently not available. Clicking this should inform the server that the product is available. -->
    <string name="review_quality_check_product_availability_warning_action" moz:RemovedIn="120" tools:ignore="UnusedResources">Rapporter at dette produktet er tilbake på lager</string>
    <!-- Clickable text for warning card informing the user that the current product is currently not available. Clicking this should inform the server that the product is available. -->
    <string name="review_quality_check_product_availability_warning_action_2" tools:ignore="UnusedResources">Rapporter at produktet er på lager</string>
    <!-- Title for warning card informing the user that the current product's re-analysis is still processing. -->
    <string name="review_quality_check_reanalysis_in_progress_warning_title">Kontrollerer kvaliteten på vurderingen</string>
    <!-- Title for warning card informing the user that the current product's analysis is still processing. -->
    <string name="review_quality_check_analysis_in_progress_warning_title">Kontrollerer kvaliteten på vurderingen</string>
    <!-- Text for body of warning card informing the user that the current product's analysis is still processing. -->
    <string name="review_quality_check_analysis_in_progress_warning_body">Dette kan ta cirka 60 sekunder.</string>
    <!-- Title for info card displayed after the user reports a product is back in stock. -->
    <string name="review_quality_check_analysis_requested_info_title" tools:ignore="UnusedResources">Takk for at du rapporterte!</string>
    <!-- Text for body of info card displayed after the user reports a product is back in stock. -->
    <string name="review_quality_check_analysis_requested_info_body" tools:ignore="UnusedResources">Vi bør ha informasjon om dette produktets anmeldelser innen 24 timer. Sjekk igjen senere.</string>
=======
    <string name="review_quality_check_product_availability_warning_title">Produktet er ikke tilgjengelig</string>
    <!-- Text for the body of warning card informing the user that the current product is currently not available. -->
    <string name="review_quality_check_product_availability_warning_body">Hvis du ser at dette produktet er tilbake på lager, rapporter det og vi vil jobbe med å sjekke vurderingene.</string>
    <!-- Clickable text for warning card informing the user that the current product is currently not available. Clicking this should inform the server that the product is available. -->
    <string name="review_quality_check_product_availability_warning_action_2">Rapporter at produktet er på lager</string>
    <!-- Title for warning card informing the user that the current product's re-analysis is still processing. -->
    <string name="review_quality_check_reanalysis_in_progress_warning_title" moz:RemovedIn="122">Kontrollerer kvaliteten på vurderingen</string>
    <!-- Title for warning card informing the user that the current product's analysis is still processing. -->
    <string name="review_quality_check_analysis_in_progress_warning_title" moz:RemovedIn="122">Kontrollerer kvaliteten på vurderingen</string>
    <!-- Title for warning card informing the user that the current product's analysis is still processing. The parameter is the percentage progress (0-100%) of the analysis process (e.g. 56%). -->
    <string name="review_quality_check_analysis_in_progress_warning_title_2">Kontrollerer kvaliteten på vurderingen (%s)</string>
    <!-- Text for body of warning card informing the user that the current product's analysis is still processing. -->
    <string name="review_quality_check_analysis_in_progress_warning_body">Dette kan ta cirka 60 sekunder.</string>
    <!-- Title for info card displayed after the user reports a product is back in stock. -->
    <string name="review_quality_check_analysis_requested_info_title">Takk for at du rapporterte!</string>
    <!-- Text for body of info card displayed after the user reports a product is back in stock. -->
    <string name="review_quality_check_analysis_requested_info_body">Vi bør ha informasjon om dette produktets anmeldelser innen 24 timer. Sjekk igjen senere.</string>
>>>>>>> 4a244ea9
    <!-- Title for info card displayed when the user review checker while on a product that Fakespot does not analyze (e.g. gift cards, music). -->
    <string name="review_quality_check_not_analyzable_info_title">Vi kan ikke sjekke disse vurderingene</string>
    <!-- Text for body of info card displayed when the user review checker while on a product that Fakespot does not analyze (e.g. gift cards, music). -->
    <string name="review_quality_check_not_analyzable_info_body">Dessverre kan vi ikke sjekke vurderingskvaliteten for visse typer produkter. For eksempel gavekort og strømming av video, musikk og spill.</string>
    <!-- Title for info card displayed when another user reported the displayed product is back in stock. -->
    <string name="review_quality_check_analysis_requested_other_user_info_title" tools:ignore="UnusedResources">Info kommer snart</string>
    <!-- Text for body of info card displayed when another user reported the displayed product is back in stock. -->
    <string name="review_quality_check_analysis_requested_other_user_info_body" tools:ignore="UnusedResources">Vi bør ha informasjon om dette produktets anmeldelser innen 24 timer. Sjekk igjen senere.</string>
    <!-- Title for info card displayed to the user when analysis finished updating. -->
    <string name="review_quality_check_analysis_updated_confirmation_title" tools:ignore="UnusedResources">Analysen er oppdatert</string>
    <!-- Text for the action button from info card displayed to the user when analysis finished updating. -->
    <string name="review_quality_check_analysis_updated_confirmation_action" tools:ignore="UnusedResources">Jeg forstår</string>
    <!-- Title for error card displayed to the user when an error occurred. -->
    <string name="review_quality_check_generic_error_title">Ingen informasjon tilgjengelig akkurat nå</string>
    <!-- Text for body of error card displayed to the user when an error occurred. -->
    <string name="review_quality_check_generic_error_body">Vi jobber med å løse problemet. Prøv på nytt, snart.</string>
    <!-- Title for error card displayed to the user when the device is disconnected from the network. -->
    <string name="review_quality_check_no_connection_title">Ingen nettverkstilkobling</string>
    <!-- Text for body of error card displayed to the user when the device is disconnected from the network. -->
    <string name="review_quality_check_no_connection_body">Kontroller nettverkstilkoblingen og prøv å laste inn siden på nytt.</string>
    <!-- Title for card displayed to the user for products whose reviews were not analyzed yet. -->
    <string name="review_quality_check_no_analysis_title">Ingen informasjon om disse vurderingene ennå</string>
    <!-- Text for the body of card displayed to the user for products whose reviews were not analyzed yet. -->
    <string name="review_quality_check_no_analysis_body">For å vite om dette produktets vurderinger er pålitelige, sjekk kvaliteten på vurderingen. Det tar bare omtrent 60 sekunder.</string>
    <!-- Text for button from body of card displayed to the user for products whose reviews were not analyzed yet. Clicking this should trigger a product analysis. -->
    <string name="review_quality_check_no_analysis_link">Kontrollerer kvaliteten på vurderingen</string>
    <!-- Headline for review quality check contextual onboarding card. -->
    <string name="review_quality_check_contextual_onboarding_title">Prøv vår pålitelige guide til produktvurderinger</string>
    <!-- Description for review quality check contextual onboarding card. The first and last two parameters are for retailer names (e.g. Amazon, Walmart). The second parameter is for the name of the application (e.g. Firefox). -->
    <string name="review_quality_check_contextual_onboarding_description">Se hvor pålitelige produktvurderinger er på %1$s før du handler. Vurderingskontrollør, en eksperimentell funksjon fra %2$s, er innebygd rett i nettleseren. Det fungerer på %3$s og %4$s også.</string>
    <!-- Description for review quality check contextual onboarding card. The first parameters is for retailer name (e.g. Amazon). The second parameter is for the name of the application (e.g. Firefox). -->
    <string name="review_quality_check_contextual_onboarding_description_one_vendor">Se hvor pålitelige produktvurderinger er på %1$s før du handler. Vurderingskontrollør, en eksperimentell funksjon fra %2$s, er innebygd rett i nettleseren.</string>
    <!-- Paragraph presenting review quality check feature. First parameter is the Fakespot product name. Second parameter is for clickable text defined in review_quality_check_contextual_onboarding_learn_more_link. In the phrase "Fakespot by Mozilla", "by" can be localized. Does not need to stay by. -->
    <string name="review_quality_check_contextual_onboarding_learn_more">Ved hjelp av %1$s fra Mozilla gjør vi det lettere for deg å unngå partiske og uekte anmeldelser. AI-modellen vår blir alltid bedre for å beskytte deg mens du handler. %2$s</string>
    <!-- Clickable text from the contextual onboarding card that links to review quality check support article. -->
    <string name="review_quality_check_contextual_onboarding_learn_more_link">Les mer</string>
    <!-- Caption text to be displayed in review quality check contextual onboarding card above the opt-in button. First parameter is the Fakespot product name. Following parameters are for clickable texts defined in review_quality_check_contextual_onboarding_privacy_policy and review_quality_check_contextual_onboarding_terms_use. In the phrase "Fakespot by Mozilla", "by" can be localized. Does not need to stay by. -->
    <string name="review_quality_check_contextual_onboarding_caption" moz:RemovedIn="121" tools:ignore="UnusedResources">Ved å velge «Ja, prøv det» godtar du %1$s fra Mozilla sine %2$s og %3$s.</string>
    <!-- Caption text to be displayed in review quality check contextual onboarding card above the opt-in button. Parameter is the Fakespot product name. After the colon, what appears are two links, each on their own line. The first link is to a Privacy policy (review_quality_check_contextual_onboarding_privacy_policy_2). The second link is to Terms of use (review_quality_check_contextual_onboarding_terms_use_2). -->
    <string name="review_quality_check_contextual_onboarding_caption_2">Ved å velge «Ja, prøv det» godtar du følgende fra %1$s:</string>
    <!-- Clickable text from the review quality check contextual onboarding card that links to Fakespot privacy policy. -->
    <string name="review_quality_check_contextual_onboarding_privacy_policy" moz:RemovedIn="121" tools:ignore="UnusedResources">personvernbestemmelser</string>
    <!-- Clickable text from the review quality check contextual onboarding card that links to Fakespot privacy policy. -->
    <string name="review_quality_check_contextual_onboarding_privacy_policy_2">Personvernbestemmelser</string>
    <!-- Clickable text from the review quality check contextual onboarding card that links to Fakespot terms of use. -->
    <string name="review_quality_check_contextual_onboarding_terms_use" moz:RemovedIn="121" tools:ignore="UnusedResources">vilkår for bruk</string>
    <!-- Clickable text from the review quality check contextual onboarding card that links to Fakespot terms of use. -->
    <string name="review_quality_check_contextual_onboarding_terms_use_2">Vilkår for bruk</string>
    <!-- Text for opt-in button from the review quality check contextual onboarding card. -->
    <string name="review_quality_check_contextual_onboarding_primary_button_text">Ja, prøv det</string>
    <!-- Text for opt-out button from the review quality check contextual onboarding card. -->
    <string name="review_quality_check_contextual_onboarding_secondary_button_text">Ikke nå</string>
    <!-- Text for the first CFR presenting the review quality check feature. -->
    <string name="review_quality_check_first_cfr_message">Finn ut om du kan stole på vurderinger av dette produktet — før du kjøper.</string>
    <!-- Text displayed in the first CFR presenting the review quality check feature that opens the review checker when clicked. -->
    <string name="review_quality_check_first_cfr_action" tools:ignore="UnusedResources">Prøv vurderingskontrollør</string>

    <!-- Text for the second CFR presenting the review quality check feature. -->
    <string name="review_quality_check_second_cfr_message">Er disse vurderingene pålitelige? Sjekk nå for å se en justert vurdering.</string>
    <!-- Text displayed in the second CFR presenting the review quality check feature that opens the review checker when clicked. -->
    <string name="review_quality_check_second_cfr_action" tools:ignore="UnusedResources">Åpne vurderingskontrollør</string>

    <!-- Flag showing that the review quality check feature is work in progress. -->
    <string name="review_quality_check_beta_flag">Beta</string>
    <!-- Content description (not visible, for screen readers etc.) for opening browser menu button to open review quality check bottom sheet. -->
    <string name="review_quality_check_open_handle_content_description">Åpne vurderingskontrolløren</string>
    <!-- Content description (not visible, for screen readers etc.) for closing browser menu button to open review quality check bottom sheet. -->
    <string name="review_quality_check_close_handle_content_description">Lukk vurderingskontrolløren</string>
    <!-- Content description (not visible, for screen readers etc.) for review quality check star rating. First parameter is the number of stars (1-5) representing the rating. -->
    <string name="review_quality_check_star_rating_content_description">%1$s av 5 stjerner</string>
    <!-- Text for minimize button from highlights card. When clicked the highlights card should reduce its size. -->
    <string name="review_quality_check_highlights_show_less">Vis mindre</string>
    <!-- Text for maximize button from highlights card. When clicked the highlights card should expand to its full size. -->
    <string name="review_quality_check_highlights_show_more">Vis mer</string>
    <!-- Text for highlights card quality category header. Reviews shown under this header should refer the product's quality. -->
    <string name="review_quality_check_highlights_type_quality">Kvalitet</string>
    <!-- Text for highlights card price category header. Reviews shown under this header should refer the product's price. -->
    <string name="review_quality_check_highlights_type_price">Pris</string>
    <!-- Text for highlights card shipping category header. Reviews shown under this header should refer the product's shipping. -->
    <string name="review_quality_check_highlights_type_shipping">Frakt</string>
    <!-- Text for highlights card packaging and appearance category header. Reviews shown under this header should refer the product's packaging and appearance. -->
    <string name="review_quality_check_highlights_type_packaging_appearance">Emballasje og utseende</string>
    <!-- Text for highlights card competitiveness category header. Reviews shown under this header should refer the product's competitiveness. -->
    <string name="review_quality_check_highlights_type_competitiveness">Konkurranseevne</string>

<<<<<<< HEAD
=======
    <!-- Text that is surrounded by quotes. The parameter is the actual text that is in quotes. An example of that text could be: Excellent craftsmanship, and that is displayed as “Excellent craftsmanship”. The text comes from a buyer's review that the feature is highlighting"   -->
    <string name="surrounded_with_quotes">“%s”</string>

>>>>>>> 4a244ea9
    <!-- Accessibility services actions labels. These will be appended to accessibility actions like "Double tap to.." but not by or applications but by services like Talkback. -->
    <!-- Action label for elements that can be collapsed if interacting with them. Talkback will append this to say "Double tap to collapse". -->
    <string name="a11y_action_label_collapse">slå sammen</string>
    <!-- Current state for elements that can be collapsed if interacting with them. Talkback will dictate this after a state change. -->
    <string name="a11y_state_label_collapsed">sammenslått</string>
    <!-- Action label for elements that can be expanded if interacting with them. Talkback will append this to say "Double tap to expand". -->
    <string name="a11y_action_label_expand">fold ut</string>
    <!-- Current state for elements that can be expanded if interacting with them. Talkback will dictate this after a state change. -->
    <string name="a11y_state_label_expanded">utvidet</string>
    <!-- Action label for links to a website containing documentation about a wallpaper collection. Talkback will append this to say "Double tap to open link to learn more about this collection". -->
    <string name="a11y_action_label_wallpaper_collection_learn_more">åpne lenken for å lære mer om denne samlingen</string>
    <!-- Action label for links that point to an article. Talkback will append this to say "Double tap to read the article". -->
    <string name="a11y_action_label_read_article">les artikkelen</string>
    <!-- Action label for links to the Firefox Pocket website. Talkback will append this to say "Double tap to open link to learn more". -->
    <string name="a11y_action_label_pocket_learn_more">åpne lenken for å lese mer</string>
    <!-- Content description for headings announced by accessibility service. The first parameter is the text of the heading. Talkback will announce the first parameter and then speak the word "Heading" indicating to the user that this text is a heading for a section. -->
    <string name="a11y_heading">%s, Overskrift</string>
<<<<<<< HEAD
</resources>
=======

    <!-- Translations feature-->

    <!-- Automatic translation preference screen -->
    <!-- Title of the automatic translation preference screen that will appear on the toolbar.-->
    <string name="automatic_translation_toolbar_title_preference">Automatisk oversettelse</string>

    <!-- Screen header presenting the automatic translation preference feature. It will appear under the toolbar. -->
    <string name="automatic_translation_header_preference">Velg et språk for å behandle innstillinger for «oversett alltid» og «oversett aldri».</string>

    <!-- Automatic translation options preference screen -->
    <!-- Preference option for offering to translate. Radio button title text.-->
    <string name="automatic_translation_option_offer_to_translate_title_preference">Tilby å oversette (standard)</string>
    <!-- Preference option for offering to translate. Radio button summary text. The first parameter is the name of the app defined in app_name (for example: Fenix)-->
    <string name="automatic_translation_option_offer_to_translate_summary_preference">%1$s vil tilby å oversette nettsteder på dette språket.</string>
    <!-- Preference option for always translate. Radio button title text. -->
    <string name="automatic_translation_option_always_translate_title_preference">Oversett alltid</string>
    <!-- Preference option for always translate. Radio button summary text. The first parameter is the name of the app defined in app_name (for example: Fenix)-->
    <string name="automatic_translation_option_always_translate_summary_preference">%1$s vil oversette dette språket automatisk når siden lastes inn.</string>
    <!-- Preference option for never translate. Radio button title text.-->
    <string name="automatic_translation_option_never_translate_title_preference">Oversett aldri</string>
    <!-- Preference option for never translate. Radio button summary text. The first parameter is the name of the app defined in app_name (for example: Fenix)-->
    <string name="automatic_translation_option_never_translate_summary_preference">%1$s vil aldri tilby å oversette nettsteder på dette språket.</string>

    <!-- Never translate site preference screen -->
    <!-- Title of the never translate site preference screen that will appear on the toolbar.-->
    <string name="never_translate_site_toolbar_title_preference">Oversett aldri disse nettstedene</string>
    <!-- Screen header presenting the never translate site preference feature. It will appear under the toolbar. -->
    <string name="never_translate_site_header_preference">For å legge til et nytt nettsted: Besøk det og velg «Oversett aldri dette nettstedet» fra oversettelsesmenyen.</string>
    <!-- Content description (not visible, for screen readers etc.): For a never-translated site list item that is selected.
             The first parameter is web site url (for example:"wikipedia.com") -->
    <string name="never_translate_site_item_list_content_description_preference">Fjern %1$s</string>
    <!-- The Delete site dialogue title will appear when the user clicks on a list item.
             The first parameter is web site url (for example:"wikipedia.com") -->
    <string name="never_translate_site_dialog_title_preference">Vil du slette %1$s?</string>
    <!-- The Delete site dialogue positive button will appear when the user clicks on a list item. The site will be deleted. -->
    <string name="never_translate_site_dialog_confirm_delete_preference">Slett</string>
    <!-- The Delete site dialogue negative button will appear when the user clicks on a list item. The dialog will be dismissed. -->
    <string name="never_translate_site_dialog_cancel_preference">Avbryt</string>

    <!-- Download languages preference screen -->
    <!-- Title of the download languages preference screen toolbar.-->
    <string name="download_languages_toolbar_title_preference">Last ned språk</string>
    <!-- Screen header presenting the download language preference feature. It will appear under the toolbar.The first parameter is "Learn More," a clickable text with a link. Talkback will append this to say "Double tap to open link to learn more". -->
    <string name="download_languages_header_preference">Last ned komplette språk for raskere oversettelser og for å oversette frakoblet. %1$s</string>
    <!-- Clickable text from the screen header that links to a website. -->
    <string name="download_languages_header_learn_more_preference">Les mer</string>
    <!-- The subhead of the download language preference screen will appear above the pivot language. -->
    <string name="download_languages_available_languages_preference">Tilgjengelige språk</string>
    <!-- Text that will appear beside a core or pivot language package name to show that the language is necessary for the translation feature to function. -->
    <string name="download_languages_default_system_language_require_preference">nødvendig</string>
    <!-- The subhead of the download language preference screen will appear above the items that were not downloaded. -->
    <string name="download_language_header_preference">Last ned språk</string>
    <!-- All languages list item. When the user presses this item, they can download or delete all languages. -->
    <string name="download_language_all_languages_item_preference">Alle språk</string>
    <!-- Content description (not visible, for screen readers etc.): For a language list item that was downloaded, the user can now delete it. -->
    <string name="download_languages_item_content_description_downloaded_state">Slett</string>
    <!-- Content description (not visible, for screen readers etc.): For a language list item, downloading is in progress. -->
    <string name="download_languages_item_content_description_in_progress_state">Pågår</string>
    <!-- Content description (not visible, for screen readers etc.): For a language list item that was not downloaded. -->
    <string name="download_languages_item_content_description_not_downloaded_state">Last ned</string>
    <!-- Content description (not visible, for screen readers etc.): For a language list item that is selected. -->
    <string name="download_languages_item_content_description_selected_state">Valgt</string>

    </resources>
>>>>>>> 4a244ea9
<|MERGE_RESOLUTION|>--- conflicted
+++ resolved
@@ -480,11 +480,7 @@
     <string name="reduce_cookie_banner_details_panel_description_off_for_site" moz:RemovedIn="121" tools:ignore="UnusedResources">%1$s vill slette infokapsler og oppdatere siden. Sletting av alle infokapsler kan føre til at du blir logget ut eller at handlekurver blir tømt.</string>
 
     <!-- Long text for a detail explanation indicating what will happen if cookie banner handling is off for a site, this is shown as part of the cookie banner panel in the toolbar. The first parameter is the application name -->
-<<<<<<< HEAD
-    <string name="reduce_cookie_banner_details_panel_description_off_for_site_1">Slå av og %1$s sletter infokapsler og laster inn dette nettstedet på nytt. Dette kan logge deg ut eller tømme handlekurver.</string>
-=======
     <string name="reduce_cookie_banner_details_panel_description_off_for_site_1">Slå av, og %1$s sletter infokapsler og laster inn dette nettstedet på nytt. Dette kan logge deg ut eller tømme handlekurver.</string>
->>>>>>> 4a244ea9
     <!-- Long text for a detail explanation indicating what will happen if cookie banner handling is on for a site, this is shown as part of the cookie banner panel in the toolbar. The first parameter is the application name -->
     <string name="reduce_cookie_banner_details_panel_description_on_for_site_2" moz:RemovedIn="121" tools:ignore="UnusedResources">%1$s prøver å automatisk avvise alle infokapselforespørsler på støttede nettsteder.</string>
     <!-- Long text for a detail explanation indicating what will happen if cookie banner handling is on for a site, this is shown as part of the cookie banner panel in the toolbar. The first parameter is the application name -->
@@ -532,11 +528,6 @@
     <string name="preferences_override_account_server">Selvvalgt server for Mozilla-konto</string>
     <!-- Preference to override the Sync token server -->
     <string name="preferences_override_sync_tokenserver">Selvvalgt synkroniseringsserver</string>
-<<<<<<< HEAD
-    <!-- Toast shown after updating the FxA/Sync server override preferences -->
-    <string name="toast_override_fxa_sync_server_done" moz:RemovedIn="120" tools:ignore="UnusedResources">Firefox-konto/synkroniseringsserver endret. Avslutter applikasjonen for å legge til endringer…</string>
-=======
->>>>>>> 4a244ea9
     <!-- Toast shown after updating the Mozilla account/Sync server override preferences -->
     <string name="toast_override_account_sync_server_done">Mozilla-konto/synkroniseringsserver endret. Avslutter applikasjonen for å legge til endringer…</string>
     <!-- Preference category for account information -->
@@ -695,15 +686,6 @@
     <string name="addon_ga_message_body" tools:ignore="UnusedResources">Sjekk ut 100+ nye utvidelser som lar deg gjøre Firefox til din egen.</string>
     <!-- Button text of the Nimbus message for add-ons general availability. -->
     <string name="addon_ga_message_button" tools:ignore="UnusedResources">Utforsk utvidelser</string>
-<<<<<<< HEAD
-
-    <!-- Add-on Installation from AMO-->
-    <!-- Error displayed when user attempts to install an add-on from AMO (addons.mozilla.org) that is not supported -->
-    <string name="addon_not_supported_error" moz:removedIn="120" tools:ignore="UnusedResources">Tillegget støttes ikke</string>
-    <!-- Error displayed when user attempts to install an add-on from AMO (addons.mozilla.org) that is already installed -->
-    <string name="addon_already_installed" moz:removedIn="120" tools:ignore="UnusedResources">Tillegget er allerede installert</string>
-=======
->>>>>>> 4a244ea9
 
     <!-- Add-on process crash dialog to user -->
     <!-- Title of a dialog shown to the user when enough errors have occurred with addons and they need to be temporarily disabled -->
@@ -2169,11 +2151,6 @@
 
     <!-- Review quality check feature-->
     <!-- Name for the review quality check feature used as title for the panel. -->
-<<<<<<< HEAD
-    <string name="review_quality_check_feature_name" moz:RemovedIn="120" tools:ignore="UnusedResources">Vurderingskontrollør</string>
-    <!-- Name for the review quality check feature used as title for the panel. -->
-=======
->>>>>>> 4a244ea9
     <string name="review_quality_check_feature_name_2">Vurderingskontrollør</string>
     <!-- Summary for grades A and B for review quality check adjusted grading. -->
     <string name="review_quality_check_grade_a_b_description">Pålitelige vurderinger</string>
@@ -2186,13 +2163,9 @@
     <!-- Title for when the rating has been updated by the review checker -->
     <string name="review_quality_check_adjusted_rating_title">Justert vurdering</string>
     <!-- Description for a product's adjusted star rating. The text presents that the product's reviews which were evaluated as unreliable were removed from the adjusted rating. -->
-<<<<<<< HEAD
-    <string name="review_quality_check_adjusted_rating_description">Upålitelige vuderinger er fjernet</string>
-=======
     <string name="review_quality_check_adjusted_rating_description" moz:RemovedIn="122" tools:ignore="UnusedResources">Upålitelige vuderinger er fjernet</string>
     <!-- Description for a product's adjusted star rating. The text presents that the product's reviews which were evaluated as unreliable were removed from the adjusted rating. -->
     <string name="review_quality_check_adjusted_rating_description_2">Basert på pålitelige vurderinger</string>
->>>>>>> 4a244ea9
     <!-- Title for list of highlights from a product's review emphasizing a product's important traits. -->
     <string name="review_quality_check_highlights_title">Høydepunkter fra nylige vurderinger</string>
     <!-- Title for section explaining how we analyze the reliability of a product's reviews. -->
@@ -2203,20 +2176,10 @@
     <string name="review_quality_check_info_review_grade_header"><![CDATA[Vi tildeler hvert produkts vurderinger en <b>bokstavkarakter</b> fra A til F.]]></string>
     <!-- Description explaining grades A and B for review quality check adjusted grading. -->
     <string name="review_quality_check_info_grade_info_AB">Pålitelige vurderinger. Vi tror at vurderingene sannsynligvis kommer fra ekte kunder som har gitt ærlige, objektive vurderinger.</string>
-<<<<<<< HEAD
-    <!-- Description explaining grades A and B for review quality check adjusted grading. -->
-    <string name="review_quality_check_info_grade_info_AB_2" moz:RemovedIn="120" tools:ignore="UnusedResources">Vi mener vurderingene er pålitelige.</string>
-=======
->>>>>>> 4a244ea9
     <!-- Description explaining grade C for review quality check adjusted grading. -->
     <string name="review_quality_check_info_grade_info_C">Vi tror det er en blanding av pålitelige og upålitelige vurderinger.</string>
     <!-- Description explaining grades D and F for review quality check adjusted grading. -->
     <string name="review_quality_check_info_grade_info_DF">Upålitelige vurderinger. Vi mener vurderingene sannsynligvis er falske eller fra partiske vurderere.</string>
-<<<<<<< HEAD
-    <!-- Description explaining grades D and F for review quality check adjusted grading. -->
-    <string name="review_quality_check_info_grade_info_DF_2" moz:RemovedIn="120" tools:ignore="UnusedResources">Vi mener vurderingene er upålitelige.</string>
-=======
->>>>>>> 4a244ea9
     <!-- Paragraph explaining how a product's adjusted grading is calculated. -->
     <string name="review_quality_check_explanation_body_adjusted_grading"><![CDATA[Den <b>justerte vurderingen</b> er kun basert på vurderinger vi mener er pålitelige.]]></string>
     <!-- Paragraph explaining product review highlights. First parameter is the name of the retailer (e.g. Amazon). -->
@@ -2232,11 +2195,6 @@
     <!-- Text for label for switch preference to show recommended products from review quality check settings section. -->
     <string name="review_quality_check_settings_recommended_products">Vis annonser i vurderingskontrolløren</string>
     <!-- Description for switch preference to show recommended products from review quality check settings section. First parameter is for clickable text defined in review_quality_check_settings_recommended_products_learn_more.-->
-<<<<<<< HEAD
-    <string name="review_quality_check_settings_recommended_products_description" moz:RemovedIn="120" tools:ignore="UnusedResources">Du ser sporadiske annonser for relevante produkter. Alle annonser må oppfylle kvalitetsstandardene våre for vurderinger. %s</string>
-    <!-- Description for switch preference to show recommended products from review quality check settings section. First parameter is for clickable text defined in review_quality_check_settings_recommended_products_learn_more.-->
-=======
->>>>>>> 4a244ea9
     <string name="review_quality_check_settings_recommended_products_description_2" tools:ignore="UnusedResources">Du ser sporadiske annonser for relevante produkter. Vi annonserer kun produkter med pålitelige vurderinger. %s</string>
     <!-- Clickable text that links to review quality check recommended products support article. -->
     <string name="review_quality_check_settings_recommended_products_learn_more" tools:ignore="UnusedResources">Les mer</string>
@@ -2259,25 +2217,6 @@
     <!-- Text for body of warning card informing the user that the current product does not have enough reviews for a review analysis. -->
     <string name="review_quality_check_no_reviews_warning_body">Når dette produktet har flere vurderinger, kan vi sjekke kvaliteten.</string>
     <!-- Title for warning card informing the user that the current product is currently not available. -->
-<<<<<<< HEAD
-    <string name="review_quality_check_product_availability_warning_title" tools:ignore="UnusedResources">Produktet er ikke tilgjengelig</string>
-    <!-- Text for the body of warning card informing the user that the current product is currently not available. -->
-    <string name="review_quality_check_product_availability_warning_body" tools:ignore="UnusedResources">Hvis du ser at dette produktet er tilbake på lager, rapporter det og vi vil jobbe med å sjekke vurderingene.</string>
-    <!-- Clickable text for warning card informing the user that the current product is currently not available. Clicking this should inform the server that the product is available. -->
-    <string name="review_quality_check_product_availability_warning_action" moz:RemovedIn="120" tools:ignore="UnusedResources">Rapporter at dette produktet er tilbake på lager</string>
-    <!-- Clickable text for warning card informing the user that the current product is currently not available. Clicking this should inform the server that the product is available. -->
-    <string name="review_quality_check_product_availability_warning_action_2" tools:ignore="UnusedResources">Rapporter at produktet er på lager</string>
-    <!-- Title for warning card informing the user that the current product's re-analysis is still processing. -->
-    <string name="review_quality_check_reanalysis_in_progress_warning_title">Kontrollerer kvaliteten på vurderingen</string>
-    <!-- Title for warning card informing the user that the current product's analysis is still processing. -->
-    <string name="review_quality_check_analysis_in_progress_warning_title">Kontrollerer kvaliteten på vurderingen</string>
-    <!-- Text for body of warning card informing the user that the current product's analysis is still processing. -->
-    <string name="review_quality_check_analysis_in_progress_warning_body">Dette kan ta cirka 60 sekunder.</string>
-    <!-- Title for info card displayed after the user reports a product is back in stock. -->
-    <string name="review_quality_check_analysis_requested_info_title" tools:ignore="UnusedResources">Takk for at du rapporterte!</string>
-    <!-- Text for body of info card displayed after the user reports a product is back in stock. -->
-    <string name="review_quality_check_analysis_requested_info_body" tools:ignore="UnusedResources">Vi bør ha informasjon om dette produktets anmeldelser innen 24 timer. Sjekk igjen senere.</string>
-=======
     <string name="review_quality_check_product_availability_warning_title">Produktet er ikke tilgjengelig</string>
     <!-- Text for the body of warning card informing the user that the current product is currently not available. -->
     <string name="review_quality_check_product_availability_warning_body">Hvis du ser at dette produktet er tilbake på lager, rapporter det og vi vil jobbe med å sjekke vurderingene.</string>
@@ -2295,7 +2234,6 @@
     <string name="review_quality_check_analysis_requested_info_title">Takk for at du rapporterte!</string>
     <!-- Text for body of info card displayed after the user reports a product is back in stock. -->
     <string name="review_quality_check_analysis_requested_info_body">Vi bør ha informasjon om dette produktets anmeldelser innen 24 timer. Sjekk igjen senere.</string>
->>>>>>> 4a244ea9
     <!-- Title for info card displayed when the user review checker while on a product that Fakespot does not analyze (e.g. gift cards, music). -->
     <string name="review_quality_check_not_analyzable_info_title">Vi kan ikke sjekke disse vurderingene</string>
     <!-- Text for body of info card displayed when the user review checker while on a product that Fakespot does not analyze (e.g. gift cards, music). -->
@@ -2381,12 +2319,9 @@
     <!-- Text for highlights card competitiveness category header. Reviews shown under this header should refer the product's competitiveness. -->
     <string name="review_quality_check_highlights_type_competitiveness">Konkurranseevne</string>
 
-<<<<<<< HEAD
-=======
     <!-- Text that is surrounded by quotes. The parameter is the actual text that is in quotes. An example of that text could be: Excellent craftsmanship, and that is displayed as “Excellent craftsmanship”. The text comes from a buyer's review that the feature is highlighting"   -->
     <string name="surrounded_with_quotes">“%s”</string>
 
->>>>>>> 4a244ea9
     <!-- Accessibility services actions labels. These will be appended to accessibility actions like "Double tap to.." but not by or applications but by services like Talkback. -->
     <!-- Action label for elements that can be collapsed if interacting with them. Talkback will append this to say "Double tap to collapse". -->
     <string name="a11y_action_label_collapse">slå sammen</string>
@@ -2404,9 +2339,6 @@
     <string name="a11y_action_label_pocket_learn_more">åpne lenken for å lese mer</string>
     <!-- Content description for headings announced by accessibility service. The first parameter is the text of the heading. Talkback will announce the first parameter and then speak the word "Heading" indicating to the user that this text is a heading for a section. -->
     <string name="a11y_heading">%s, Overskrift</string>
-<<<<<<< HEAD
-</resources>
-=======
 
     <!-- Translations feature-->
 
@@ -2471,5 +2403,4 @@
     <!-- Content description (not visible, for screen readers etc.): For a language list item that is selected. -->
     <string name="download_languages_item_content_description_selected_state">Valgt</string>
 
-    </resources>
->>>>>>> 4a244ea9
+    </resources>