<?xml version="1.0" encoding="utf-8"?>
<resources xmlns:tools="http://schemas.android.com/tools" xmlns:moz="http://mozac.org/tools">
    <!-- App name for private browsing mode. The first parameter is the name of the app defined in app_name (for example: Fenix)-->
    <string name="app_name_private_5">Privat %s</string>
    <!-- App name for private browsing mode. The first parameter is the name of the app defined in app_name (for example: Fenix)-->
    <string name="app_name_private_4">%s (privat)</string>

    <!-- Home Fragment -->
    <!-- Content description (not visible, for screen readers etc.): "Three dot" menu button. -->
    <string name="content_description_menu">Flere innstillinger</string>
    <!-- Content description (not visible, for screen readers etc.): "Private Browsing" menu button. -->
    <string name="content_description_private_browsing_button">Slå på privat nettlesing</string>
    <!-- Content description (not visible, for screen readers etc.): "Private Browsing" menu button. -->
    <string name="content_description_disable_private_browsing_button">Slå av privat nettlesing</string>
    <!-- Placeholder text shown in the search bar before a user enters text for the default engine -->
    <string name="search_hint">Søk eller skriv inn adresse</string>
    <!-- Placeholder text shown in the search bar before a user enters text for a general engine -->
    <string name="search_hint_general_engine">Søk på nettet</string>
    <!-- Placeholder text shown in search bar when using history search -->
    <string name="history_search_hint">Søke i historikk</string>
    <!-- Placeholder text shown in search bar when using bookmarks search -->
    <string name="bookmark_search_hint">Søk i bokmerker</string>
    <!-- Placeholder text shown in search bar when using tabs search -->
    <string name="tab_search_hint">Søk i faner</string>
    <!-- Placeholder text shown in the search bar when using application search engines -->
    <string name="application_search_hint">Skriv inn søketekst</string>
    <!-- No Open Tabs Message Description -->
    <string name="no_open_tabs_description">De åpne fanene dine vises her.</string>

    <!-- No Private Tabs Message Description -->
    <string name="no_private_tabs_description">Dine private faner vil vises her.</string>

    <!-- Tab tray multi select title in app bar. The first parameter is the number of tabs selected -->
    <string name="tab_tray_multi_select_title">%1$d valgt</string>
    <!-- Label of button in create collection dialog for creating a new collection  -->
    <string name="tab_tray_add_new_collection">Legg til ny samling</string>
    <!-- Label of editable text in create collection dialog for naming a new collection  -->
    <string name="tab_tray_add_new_collection_name">Navn</string>

    <!-- Label of button in save to collection dialog for selecting a current collection  -->
    <string name="tab_tray_select_collection">Velg samling</string>
    <!-- Content description for close button while in multiselect mode in tab tray -->
    <string name="tab_tray_close_multiselect_content_description">Avslutt flervalgsmodus</string>
    <!-- Content description for save to collection button while in multiselect mode in tab tray -->
    <string name="tab_tray_collection_button_multiselect_content_description">Lagre valgte faner i samlingen</string>
    <!-- Content description on checkmark while tab is selected in multiselect mode in tab tray -->
    <string name="tab_tray_multiselect_selected_content_description">Valgt</string>

    <!-- Home - Recently saved bookmarks -->
    <!-- Title for the home screen section with recently saved bookmarks. -->
    <string name="recently_saved_title">Nylig lagret</string>
    <!-- Content description for the button which navigates the user to show all of their saved bookmarks. -->
    <string name="recently_saved_show_all_content_description_2">Vis alle lagrede bokmerker</string>

    <!-- Text for the menu button to remove a recently saved bookmark from the user's home screen -->
    <string name="recently_saved_menu_item_remove">Fjern</string>

    <!-- About content. The first parameter is the name of the application. (For example: Fenix) -->
    <string name="about_content">%1$s er produsert av Mozilla.</string>

    <!-- Private Browsing -->
    <!-- Explanation for private browsing displayed to users on home view when they first enable private mode
        The first parameter is the name of the app defined in app_name (for example: Fenix) -->
    <string name="private_browsing_placeholder_description_2">%1$s fjerner søk- og nettleserhistorikken fra private nettlesingsfaner når du lukker dem eller avslutter appen. Selv om dette ikke gjør deg anonym for nettsteder eller internett-leverandøren din, vil det gjøre det lettere
        å beholde det du gjør på nettet privat fra alle andre som bruker denne enheten.</string>
    <string name="private_browsing_common_myths">Vanlige myter om privat nettlesing</string>

    <!-- True Private Browsing Mode -->
    <!-- Title for info card on private homescreen in True Private Browsing Mode. -->
    <string name="felt_privacy_desc_card_title">Etterlat ingen spor på denne enheten</string>
    <!-- Explanation for private browsing displayed to users on home view when they first enable
        private mode in our new Total Private Browsing mode.
        The first parameter is the name of the app defined in app_name (for example: Firefox Nightly)
        The second parameter is the clickable link text in felt_privacy_info_card_subtitle_link_text -->
    <string name="felt_privacy_info_card_subtitle_2">%1$s sletter infokapsler, historikk og nettstedsdata når du lukker alle dine private faner. %2$s</string>
    <!-- Clickable portion of the explanation for private browsing that links the user to our
        about privacy page.
        This string is used in felt_privacy_info_card_subtitle as the second parameter.-->
    <string name="felt_privacy_info_card_subtitle_link_text">Hvem kan ha mulighet til å se aktiviteten min?</string>

    <!-- Private mode shortcut "contextual feature recommendation" (CFR) -->
    <!-- Text for the Private mode shortcut CFR message for adding a private mode shortcut to open private tabs from the Home screen -->
    <string name="private_mode_cfr_message_2">Åpne din neste private fane med ett trykk.</string>
    <!-- Text for the positive button to accept adding a Private Browsing shortcut to the Home screen -->
    <string name="private_mode_cfr_pos_button_text">Legg til på startskjermen</string>
    <!-- Text for the negative button to decline adding a Private Browsing shortcut to the Home screen -->
    <string name="cfr_neg_button_text">Nei takk</string>

    <!-- Open in App "contextual feature recommendation" (CFR) -->
    <!-- Text for the info message. The first parameter is the name of the application.-->
    <string name="open_in_app_cfr_info_message_2">Du kan sette %1$s til automatisk å åpne lenker i apper.</string>
    <!-- Text for the positive action button -->
    <string name="open_in_app_cfr_positive_button_text">Gå til innstillinger</string>
    <!-- Text for the negative action button -->
    <string name="open_in_app_cfr_negative_button_text">Ignorer</string>

    <!-- Total cookie protection "contextual feature recommendation" (CFR) -->
    <!-- Text for the message displayed in the contextual feature recommendation popup promoting the total cookie protection feature. -->
    <string name="tcp_cfr_message">Vår kraftigste personvernfunksjon til nå isolerer sporere på tvers av nettsteder.</string>
    <!-- Text displayed that links to website containing documentation about the "Total cookie protection" feature. -->
    <string name="tcp_cfr_learn_more">Les mer om total beskyttelse mot infokapsler</string>

    <!-- Private browsing erase action "contextual feature recommendation" (CFR) -->
    <!-- Text for the message displayed in the contextual feature recommendation popup promoting the erase private browsing feature. -->
    <string name="erase_action_cfr_message">Trykk her for å starte en ny privat økt. Slett historikken din, infokapsler — alt.</string>


    <!-- Text for the info dialog when camera permissions have been denied but user tries to access a camera feature. -->
    <string name="camera_permissions_needed_message">Kameratilgang er nødvendig. Gå til Android-innstillinger, trykk på tillatelser, og trykk på tillat.</string>
    <!-- Text for the positive action button to go to Android Settings to grant permissions. -->
    <string name="camera_permissions_needed_positive_button_text">Gå til innstillinger</string>
    <!-- Text for the negative action button to dismiss the dialog. -->
    <string name="camera_permissions_needed_negative_button_text">Ignorer</string>

    <!-- Text for the banner message to tell users about our auto close feature. -->
    <string name="tab_tray_close_tabs_banner_message">Angi at åpne faner som ikke har blitt sett den siste dagen, uken eller måneden skal lukke automatisk.</string>
    <!-- Text for the positive action button to go to Settings for auto close tabs. -->
    <string name="tab_tray_close_tabs_banner_positive_button_text">Vis alternativer</string>
    <!-- Text for the negative action button to dismiss the Close Tabs Banner. -->
    <string name="tab_tray_close_tabs_banner_negative_button_text">Ignorer</string>

    <!-- Text for the banner message to tell users about our inactive tabs feature. -->
    <string name="tab_tray_inactive_onboarding_message">Faner du ikke har vist på to uker, blir flyttet hit.</string>
    <!-- Text for the action link to go to Settings for inactive tabs. -->
    <string name="tab_tray_inactive_onboarding_button_text">Slå av i innstillinger</string>

    <!-- Text for title for the auto-close dialog of the inactive tabs. -->
    <string name="tab_tray_inactive_auto_close_title">Lukk automatisk etter en måned?</string>
    <!-- Text for the body for the auto-close dialog of the inactive tabs.
        The first parameter is the name of the application.-->
    <string name="tab_tray_inactive_auto_close_body_2">%1$s kan lukke faner du ikke har sett den siste måneden.</string>
    <!-- Content description for close button in the auto-close dialog of the inactive tabs. -->
    <string name="tab_tray_inactive_auto_close_button_content_description">Lukk</string>


    <!-- Text for turn on auto close tabs button in the auto-close dialog of the inactive tabs. -->
    <string name="tab_tray_inactive_turn_on_auto_close_button_2">Slå på autolukking</string>


    <!-- Home screen icons - Long press shortcuts -->
    <!-- Shortcut action to open new tab -->
    <string name="home_screen_shortcut_open_new_tab_2">Ny fane</string>
    <!-- Shortcut action to open new private tab -->
    <string name="home_screen_shortcut_open_new_private_tab_2">Ny privat fane</string>

    <!-- Shortcut action to open Passwords screens -->
    <string name="home_screen_shortcut_open_password_screen">Passordsnarvei</string>

    <!-- Recent Tabs -->
    <!-- Header text for jumping back into the recent tab in the home screen -->
    <string name="recent_tabs_header">Hopp inn igjen</string>
    <!-- Button text for showing all the tabs in the tabs tray -->
    <string name="recent_tabs_show_all">Vis alle</string>

    <!-- Content description for the button which navigates the user to show all recent tabs in the tabs tray. -->
    <string name="recent_tabs_show_all_content_description_2">Vis alle nylige faner-knappen</string>

    <!-- Text for button in synced tab card that opens synced tabs tray -->
    <string name="recent_tabs_see_all_synced_tabs_button_text">Se alle synkroniserte faner</string>
    <!-- Accessibility description for device icon used for recent synced tab -->
    <string name="recent_tabs_synced_device_icon_content_description">Synkroniserte enheter</string>
    <!-- Text for the dropdown menu to remove a recent synced tab from the homescreen -->
    <string name="recent_synced_tab_menu_item_remove">Fjern</string>
    <!-- Text for the menu button to remove a grouped highlight from the user's browsing history
         in the Recently visited section -->
    <string name="recent_tab_menu_item_remove">Fjern</string>

    <!-- History Metadata -->
    <!-- Header text for a section on the home screen that displays grouped highlights from the
         user's browsing history, such as topics they have researched or explored on the web -->
    <string name="history_metadata_header_2">Nylig besøkt</string>
    <!-- Text for the menu button to remove a grouped highlight from the user's browsing history
         in the Recently visited section -->
    <string name="recently_visited_menu_item_remove">Fjern</string>

    <!-- Content description for the button which navigates the user to show all of their history. -->
    <string name="past_explorations_show_all_content_description_2">Vis alle tidligere utforskninger</string>

    <!-- Browser Fragment -->
    <!-- Content description (not visible, for screen readers etc.): Navigate backward (browsing history) -->
    <string name="browser_menu_back">Tilbake</string>
    <!-- Content description (not visible, for screen readers etc.): Navigate forward (browsing history) -->
    <string name="browser_menu_forward">Frem</string>
    <!-- Content description (not visible, for screen readers etc.): Refresh current website -->
    <string name="browser_menu_refresh">Oppdater</string>
    <!-- Content description (not visible, for screen readers etc.): Stop loading current website -->
    <string name="browser_menu_stop">Stopp</string>
    <!-- Browser menu button that opens the addon manager -->
    <string name="browser_menu_add_ons">Tillegg</string>
    <!-- Browser menu button that opens account settings -->
    <string name="browser_menu_account_settings">Kontoinformasjon</string>
    <!-- Text displayed when there are no add-ons to be shown -->
    <string name="no_add_ons">Ingen utvidelser her</string>
    <!-- Browser menu button that sends a user to help articles -->
    <string name="browser_menu_help">Hjelp</string>
    <!-- Browser menu button that sends a to a the what's new article -->
    <string name="browser_menu_whats_new">Hva er nytt</string>
    <!-- Browser menu button that opens the settings menu -->
    <string name="browser_menu_settings">Innstillinger</string>

    <!-- Browser menu button that opens a user's library -->
    <string name="browser_menu_library">Bibliotek</string>
    <!-- Browser menu toggle that requests a desktop site -->
    <string name="browser_menu_desktop_site">Datamaskinversjon</string>
    <!-- Browser menu button that reopens a private tab as a regular tab -->
    <string name="browser_menu_open_in_regular_tab">Åpne i vanlig fane</string>
    <!-- Browser menu toggle that adds a shortcut to the site on the device home screen. -->
    <string name="browser_menu_add_to_homescreen">Legg til på startskjermen</string>
    <!-- Browser menu toggle that installs a Progressive Web App shortcut to the site on the device home screen. -->
    <string name="browser_menu_install_on_homescreen">Installer</string>
    <!-- Content description (not visible, for screen readers etc.) for the Resync tabs button -->
    <string name="resync_button_content_description">Synkroniser på nytt</string>
    <!-- Browser menu button that opens the find in page menu -->
    <string name="browser_menu_find_in_page">Finn på siden</string>
    <!-- Browser menu button that opens the translations dialog, which has options to translate the current browser page. -->
    <string name="browser_menu_translations">Oversett siden</string>
    <!-- Browser menu button that saves the current tab to a collection -->
    <string name="browser_menu_save_to_collection_2">Lagre i samling</string>
    <!-- Browser menu button that open a share menu to share the current site -->
    <string name="browser_menu_share">Del</string>
    <!-- Browser menu button shown in custom tabs that opens the current tab in Fenix
        The first parameter is the name of the app defined in app_name (for example: Fenix) -->
    <string name="browser_menu_open_in_fenix">Åpne i %1$s</string>
    <!-- Browser menu text shown in custom tabs to indicate this is a Fenix tab
        The first parameter is the name of the app defined in app_name (for example: Fenix) -->
    <string name="browser_menu_powered_by">DREVET AV %1$s</string>
    <!-- Browser menu text shown in custom tabs to indicate this is a Fenix tab
        The first parameter is the name of the app defined in app_name (for example: Fenix) -->
    <string name="browser_menu_powered_by2">Drevet av %1$s</string>
    <!-- Browser menu button to put the current page in reader mode -->
    <string name="browser_menu_read">Lesevisning</string>
    <!-- Browser menu button content description to close reader mode and return the user to the regular browser -->
    <string name="browser_menu_read_close">Lukk lesevisning</string>
    <!-- Browser menu button to open the current page in an external app -->
    <string name="browser_menu_open_app_link">Åpne i app</string>

    <!-- Browser menu button to show reader view appearance controls e.g. the used font type and size -->
    <string name="browser_menu_customize_reader_view">Tilpass lesevisning</string>
    <!-- Browser menu label for adding a bookmark -->
    <string name="browser_menu_add">Legg til</string>
    <!-- Browser menu label for editing a bookmark -->
    <string name="browser_menu_edit">Rediger</string>

    <!-- Button shown on the home page that opens the Customize home settings -->
    <string name="browser_menu_customize_home_1">Tilpass startsiden</string>

    <!-- Browser Toolbar -->
    <!-- Content description for the Home screen button on the browser toolbar -->
    <string name="browser_toolbar_home">Startskjerm</string>

    <!-- Content description (not visible, for screen readers etc.): Erase button: Erase the browsing
         history and go back to the home screen. -->
    <string name="browser_toolbar_erase">Slett nettleserhistorikk</string>
    <!-- Content description for the translate page toolbar button that opens the translations dialog when no translation has occurred. -->
    <string name="browser_toolbar_translate">Oversett siden</string>

    <!-- Locale Settings Fragment -->
    <!-- Content description for tick mark on selected language -->
    <string name="a11y_selected_locale_content_description">Valgt språk</string>
    <!-- Text for default locale item -->
    <string name="default_locale_text">Følg språket til enheten</string>
    <!-- Placeholder text shown in the search bar before a user enters text -->
    <string name="locale_search_hint">Søk etter språk</string>

    <!-- Search Fragment -->
    <!-- Button in the search view that lets a user search by scanning a QR code -->
    <string name="search_scan_button">Skann</string>

    <!-- Button in the search view when shortcuts are displayed that takes a user to the search engine settings -->
    <string name="search_shortcuts_engine_settings">Innstillinger for søkemotor</string>
    <!-- Button in the search view that lets a user navigate to the site in their clipboard -->
    <string name="awesomebar_clipboard_title">Fyll inn lenke fra utklippstavlen</string>
    <!-- Button in the search suggestions onboarding that allows search suggestions in private sessions -->
    <string name="search_suggestions_onboarding_allow_button">Tillat</string>
    <!-- Button in the search suggestions onboarding that does not allow search suggestions in private sessions -->
    <string name="search_suggestions_onboarding_do_not_allow_button">Ikke tillat</string>
    <!-- Search suggestion onboarding hint title text -->
    <string name="search_suggestions_onboarding_title">Tillate søkeforslag i private økter?</string>
    <!-- Search suggestion onboarding hint description text, first parameter is the name of the app defined in app_name (for example: Fenix)-->
    <string name="search_suggestions_onboarding_text">%s deler alt du skriver i adressefeltet med standard søkemotor.</string>

    <!-- Search engine suggestion title text. The first parameter is the name of the suggested engine-->
    <string name="search_engine_suggestions_title">Søk %s</string>
    <!-- Search engine suggestion description text -->
    <string name="search_engine_suggestions_description">Søk direkte fra adresselinjen</string>

    <!-- Menu option in the search selector menu to open the search settings -->
    <string name="search_settings_menu_item">Søkeinnstillinger</string>

    <!-- Header text for the search selector menu -->
    <string name="search_header_menu_item_2">Søk denne gangen i:</string>

    <!-- Content description (not visible, for screen readers etc.): Search engine icon. The first parameter is the search engine name (for example: DuckDuckGo). -->
    <string name="search_engine_icon_content_description" tools:ignore="UnusedResources">%s-søkemotor</string>

    <!-- Home onboarding -->
    <!-- Onboarding home screen popup dialog, shown on top of the Jump back in section. -->
    <string name="onboarding_home_screen_jump_back_contextual_hint_2">Møt din personlige hjemmeside. Nylige faner, bokmerker og søkeresultater vises her.</string>
    <!-- Home onboarding dialog welcome screen title text. -->
    <string name="onboarding_home_welcome_title_2">Velkommen til et mer personlig internett</string>
    <!-- Home onboarding dialog welcome screen description text. -->
    <string name="onboarding_home_welcome_description">Flere farger. Bedre personvern. Samme forpliktelse til mennesker over fortjeneste.</string>
    <!-- Home onboarding dialog sign into sync screen title text. -->
    <string name="onboarding_home_sync_title_3">Det er enklere enn noen gang å bytte skjerm</string>
    <!-- Home onboarding dialog sign into sync screen description text. -->
    <string name="onboarding_home_sync_description">Fortsett der du sluttet med faner fra andre enheter nå på startsiden din.</string>
    <!-- Text for the button to continue the onboarding on the home onboarding dialog. -->
    <string name="onboarding_home_get_started_button">Kom i gang</string>
    <!-- Text for the button to navigate to the sync sign in screen on the home onboarding dialog. -->
    <string name="onboarding_home_sign_in_button">Logg inn</string>
    <!-- Text for the button to skip the onboarding on the home onboarding dialog. -->
    <string name="onboarding_home_skip_button">Hopp over</string>
    <!-- Onboarding home screen sync popup dialog message, shown on top of Recent Synced Tabs in the Jump back in section. -->
    <string name="sync_cfr_message">Fanene dine synkroniseres! Fortsett der du sluttet på den andre enheten.</string>

    <!-- Content description (not visible, for screen readers etc.): Close button for the home onboarding dialog -->
    <string name="onboarding_home_content_description_close_button">Lukk</string>

    <!-- Notification pre-permission dialog -->
    <!-- Enable notification pre permission dialog title
        The first parameter is the name of the app defined in app_name (for example: Fenix) -->
    <string name="onboarding_home_enable_notifications_title" moz:removedIn="124" tools:ignore="UnusedResources">Varsler hjelper deg å gjøre mer med %s</string>

    <!-- Enable notification pre permission dialog description with rationale
        The first parameter is the name of the app defined in app_name (for example: Fenix) -->
    <string name="onboarding_home_enable_notifications_description" moz:removedIn="124" tools:ignore="UnusedResources">Synkroniser fanene dine mellom enheter, behandle nedlastinger, få tips om hvordan du får mest mulig ut av %s sitt personvern, og mer.</string>
    <!-- Text for the button to request notification permission on the device -->
    <string name="onboarding_home_enable_notifications_positive_button" moz:removedIn="124" tools:ignore="UnusedResources">Fortsett</string>
    <!-- Text for the button to not request notification permission on the device and dismiss the dialog -->
    <string name="onboarding_home_enable_notifications_negative_button" moz:removedIn="124" tools:ignore="UnusedResources">Ikke nå</string>

    <!-- Juno first user onboarding flow experiment, strings are marked unused as they are only referenced by Nimbus experiments. -->
<<<<<<< HEAD
=======
    <!-- Description for learning more about our privacy notice. -->
    <string name="juno_onboarding_privacy_notice_text">Firefox personvernerklæring</string>
    <!-- Text for the button to set firefox as default browser on the device -->
>>>>>>> 02782e4f
    <!-- Title for set firefox as default browser screen used by Nimbus experiments. -->
    <string name="juno_onboarding_default_browser_title_nimbus_2">Vi beskytter deg gjerne</string>
    <!-- Description for set firefox as default browser screen used by Nimbus experiments. -->
    <string name="juno_onboarding_default_browser_description_nimbus_3">Vår ideelle nettleser forhindrer selskaper i å spore aktiviteten din i hemmelighet på nettet.</string>
    <!-- Description for set firefox as default browser screen used by Nimbus experiments. -->
    <string name="juno_onboarding_default_browser_description_nimbus_2" moz:RemovedIn="124" tools:ignore="UnusedResources">Vår ideelle nettleser forhindrer selskaper i å spore aktiviteten din i hemmelighet på nettet.\n\nLes mer i personvernerklæringen vår.</string>
    <!-- Text for the link to the privacy notice webpage for set as firefox default browser screen.
    This is part of the string with the key "juno_onboarding_default_browser_description". -->
    <string name="juno_onboarding_default_browser_description_link_text" moz:RemovedIn="124" tools:ignore="UnusedResources">personvernerklæring</string>
    <!-- Text for the button to set firefox as default browser on the device -->
    <string name="juno_onboarding_default_browser_positive_button" tools:ignore="UnusedResources">Bruk som standard nettleser</string>
    <!-- Text for the button dismiss the screen and move on with the flow -->
    <string name="juno_onboarding_default_browser_negative_button" tools:ignore="UnusedResources">Ikke nå</string>
    <!-- Title for sign in to sync screen. -->
    <string name="juno_onboarding_sign_in_title_2">Krypter dataene dine når du arbeider på tvers av enheter</string>
    <!-- Description for sign in to sync screen. Nimbus experiments do not support string placeholders.
     Note: The word "Firefox" should NOT be translated -->
    <string name="juno_onboarding_sign_in_description_2">Når du er inlogget og synkronisert, er du tryggere. Firefox krypterer passordene, bokmerkene og mer.</string>
    <!-- Text for the button to sign in to sync on the device -->
    <string name="juno_onboarding_sign_in_positive_button" tools:ignore="UnusedResources">Logg inn</string>
    <!-- Text for the button dismiss the screen and move on with the flow -->
    <string name="juno_onboarding_sign_in_negative_button" tools:ignore="UnusedResources">Ikke nå</string>
    <!-- Title for enable notification permission screen used by Nimbus experiments. Nimbus experiments do not support string placeholders.
        Note: The word "Firefox" should NOT be translated -->
    <string name="juno_onboarding_enable_notifications_title_nimbus_2">Varsler hjelper deg å holde deg tryggere med Firefox</string>
    <!-- Description for enable notification permission screen used by Nimbus experiments. Nimbus experiments do not support string placeholders.
       Note: The word "Firefox" should NOT be translated -->
    <string name="juno_onboarding_enable_notifications_description_nimbus_2">Send faner sikkert mellom enhetene dine og oppdag andre personvernfunksjoner i Firefox.</string>
    <!-- Text for the button to request notification permission on the device -->
    <string name="juno_onboarding_enable_notifications_positive_button" tools:ignore="UnusedResources">Slå på varsler</string>
    <!-- Text for the button dismiss the screen and move on with the flow -->
    <string name="juno_onboarding_enable_notifications_negative_button" tools:ignore="UnusedResources">Ikke nå</string>

    <!-- Title for add search widget screen used by Nimbus experiments. Nimbus experiments do not support string placeholders.
        Note: The word "Firefox" should NOT be translated -->
    <string name="juno_onboarding_add_search_widget_title" tools:ignore="UnusedResources">Prøv Firefox-søkewidgeten</string>
    <!-- Description for add search widget screen used by Nimbus experiments. Nimbus experiments do not support string placeholders.
        Note: The word "Firefox" should NOT be translated -->
    <string name="juno_onboarding_add_search_widget_description" tools:ignore="UnusedResources">Med Firefox på startskjermen din har du enkel tilgang til den personvernfokuserte  nettleseren som blokkerer sporing på tvers av nettsteder.</string>
    <!-- Text for the button to add search widget on the device used by Nimbus experiments. Nimbus experiments do not support string placeholders.
        Note: The word "Firefox" should NOT be translated -->
    <string name="juno_onboarding_add_search_widget_positive_button" tools:ignore="UnusedResources">Legg til Firefox-widget</string>
    <!-- Text for the button to dismiss the screen and move on with the flow -->
    <string name="juno_onboarding_add_search_widget_negative_button" tools:ignore="UnusedResources">Ikke nå</string>

    <!-- Search Widget -->
    <!-- Content description for searching with a widget. The first parameter is the name of the application.-->
    <string name="search_widget_content_description_2">Åpne en ny %1$s-fane</string>
    <!-- Text preview for smaller sized widgets -->
    <string name="search_widget_text_short">Søk</string>
    <!-- Text preview for larger sized widgets -->
    <string name="search_widget_text_long">Søk på nettet</string>

    <!-- Content description (not visible, for screen readers etc.): Voice search -->
    <string name="search_widget_voice">Stemmesøk</string>

    <!-- Preferences -->
    <!-- Title for the settings page-->
    <string name="settings">Innstillinger</string>
    <!-- Preference category for general settings -->
    <string name="preferences_category_general">Generelt</string>
    <!-- Preference category for all links about Fenix -->
    <string name="preferences_category_about">Om</string>
    <!-- Preference category for settings related to changing the default search engine -->
    <string name="preferences_category_select_default_search_engine">Velg en</string>
    <!-- Preference for settings related to managing search shortcuts for the quick search menu -->
    <string name="preferences_manage_search_shortcuts_2">Behandle alternative søkemotorer</string>
    <!-- Summary for preference for settings related to managing search shortcuts for the quick search menu -->
    <string name="preferences_manage_search_shortcuts_summary">Rediger motorer som er synlige i søkemenyen</string>
    <!-- Preference category for settings related to managing search shortcuts for the quick search menu -->
    <string name="preferences_category_engines_in_search_menu">Motorer synlige på søkemenyen</string>
    <!-- Preference for settings related to changing the default search engine -->
    <string name="preferences_default_search_engine">Standard søkemotor</string>
    <!-- Preference for settings related to Search -->
    <string name="preferences_search">Søk</string>
    <!-- Preference for settings related to Search engines -->
    <string name="preferences_search_engines">Søkemotorer</string>
    <!-- Preference for settings related to Search engines suggestions-->
    <string name="preferences_search_engines_suggestions">Forslag fra søkemotorer</string>
    <!-- Preference Category for settings related to Search address bar -->
    <string name="preferences_settings_address_bar">Innstillinger for adresselinjen</string>
    <!-- Preference Category for settings to Firefox Suggest -->
    <string name="preference_search_address_bar_fx_suggest">Adresselinje - Firefox forslag</string>
    <!-- Preference link to Learn more about Firefox Suggest -->
    <string name="preference_search_learn_about_fx_suggest">Les mer om Firefox forslag</string>
    <!-- Preference link to rating Fenix on the Play Store -->
    <string name="preferences_rate">Vurder på Google Play</string>
    <!-- Preference linking to about page for Fenix
        The first parameter is the name of the app defined in app_name (for example: Fenix) -->
    <string name="preferences_about">Om %1$s</string>
    <!-- Preference for settings related to changing the default browser -->
    <string name="preferences_set_as_default_browser">Bruk som standard nettleser</string>
    <!-- Preference category for advanced settings -->
    <string name="preferences_category_advanced">Avansert</string>
    <!-- Preference category for privacy and security settings -->
    <string name="preferences_category_privacy_security">Personvern og sikkerhet</string>
    <!-- Preference for advanced site permissions -->
    <string name="preferences_site_permissions">Nettstedstillatelser</string>
    <!-- Preference for private browsing options -->
    <string name="preferences_private_browsing_options">Privat nettlesing</string>
    <!-- Preference for opening links in a private tab-->
    <string name="preferences_open_links_in_a_private_tab">Åpne lenke i en privat fane</string>
    <!-- Preference for allowing screenshots to be taken while in a private tab-->
    <string name="preferences_allow_screenshots_in_private_mode">Tillat å ta skjermbilder i privat nettlesing</string>
    <!-- Will inform the user of the risk of activating Allow screenshots in private browsing option -->
    <string name="preferences_screenshots_in_private_mode_disclaimer">Hvis tillatt, vil private faner også være synlige når flere apper er åpne</string>
    <!-- Preference for adding private browsing shortcut -->
    <string name="preferences_add_private_browsing_shortcut">Legg til snarvei for privat nettlesing</string>
    <!-- Preference for enabling "HTTPS-Only" mode -->
    <string name="preferences_https_only_title">Kun-HTTPS-modus</string>

    <!-- Label for cookie banner section in quick settings panel. -->
    <string name="cookie_banner_blocker">Blokkering av infokapselbanner</string>
    <!-- Preference for removing cookie/consent banners from sites automatically in private mode. See reduce_cookie_banner_summary for additional context. -->
    <string name="preferences_cookie_banner_reduction_private_mode">Blokkering av infokapselbanner i privat nettlesing</string>

    <!-- Text for indicating cookie banner handling is off this site, this is shown as part of the protections panel with the tracking protection toggle -->
    <string name="reduce_cookie_banner_off_for_site">Av for dette nettstedet</string>
    <!-- Text for cancel button indicating that cookie banner reduction is not supported for the current site, this is shown as part of the cookie banner details view. -->
    <string name="cookie_banner_handling_details_site_is_not_supported_cancel_button">Avbryt</string>
    <!-- Text for request support button indicating that cookie banner reduction is not supported for the current site, this is shown as part of the cookie banner details view. -->
    <string name="cookie_banner_handling_details_site_is_not_supported_request_support_button_2">Send forespørsel</string>
    <!-- Text for title indicating that cookie banner reduction is not supported for the current site, this is shown as part of the cookie banner details view. -->
    <string name="cookie_banner_handling_details_site_is_not_supported_title_2">Be om støtte for dette nettstedet?</string>
    <!-- Label for the snackBar, after the user reports with success a website where cookie banner reducer did not work -->
    <string name="cookie_banner_handling_report_site_snack_bar_text_2">Forespørsel sendt</string>
    <!-- Text for indicating cookie banner handling is on this site, this is shown as part of the protections panel with the tracking protection toggle -->
    <string name="reduce_cookie_banner_on_for_site">På for dette nettstedet</string>
    <!-- Text for indicating that a request for unsupported site was sent to Nimbus (it's a Mozilla library for experiments), this is shown as part of the protections panel with the tracking protection toggle -->
    <string name="reduce_cookie_banner_unsupported_site_request_submitted_2">Støtteforespørsel sendt</string>
    <!-- Text for indicating cookie banner handling is currently not supported for this site, this is shown as part of the protections panel with the tracking protection toggle -->
    <string name="reduce_cookie_banner_unsupported_site">Nettstedet støttes for øyeblikket ikke</string>
    <!-- Title text for a detail explanation indicating cookie banner handling is on this site, this is shown as part of the cookie banner panel in the toolbar. The first parameter is a shortened URL of the current site-->
    <string name="reduce_cookie_banner_details_panel_title_on_for_site_1">Vil du slå på blokkering av infokapselbanner for %1$s?</string>
    <!-- Title text for a detail explanation indicating cookie banner handling is off this site, this is shown as part of the cookie banner panel in the toolbar. The first parameter is a shortened URL of the current site-->
    <string name="reduce_cookie_banner_details_panel_title_off_for_site_1">Vil du slå av blokkering av infokapselbanner for %1$s?</string>
    <!-- Title text for a detail explanation indicating cookie banner reducer didn't work for the current site, this is shown as part of the cookie banner panel in the toolbar. The first parameter is the application name-->
    <string name="reduce_cookie_banner_details_panel_title_unsupported_site_request_2">%1$s kan ikke automatisk avvise forespørsler om infokapsler på dette nettstedet. Du kan sende en forespørsel om å støtte dette nettstedet i fremtiden.</string>

    <!-- Long text for a detail explanation indicating what will happen if cookie banner handling is off for a site, this is shown as part of the cookie banner panel in the toolbar. The first parameter is the application name -->
    <string name="reduce_cookie_banner_details_panel_description_off_for_site_1">Slå av, og %1$s sletter infokapsler og laster inn dette nettstedet på nytt. Dette kan logge deg ut eller tømme handlekurver.</string>
<<<<<<< HEAD
    <!-- Long text for a detail explanation indicating what will happen if cookie banner handling is on for a site, this is shown as part of the cookie banner panel in the toolbar. The first parameter is the application name -->
    <string name="reduce_cookie_banner_details_panel_description_on_for_site_2" moz:RemovedIn="121" tools:ignore="UnusedResources">%1$s prøver å automatisk avvise alle infokapselforespørsler på støttede nettsteder.</string>
=======
>>>>>>> 02782e4f
    <!-- Long text for a detail explanation indicating what will happen if cookie banner handling is on for a site, this is shown as part of the cookie banner panel in the toolbar. The first parameter is the application name -->
    <string name="reduce_cookie_banner_details_panel_description_on_for_site_3">Slå på, og %1$s vil prøve å automatisk nekte infokapselbannere på dette nettstedet.</string>

    <!--Title for the cookie banner re-engagement CFR, the placeholder is replaced with app name -->
    <string name="cookie_banner_cfr_title">%1$s nektet nettopp infokapsler for deg</string>
    <!--Message for the cookie banner re-engagement CFR -->
    <string name="cookie_banner_cfr_message">Mindre distraksjoner, mindre infokapsler som sporer deg på denne siden.</string>

    <!-- Description of the preference to enable "HTTPS-Only" mode. -->
    <string name="preferences_https_only_summary">Forsøker automatisk å koble til nettsteder ved hjelp av HTTPS-krypteringsprotokollen for økt sikkerhet.</string>
    <!-- Summary of https only preference if https only is set to off -->
    <string name="preferences_https_only_off">Av</string>
    <!-- Summary of https only preference if https only is set to on in all tabs -->
    <string name="preferences_https_only_on_all">På i alle faner</string>
    <!-- Summary of https only preference if https only is set to on in private tabs only -->
    <string name="preferences_https_only_on_private">På i private faner</string>
    <!-- Text displayed that links to website containing documentation about "HTTPS-Only" mode -->
    <string name="preferences_http_only_learn_more">Les mer</string>
    <!-- Option for the https only setting -->
    <string name="preferences_https_only_in_all_tabs">Aktiver i alle faner</string>
    <!-- Option for the https only setting -->
    <string name="preferences_https_only_in_private_tabs">Aktiver bare i private faner</string>
    <!-- Title shown in the error page for when trying to access a http website while https only mode is enabled. -->
    <string name="errorpage_httpsonly_title">Sikkert nettsted ikke tilgjengelig</string>
    <!-- Message shown in the error page for when trying to access a http website while https only mode is enabled. The message has two paragraphs. This is the first. -->
    <string name="errorpage_httpsonly_message_title">Mest sannsynlig støtter nettstedet ganske enkelt ikke HTTPS.</string>
    <!-- Message shown in the error page for when trying to access a http website while https only mode is enabled. The message has two paragraphs. This is the second. -->
    <string name="errorpage_httpsonly_message_summary">Det er imidlertid også mulig at en angriper er involvert. Hvis du fortsetter til nettstedet, bør du ikke oppgi noen sensitiv informasjon. Hvis du fortsetter, vil bare HTTPS-modus bli slått av midlertidig for nettstedet.</string>
    <!-- Preference for accessibility -->
    <string name="preferences_accessibility">Tilgjengelighet</string>
    <!-- Preference to override the Mozilla account server -->
    <string name="preferences_override_account_server">Selvvalgt server for Mozilla-konto</string>
    <!-- Preference to override the Sync token server -->
    <string name="preferences_override_sync_tokenserver">Selvvalgt synkroniseringsserver</string>
    <!-- Toast shown after updating the Mozilla account/Sync server override preferences -->
    <string name="toast_override_account_sync_server_done">Mozilla-konto/synkroniseringsserver endret. Avslutter applikasjonen for å legge til endringer…</string>
    <!-- Preference category for account information -->
    <string name="preferences_category_account">Konto</string>
    <!-- Preference for changing where the toolbar is positioned -->
    <string name="preferences_toolbar">Verktøylinje</string>
    <!-- Preference for changing default theme to dark or light mode -->
    <string name="preferences_theme">Tema</string>
    <!-- Preference for customizing the home screen -->
    <string name="preferences_home_2">Startside</string>
    <!-- Preference for gestures based actions -->
    <string name="preferences_gestures">Bevegelser</string>
    <!-- Preference for settings related to visual options -->
    <string name="preferences_customize">Tilpass</string>
    <!-- Preference description for banner about signing in -->
    <string name="preferences_sign_in_description_2">Logg inn for å synkronisere faner, bokmerker, passord med mer.</string>
    <!-- Preference shown instead of account display name while account profile information isn't available yet. -->
    <string name="preferences_account_default_name_2">Mozilla-konto</string>
    <!-- Preference text for account title when there was an error syncing FxA -->
    <string name="preferences_account_sync_error">Koble til igjen for å fortsette synkroniseringen</string>
    <!-- Preference for language -->
    <string name="preferences_language">Språk</string>
    <!-- Preference for data choices -->
    <string name="preferences_data_choices">Datavalg</string>
    <!-- Preference for data collection -->
    <string name="preferences_data_collection">Datainnsamling</string>
    <!-- Preference for developers -->
    <string name="preferences_remote_debugging">Fjernfeilsøking via USB</string>

    <!-- Preference title for switch preference to show search suggestions -->
    <string name="preferences_show_search_suggestions">Vis søkeforslag</string>
    <!-- Preference title for switch preference to show voice search button -->
    <string name="preferences_show_voice_search">Vis stemmesøk</string>
    <!-- Preference title for switch preference to show search suggestions also in private mode -->
    <string name="preferences_show_search_suggestions_in_private">Vis i private økter</string>
    <!-- Preference title for switch preference to show a clipboard suggestion when searching -->
    <string name="preferences_show_clipboard_suggestions">Vis utklippstavleforslag</string>
    <!-- Preference title for switch preference to suggest browsing history when searching -->
    <string name="preferences_search_browsing_history">Søk i nettleserhistorikk</string>
    <!-- Preference title for switch preference to suggest bookmarks when searching -->
    <string name="preferences_search_bookmarks">Søk i bokmerker</string>
    <!-- Preference title for switch preference to suggest synced tabs when searching -->
    <string name="preferences_search_synced_tabs">Søk i synkroniserte faner</string>
    <!-- Preference for account settings -->
    <string name="preferences_account_settings">Kontoinnstillinger</string>
    <!-- Preference for enabling url autocomplete-->
    <string name="preferences_enable_autocomplete_urls">Autofullfør nettadresser</string>
    <!-- Preference title for switch preference to show sponsored Firefox Suggest search suggestions -->
    <string name="preferences_show_sponsored_suggestions">Forslag fra sponsorer</string>
    <!-- Summary for preference to show sponsored Firefox Suggest search suggestions.
         The first parameter is the name of the application. -->
    <string name="preferences_show_sponsored_suggestions_summary">Støtt %1$s med sporadiske sponsede forslag</string>
    <!-- Preference title for switch preference to show Firefox Suggest search suggestions for web content.
         The first parameter is the name of the application. -->
    <string name="preferences_show_nonsponsored_suggestions">Forslag fra %1$s</string>
    <!-- Summary for preference to show Firefox Suggest search suggestions for web content -->
    <string name="preferences_show_nonsponsored_suggestions_summary">Få forslag fra nettet relatert til søket ditt</string>
    <!-- Preference for open links in third party apps -->
    <string name="preferences_open_links_in_apps">Åpne lenker i apper</string>
    <!-- Preference for open links in third party apps always open in apps option -->
    <string name="preferences_open_links_in_apps_always">Alltid</string>
    <!-- Preference for open links in third party apps ask before opening option -->
    <string name="preferences_open_links_in_apps_ask">Spør før du åpner</string>
    <!-- Preference for open links in third party apps never open in apps option -->
    <string name="preferences_open_links_in_apps_never">Aldri</string>
    <!-- Preference for open download with an external download manager app -->
    <string name="preferences_external_download_manager">Ekstern nedlastingsbehandler</string>
    <!-- Preference for enabling gecko engine logs -->
    <string name="preferences_enable_gecko_logs">Slå på Gecko-logger</string>
    <!-- Message to indicate users that we are quitting the application to apply the changes -->
    <string name="quit_application">Avslutter applikasjonen for å legge til endringer…</string>

    <!-- Preference for add_ons -->
    <string name="preferences_addons">Utvidelser</string>

    <!-- Preference for installing a local add-on -->
    <string name="preferences_install_local_addon">Installer utvidelse fra fil</string>
    <!-- Preference for notifications -->
    <string name="preferences_notifications">Varslinger</string>

    <!-- Summary for notification preference indicating notifications are allowed -->
    <string name="notifications_allowed_summary">Tillatt</string>
    <!-- Summary for notification preference indicating notifications are not allowed -->
    <string name="notifications_not_allowed_summary">Ikke tillatt</string>

    <!-- Add-on Preferences -->
    <!-- Preference to customize the configured AMO (addons.mozilla.org) collection -->
    <string name="preferences_customize_amo_collection">Tilpasset tilleggssamling</string>
    <!-- Button caption to confirm the add-on collection configuration -->
    <string name="customize_addon_collection_ok">OK</string>
    <!-- Button caption to abort the add-on collection configuration -->
    <string name="customize_addon_collection_cancel">Avbryt</string>
    <!-- Hint displayed on input field for custom collection name -->
    <string name="customize_addon_collection_hint">Samlingsnavn</string>
    <!-- Hint displayed on input field for custom collection user ID-->
    <string name="customize_addon_collection_user_hint">Samlingseier (bruker-ID)</string>

    <!-- Toast shown after confirming the custom add-on collection configuration -->
    <string name="toast_customize_addon_collection_done">Tilleggssamling endret. Avslutter applikasjonen for å legge til endringer…</string>

    <!-- Customize Home -->
    <!-- Header text for jumping back into the recent tab in customize the home screen -->
    <string name="customize_toggle_jump_back_in">Hopp inn igjen</string>
    <!-- Title for the customize home screen section with recently saved bookmarks. -->
    <string name="customize_toggle_recent_bookmarks">Nylige bokmerker</string>
    <!-- Title for the customize home screen section with recently visited. Recently visited is
    a section where users see a list of tabs that they have visited in the past few days -->
    <string name="customize_toggle_recently_visited">Nylig besøkt</string>

    <!-- Title for the customize home screen section with Pocket. -->
    <string name="customize_toggle_pocket_2">Tankevekkende artikler</string>
    <!-- Summary for the customize home screen section with Pocket. The first parameter is product name Pocket -->
    <string name="customize_toggle_pocket_summary">Artikler drevet av %s</string>
    <!-- Title for the customize home screen section with sponsored Pocket stories. -->
    <string name="customize_toggle_pocket_sponsored">Sponsede historier</string>
    <!-- Title for the opening wallpaper settings screen -->
    <string name="customize_wallpapers">Bakgrunnsbilder</string>
    <!-- Title for the customize home screen section with sponsored shortcuts. -->
    <string name="customize_toggle_contile">Sponsede snarveier</string>

    <!-- Wallpapers -->
    <!-- Content description for various wallpapers. The first parameter is the name of the wallpaper -->
    <string name="wallpapers_item_name_content_description">Bakgrunnsbildeelement: %1$s</string>
    <!-- Snackbar message for when wallpaper is selected -->
    <string name="wallpaper_updated_snackbar_message">Bakgrunnsbilde oppdatert!</string>
    <!-- Snackbar label for action to view selected wallpaper -->
    <string name="wallpaper_updated_snackbar_action">Vis</string>
    <!-- Snackbar message for when wallpaper couldn't be downloaded -->
    <string name="wallpaper_download_error_snackbar_message">Kunne ikke laste ned bakgrunnsbildet</string>
    <!-- Snackbar label for action to retry downloading the wallpaper -->
    <string name="wallpaper_download_error_snackbar_action">Prøv igjen</string>
    <!-- Snackbar message for when wallpaper couldn't be selected because of the disk error -->
    <string name="wallpaper_select_error_snackbar_message">Kunne ikke endre bakgrunnsbildet</string>
    <!-- Text displayed that links to website containing documentation about the "Limited Edition" wallpapers. -->
    <string name="wallpaper_learn_more">Les mer</string>

    <!-- Text for classic wallpapers title. The first parameter is the Firefox name. -->
    <string name="wallpaper_classic_title">Klassisk %s</string>
    <!-- Text for artist series wallpapers title. "Artist series" represents a collection of artist collaborated wallpapers. -->
    <string name="wallpaper_artist_series_title">Artist-serien</string>
    <!-- Description text for the artist series wallpapers with learn more link. The first parameter is the learn more string defined in wallpaper_learn_more. "Independent voices" is the name of the wallpaper collection -->
    <string name="wallpaper_artist_series_description_with_learn_more">Kolleksjonen uavhengige stemmer. %s</string>
    <!-- Description text for the artist series wallpapers. "Independent voices" is the name of the wallpaper collection -->
    <string name="wallpaper_artist_series_description">Kolleksjonen uavhengige stemmer.</string>
    <!-- Wallpaper onboarding dialog header text. -->
    <string name="wallpapers_onboarding_dialog_title_text">Prøv en fargeklatt</string>
    <!-- Wallpaper onboarding dialog body text. -->
    <string name="wallpapers_onboarding_dialog_body_text">Velg det perfekte bakgrunnsbildet for deg.</string>
    <!-- Wallpaper onboarding dialog learn more button text. The button navigates to the wallpaper settings screen. -->
    <string name="wallpapers_onboarding_dialog_explore_more_button_text">Utforsk flere bakgrunnsbilder</string>

    <!-- Add-ons general availability nimbus message-->
    <!-- Title of the Nimbus message for add-ons general availability-->
    <string name="addon_ga_message_title" tools:ignore="UnusedResources">Nye utvidelser nå tilgjengelig</string>
    <!-- Body of the Nimbus message for add-ons general availability. 'Firefox' intentionally hardcoded here-->
    <string name="addon_ga_message_body" tools:ignore="UnusedResources">Sjekk ut 100+ nye utvidelser som lar deg gjøre Firefox til din egen.</string>
    <!-- Button text of the Nimbus message for add-ons general availability. -->
    <string name="addon_ga_message_button" tools:ignore="UnusedResources">Utforsk utvidelser</string>

    <!-- Add-on process crash dialog to user -->
    <!-- Title of a dialog shown to the user when enough errors have occurred with addons and they need to be temporarily disabled -->
    <string name="addon_process_crash_dialog_title" tools:ignore="UnusedResources">Tillegg er midlertidig deaktivert</string>
    <!-- The first parameter is the application name. This is a message shown to the user when too many errors have occurred with the addons process and they have been disabled. The user can decide if they would like to continue trying to start add-ons or if they'd rather continue without them. -->
    <string name="addon_process_crash_dialog_message" tools:ignore="UnusedResources">Ett eller flere tillegg sluttet å virke, noe som gjorde systemet ditt ustabilt. %1$s forsøkte uten hell å starte tillegget/tilleggene på nytt.\n\nTillegg vil ikke bli startet på nytt under den nåværende økten.\n\nHvis du fjerner eller deaktiverer tillegg, kan dette løse problemet.</string>
    <!-- This will cause the add-ons to try restarting but the dialog will reappear if it is unsuccessful again -->
    <string name="addon_process_crash_dialog_retry_button_text" tools:ignore="UnusedResources">Prøv å starte tilleggene på nytt</string>
    <!-- The user will continue with all add-ons disabled -->
    <string name="addon_process_crash_dialog_disable_addons_button_text" tools:ignore="UnusedResources">Fortsett med tillegg deaktivert</string>

    <!-- Account Preferences -->
    <!-- Preference for managing your account via accounts.firefox.com -->
    <string name="preferences_manage_account">Behandle konto</string>
    <!-- Summary of the preference for managing your account via accounts.firefox.com. -->
    <string name="preferences_manage_account_summary">Endre passordet ditt, behandle datainnsamling eller slett kontoen din</string>
    <!-- Preference for triggering sync -->
    <string name="preferences_sync_now">Synkroniser nå</string>
    <!-- Preference category for sync -->
    <string name="preferences_sync_category">Velg hva som skal synkroniseres</string>
    <!-- Preference for syncing history -->
    <string name="preferences_sync_history">Historikk</string>
    <!-- Preference for syncing bookmarks -->
    <string name="preferences_sync_bookmarks">Bokmerker</string>
    <!-- Preference for syncing logins -->
    <string name="preferences_sync_logins">Innlogginger</string>
    <!-- Preference for syncing passwords -->
    <string name="preferences_sync_logins_2" tools:ignore="UnusedResources">Passord</string>
    <!-- Preference for syncing tabs -->
    <string name="preferences_sync_tabs_2">Åpne faner</string>
    <!-- Preference for signing out -->
    <string name="preferences_sign_out">Logg ut</string>
    <!-- Preference displays and allows changing current FxA device name -->
    <string name="preferences_sync_device_name">Enhetsnavn</string>
    <!-- Text shown when user enters empty device name -->
    <string name="empty_device_name_error">Enhetsnavn kan ikke være tomt.</string>
    <!-- Label indicating that sync is in progress -->
    <string name="sync_syncing_in_progress">Synkroniserer…</string>
    <!-- Label summary indicating that sync failed. The first parameter is the date stamp showing last time it succeeded -->
    <string name="sync_failed_summary">Synkroniseringen mislyktes. Lyktest sist: %s</string>
    <!-- Label summary showing never synced -->
    <string name="sync_failed_never_synced_summary">Synkroniseringen mislyktes. Sist synkronisert: aldri</string>
    <!-- Label summary the date we last synced. The first parameter is date stamp showing last time synced -->
    <string name="sync_last_synced_summary">Sist synkronisert: %s</string>
    <!-- Label summary showing never synced -->
    <string name="sync_never_synced_summary">Sist synkronisert: aldri</string>

    <!-- Text for displaying the default device name.
        The first parameter is the application name, the second is the device manufacturer name
        and the third is the device model. -->
    <string name="default_device_name_2">%1$s på %2$s %3$s</string>

    <!-- Preference for syncing credit cards -->
    <string name="preferences_sync_credit_cards">Betalingskort</string>
    <!-- Preference for syncing payment methods -->
    <string name="preferences_sync_credit_cards_2" tools:ignore="UnusedResources">Betalingsmetoder</string>
    <!-- Preference for syncing addresses -->
    <string name="preferences_sync_address">Adresser</string>

    <!-- Send Tab -->
    <!-- Name of the "receive tabs" notification channel. Displayed in the "App notifications" system settings for the app -->
    <string name="fxa_received_tab_channel_name">Mottatte faner</string>

    <!-- Description of the "receive tabs" notification channel. Displayed in the "App notifications" system settings for the app -->
    <string name="fxa_received_tab_channel_description">Varsler for faner mottatt fra andre Firefox-enheter.</string>
    <!--  The body for these is the URL of the tab received  -->
    <string name="fxa_tab_received_notification_name">Fane mottatt</string>
    <!-- %s is the device name -->
    <string name="fxa_tab_received_from_notification_name">Fane fra %s</string>

    <!-- Advanced Preferences -->
    <!-- Preference for tracking protection exceptions -->
    <string name="preferences_tracking_protection_exceptions">Unntak</string>
    <!-- Button in Exceptions Preference to turn on tracking protection for all sites (remove all exceptions) -->
    <string name="preferences_tracking_protection_exceptions_turn_on_for_all">Slå på for alle nettsteder</string>
    <!-- Text displayed when there are no exceptions -->
    <string name="exceptions_empty_message_description">Unntak lar deg slå av sporingsbeskyttelse for utvalgte nettsteder.</string>
    <!-- Text displayed when there are no exceptions, with learn more link that brings users to a tracking protection SUMO page -->
    <string name="exceptions_empty_message_learn_more_link">Les mer</string>

    <!-- Preference switch for usage and technical data collection -->
    <string name="preference_usage_data">Bruk og tekniske data</string>
    <!-- Preference description for usage and technical data collection -->
    <string name="preferences_usage_data_description">Deler data om ytelse, bruksmønster, maskinvare og tilpasninger i din nettleser med Mozilla, for å hjelpe oss å gjøre %1$s bedre</string>
    <!-- Preference switch for marketing data collection -->
    <string name="preferences_marketing_data">Markedsføringsdata</string>
    <!-- Preference description for marketing data collection -->
    <string name="preferences_marketing_data_description2">Deler grunnleggende bruksdata med Adjust, vår mobile markedsføringsleverandør</string>
    <!-- Title for studies preferences -->
    <string name="preference_experiments_2">Undersøkelse</string>
    <!-- Summary for studies preferences -->
    <string name="preference_experiments_summary_2">Tillater Mozilla å installere og kjøre undersøkelser</string>

    <!-- Turn On Sync Preferences -->
    <!-- Header of the Sync and save your data preference view -->
    <string name="preferences_sync_2">Synkroniser og lagre dataene dine</string>
    <!-- Preference for reconnecting to FxA sync -->
    <string name="preferences_sync_sign_in_to_reconnect">Logg inn for å koble til på nytt</string>
    <!-- Preference for removing FxA account -->
    <string name="preferences_sync_remove_account">Fjern konto</string>

    <!-- Pairing Feature strings -->
    <!-- Instructions on how to access pairing -->
    <string name="pair_instructions_2"><![CDATA[Skann QR-koden vist på <b>firefox.com/pair</b>]]></string>

    <!-- Toolbar Preferences -->
    <!-- Preference for using top toolbar -->
    <string name="preference_top_toolbar">Øverst</string>
    <!-- Preference for using bottom toolbar -->
    <string name="preference_bottom_toolbar">Nederst</string>

    <!-- Theme Preferences -->
    <!-- Preference for using light theme -->
    <string name="preference_light_theme">Lyst</string>
    <!-- Preference for using dark theme -->
    <string name="preference_dark_theme">Mørkt</string>

    <!-- Preference for using using dark or light theme automatically set by battery -->
    <string name="preference_auto_battery_theme">Innstilt av strømstyring</string>
    <!-- Preference for using following device theme -->
    <string name="preference_follow_device_theme">Følg enhetens tema</string>

    <!-- Gestures Preferences-->
    <!-- Preferences for using pull to refresh in a webpage -->
    <string name="preference_gestures_website_pull_to_refresh">Trekk for å oppdatere</string>

    <!-- Preference for using the dynamic toolbar -->
    <string name="preference_gestures_dynamic_toolbar">Bla for å skjule verktøylinjen</string>
    <!-- Preference for switching tabs by swiping horizontally on the toolbar -->
    <string name="preference_gestures_swipe_toolbar_switch_tabs">Sveip verktøylinjen sidelengs for å bytte fane</string>
    <!-- Preference for showing the opened tabs by swiping up on the toolbar-->
    <string name="preference_gestures_swipe_toolbar_show_tabs">Sveip verktøylinjen opp for å åpne faner</string>

    <!-- Library -->
    <!-- Option in Library to open Downloads page -->
    <string name="library_downloads">Nedlastinger</string>
    <!-- Option in library to open Bookmarks page -->
    <string name="library_bookmarks">Bokmerker</string>

    <!-- Option in library to open Desktop Bookmarks root page -->
    <string name="library_desktop_bookmarks_root">Bokmerker på PC-en</string>
    <!-- Option in library to open Desktop Bookmarks "menu" page -->
    <string name="library_desktop_bookmarks_menu">Bokmerkemeny</string>
    <!-- Option in library to open Desktop Bookmarks "toolbar" page -->
    <string name="library_desktop_bookmarks_toolbar">Bokmerkelinje</string>
    <!-- Option in library to open Desktop Bookmarks "unfiled" page -->
    <string name="library_desktop_bookmarks_unfiled">Andre bokmerker</string>
    <!-- Option in Library to open History page -->
    <string name="library_history">Historikk</string>
    <!-- Option in Library to open a new tab -->
    <string name="library_new_tab">Ny fane</string>
    <!-- Settings Page Title -->
    <string name="settings_title">Innstillinger</string>
    <!-- Content description (not visible, for screen readers etc.): "Close button for library settings" -->
    <string name="content_description_close_button">Lukk</string>

    <!-- Title to show in alert when a lot of tabs are to be opened
    %d is a placeholder for the number of tabs that will be opened -->
    <string name="open_all_warning_title">Åpne %d faner?</string>
    <!-- Message to warn users that a large number of tabs will be opened
    %s will be replaced by app name. -->
    <string name="open_all_warning_message">Å åpne så mange faner kan redusere hastigheten på %s mens sidene lastes. Er du sikker på at du vil fortsette?</string>
    <!-- Dialog button text for confirming open all tabs -->
    <string name="open_all_warning_confirm">Åpne faner</string>
    <!-- Dialog button text for canceling open all tabs -->
    <string name="open_all_warning_cancel">Avbryt</string>

    <!-- Text to show users they have one page in the history group section of the History fragment.
    %d is a placeholder for the number of pages in the group. -->
    <string name="history_search_group_site_1">%d side</string>

    <!-- Text to show users they have multiple pages in the history group section of the History fragment.
    %d is a placeholder for the number of pages in the group. -->
    <string name="history_search_group_sites_1">%d sider</string>

    <!-- Option in library for Recently Closed Tabs -->
    <string name="library_recently_closed_tabs">Nylig lukkede faner</string>
    <!-- Option in library to open Recently Closed Tabs page -->
    <string name="recently_closed_show_full_history">Vis all historikk</string>
    <!-- Text to show users they have multiple tabs saved in the Recently Closed Tabs section of history.
    %d is a placeholder for the number of tabs selected. -->
    <string name="recently_closed_tabs">%d faner</string>
    <!-- Text to show users they have one tab saved in the Recently Closed Tabs section of history.
    %d is a placeholder for the number of tabs selected. -->
    <string name="recently_closed_tab">%d fane</string>
    <!-- Recently closed tabs screen message when there are no recently closed tabs -->
    <string name="recently_closed_empty_message">Ingen nylige lukkede faner her</string>

    <!-- Tab Management -->
    <!-- Title of preference for tabs management -->
    <string name="preferences_tabs">Faner</string>
    <!-- Title of preference that allows a user to specify the tab view -->
    <string name="preferences_tab_view">Fanevisning</string>
    <!-- Option for a list tab view -->
    <string name="tab_view_list">Liste</string>
    <!-- Option for a grid tab view -->
    <string name="tab_view_grid">Rutenett</string>
    <!-- Title of preference that allows a user to auto close tabs after a specified amount of time -->
    <string name="preferences_close_tabs">Lukk faner</string>
    <!-- Option for auto closing tabs that will never auto close tabs, always allows user to manually close tabs -->
    <string name="close_tabs_manually">Manuelt</string>
    <!-- Option for auto closing tabs that will auto close tabs after one day -->
    <string name="close_tabs_after_one_day">Etter en dag</string>
    <!-- Option for auto closing tabs that will auto close tabs after one week -->
    <string name="close_tabs_after_one_week">Etter en uke</string>
    <!-- Option for auto closing tabs that will auto close tabs after one month -->
    <string name="close_tabs_after_one_month">Etter en måned</string>

    <!-- Title of preference that allows a user to specify the auto-close settings for open tabs -->
    <string name="preference_auto_close_tabs" tools:ignore="UnusedResources">Lukk åpne faner automatisk</string>

    <!-- Opening screen -->
    <!-- Title of a preference that allows a user to choose what screen to show after opening the app -->
    <string name="preferences_opening_screen">Åpningsskjerm</string>
    <!-- Option for always opening the homepage when re-opening the app -->
    <string name="opening_screen_homepage">Startside</string>
    <!-- Option for always opening the user's last-open tab when re-opening the app -->
    <string name="opening_screen_last_tab">Siste fane</string>
    <!-- Option for always opening the homepage when re-opening the app after four hours of inactivity -->
    <string name="opening_screen_after_four_hours_of_inactivity">Startside etter fire timers inaktivitet</string>
    <!-- Summary for tabs preference when auto closing tabs setting is set to manual close-->
    <string name="close_tabs_manually_summary">Lukk manuelt</string>
    <!-- Summary for tabs preference when auto closing tabs setting is set to auto close tabs after one day-->
    <string name="close_tabs_after_one_day_summary">Lukk etter en dag</string>
    <!-- Summary for tabs preference when auto closing tabs setting is set to auto close tabs after one week-->
    <string name="close_tabs_after_one_week_summary">Lukk etter en uke</string>
    <!-- Summary for tabs preference when auto closing tabs setting is set to auto close tabs after one month-->
    <string name="close_tabs_after_one_month_summary">Lukk etter en måned</string>

    <!-- Summary for homepage preference indicating always opening the homepage when re-opening the app -->
    <string name="opening_screen_homepage_summary">Åpne på startsiden</string>
    <!-- Summary for homepage preference indicating always opening the last-open tab when re-opening the app -->
    <string name="opening_screen_last_tab_summary">Åpne på siste fane</string>
    <!-- Summary for homepage preference indicating opening the homepage when re-opening the app after four hours of inactivity -->
    <string name="opening_screen_after_four_hours_of_inactivity_summary">Åpne på startsiden etter fire timer</string>

    <!-- Inactive tabs -->
    <!-- Category header of a preference that allows a user to enable or disable the inactive tabs feature -->
    <string name="preferences_inactive_tabs">Flytt gamle faner til inaktive</string>
    <!-- Title of inactive tabs preference -->
    <string name="preferences_inactive_tabs_title">Faner du ikke har vist på to uker, flyttes til den inaktive delen.</string>

    <!-- Studies -->
    <!-- Title of the remove studies button -->
    <string name="studies_remove">Fjern</string>
    <!-- Title of the active section on the studies list -->
    <string name="studies_active">Aktiv</string>
    <!-- Description for studies, it indicates why Firefox use studies. The first parameter is the name of the application. -->
    <string name="studies_description_2">%1$s kan installere og kjøre studier fra tid til annen.</string>
    <!-- Learn more link for studies, links to an article for more information about studies. -->
    <string name="studies_learn_more">Les mer</string>
    <!-- Dialog message shown after removing a study -->
    <string name="studies_restart_app">Applikasjonen avsluttes for å iverksette endringer</string>
    <!-- Dialog button to confirm the removing a study. -->
    <string name="studies_restart_dialog_ok">OK</string>
    <!-- Dialog button text for canceling removing a study. -->
    <string name="studies_restart_dialog_cancel">Avbryt</string>
    <!-- Toast shown after turning on/off studies preferences -->
    <string name="studies_toast_quit_application" tools:ignore="UnusedResources">Avslutter applikasjonen for å legge til endringer…</string>

    <!-- Sessions -->
    <!-- Title for the list of tabs -->
    <string name="tab_header_label">Åpne faner</string>
    <!-- Title for the list of tabs in the current private session -->
    <string name="tabs_header_private_tabs_title">Private faner</string>
    <!-- Title for the list of tabs in the synced tabs -->
    <string name="tabs_header_synced_tabs_title">Synkroniserte faner</string>
    <!-- Content description (not visible, for screen readers etc.): Add tab button. Adds a news tab when pressed -->
    <string name="add_tab">Legg til fane</string>

    <!-- Content description (not visible, for screen readers etc.): Add tab button. Adds a news tab when pressed -->
    <string name="add_private_tab">Legg til privat fane</string>
    <!-- Text for the new tab button to indicate adding a new private tab in the tab -->
    <string name="tab_drawer_fab_content">Privat</string>
    <!-- Text for the new tab button to indicate syncing command on the synced tabs page -->
    <string name="tab_drawer_fab_sync">Synkroniser</string>
    <!-- Text shown in the menu for sharing all tabs -->
    <string name="tab_tray_menu_item_share">Del alle faner</string>
    <!-- Text shown in the menu to view recently closed tabs -->
    <string name="tab_tray_menu_recently_closed">Nylig lukkede faner</string>
    <!-- Text shown in the tabs tray inactive tabs section -->
    <string name="tab_tray_inactive_recently_closed" tools:ignore="UnusedResources">Nylig lukket</string>
    <!-- Text shown in the menu to view account settings -->
    <string name="tab_tray_menu_account_settings">Kontoinnstillinger</string>
    <!-- Text shown in the menu to view tab settings -->
    <string name="tab_tray_menu_tab_settings">Fane-innstillinger</string>
    <!-- Text shown in the menu for closing all tabs -->
    <string name="tab_tray_menu_item_close">Lukk alle faner</string>
    <!-- Text shown in the multiselect menu for bookmarking selected tabs. -->
    <string name="tab_tray_multiselect_menu_item_bookmark">Legg til som bokmerke</string>
    <!-- Text shown in the multiselect menu for closing selected tabs. -->
    <string name="tab_tray_multiselect_menu_item_close">Lukk</string>
    <!-- Content description for tabs tray multiselect share button -->
    <string name="tab_tray_multiselect_share_content_description">Del valgte faner</string>
    <!-- Content description for tabs tray multiselect menu -->
    <string name="tab_tray_multiselect_menu_content_description">Valgte faner-meny</string>
    <!-- Content description (not visible, for screen readers etc.): Removes tab from collection button. Removes the selected tab from collection when pressed -->
    <string name="remove_tab_from_collection">Fjern fane fra samlingen</string>
    <!-- Text for button to enter multiselect mode in tabs tray -->
    <string name="tabs_tray_select_tabs">Velg faner</string>
    <!-- Content description (not visible, for screen readers etc.): Close tab button. Closes the current session when pressed -->
    <string name="close_tab">Lukk fane</string>
    <!-- Content description (not visible, for screen readers etc.): Close tab <title> button. First parameter is tab title  -->
    <string name="close_tab_title">Lukk fane %s</string>
    <!-- Content description (not visible, for screen readers etc.): Opens the open tabs menu when pressed -->
    <string name="open_tabs_menu">Åpne fanemenyen</string>
    <!-- Open tabs menu item to save tabs to collection -->
    <string name="tabs_menu_save_to_collection1">Lagre faner til samling</string>
    <!-- Text for the menu button to delete a collection -->
    <string name="collection_delete">Slett samling</string>
    <!-- Text for the menu button to rename a collection -->
    <string name="collection_rename">Bytt navn på samling</string>
    <!-- Text for the button to open tabs of the selected collection -->
    <string name="collection_open_tabs">Åpne faner</string>
    <!-- Hint for adding name of a collection -->
    <string name="collection_name_hint">Samlingsnavn</string>
    <!-- Text for the menu button to rename a top site -->
    <string name="rename_top_site">Endre navn</string>
    <!-- Text for the menu button to remove a top site -->
    <string name="remove_top_site">Fjern</string>

    <!-- Text for the menu button to delete a top site from history -->
    <string name="delete_from_history">Slett fra historikk</string>
    <!-- Postfix for private WebApp titles, placeholder is replaced with app name -->
    <string name="pwa_site_controls_title_private">%1$s (privatmodus)</string>

    <!-- History -->
    <!-- Text for the button to search all history -->
    <string name="history_search_1">Skriv inn søketekst</string>
    <!-- Text for the button to clear all history -->
    <string name="history_delete_all">Slett historikk</string>
    <!-- Text for the snackbar to confirm that multiple browsing history items has been deleted -->
    <string name="history_delete_multiple_items_snackbar">Historikk slettet</string>
    <!-- Text for the snackbar to confirm that a single browsing history item has been deleted. The first parameter is the shortened URL of the deleted history item. -->
    <string name="history_delete_single_item_snackbar">Slettet %1$s</string>
    <!-- Context description text for the button to delete a single history item -->
    <string name="history_delete_item">Slett</string>
    <!-- History multi select title in app bar
    The first parameter is the number of bookmarks selected -->
    <string name="history_multi_select_title">%1$d valgt</string>
    <!-- Text for the header that groups the history for today -->
    <string name="history_today">I dag</string>
    <!-- Text for the header that groups the history for yesterday -->
    <string name="history_yesterday">I går</string>
    <!-- Text for the header that groups the history the past 7 days -->
    <string name="history_7_days">Siste 7 dager</string>
    <!-- Text for the header that groups the history the past 30 days -->
    <string name="history_30_days">Siste 30 dager</string>

    <!-- Text for the header that groups the history older than the last month -->
    <string name="history_older">Eldre</string>
    <!-- Text shown when no history exists -->
    <string name="history_empty_message">Ingen historikk her</string>

    <!-- Downloads -->
    <!-- Text for the snackbar to confirm that multiple downloads items have been removed -->
    <string name="download_delete_multiple_items_snackbar_1">Nedlastinger fjernet</string>
    <!-- Text for the snackbar to confirm that a single download item has been removed. The first parameter is the name of the download item. -->
    <string name="download_delete_single_item_snackbar">Fjernet %1$s</string>
    <!-- Text shown when no download exists -->
    <string name="download_empty_message_1">Ingen nedlastede filer</string>
    <!-- History multi select title in app bar
    The first parameter is the number of downloads selected -->
    <string name="download_multi_select_title">%1$d valgt</string>


    <!-- Text for the button to remove a single download item -->
    <string name="download_delete_item_1">Fjern</string>


    <!-- Crashes -->
    <!-- Title text displayed on the tab crash page. This first parameter is the name of the application (For example: Fenix) -->
    <string name="tab_crash_title_2">Beklager. %1$s kan ikke laste den siden.</string>
    <!-- Send crash report checkbox text on the tab crash page -->
    <string name="tab_crash_send_report">Send krasjrapport til Mozilla</string>
    <!-- Close tab button text on the tab crash page -->
    <string name="tab_crash_close">Lukk fane</string>
    <!-- Restore tab button text on the tab crash page -->
    <string name="tab_crash_restore">Gjenopprett fane</string>

    <!-- Bookmarks -->
    <!-- Confirmation message for a dialog confirming if the user wants to delete the selected folder -->
    <string name="bookmark_delete_folder_confirmation_dialog">Er du sikker på at du vil slette denne mappen?</string>
    <!-- Confirmation message for a dialog confirming if the user wants to delete multiple items including folders. Parameter will be replaced by app name. -->
    <string name="bookmark_delete_multiple_folders_confirmation_dialog">%s vil slette de valgte elementene.</string>
    <!-- Text for the cancel button on delete bookmark dialog -->
    <string name="bookmark_delete_negative">Avbryt</string>
    <!-- Screen title for adding a bookmarks folder -->
    <string name="bookmark_add_folder">Legg til mappe</string>
    <!-- Snackbar title shown after a bookmark has been created. -->
    <string name="bookmark_saved_snackbar">Bokmerke lagret!</string>
    <!-- Snackbar edit button shown after a bookmark has been created. -->
    <string name="edit_bookmark_snackbar_action">REDIGER</string>
    <!-- Bookmark overflow menu edit button -->
    <string name="bookmark_menu_edit_button">Rediger</string>
    <!-- Bookmark overflow menu copy button -->
    <string name="bookmark_menu_copy_button">Kopier</string>
    <!-- Bookmark overflow menu share button -->
    <string name="bookmark_menu_share_button">Del</string>
    <!-- Bookmark overflow menu open in new tab button -->
    <string name="bookmark_menu_open_in_new_tab_button">Åpne i ny fane</string>
    <!-- Bookmark overflow menu open in private tab button -->
    <string name="bookmark_menu_open_in_private_tab_button">Åpne i privat fane</string>
    <!-- Bookmark overflow menu open all in tabs button -->
    <string name="bookmark_menu_open_all_in_tabs_button">Åpne alle i nye faner</string>
    <!-- Bookmark overflow menu open all in private tabs button -->
    <string name="bookmark_menu_open_all_in_private_tabs_button">Åpne alle i private faner</string>
    <!-- Bookmark overflow menu delete button -->
    <string name="bookmark_menu_delete_button">Slett</string>
    <!--Bookmark overflow menu save button -->
    <string name="bookmark_menu_save_button">Lagre</string>
    <!-- Bookmark multi select title in app bar
     The first parameter is the number of bookmarks selected -->
    <string name="bookmarks_multi_select_title">%1$d valgt</string>
    <!-- Bookmark editing screen title -->
    <string name="edit_bookmark_fragment_title">Rediger bokmerke</string>
    <!-- Bookmark folder editing screen title -->
    <string name="edit_bookmark_folder_fragment_title">Rediger mappe</string>
    <!-- Bookmark sign in button message -->
    <string name="bookmark_sign_in_button">Logg inn for å se synkroniserte bokmerker</string>
    <!-- Bookmark URL editing field label -->
    <string name="bookmark_url_label">URL</string>
    <!-- Bookmark FOLDER editing field label -->
    <string name="bookmark_folder_label">MAPPE</string>
    <!-- Bookmark NAME editing field label -->
    <string name="bookmark_name_label">NAVN</string>
    <!-- Bookmark add folder screen title -->
    <string name="bookmark_add_folder_fragment_label">Legg til mappe</string>
    <!-- Bookmark select folder screen title -->
    <string name="bookmark_select_folder_fragment_label">Velg mappe</string>
    <!-- Bookmark editing error missing title -->
    <string name="bookmark_empty_title_error">Må ha en tittel</string>
    <!-- Bookmark editing error missing or improper URL -->
    <string name="bookmark_invalid_url_error">Ugyldig URL</string>
    <!-- Bookmark screen message for empty bookmarks folder -->
    <string name="bookmarks_empty_message">Ingen bokmerker her</string>
    <!-- Bookmark snackbar message on deletion
     The first parameter is the host part of the URL of the bookmark deleted, if any -->
    <string name="bookmark_deletion_snackbar_message">Slettet %1$s</string>

    <!-- Bookmark snackbar message on deleting multiple bookmarks not including folders-->
    <string name="bookmark_deletion_multiple_snackbar_message_2">Bokmerker slettet</string>
    <!-- Bookmark snackbar message on deleting multiple bookmarks including folders-->
    <string name="bookmark_deletion_multiple_snackbar_message_3">Sletter valgte mapper</string>
    <!-- Bookmark undo button for deletion snackbar action -->
    <string name="bookmark_undo_deletion">ANGRE</string>

    <!-- Text for the button to search all bookmarks -->
    <string name="bookmark_search">Skriv inn søketekst</string>

    <!-- Site Permissions -->
    <!-- Button label that take the user to the Android App setting -->
    <string name="phone_feature_go_to_settings">Gå til Innstillinger</string>

    <!-- Content description (not visible, for screen readers etc.): Quick settings sheet
        to give users access to site specific information / settings. For example:
        Secure settings status and a button to modify site permissions -->
    <string name="quick_settings_sheet">Oversikt over hurtige innstillinger</string>
    <!-- Label that indicates that this option it the recommended one -->
    <string name="phone_feature_recommended">Anbefalt</string>

    <!-- Button label for clearing all the information of site permissions-->
    <string name="clear_permissions">Fjern tillatelser</string>
    <!-- Text for the OK button on Clear permissions dialog -->
    <string name="clear_permissions_positive">OK</string>
    <!-- Text for the cancel button on Clear permissions dialog -->
    <string name="clear_permissions_negative">Avbryt</string>
    <!-- Button label for clearing a site permission-->
    <string name="clear_permission">Fjern tillatelse</string>
    <!-- Text for the OK button on Clear permission dialog -->
    <string name="clear_permission_positive">OK</string>
    <!-- Text for the cancel button on Clear permission dialog -->
    <string name="clear_permission_negative">Avbryt</string>
    <!-- Button label for clearing all the information on all sites-->
    <string name="clear_permissions_on_all_sites">Fjern tillatelser på alle nettsteder</string>
    <!-- Preference for altering video and audio autoplay for all websites -->
    <string name="preference_browser_feature_autoplay">Automatisk avspilling</string>
    <!-- Preference for altering the camera access for all websites -->
    <string name="preference_phone_feature_camera">Kamera</string>
    <!-- Preference for altering the microphone access for all websites -->
    <string name="preference_phone_feature_microphone">Mikrofon</string>
    <!-- Preference for altering the location access for all websites -->
    <string name="preference_phone_feature_location">Plassering</string>
    <!-- Preference for altering the notification access for all websites -->
    <string name="preference_phone_feature_notification">Varsel</string>
    <!-- Preference for altering the persistent storage access for all websites -->
    <string name="preference_phone_feature_persistent_storage">Vedvarende lagring</string>
    <!-- Preference for altering the storage access setting for all websites -->
    <string name="preference_phone_feature_cross_origin_storage_access">Infokapsler på tvers av nettsteder</string>
    <!-- Preference for altering the EME access for all websites -->
    <string name="preference_phone_feature_media_key_system_access">DRM-kontrollert innhold</string>
    <!-- Label that indicates that a permission must be asked always -->
    <string name="preference_option_phone_feature_ask_to_allow">Be om å tillate</string>
    <!-- Label that indicates that a permission must be blocked -->
    <string name="preference_option_phone_feature_blocked">Blokkert</string>
    <!-- Label that indicates that a permission must be allowed -->
    <string name="preference_option_phone_feature_allowed">Tillatt</string>
    <!--Label that indicates a permission is by the Android OS-->
    <string name="phone_feature_blocked_by_android">Blokkert av Android</string>
    <!-- Preference for showing a list of websites that the default configurations won't apply to them -->
    <string name="preference_exceptions">Unntak</string>
    <!-- Summary of tracking protection preference if tracking protection is set to off -->
    <string name="tracking_protection_off">Av</string>
    <!-- Summary of tracking protection preference if tracking protection is set to standard -->
    <string name="tracking_protection_standard">Standard</string>
    <!-- Summary of tracking protection preference if tracking protection is set to strict -->
    <string name="tracking_protection_strict">Streng</string>
    <!-- Summary of tracking protection preference if tracking protection is set to custom -->
    <string name="tracking_protection_custom">Tilpasset</string>
    <!-- Label for global setting that indicates that all video and audio autoplay is allowed -->
    <string name="preference_option_autoplay_allowed2">Tillat lyd og video</string>
    <!-- Label for site specific setting that indicates that all video and audio autoplay is allowed -->
    <string name="quick_setting_option_autoplay_allowed">Tillat lyd og video</string>
    <!-- Label that indicates that video and audio autoplay is only allowed over Wi-Fi -->
    <string name="preference_option_autoplay_allowed_wifi_only2">Blokker lyd og video bare på mobildata</string>
    <!-- Subtext that explains 'autoplay on Wi-Fi only' option -->
    <string name="preference_option_autoplay_allowed_wifi_subtext">Lyd og video spilles av på Wi-Fi</string>
    <!-- Label for global setting that indicates that video autoplay is allowed, but audio autoplay is blocked -->
    <string name="preference_option_autoplay_block_audio2">Blokker bare lyd</string>
    <!-- Label for site specific setting that indicates that video autoplay is allowed, but audio autoplay is blocked -->
    <string name="quick_setting_option_autoplay_block_audio">Blokker bare lyd</string>
    <!-- Label for global setting that indicates that all video and audio autoplay is blocked -->
    <string name="preference_option_autoplay_blocked3">Blokker lyd og video</string>
    <!-- Label for site specific setting that indicates that all video and audio autoplay is blocked -->
    <string name="quick_setting_option_autoplay_blocked">Blokker lyd og video</string>
    <!-- Summary of delete browsing data on quit preference if it is set to on -->
    <string name="delete_browsing_data_quit_on">På</string>
    <!-- Summary of delete browsing data on quit preference if it is set to off -->
    <string name="delete_browsing_data_quit_off">Av</string>

    <!-- Summary of studies preference if it is set to on -->
    <string name="studies_on">På</string>
    <!-- Summary of studies data on quit preference if it is set to off -->
    <string name="studies_off">Av</string>

    <!-- Collections -->
    <!-- Collections header on home fragment -->
    <string name="collections_header">Samlinger</string>
    <!-- Content description (not visible, for screen readers etc.): Opens the collection menu when pressed -->
    <string name="collection_menu_button_content_description">Samlingsmeny</string>
    <!-- Label to describe what collections are to a new user without any collections -->
    <string name="no_collections_description2">Samle tingene som betyr noe for deg.\nGrupper lignende søk, nettsteder og faner for rask tilgang senere.</string>
    <!-- Title for the "select tabs" step of the collection creator -->
    <string name="create_collection_select_tabs">Velg faner</string>
    <!-- Title for the "select collection" step of the collection creator -->
    <string name="create_collection_select_collection">Velg samling</string>
    <!-- Title for the "name collection" step of the collection creator -->
    <string name="create_collection_name_collection">Navngi samling</string>
    <!-- Button to add new collection for the "select collection" step of the collection creator -->
    <string name="create_collection_add_new_collection">Legg til ny samling</string>
    <!-- Button to select all tabs in the "select tabs" step of the collection creator -->
    <string name="create_collection_select_all">Merk alt</string>
    <!-- Button to deselect all tabs in the "select tabs" step of the collection creator -->
    <string name="create_collection_deselect_all">Merk ingen</string>
    <!-- Text to prompt users to select the tabs to save in the "select tabs" step of the collection creator -->
    <string name="create_collection_save_to_collection_empty">Velg faner du vil lagre</string>
    <!-- Text to show users how many tabs they have selected in the "select tabs" step of the collection creator.
     %d is a placeholder for the number of tabs selected. -->
    <string name="create_collection_save_to_collection_tabs_selected">%d faner valgte</string>
    <!-- Text to show users they have one tab selected in the "select tabs" step of the collection creator.
    %d is a placeholder for the number of tabs selected. -->
    <string name="create_collection_save_to_collection_tab_selected">%d fane valgt</string>

    <!-- Text shown in snackbar when multiple tabs have been saved in a collection -->
    <string name="create_collection_tabs_saved">Faner lagret!</string>
    <!-- Text shown in snackbar when one or multiple tabs have been saved in a new collection -->
    <string name="create_collection_tabs_saved_new_collection">Samling lagret!</string>
    <!-- Text shown in snackbar when one tab has been saved in a collection -->
    <string name="create_collection_tab_saved">Fane lagret!</string>
    <!-- Content description (not visible, for screen readers etc.): button to close the collection creator -->
    <string name="create_collection_close">Lukk</string>
    <!-- Button to save currently selected tabs in the "select tabs" step of the collection creator-->
    <string name="create_collection_save">Lagre</string>

    <!-- Snackbar action to view the collection the user just created or updated -->
    <string name="create_collection_view">Vis</string>

    <!-- Text for the OK button from collection dialogs -->
    <string name="create_collection_positive">OK</string>
    <!-- Text for the cancel button from collection dialogs -->
    <string name="create_collection_negative">Avbryt</string>

    <!-- Default name for a new collection in "name new collection" step of the collection creator. %d is a placeholder for the number of collections-->
    <string name="create_collection_default_name">Samling %d</string>

    <!-- Share -->
    <!-- Share screen header -->
    <string name="share_header_2">Del</string>
    <!-- Content description (not visible, for screen readers etc.):
        "Share" button. Opens the share menu when pressed. -->
    <string name="share_button_content_description">Del</string>
    <!-- Text for the Save to PDF feature in the share menu -->
    <string name="share_save_to_pdf">Lagre som PDF</string>
    <!-- Text for error message when generating a PDF file Text. -->
    <string name="unable_to_save_to_pdf_error">Klarte ikke å generere PDF</string>
    <!-- Text for standard error snackbar dismiss button. -->
    <string name="standard_snackbar_error_dismiss">Ignorer</string>
    <!-- Text for error message when printing a page and it fails. -->
    <string name="unable_to_print_page_error">Kan ikke å skrive ut denne siden</string>
    <!-- Text for the print feature in the share and browser menu -->
    <string name="menu_print">Skriv ut</string>
    <!-- Sub-header in the dialog to share a link to another sync device -->
    <string name="share_device_subheader">Send til enhet</string>
    <!-- Sub-header in the dialog to share a link to an app from the full list -->
    <string name="share_link_all_apps_subheader">Alle handlinger</string>
    <!-- Sub-header in the dialog to share a link to an app from the most-recent sorted list -->
    <string name="share_link_recent_apps_subheader">Nylig brukt</string>
    <!-- Text for the copy link action in the share screen. -->
    <string name="share_copy_link_to_clipboard">Kopier til utklippstavle</string>
    <!-- Toast shown after copying link to clipboard -->
    <string name="toast_copy_link_to_clipboard">Kopiert til utklippstavle</string>
    <!-- An option from the share dialog to sign into sync -->
    <string name="sync_sign_in">Logg inn på Sync</string>
     <!-- An option from the three dot menu to sync and save data -->
    <string name="sync_menu_sync_and_save_data">Synkroniser og lagre data</string>
    <!-- An option from the share dialog to send link to all other sync devices -->
    <string name="sync_send_to_all">Send til alle enheter</string>
    <!-- An option from the share dialog to reconnect to sync -->
    <string name="sync_reconnect">Koble til Sync på nytt</string>
    <!-- Text displayed when sync is offline and cannot be accessed -->
    <string name="sync_offline">Frakoblet</string>
    <!-- An option to connect additional devices -->
    <string name="sync_connect_device">Koble til en annen enhet</string>
    <!-- The dialog text shown when additional devices are not available -->
    <string name="sync_connect_device_dialog">For å sende en fane, logg deg på Firefox på minst en annen enhet.</string>
    <!-- Confirmation dialog button -->
    <string name="sync_confirmation_button">Skjønner</string>
    <!-- Share error message -->
    <string name="share_error_snackbar">Kan ikke dele med denne appen</string>
    <!-- Add new device screen title -->
    <string name="sync_add_new_device_title">Send til enhet</string>
    <!-- Text for the warning message on the Add new device screen -->
    <string name="sync_add_new_device_message">Ingen enheter tilkoblet</string>
    <!-- Text for the button to learn about sending tabs -->
    <string name="sync_add_new_device_learn_button">Les mer om sending av faner…</string>
    <!-- Text for the button to connect another device -->
    <string name="sync_add_new_device_connect_button">Koble til en annen enhet…</string>

    <!-- Notifications -->
    <!-- Text shown in the notification that pops up to remind the user that a private browsing session is active. -->
    <string name="notification_pbm_delete_text_2">Lukk private faner</string>

    <!-- Text shown in the notification that pops up to remind the user that a private browsing session is active for Android 14+ -->
    <string name="notification_erase_title_android_14">Lukk private faner?</string>
    <string name="notification_erase_text_android_14">Trykk eller sveip dette varselet for å lukke private faner.</string>

    <!-- Name of the marketing notification channel. Displayed in the "App notifications" system settings for the app -->
    <string name="notification_marketing_channel_name">Markedsføring</string>

    <!-- Title shown in the notification that pops up to remind the user to set fenix as default browser.
    The app name is in the text, due to limitations with localizing Nimbus experiments -->
    <string name="nimbus_notification_default_browser_title" tools:ignore="UnusedResources">Firefox er rask og privat</string>
    <!-- Text shown in the notification that pops up to remind the user to set fenix as default browser.
    The app name is in the text, due to limitations with localizing Nimbus experiments -->
    <string name="nimbus_notification_default_browser_text" tools:ignore="UnusedResources">Gjør Firefox til din standardnettleser</string>
    <!-- Title shown in the notification that pops up to re-engage the user -->
    <string name="notification_re_engagement_title">Prøv privat nettlesing</string>
    <!-- Text shown in the notification that pops up to re-engage the user.
    %1$s is a placeholder that will be replaced by the app name. -->
    <string name="notification_re_engagement_text">Surf uten lagrede infokapsler eller historikk med %1$s</string>

    <!-- Title A shown in the notification that pops up to re-engage the user -->
    <string name="notification_re_engagement_A_title">Surf sporløst</string>
    <!-- Text A shown in the notification that pops up to re-engage the user.
    %1$s is a placeholder that will be replaced by the app name. -->
    <string name="notification_re_engagement_A_text">Privat nettlesing i %1$s lagrer ikke informasjonen din.</string>
    <!-- Title B shown in the notification that pops up to re-engage the user -->
    <string name="notification_re_engagement_B_title">Start ditt første søk</string>
    <!-- Text B shown in the notification that pops up to re-engage the user -->
    <string name="notification_re_engagement_B_text">Finn noe i nærheten. Eller oppdag noe morsomt.</string>

    <!-- Survey -->
    <!-- Text shown in the fullscreen message that pops up to ask user to take a short survey.
    The app name is in the text, due to limitations with localizing Nimbus experiments -->
    <string name="nimbus_survey_message_text">Bidra til å gjøre Firefox bedre ved å ta en kort undersøkelse.</string>
    <!-- Preference for taking the short survey. -->
    <string name="preferences_take_survey">Delta i undersøkelsen</string>
    <!-- Preference for not taking the short survey. -->
    <string name="preferences_not_take_survey">Nei takk</string>

    <!-- Snackbar -->
    <!-- Text shown in snackbar when user deletes a collection -->
    <string name="snackbar_collection_deleted">Samling slettet</string>
    <!-- Text shown in snackbar when user renames a collection -->
    <string name="snackbar_collection_renamed">Samlingen omdøpt</string>
    <!-- Text shown in snackbar when user closes a tab -->
    <string name="snackbar_tab_closed">Fane lukket</string>
    <!-- Text shown in snackbar when user closes all tabs -->
    <string name="snackbar_tabs_closed">Faner lukket</string>
    <!-- Text shown in snackbar when user bookmarks a list of tabs -->
    <string name="snackbar_message_bookmarks_saved">Bokmerker lagret!</string>
    <!-- Text shown in snackbar when user adds a site to shortcuts -->
    <string name="snackbar_added_to_shortcuts">Lagt til i snarveier!</string>
    <!-- Text shown in snackbar when user closes a private tab -->
    <string name="snackbar_private_tab_closed">Privat fane lukket</string>
    <!-- Text shown in snackbar when user closes all private tabs -->
    <string name="snackbar_private_tabs_closed">Private faner lukket</string>
    <!-- Text shown in snackbar when user erases their private browsing data -->
    <string name="snackbar_private_data_deleted">Private nettleserdata slettet</string>
    <!-- Text shown in snackbar to undo deleting a tab, top site or collection -->
    <string name="snackbar_deleted_undo">ANGRE</string>
    <!-- Text shown in snackbar when user removes a top site -->
    <string name="snackbar_top_site_removed">Nettsted fjernet</string>
    <!-- QR code scanner prompt which appears after scanning a code, but before navigating to it
        First parameter is the name of the app, second parameter is the URL or text scanned-->
    <string name="qr_scanner_confirmation_dialog_message">La %1$s åpne %2$s</string>
    <!-- QR code scanner prompt dialog positive option to allow navigation to scanned link -->
    <string name="qr_scanner_dialog_positive">TILLAT</string>
    <!-- QR code scanner prompt dialog positive option to deny navigation to scanned link -->
    <string name="qr_scanner_dialog_negative">AVSLÅ</string>
    <!-- QR code scanner prompt dialog error message shown when a hostname does not contain http or https. -->
    <string name="qr_scanner_dialog_invalid">Nettadressen er ikke gyldig.</string>
    <!-- QR code scanner prompt dialog positive option when there is an error -->
    <string name="qr_scanner_dialog_invalid_ok">OK</string>
    <!-- Tab collection deletion prompt dialog message. Placeholder will be replaced with the collection name -->
    <string name="tab_collection_dialog_message">Er du sikker på at du vil slette %1$s?</string>
    <!-- Collection and tab deletion prompt dialog message. This will show when the last tab from a collection is deleted -->
    <string name="delete_tab_and_collection_dialog_message">Hvis du sletter denne fanen, blir hele samlingen slettet. Du kan når som helst lage nye samlinger.</string>
    <!-- Collection and tab deletion prompt dialog title. Placeholder will be replaced with the collection name. This will show when the last tab from a collection is deleted -->
    <string name="delete_tab_and_collection_dialog_title">Vil du slette %1$s?</string>
    <!-- Tab collection deletion prompt dialog option to delete the collection -->
    <string name="tab_collection_dialog_positive">Slett</string>
    <!-- Text displayed in a notification when the user enters full screen mode -->
    <string name="full_screen_notification">Starter fullskjermmodus</string>
    <!-- Message for copying the URL via long press on the toolbar -->
    <string name="url_copied">URL kopiert</string>

    <!-- Sample text for accessibility font size -->
    <string name="accessibility_text_size_sample_text_1">Dette er eksempeltekst. Det er her for å vise hvordan tekst vil vises når du øker eller reduserer størrelsen med denne innstillingen.</string>
    <!-- Summary for Accessibility Text Size Scaling Preference -->
    <string name="preference_accessibility_text_size_summary">Gjør tekst på nettsteder større eller mindre</string>
    <!-- Title for Accessibility Text Size Scaling Preference -->
    <string name="preference_accessibility_font_size_title">Skriftstørrelse</string>

    <!-- Title for Accessibility Text Automatic Size Scaling Preference -->
    <string name="preference_accessibility_auto_size_2">Automatisk skriftstørrelse</string>
    <!-- Summary for Accessibility Text Automatic Size Scaling Preference -->
    <string name="preference_accessibility_auto_size_summary">Skriftstørrelse vil samsvare med Android-innstillingene dine. Slå av for å behandle skriftstørrelse her.</string>

    <!-- Title for the Delete browsing data preference -->
    <string name="preferences_delete_browsing_data">Slett nettleserdata</string>
    <!-- Title for the tabs item in Delete browsing data -->
    <string name="preferences_delete_browsing_data_tabs_title_2">Åpne faner</string>
    <!-- Subtitle for the tabs item in Delete browsing data, parameter will be replaced with the number of open tabs -->
    <string name="preferences_delete_browsing_data_tabs_subtitle">%d faner</string>
    <!-- Title for the data and history items in Delete browsing data -->
    <!-- Title for the history item in Delete browsing data -->
    <string name="preferences_delete_browsing_data_browsing_history_title">Nettleserhistorikk</string>
    <!-- Subtitle for the data and history items in delete browsing data, parameter will be replaced with the
        number of history items the user has -->
    <string name="preferences_delete_browsing_data_browsing_data_subtitle">%d adresser</string>
    <!-- Title for the cookies and site data items in Delete browsing data -->
    <string name="preferences_delete_browsing_data_cookies_and_site_data">Infokapsler og nettstedsdata</string>
    <!-- Subtitle for the cookies item in Delete browsing data -->
    <string name="preferences_delete_browsing_data_cookies_subtitle">Du blir logget ut fra de fleste nettsteder</string>
    <!-- Title for the cached images and files item in Delete browsing data -->
    <string name="preferences_delete_browsing_data_cached_files">Hurtiglagrede (cached) bilder og filer</string>
    <!-- Subtitle for the cached images and files item in Delete browsing data -->
    <string name="preferences_delete_browsing_data_cached_files_subtitle">Frigjør lagringsplass</string>
    <!-- Title for the site permissions item in Delete browsing data -->
    <string name="preferences_delete_browsing_data_site_permissions">Nettstedstillatelser</string>

    <!-- Title for the downloads item in Delete browsing data -->
    <string name="preferences_delete_browsing_data_downloads">Nedlastinger</string>
    <!-- Text for the button to delete browsing data -->
    <string name="preferences_delete_browsing_data_button">Slett nettleserdata</string>
    <!-- Title for the Delete browsing data on quit preference -->
    <string name="preferences_delete_browsing_data_on_quit">Slett nettleserdata når du avslutter</string>
    <!-- Summary for the Delete browsing data on quit preference. "Quit" translation should match delete_browsing_data_on_quit_action translation. -->
    <string name="preference_summary_delete_browsing_data_on_quit_2">Sletter nettleserdata automatisk når du velger «Avslutt» fra hovedmenyen</string>
    <!-- Action item in menu for the Delete browsing data on quit feature -->
    <string name="delete_browsing_data_on_quit_action">Avslutt</string>

    <!-- Title text of a delete browsing data dialog. -->
    <string name="delete_history_prompt_title">Tidsrom for sletting</string>
    <!-- Body text of a delete browsing data dialog. -->
    <string name="delete_history_prompt_body" moz:RemovedIn="130" tools:ignore="UnusedResources">Fjerner historikk (inkludert historikk synkronisert fra andre enheter), infokapsler og andre nettlesingsdata.</string>
    <!-- Body text of a delete browsing data dialog. -->
    <string name="delete_history_prompt_body_2">Fjerner historikk (inkludert historikk synkronisert fra andre enheter)</string>
    <!-- Radio button in the delete browsing data dialog to delete history items for the last hour. -->
    <string name="delete_history_prompt_button_last_hour">Den siste timen</string>
    <!-- Radio button in the delete browsing data dialog to delete history items for today and yesterday. -->
    <string name="delete_history_prompt_button_today_and_yesterday">I dag og i går</string>
    <!-- Radio button in the delete browsing data dialog to delete all history. -->
    <string name="delete_history_prompt_button_everything">Alt</string>

    <!-- Dialog message to the user asking to delete browsing data. Parameter will be replaced by app name. -->
    <string name="delete_browsing_data_prompt_message_3">%s vil slette valgte nettleserdata.</string>
    <!-- Text for the cancel button for the data deletion dialog -->
    <string name="delete_browsing_data_prompt_cancel">Avbryt</string>
    <!-- Text for the allow button for the data deletion dialog -->
    <string name="delete_browsing_data_prompt_allow">Slett</string>
    <!-- Text for the snackbar confirmation that the data was deleted -->
    <string name="preferences_delete_browsing_data_snackbar">Nettleserdata slettet</string>
    <!-- Text for the snackbar to show the user that the deletion of browsing data is in progress -->
    <string name="deleting_browsing_data_in_progress">Sletter nettleserdata…</string>

    <!-- Dialog message to the user asking to delete all history items inside the opened group. Parameter will be replaced by a history group name. -->
    <string name="delete_all_history_group_prompt_message">Slett alle nettsteder i «%s»</string>
    <!-- Text for the cancel button for the history group deletion dialog -->
    <string name="delete_history_group_prompt_cancel">Avbryt</string>
    <!-- Text for the allow button for the history group dialog -->
    <string name="delete_history_group_prompt_allow">Slett</string>
    <!-- Text for the snackbar confirmation that the history group was deleted -->
    <string name="delete_history_group_snackbar">Gruppe slettet</string>

    <!-- Onboarding -->
    <!-- text to display in the snackbar once account is signed-in -->
    <string name="onboarding_firefox_account_sync_is_on">Synkroniseringen er på</string>

    <!-- Onboarding theme -->
    <!-- Text shown in snackbar when multiple tabs have been sent to device -->
    <string name="sync_sent_tabs_snackbar">Faner sendt!</string>
    <!-- Text shown in snackbar when one tab has been sent to device  -->
    <string name="sync_sent_tab_snackbar">Fane er sendt!</string>
    <!-- Text shown in snackbar when sharing tabs failed  -->
    <string name="sync_sent_tab_error_snackbar">Kan ikke å sende</string>
    <!-- Text shown in snackbar for the "retry" action that the user has after sharing tabs failed -->
    <string name="sync_sent_tab_error_snackbar_action">PRØV IGJEN</string>
    <!-- Title of QR Pairing Fragment -->
    <string name="sync_scan_code">Skann koden</string>
    <!-- Instructions on how to access pairing -->
    <string name="sign_in_instructions"><![CDATA[Åpne Firefox på datamaskinen din og gå til <b>https://firefox.com/pair</b>]]></string>
    <!-- Text shown for sign in pairing when ready -->
    <string name="sign_in_ready_for_scan">Klar til å skanne</string>
    <!-- Text shown for settings option for sign with pairing -->
    <string name="sign_in_with_camera">Logg inn med kameraet ditt</string>
    <!-- Text shown for settings option for sign with email -->
    <string name="sign_in_with_email">Bruk e-post i stedet</string>
    <!-- Text shown for settings option for create new account text.'Firefox' intentionally hardcoded here.-->
    <string name="sign_in_create_account_text"><![CDATA[Ingen konto? <u>Opprett en</u> for å synkronisere Firefox mellom enheter.]]></string>
    <!-- Text shown in confirmation dialog to sign out of account. The first parameter is the name of the app (e.g. Firefox Preview) -->
    <string name="sign_out_confirmation_message_2">%s vil stoppe synkroniseringen med kontoen din, men vil ikke slette noen av dine nettleserdata på denne enheten.</string>
    <!-- Option to continue signing out of account shown in confirmation dialog to sign out of account -->
    <string name="sign_out_disconnect">Koble fra</string>
    <!-- Option to cancel signing out shown in confirmation dialog to sign out of account -->
    <string name="sign_out_cancel">Avbryt</string>
    <!-- Error message snackbar shown after the user tried to select a default folder which cannot be altered -->
    <string name="bookmark_cannot_edit_root">Kan ikke redigere standardmapper</string>

    <!-- Enhanced Tracking Protection -->
    <!-- Link displayed in enhanced tracking protection panel to access tracking protection settings -->
    <string name="etp_settings">Innstillinger for beskyttelse</string>
    <!-- Preference title for enhanced tracking protection settings -->
    <string name="preference_enhanced_tracking_protection">Utvidet sporingsbeskyttelse</string>

    <!-- Preference summary for enhanced tracking protection settings on/off switch -->
    <string name="preference_enhanced_tracking_protection_summary">Nå med total beskyttelse mot infokapsler, vår kraftigste barriere til nå mot sporing på tvers av nettsteder.</string>
    <!-- Description of enhanced tracking protection. The parameter is the name of the application (For example: Firefox Fenix) -->
    <string name="preference_enhanced_tracking_protection_explanation_2">%s beskytter deg mot mange av de vanligste sporingsteknologier som følger det du gjør på nettet.</string>
    <!-- Text displayed that links to website about enhanced tracking protection -->
    <string name="preference_enhanced_tracking_protection_explanation_learn_more">Les mer</string>
    <!-- Preference for enhanced tracking protection for the standard protection settings -->
    <string name="preference_enhanced_tracking_protection_standard_default_1">Standard (standard)</string>
    <!-- Preference description for enhanced tracking protection for the standard protection settings -->
    <string name="preference_enhanced_tracking_protection_standard_description_5">Sider lastes normalt, men færre sporings-metoder blokkeres.</string>
    <!--  Accessibility text for the Standard protection information icon  -->
    <string name="preference_enhanced_tracking_protection_standard_info_button">Hva er blokkert av standard sporingsbeskyttelse</string>
    <!-- Preference for enhanced tracking protection for the strict protection settings -->
    <string name="preference_enhanced_tracking_protection_strict">Streng</string>

    <!-- Preference description for enhanced tracking protection for the strict protection settings -->
    <string name="preference_enhanced_tracking_protection_strict_description_4">Sterkere sporingsbeskyttelse og raskere ytelse, men noen nettsteder fungerer kanskje ikke ordentlig.</string>
    <!--  Accessibility text for the Strict protection information icon  -->
    <string name="preference_enhanced_tracking_protection_strict_info_button">Hva er blokkert av streng sporingsbeskyttelse</string>
    <!-- Preference for enhanced tracking protection for the custom protection settings -->
    <string name="preference_enhanced_tracking_protection_custom">Tilpasset</string>
    <!-- Preference description for enhanced tracking protection for the strict protection settings -->
    <string name="preference_enhanced_tracking_protection_custom_description_2">Velg hvilke sporere og skript som skal blokkeres.</string>
    <!--  Accessibility text for the Strict protection information icon  -->
    <string name="preference_enhanced_tracking_protection_custom_info_button">Hva er blokkert av tilpasset sporingsbeskyttelse</string>
    <!-- Header for categories that are being blocked by current Enhanced Tracking Protection settings -->
    <!-- Preference for enhanced tracking protection for the custom protection settings for cookies-->
    <string name="preference_enhanced_tracking_protection_custom_cookies">Infokapsler</string>
    <!-- Option for enhanced tracking protection for the custom protection settings for cookies-->
    <string name="preference_enhanced_tracking_protection_custom_cookies_1">Sporing på tvers av nettsteder og sporing via sosiale medier</string>
    <!-- Option for enhanced tracking protection for the custom protection settings for cookies-->
    <string name="preference_enhanced_tracking_protection_custom_cookies_2">Infokapsler fra ubesøkte nettsteder</string>
    <!-- Option for enhanced tracking protection for the custom protection settings for cookies-->
    <string name="preference_enhanced_tracking_protection_custom_cookies_3">Alle tredjeparts-infokapsler (kan forårsake feil på nettsteder)</string>
    <!-- Option for enhanced tracking protection for the custom protection settings for cookies-->
    <string name="preference_enhanced_tracking_protection_custom_cookies_4">Alle infokapsler (vil føre til feil på nettsteder)</string>
    <!-- Option for enhanced tracking protection for the custom protection settings for cookies-->
    <string name="preference_enhanced_tracking_protection_custom_cookies_5">Isoler infokapsler på tvers av nettsteder</string>
    <!-- Preference for Global Privacy Control for the custom privacy settings for Global Privacy Control. '&amp;' is replaced with the ampersand symbol: &-->
    <string name="preference_enhanced_tracking_protection_custom_global_privacy_control">Fortell nettsteder om ikke å dele eller selge mine data</string>
    <!-- Preference for enhanced tracking protection for the custom protection settings for tracking content -->
    <string name="preference_enhanced_tracking_protection_custom_tracking_content">Sporingsinnhold</string>
    <!-- Option for enhanced tracking protection for the custom protection settings for tracking content-->
    <string name="preference_enhanced_tracking_protection_custom_tracking_content_1">I alle faner</string>
    <!-- Option for enhanced tracking protection for the custom protection settings for tracking content-->
    <string name="preference_enhanced_tracking_protection_custom_tracking_content_2">Bare i private faner</string>
    <!-- Preference for enhanced tracking protection for the custom protection settings -->
    <string name="preference_enhanced_tracking_protection_custom_cryptominers">Kryptoutvinnere</string>
    <!-- Preference for enhanced tracking protection for the custom protection settings -->
    <string name="preference_enhanced_tracking_protection_custom_fingerprinters">Fingerprinters</string>
    <!-- Button label for navigating to the Enhanced Tracking Protection details -->
    <string name="enhanced_tracking_protection_details">Detaljer</string>
    <!-- Header for categories that are being being blocked by current Enhanced Tracking Protection settings -->
    <string name="enhanced_tracking_protection_blocked">Blokkert</string>
    <!-- Header for categories that are being not being blocked by current Enhanced Tracking Protection settings -->
    <string name="enhanced_tracking_protection_allowed">Tillatt</string>

    <!-- Category of trackers (social media trackers) that can be blocked by Enhanced Tracking Protection -->
    <string name="etp_social_media_trackers_title">Sporing via sosiale medier</string>
    <!-- Description of social media trackers that can be blocked by Enhanced Tracking Protection -->
    <string name="etp_social_media_trackers_description">Begrenser evnen sosiale nettverk har til å spore din surfe-aktiviteten din rundt på nettet.</string>
    <!-- Category of trackers (cross-site tracking cookies) that can be blocked by Enhanced Tracking Protection -->
    <string name="etp_cookies_title">Sporingsinfokapsler på tvers av nettsteder</string>
    <!-- Category of trackers (cross-site tracking cookies) that can be blocked by Enhanced Tracking Protection -->
    <string name="etp_cookies_title_2">Infokapsler på tvers av nettsteder</string>
    <!-- Description of cross-site tracking cookies that can be blocked by Enhanced Tracking Protection -->
    <string name="etp_cookies_description">Blokkerer informasjonskapsler som annonsenettverk og analyseselskap bruker for å sammenstille aktivitet en din på nettet på tvers av nettsteder.</string>
    <!-- Description of cross-site tracking cookies that can be blocked by Enhanced Tracking Protection -->
    <string name="etp_cookies_description_2">Total beskyttelse mot infokapsler isolerer infokapsler til nettstedet du er på, så sporere som annonsenettverk ikke kan bruke dem til å følge deg på mellom nettsteder.</string>
    <!-- Category of trackers (cryptominers) that can be blocked by Enhanced Tracking Protection -->
    <string name="etp_cryptominers_title">Kryptoutvinnere</string>
    <!-- Description of cryptominers that can be blocked by Enhanced Tracking Protection -->
    <string name="etp_cryptominers_description">Forhindrer ondsinnede skript som får tilgang til enheten din for å utvinne digitale valutaer.</string>
    <!-- Category of trackers (fingerprinters) that can be blocked by Enhanced Tracking Protection -->
    <string name="etp_fingerprinters_title">Fingerprinters</string>

    <!-- Description of fingerprinters that can be blocked by Enhanced Tracking Protection -->
    <string name="etp_fingerprinters_description">Stopper innsamling av unikt identifiserbare data om enheten din som kan brukes til å spore deg rundt på nettet.</string>
    <!-- Category of trackers (tracking content) that can be blocked by Enhanced Tracking Protection -->
    <string name="etp_tracking_content_title">Sporingsinnhold</string>
    <!-- Description of tracking content that can be blocked by Enhanced Tracking Protection -->
    <string name="etp_tracking_content_description">Stopper innlasting av eksterne annonser, videoer og annet innhold, da de kan inneholde sporingskode. Kan påvirke visse nettstedsfunksjoner.</string>
    <!-- Enhanced Tracking Protection message that protection is currently on for this site -->
    <string name="etp_panel_on">Beskyttelse er slått PÅ for dette nettstedet</string>
    <!-- Enhanced Tracking Protection message that protection is currently off for this site -->
    <string name="etp_panel_off">Beskyttelse er slått AV for dette nettstedet</string>
    <!-- Header for exceptions list for which sites enhanced tracking protection is always off -->
    <string name="enhanced_tracking_protection_exceptions">Utvidet sporingsbeskyttelse er slått av for disse nettstedene</string>
    <!-- Content description (not visible, for screen readers etc.): Navigate
    back from ETP details (Ex: Tracking content) -->
    <string name="etp_back_button_content_description">Naviger tilbake</string>

    <!-- About page link text to open what's new link -->
    <string name="about_whats_new">Hva er nytt i %s</string>
    <!-- Open source licenses page title
    The first parameter is the app name -->
    <string name="open_source_licenses_title">%s | OSS-bibliotek</string>

    <!-- Category of trackers (redirect trackers) that can be blocked by Enhanced Tracking Protection -->
    <string name="etp_redirect_trackers_title">Omdirigeringssporere</string>
    <!-- Description of redirect tracker cookies that can be blocked by Enhanced Tracking Protection -->
    <string name="etp_redirect_trackers_description">Fjerner infokapsler satt av omdirigeringer til kjente sporingsnettsteder.</string>

    <!-- Description of the SmartBlock Enhanced Tracking Protection feature. The * symbol is intentionally hardcoded here,
         as we use it on the UI to indicate which trackers have been partially unblocked.  -->
    <string name="preference_etp_smartblock_description">Noen sporere som er merket nedenfor, er delvis blitt avblokkert på denne siden fordi du samhandlet med dem *.</string>
    <!-- Text displayed that links to website about enhanced tracking protection SmartBlock -->
    <string name="preference_etp_smartblock_learn_more">Les mer</string>

    <!-- Content description (not visible, for screen readers etc.):
    Enhanced tracking protection exception preference icon for ETP settings. -->
    <string name="preference_etp_exceptions_icon_description">Ikon for unntaksinnstillinger for utvidet sporingsbeskyttelse</string>

    <!-- About page link text to open support link -->
    <string name="about_support">Brukerstøtte</string>
    <!-- About page link text to list of past crashes (like about:crashes on desktop) -->
    <string name="about_crashes">Krasj</string>
    <!-- About page link text to open privacy notice link -->
    <string name="about_privacy_notice">Personvernbestemmelser</string>
    <!-- About page link text to open know your rights link -->
    <string name="about_know_your_rights">Kjenn dine rettigheter</string>
    <!-- About page link text to open licensing information link -->
    <string name="about_licensing_information">Lisensinformasjon</string>
    <!-- About page link text to open a screen with libraries that are used -->
    <string name="about_other_open_source_libraries">Bibliotek som vi bruker</string>

    <!-- Toast shown to the user when they are activating the secret dev menu
        The first parameter is number of long clicks left to enable the menu -->
    <string name="about_debug_menu_toast_progress">Feilsøkingsmeny: %1$d klikk igjen for å aktivere</string>
    <string name="about_debug_menu_toast_done">Feilsøkingsmeny aktivert</string>

    <!-- Browser long press popup menu -->
    <!-- Copy the current url -->
    <string name="browser_toolbar_long_press_popup_copy">Kopier</string>
    <!-- Paste & go the text in the clipboard. '&amp;' is replaced with the ampersand symbol: & -->
    <string name="browser_toolbar_long_press_popup_paste_and_go">Lim inn og åpne</string>
    <!-- Paste the text in the clipboard -->
    <string name="browser_toolbar_long_press_popup_paste">Lim inn</string>
    <!-- Snackbar message shown after an URL has been copied to clipboard. -->
    <string name="browser_toolbar_url_copied_to_clipboard_snackbar">URL kopiert til utklippstavlen</string>

    <!-- Title text for the Add To Homescreen dialog -->
    <string name="add_to_homescreen_title">Legg til på startskjermen</string>
    <!-- Cancel button text for the Add to Homescreen dialog -->
    <string name="add_to_homescreen_cancel">Avbryt</string>
    <!-- Add button text for the Add to Homescreen dialog -->
    <string name="add_to_homescreen_add">Legg til</string>
    <!-- Continue to website button text for the first-time Add to Homescreen dialog -->
    <string name="add_to_homescreen_continue">Fortsett til nettstedet</string>
    <!-- Placeholder text for the TextView in the Add to Homescreen dialog -->
    <string name="add_to_homescreen_text_placeholder">Navn på snarvei</string>

    <!-- Describes the add to homescreen functionality -->
    <string name="add_to_homescreen_description_2">Du kan enkelt legge til dette nettstedet på enhetens startskjerm for å få øyeblikkelig tilgang og surfe raskere med en app-lignende opplevelse.</string>

    <!-- Preference for managing the settings for logins and passwords in Fenix -->
    <string name="preferences_passwords_logins_and_passwords">Innlogginger og passord</string>
    <!-- Preference for managing the settings for logins and passwords in Fenix -->
    <string name="preferences_passwords_logins_and_passwords_2" tools:ignore="UnusedResources">Passord</string>
    <!-- Preference for managing the saving of logins and passwords in Fenix -->
    <string name="preferences_passwords_save_logins">Lagre innlogginger og passord</string>
    <!-- Preference for managing the saving of logins and passwords in Fenix -->
    <string name="preferences_passwords_save_logins_2" tools:ignore="UnusedResources">Lagre passord</string>
    <!-- Preference option for asking to save passwords in Fenix -->
    <string name="preferences_passwords_save_logins_ask_to_save">Spør om å lagre</string>
    <!-- Preference option for never saving passwords in Fenix -->
    <string name="preferences_passwords_save_logins_never_save">Lagre aldri</string>

    <!-- Preference for autofilling saved logins in Firefox (in web content), %1$s will be replaced with the app name -->
    <string name="preferences_passwords_autofill2">Autofyll i %1$s</string>
    <!-- Description for the preference for autofilling saved logins in Firefox (in web content), %1$s will be replaced with the app name -->
    <string name="preferences_passwords_autofill_description">Fyll inn og lagre brukernavn og passord på nettsteder mens du bruker %1$s.</string>
    <!-- Preference for autofilling logins from Fenix in other apps (e.g. autofilling the Twitter app) -->
    <string name="preferences_android_autofill">Autofyll i andre apper</string>
    <!-- Description for the preference for autofilling logins from Fenix in other apps (e.g. autofilling the Twitter app) -->
    <string name="preferences_android_autofill_description">Fyll inn brukernavn og passord i andre apper på enheten din.</string>

    <!-- Preference option for adding a login -->
    <string name="preferences_logins_add_login">Legg til innlogging</string>

    <!-- Preference option for adding a password -->
    <string name="preferences_logins_add_login_2" tools:ignore="UnusedResources">Legg til passord</string>

    <!-- Preference for syncing saved logins in Fenix -->
    <string name="preferences_passwords_sync_logins">Synkroniser innlogginger</string>
    <!-- Preference for syncing saved passwords in Fenix -->
    <string name="preferences_passwords_sync_logins_2" tools:ignore="UnusedResources">Synkroniser passord</string>
    <!-- Preference for syncing saved logins in Fenix, when not signed in-->
    <string name="preferences_passwords_sync_logins_across_devices">Synkroniser innlogginger på tvers av enheter</string>

    <!-- Preference for syncing saved passwords in Fenix, when not signed in-->
    <string name="preferences_passwords_sync_logins_across_devices_2" tools:ignore="UnusedResources">Synkroniser passord på tvers av enheter</string>
    <!-- Preference to access list of saved logins -->
    <string name="preferences_passwords_saved_logins">Lagrede innlogginger</string>
    <!-- Preference to access list of saved passwords -->
    <string name="preferences_passwords_saved_logins_2" tools:ignore="UnusedResources">Lagrede passord</string>
    <!-- Description of empty list of saved passwords. Placeholder is replaced with app name.  -->
    <string name="preferences_passwords_saved_logins_description_empty_text">De innlogginger du lagrer eller synkroniserer til %s vil vises her.</string>
    <!-- Description of empty list of saved passwords. Placeholder is replaced with app name.  -->
    <string name="preferences_passwords_saved_logins_description_empty_text_2" tools:ignore="UnusedResources">Passordene du lagrer eller synkroniserer med %s vil bli oppført her. Alle passord du lagrer er kryptert.</string>
    <!-- Preference to access list of saved logins -->
    <string name="preferences_passwords_saved_logins_description_empty_learn_more_link">Les mer om Sync.</string>
    <!-- Clickable text for opening an external link for more information about Sync. -->
    <string name="preferences_passwords_saved_logins_description_empty_learn_more_link_2" tools:ignore="UnusedResources">Les mer om synkronisering</string>
    <!-- Preference to access list of login exceptions that we never save logins for -->
    <string name="preferences_passwords_exceptions">Unntak</string>
    <!-- Empty description of list of login exceptions that we never save logins for -->
    <string name="preferences_passwords_exceptions_description_empty">Innlogginger og passord som ikke er lagret vil vises her.</string>
    <!-- Empty description of list of login exceptions that we never save passwords for. Parameter will be replaced by app name. -->
    <string name="preferences_passwords_exceptions_description_empty_2" tools:ignore="UnusedResources">%s vil ikke lagre passord for nettsteder som er oppført her.</string>
    <!-- Description of list of login exceptions that we never save logins for -->
    <string name="preferences_passwords_exceptions_description">Innlogginger og passord vil ikke bli lagret for disse nettstedene.</string>
    <!-- Description of list of login exceptions that we never save passwords for. Parameter will be replaced by app name. -->
    <string name="preferences_passwords_exceptions_description_2" tools:ignore="UnusedResources">%s vil ikke lagre passord for disse nettstedene.</string>
    <!-- Text on button to remove all saved login exceptions -->
    <string name="preferences_passwords_exceptions_remove_all">Slett alle unntak</string>
    <!-- Hint for search box in logins list -->
    <string name="preferences_passwords_saved_logins_search">Søk innlogginger</string>
    <!-- Hint for search box in passwords list -->
    <string name="preferences_passwords_saved_logins_search_2" tools:ignore="UnusedResources">Søk etter passord</string>
    <!-- The header for the site that a login is for -->
    <string name="preferences_passwords_saved_logins_site">Nettsted</string>
    <!-- The header for the username for a login -->
    <string name="preferences_passwords_saved_logins_username">Brukernavn</string>
    <!-- The header for the password for a login -->
    <string name="preferences_passwords_saved_logins_password">Passord</string>
    <!-- Shown in snackbar to tell user that the password has been copied -->
    <string name="logins_password_copied">Passord kopiert til utklippstavlen</string>
    <!-- Shown in snackbar to tell user that the username has been copied -->
    <string name="logins_username_copied">Brukernavn kopiert til utklippstavlen</string>

    <!-- Content Description (for screenreaders etc) read for the button to copy a password in logins-->
    <string name="saved_logins_copy_password">Kopier passord</string>
    <!-- Content Description (for screenreaders etc) read for the button to clear a password while editing a login-->
    <string name="saved_logins_clear_password">Tøm passord</string>
    <!-- Content Description (for screenreaders etc) read for the button to copy a username in logins -->
    <string name="saved_login_copy_username">Kopier brukernavn</string>
    <!-- Content Description (for screenreaders etc) read for the button to clear a username while editing a login -->
    <string name="saved_login_clear_username">Tøm brukernavn</string>
    <!-- Content Description (for screenreaders etc) read for the button to clear the hostname field while creating a login -->
    <string name="saved_login_clear_hostname">Tøm servernavnet</string>
    <!-- Content Description (for screenreaders etc) read for the button to open a site in logins -->
    <string name="saved_login_open_site">Åpne nettsted i nettleseren</string>
    <!-- Content Description (for screenreaders etc) read for the button to reveal a password in logins -->
    <string name="saved_login_reveal_password">Vis passord</string>
    <!-- Content Description (for screenreaders etc) read for the button to hide a password in logins -->
    <string name="saved_login_hide_password">Skjul passord</string>
    <!-- Message displayed in biometric prompt displayed for authentication before allowing users to view their logins -->
    <string name="logins_biometric_prompt_message">Lås opp for å se dine lagrede innlogginger</string>
    <!-- Message displayed in biometric prompt displayed for authentication before allowing users to view their passwords -->
    <string name="logins_biometric_prompt_message_2" tools:ignore="UnusedResources">Lås opp for å se dine lagrede passord</string>
    <!-- Title of warning dialog if users have no device authentication set up -->
    <string name="logins_warning_dialog_title">Sikre dine innlogginger og passord</string>
    <!-- Title of warning dialog if users have no device authentication set up -->
    <string name="logins_warning_dialog_title_2" tools:ignore="UnusedResources">Sikre dine lagrede passord</string>
    <!-- Message of warning dialog if users have no device authentication set up -->
    <string name="logins_warning_dialog_message">Konfigurer en PIN-kode, et passord eller et låsemønster for å forhindre at andre mennesker får tilgang de lagrede innloggingene og passordene dine, hvis de har adgang til din enhet.</string>
    <!-- Negative button to ignore warning dialog if users have no device authentication set up -->
    <string name="logins_warning_dialog_later">Senere</string>

    <!-- Positive button to send users to set up a pin of warning dialog if users have no device authentication set up -->
    <string name="logins_warning_dialog_set_up_now">Konfigurer nå</string>
    <!-- Title of PIN verification dialog to direct users to re-enter their device credentials to access their logins -->
    <string name="logins_biometric_prompt_message_pin">Lås opp enheten din</string>
    <!-- Title for Accessibility Force Enable Zoom Preference -->
    <string name="preference_accessibility_force_enable_zoom">Zoom på alle nettsteder</string>

    <!-- Summary for Accessibility Force Enable Zoom Preference -->
    <string name="preference_accessibility_force_enable_zoom_summary">Aktiver for å tillate klyping og zooming, selv på nettsteder som forhindrer denne bevegelsen.</string>

    <!-- Saved logins sorting strategy menu item -by name- (if selected, it will sort saved logins alphabetically) -->
    <string name="saved_logins_sort_strategy_alphabetically">Navn (A-Å)</string>
    <!-- Saved logins sorting strategy menu item -by last used- (if selected, it will sort saved logins by last used) -->
    <string name="saved_logins_sort_strategy_last_used">Sist brukt</string>

    <!-- Content description (not visible, for screen readers etc.): Sort saved logins dropdown menu chevron icon -->
    <string name="saved_logins_menu_dropdown_chevron_icon_content_description">Sorter innlogginger-meny</string>

    <!-- Autofill -->
    <!-- Preference and title for managing the autofill settings -->
    <string name="preferences_autofill">Autofyll</string>
    <!-- Preference and title for managing the settings for addresses -->
    <string name="preferences_addresses">Adresser</string>
    <!-- Preference and title for managing the settings for credit cards -->
    <string name="preferences_credit_cards">Betalingskort</string>
    <!-- Preference for saving and autofilling credit cards -->
    <string name="preferences_credit_cards_save_and_autofill_cards">Lagre og fyll ut kort automatisk</string>
    <!-- Preference summary for saving and autofilling credit card data -->
    <string name="preferences_credit_cards_save_and_autofill_cards_summary">Data er kryptert</string>
    <!-- Preference option for syncing credit cards across devices. This is displayed when the user is not signed into sync -->
    <string name="preferences_credit_cards_sync_cards_across_devices">Synkroniser kort på tvers av enheter</string>
    <!-- Preference option for syncing credit cards across devices. This is displayed when the user is signed into sync -->
    <string name="preferences_credit_cards_sync_cards">Synkroniser kort</string>
    <!-- Preference option for adding a credit card -->
    <string name="preferences_credit_cards_add_credit_card">Legg til betalingskort</string>

    <!-- Preference option for managing saved credit cards -->
    <string name="preferences_credit_cards_manage_saved_cards">Behandle lagrede kort</string>
    <!-- Preference option for adding an address -->
    <string name="preferences_addresses_add_address">Legg til adresse</string>
    <!-- Preference option for managing saved addresses -->
    <string name="preferences_addresses_manage_addresses">Behandle adresser</string>
    <!-- Preference for saving and autofilling addresses -->
    <string name="preferences_addresses_save_and_autofill_addresses">Lagre og autoutfyll adresser</string>
    <!-- Preference summary for saving and autofilling address data -->
    <string name="preferences_addresses_save_and_autofill_addresses_summary">Inkluderer informasjon som telefonnummer, e-post og leveringsadresser</string>

    <!-- Title of the "Add card" screen -->
    <string name="credit_cards_add_card">Legg til kort</string>
    <!-- Title of the "Edit card" screen -->
    <string name="credit_cards_edit_card">Rediger kort</string>
    <!-- The header for the card number of a credit card -->
    <string name="credit_cards_card_number">Kortnummer</string>
    <!-- The header for the expiration date of a credit card -->
    <string name="credit_cards_expiration_date">Utløpsdato</string>
    <!-- The label for the expiration date month of a credit card to be used by a11y services-->
    <string name="credit_cards_expiration_date_month">Utløpsdato måned</string>
    <!-- The label for the expiration date year of a credit card to be used by a11y services-->
    <string name="credit_cards_expiration_date_year">Utløpsdato år</string>
    <!-- The header for the name on the credit card -->
    <string name="credit_cards_name_on_card">Navn på kort</string>
    <!-- The text for the "Delete card" menu item for deleting a credit card -->
    <string name="credit_cards_menu_delete_card">Slett kort</string>
    <!-- The text for the "Delete card" button for deleting a credit card -->
    <string name="credit_cards_delete_card_button">Slett kort</string>
    <!-- The text for the confirmation message of "Delete card" dialog -->
    <string name="credit_cards_delete_dialog_confirmation">Er du sikker på at du vil slette dette bankkortet?</string>
    <!-- The text for the positive button on "Delete card" dialog -->
    <string name="credit_cards_delete_dialog_button">Slett</string>
    <!-- The title for the "Save" menu item for saving a credit card -->
    <string name="credit_cards_menu_save">Lagre</string>
    <!-- The text for the "Save" button for saving a credit card -->
    <string name="credit_cards_save_button">Lagre</string>
    <!-- The text for the "Cancel" button for cancelling adding, updating or deleting a credit card -->
    <string name="credit_cards_cancel_button">Avbryt</string>
    <!-- Title of the "Saved cards" screen -->
    <string name="credit_cards_saved_cards">Lagrede kort</string>

    <!-- Error message for credit card number validation -->
    <string name="credit_cards_number_validation_error_message">Oppgi et gyldig betalingskortnummer</string>

    <!-- Error message for credit card name on card validation -->
    <string name="credit_cards_name_on_card_validation_error_message">Fyll ut dette feltet</string>
    <!-- Message displayed in biometric prompt displayed for authentication before allowing users to view their saved credit cards -->
    <string name="credit_cards_biometric_prompt_message">Lås opp for å se dine lagrede betalingskort</string>
    <!-- Title of warning dialog if users have no device authentication set up -->
    <string name="credit_cards_warning_dialog_title">Sikre dine betalingskort</string>
    <!-- Message of warning dialog if users have no device authentication set up -->
    <string name="credit_cards_warning_dialog_message">Konfigurer en PIN-kode, et passord eller et låsemønster for å beskytte de lagrede betalingskortene dine om noen andre skulle få tak i enheten din.</string>
    <!-- Positive button to send users to set up a pin of warning dialog if users have no device authentication set up -->
    <string name="credit_cards_warning_dialog_set_up_now">Konfigurer nå</string>
    <!-- Negative button to ignore warning dialog if users have no device authentication set up -->
    <string name="credit_cards_warning_dialog_later">Senere</string>
    <!-- Title of PIN verification dialog to direct users to re-enter their device credentials to access their credit cards -->
    <string name="credit_cards_biometric_prompt_message_pin">Lås opp enheten din</string>

    <!-- Message displayed in biometric prompt for authentication, before allowing users to use their stored credit card information -->
    <string name="credit_cards_biometric_prompt_unlock_message">Lås opp for å bruke lagret betalingskortinformasjon</string>

    <!-- Title of the "Add address" screen -->
    <string name="addresses_add_address">Legg til adresse</string>
    <!-- Title of the "Edit address" screen -->
    <string name="addresses_edit_address">Rediger adresse</string>
    <!-- Title of the "Manage addresses" screen -->
    <string name="addresses_manage_addresses">Behandle adresser</string>
    <!-- The header for the first name of an address -->
    <string name="addresses_first_name">Fornavn</string>
    <!-- The header for the middle name of an address -->
    <string name="addresses_middle_name">Mellomnavn</string>
    <!-- The header for the last name of an address -->
    <string name="addresses_last_name">Etternavn</string>
    <!-- The header for the street address of an address -->
    <string name="addresses_street_address">Gateadresse</string>
    <!-- The header for the city of an address -->
    <string name="addresses_city">Sted</string>
    <!-- The header for the subregion of an address when "state" should be used -->
    <string name="addresses_state">Stat</string>
    <!-- The header for the subregion of an address when "province" should be used -->
    <string name="addresses_province">Fylke</string>
    <!-- The header for the zip code of an address -->
    <string name="addresses_zip">Postnummer</string>
    <!-- The header for the country or region of an address -->
    <string name="addresses_country">Land eller region</string>
    <!-- The header for the phone number of an address -->
    <string name="addresses_phone">Telefon</string>
    <!-- The header for the email of an address -->
    <string name="addresses_email">E-post</string>
    <!-- The text for the "Save" button for saving an address -->
    <string name="addresses_save_button">Lagre</string>
    <!-- The text for the "Cancel" button for cancelling adding, updating or deleting an address -->
    <string name="addresses_cancel_button">Avbryt</string>
    <!-- The text for the "Delete address" button for deleting an address -->
    <string name="addressess_delete_address_button">Slett adresse</string>

    <!-- The title for the "Delete address" confirmation dialog -->
    <string name="addressess_confirm_dialog_message">Er du sikker på at du vil slette denne adressen?</string>
    <!-- The text for the positive button on "Delete address" dialog -->
    <string name="addressess_confirm_dialog_ok_button">Slett</string>
    <!-- The text for the negative button on "Delete address" dialog -->
    <string name="addressess_confirm_dialog_cancel_button">Avbryt</string>
    <!-- The text for the "Save address" menu item for saving an address -->
    <string name="address_menu_save_address">Lagre adresse</string>
    <!-- The text for the "Delete address" menu item for deleting an address -->
    <string name="address_menu_delete_address">Slett adresse</string>

    <!-- Title of the Add search engine screen -->
    <string name="search_engine_add_custom_search_engine_title">Legg til søkemotor</string>
    <!-- Content description (not visible, for screen readers etc.): Title for the button that navigates to add new engine screen -->
    <string name="search_engine_add_custom_search_engine_button_content_description">Legg til ny søkemotor</string>
    <!-- Title of the Edit search engine screen -->
    <string name="search_engine_edit_custom_search_engine_title">Rediger søkemotor</string>
    <!-- Text for the menu button to edit a search engine -->
    <string name="search_engine_edit">Rediger</string>
    <!-- Text for the menu button to delete a search engine -->
    <string name="search_engine_delete">Slett</string>

    <!-- Label for the TextField in which user enters custom search engine name -->
    <string name="search_add_custom_engine_name_label">Navn</string>
    <!-- Placeholder text shown in the Search Engine Name text field before a user enters text -->
    <string name="search_add_custom_engine_name_hint_2">Søkemotornavn</string>
    <!-- Label for the TextField in which user enters custom search engine URL -->
    <string name="search_add_custom_engine_url_label">Søkestreng-URL</string>
    <!-- Placeholder text shown in the Search String TextField before a user enters text -->
    <string name="search_add_custom_engine_search_string_hint_2">URL å bruke for søk</string>
    <!-- Description text for the Search String TextField. The %s is part of the string -->
    <string name="search_add_custom_engine_search_string_example" formatted="false">Bytt ut spørringen med «%s». Eksempel:\nhttps://www.google.com/search?q=%s</string>

    <!-- Accessibility description for the form in which details about the custom search engine are entered -->
    <string name="search_add_custom_engine_form_description">Detaljer om tilpasset søketjeneste</string>

    <!-- Label for the TextField in which user enters custom search engine suggestion URL -->
    <string name="search_add_custom_engine_suggest_url_label">Søkeforslag-API (valgfritt)</string>
    <!-- Placeholder text shown in the Search Suggestion String TextField before a user enters text -->
    <string name="search_add_custom_engine_suggest_string_hint">Søkeforslag-API nettadresse</string>
    <!-- Description text for the Search Suggestion String TextField. The %s is part of the string -->
    <string name="search_add_custom_engine_suggest_string_example_2" formatted="false">Erstatt spørringen med «%s». Eksempel:\nhttps://suggestqueries.google.com/complete/search?client=firefox&amp;q=%s</string>
    <!-- The text for the "Save" button for saving a custom search engine -->
    <string name="search_custom_engine_save_button">Lagre</string>

    <!-- Text shown when a user leaves the name field empty -->
    <string name="search_add_custom_engine_error_empty_name">Skriv inn navn på søkemotor</string>
    <!-- Text shown when a user leaves the search string field empty -->
    <string name="search_add_custom_engine_error_empty_search_string">Skriv inn en søkestreng</string>

    <!-- Text shown when a user leaves out the required template string -->
    <string name="search_add_custom_engine_error_missing_template">Kontroller at søkestrengen passer med eksempelformatet</string>
    <!-- Text shown when we aren't able to validate the custom search query. The first parameter is the url of the custom search engine -->
    <string name="search_add_custom_engine_error_cannot_reach">Feil ved tilkobling til «%s»</string>
    <!-- Text shown when a user creates a new search engine -->
    <string name="search_add_custom_engine_success_message">%s ble opprettet</string>
    <!-- Text shown when a user successfully edits a custom search engine -->
    <string name="search_edit_custom_engine_success_message">%s ble lagret</string>
    <!-- Text shown when a user successfully deletes a custom search engine -->
    <string name="search_delete_search_engine_success_message">%s ble slettet</string>

    <!-- Heading for the instructions to allow a permission -->
    <string name="phone_feature_blocked_intro">For å tillate det:</string>

    <!-- First step for the allowing a permission -->
    <string name="phone_feature_blocked_step_settings">1. Gå til Android-innstillinger</string>
    <!-- Second step for the allowing a permission -->
    <string name="phone_feature_blocked_step_permissions"><![CDATA[2. Trykk på <b>Tillatelser</b>]]></string>
    <!-- Third step for the allowing a permission (Fore example: Camera) -->
    <string name="phone_feature_blocked_step_feature"><![CDATA[3. Slå <b>%1$s</b> PÅ]]></string>

    <!-- Label that indicates a site is using a secure connection -->
    <string name="quick_settings_sheet_secure_connection_2">Tilkoblingen er sikker</string>
    <!-- Label that indicates a site is using a insecure connection -->
    <string name="quick_settings_sheet_insecure_connection_2">Tilkoblingen er ikke sikker</string>
    <!-- Label to clear site data -->
    <string name="clear_site_data">Fjern infokapsler og nettstedsdata</string>
    <!-- Confirmation message for a dialog confirming if the user wants to delete all data for current site -->
    <string name="confirm_clear_site_data"><![CDATA[Er du sikker på at du vil fjerne alle infokapslene og dataene for nettstedet <b>%s</b>?]]></string>
    <!-- Confirmation message for a dialog confirming if the user wants to delete all the permissions for all sites-->
    <string name="confirm_clear_permissions_on_all_sites">Er du sikker på at du vil fjerne alle tillatelsene på alle nettsteder?</string>
    <!-- Confirmation message for a dialog confirming if the user wants to delete all the permissions for a site-->
    <string name="confirm_clear_permissions_site">Er du sikker på at du vil fjerne alle tillatelsene for dette nettstedet?</string>
    <!-- Confirmation message for a dialog confirming if the user wants to set default value a permission for a site-->
    <string name="confirm_clear_permission_site">Er du sikker på at du vil fjerne denne tillatelsen for dette nettstedet?</string>
    <!-- label shown when there are not site exceptions to show in the site exception settings -->
    <string name="no_site_exceptions">Ingen unntak fra nettstedet</string>
    <!-- Bookmark deletion confirmation -->
    <string name="bookmark_deletion_confirmation">Er du sikker på at du vil slette dette bokmerket?</string>
    <!-- Browser menu button that adds a shortcut to the home fragment -->
    <string name="browser_menu_add_to_shortcuts">Legg til i snarveier</string>
    <!-- Browser menu button that removes a shortcut from the home fragment -->
    <string name="browser_menu_remove_from_shortcuts">Fjern fra snarveier</string>
    <!-- text shown before the issuer name to indicate who its verified by, parameter is the name of
     the certificate authority that verified the ticket-->
    <string name="certificate_info_verified_by">Bekreftet av: %1$s</string>
    <!-- Login overflow menu delete button -->
    <string name="login_menu_delete_button">Slett</string>
    <!-- Login overflow menu edit button -->
    <string name="login_menu_edit_button">Rediger</string>
    <!-- Message in delete confirmation dialog for logins -->
    <string name="login_deletion_confirmation">Er du sikker på at du ønsker å slette denne innloggingen?</string>
    <!-- Positive action of a dialog asking to delete  -->
    <string name="dialog_delete_positive">Slett</string>
    <!-- Negative action of a dialog asking to delete login -->
    <string name="dialog_delete_negative">Avbryt</string>
    <!--  The saved login options menu description. -->
    <string name="login_options_menu">Innloggingsalternativer</string>
    <!--  The editable text field for a login's web address. -->
    <string name="saved_login_hostname_description">Det redigerbare tekstfeltet for innloggingens nettadresse.</string>
    <!--  The editable text field for a login's username. -->
    <string name="saved_login_username_description">Det redigerbare tekstfeltet for innloggingens brukernavn.</string>
    <!--  The editable text field for a login's password. -->
    <string name="saved_login_password_description">Det redigerbare tekstfeltet for innloggingens passord.</string>
    <!--  The button description to save changes to an edited login. -->
    <string name="save_changes_to_login">Lagre endringer for innlogging.</string>
    <!--  The page title for editing a saved login. -->
    <string name="edit">Rediger</string>
    <!--  The page title for adding new login. -->
    <string name="add_login">Legg til ny innlogging</string>
    <!--  The error message in add/edit login view when password field is blank. -->
    <string name="saved_login_password_required">Passord kreves</string>
    <!--  The error message in add login view when username field is blank. -->
    <string name="saved_login_username_required">Brukernavn påkrevd</string>
    <!--  The error message in add login view when hostname field is blank. -->
    <string name="saved_login_hostname_required" tools:ignore="UnusedResources">Servernavn påkrevd</string>
    <!-- Voice search button content description  -->
    <string name="voice_search_content_description">Stemmesøk</string>
    <!-- Voice search prompt description displayed after the user presses the voice search button -->
    <string name="voice_search_explainer">Snakk nå</string>

    <!--  The error message in edit login view when a duplicate username exists. -->
    <string name="saved_login_duplicate">En innlogging med det brukernavnet eksisterer allerede</string>

    <!-- This is the hint text that is shown inline on the hostname field of the create new login page. 'https://www.example.com' intentionally hardcoded here -->
    <string name="add_login_hostname_hint_text">https://www.example.com</string>
    <!-- This is an error message shown below the hostname field of the add login page when a hostname does not contain http or https. -->
    <string name="add_login_hostname_invalid_text_3">Nettadressen må inneholde &quot;https://&quot; eller &quot;http://&quot;</string>
    <!-- This is an error message shown below the hostname field of the add login page when a hostname is invalid. -->
    <string name="add_login_hostname_invalid_text_2">Gyldig servernavn påkrevd</string>

    <!-- Synced Tabs -->
    <!-- Text displayed to ask user to connect another device as no devices found with account -->
    <string name="synced_tabs_connect_another_device">Koble til en annen enhet.</string>
    <!-- Text displayed asking user to re-authenticate -->
    <string name="synced_tabs_reauth">Autentiser på nytt.</string>
    <!-- Text displayed when user has disabled tab syncing in Firefox Sync Account -->
    <string name="synced_tabs_enable_tab_syncing">Slå på fanssynkronisering.</string>
    <!-- Text displayed when user has no tabs that have been synced -->
    <string name="synced_tabs_no_tabs">Du har ingen faner åpne i Firefox på andre enheter.</string>
    <!-- Text displayed in the synced tabs screen when a user is not signed in to Firefox Sync describing Synced Tabs -->
    <string name="synced_tabs_sign_in_message">Vis en liste over faner fra andre enheter.</string>
    <!-- Text displayed on a button in the synced tabs screen to link users to sign in when a user is not signed in to Firefox Sync -->
    <string name="synced_tabs_sign_in_button">Logg inn for å synkronisere</string>

    <!-- The text displayed when a synced device has no tabs to show in the list of Synced Tabs. -->
    <string name="synced_tabs_no_open_tabs">Ingen åpne faner</string>

    <!-- Content description for expanding a group of synced tabs. -->
    <string name="synced_tabs_expand_group">Utvid gruppen med synkroniserte faner</string>
    <!-- Content description for collapsing a group of synced tabs. -->
    <string name="synced_tabs_collapse_group">Skjul gruppen med synkroniserte faner</string>

    <!-- Top Sites -->
    <!-- Title text displayed in the dialog when shortcuts limit is reached. -->
    <string name="shortcut_max_limit_title">Grensen for antall snarveier nådd</string>
    <!-- Content description text displayed in the dialog when shortcut limit is reached. -->
    <string name="shortcut_max_limit_content">For å legge til en ny snarvei, må du fjerne et annet. Trykk og hold på nettstedet, og velg fjern.</string>
    <!-- Confirmation dialog button text when top sites limit is reached. -->
    <string name="top_sites_max_limit_confirmation_button">OK, jeg skjønner</string>

    <!-- Label for the preference to show the shortcuts for the most visited top sites on the homepage -->
    <string name="top_sites_toggle_top_recent_sites_4">Snarveier</string>
    <!-- Title text displayed in the rename top site dialog. -->
    <string name="top_sites_rename_dialog_title">Navn</string>
    <!-- Hint for renaming title of a shortcut -->
    <string name="shortcut_name_hint">Navn på snarvei</string>
    <!-- Button caption to confirm the renaming of the top site. -->
    <string name="top_sites_rename_dialog_ok">OK</string>
    <!-- Dialog button text for canceling the rename top site prompt. -->
    <string name="top_sites_rename_dialog_cancel">Avbryt</string>

    <!-- Text for the menu button to open the homepage settings. -->
    <string name="top_sites_menu_settings">Innstillinger</string>
    <!-- Text for the menu button to navigate to sponsors and privacy support articles. '&amp;' is replaced with the ampersand symbol: & -->
    <string name="top_sites_menu_sponsor_privacy">Våre sponsorer og ditt personvern</string>
    <!-- Label text displayed for a sponsored top site. -->
    <string name="top_sites_sponsored_label">Sponset</string>

    <!-- Inactive tabs in the tabs tray -->
    <!-- Title text displayed in the tabs tray when a tab has been unused for 14 days. -->
    <string name="inactive_tabs_title">Inaktive faner</string>
    <!-- Content description for closing all inactive tabs -->
    <string name="inactive_tabs_delete_all">Lukk alle inaktive faner</string>

    <!-- Content description for expanding the inactive tabs section. -->
    <string name="inactive_tabs_expand_content_description">Utvid inaktive faner</string>
    <!-- Content description for collapsing the inactive tabs section. -->
    <string name="inactive_tabs_collapse_content_description">Fold sammen inaktive faner</string>

    <!-- Inactive tabs auto-close message in the tabs tray -->
    <!-- The header text of the auto-close message when the user is asked if they want to turn on the auto-closing of inactive tabs. -->
    <string name="inactive_tabs_auto_close_message_header" tools:ignore="UnusedResources">Lukk automatisk etter en måned?</string>
    <!-- A description below the header to notify the user what the inactive tabs auto-close feature is. -->
    <string name="inactive_tabs_auto_close_message_description" tools:ignore="UnusedResources">Firefox kan lukke faner du ikke har sett den siste måneden.</string>
    <!-- A call to action below the description to allow the user to turn on the auto closing of inactive tabs. -->
    <string name="inactive_tabs_auto_close_message_action" tools:ignore="UnusedResources">SLÅ PÅ AUTOLUKKING</string>

    <!-- Text for the snackbar to confirm auto-close is enabled for inactive tabs -->
    <string name="inactive_tabs_auto_close_message_snackbar">Automatisk lukking aktivert</string>

    <!-- Awesome bar suggestion's headers -->
    <!-- Search suggestions title for Firefox Suggest. -->
    <string name="firefox_suggest_header">Firefox-forslag</string>

    <!-- Title for search suggestions when Google is the default search suggestion engine. -->
    <string name="google_search_engine_suggestion_header">Google-søk</string>
    <!-- Title for search suggestions when the default search suggestion engine is anything other than Google. The first parameter is default search engine name. -->
    <string name="other_default_search_engine_suggestion_header">%s-søk</string>

    <!-- Default browser card text -->
    <string name="default_browser_experiment_card_text">Angi at lenker fra nettsteder, e-postmeldinger og meldinger skal åpnes automatisk i Firefox.</string>

    <!-- Content description for close button in collection placeholder. -->
    <string name="remove_home_collection_placeholder_content_description">Fjern</string>

    <!-- Content description radio buttons with a link to more information -->
    <string name="radio_preference_info_content_description">Trykk her for mer informasjon</string>

    <!-- Content description for the action bar "up" button -->
    <string name="action_bar_up_description">Naviger opp</string>

    <!-- Content description for privacy content close button -->
    <string name="privacy_content_close_button_content_description">Lukk</string>

    <!-- Pocket recommended stories -->
    <!-- Header text for a section on the home screen. -->
    <string name="pocket_stories_header_1">Tankevekkende artikler</string>
    <!-- Header text for a section on the home screen. -->
    <string name="pocket_stories_categories_header">Artikler etter emne</string>
    <!-- Text of a button allowing users to access an external url for more Pocket recommendations. -->
    <string name="pocket_stories_placeholder_text">Oppdag mer</string>
    <!-- Title of an app feature. Smaller than a heading. The first parameter is product name Pocket -->
    <string name="pocket_stories_feature_title_2">Drevet av %1$s.</string>
    <!-- Caption for describing a certain feature. The placeholder is for a clickable text (eg: Learn more) which will load an url in a new tab when clicked.  -->
    <string name="pocket_stories_feature_caption">Del av Firefox-familien. %s</string>
    <!-- Clickable text for opening an external link for more information about Pocket. -->
    <string name="pocket_stories_feature_learn_more">Les mer</string>

    <!-- Text indicating that the Pocket story that also displays this text is a sponsored story by other 3rd party entity. -->
    <string name="pocket_stories_sponsor_indication">Sponset</string>

    <!-- Snackbar message for enrolling in a Nimbus experiment from the secret settings when Studies preference is Off.-->
    <string name="experiments_snackbar">Aktiver telemetri for å sende data.</string>
    <!-- Snackbar button text to navigate to telemetry settings.-->
    <string name="experiments_snackbar_button">Gå til innstillinger</string>

    <!-- Review quality check feature-->
    <!-- Name for the review quality check feature used as title for the panel. -->
    <string name="review_quality_check_feature_name_2">Vurderingskontrollør</string>
    <!-- Summary for grades A and B for review quality check adjusted grading. -->
    <string name="review_quality_check_grade_a_b_description">Pålitelige vurderinger</string>
    <!-- Summary for grade C for review quality check adjusted grading. -->
    <string name="review_quality_check_grade_c_description">Blanding av pålitelige og upålitelige vurderinger</string>
    <!-- Summary for grades D and F for review quality check adjusted grading. -->
    <string name="review_quality_check_grade_d_f_description">Upålitelige vurderinger</string>
    <!-- Text for title presenting the reliability of a product's reviews. -->
    <string name="review_quality_check_grade_title">Hvor pålitelige er disse vurderingene?</string>
    <!-- Title for when the rating has been updated by the review checker -->
    <string name="review_quality_check_adjusted_rating_title">Justert vurdering</string>
    <!-- Description for a product's adjusted star rating. The text presents that the product's reviews which were evaluated as unreliable were removed from the adjusted rating. -->
    <string name="review_quality_check_adjusted_rating_description" moz:RemovedIn="122" tools:ignore="UnusedResources">Upålitelige vuderinger er fjernet</string>
    <!-- Description for a product's adjusted star rating. The text presents that the product's reviews which were evaluated as unreliable were removed from the adjusted rating. -->
    <string name="review_quality_check_adjusted_rating_description_2">Basert på pålitelige vurderinger</string>
    <!-- Title for list of highlights from a product's review emphasizing a product's important traits. -->
    <string name="review_quality_check_highlights_title">Høydepunkter fra nylige vurderinger</string>
    <!-- Title for section explaining how we analyze the reliability of a product's reviews. -->
    <string name="review_quality_check_explanation_title">Hvordan vi avgjør vurderingskvalitet</string>
    <!-- Paragraph explaining how we analyze the reliability of a product's reviews. First parameter is the Fakespot product name. In the phrase "Fakespot by Mozilla", "by" can be localized. Does not need to stay by. -->
    <string name="review_quality_check_explanation_body_reliability">Vi bruker kunstig intelligens (AI) fra %s fra Mozilla for å sjekke påliteligheten til produktvurderinger. Dette vil bare hjelpe deg med å bedømme kvaliteten av vurderinger, ikke kvaliteten på selve produktetet.</string>
    <!-- Paragraph explaining the grading system we use to classify the reliability of a product's reviews. -->
    <string name="review_quality_check_info_review_grade_header"><![CDATA[Vi tildeler hvert produkts vurderinger en <b>bokstavkarakter</b> fra A til F.]]></string>
    <!-- Description explaining grades A and B for review quality check adjusted grading. -->
    <string name="review_quality_check_info_grade_info_AB">Pålitelige vurderinger. Vi tror at vurderingene sannsynligvis kommer fra ekte kunder som har gitt ærlige, objektive vurderinger.</string>
    <!-- Description explaining grade C for review quality check adjusted grading. -->
    <string name="review_quality_check_info_grade_info_C">Vi tror det er en blanding av pålitelige og upålitelige vurderinger.</string>
    <!-- Description explaining grades D and F for review quality check adjusted grading. -->
    <string name="review_quality_check_info_grade_info_DF">Upålitelige vurderinger. Vi mener vurderingene sannsynligvis er falske eller fra partiske vurderere.</string>
    <!-- Paragraph explaining how a product's adjusted grading is calculated. -->
    <string name="review_quality_check_explanation_body_adjusted_grading"><![CDATA[Den <b>justerte vurderingen</b> er kun basert på vurderinger vi mener er pålitelige.]]></string>
    <!-- Paragraph explaining product review highlights. First parameter is the name of the retailer (e.g. Amazon). -->
    <string name="review_quality_check_explanation_body_highlights"><![CDATA[<b>Høydepunkter</b> er fra %s-vurderinger i løpet av de siste 80 dagene som vi mener er pålitelige.]]></string>
    <!-- Text for learn more caption presenting a link with information about review quality. First parameter is for clickable text defined in review_quality_check_info_learn_more_link. -->
    <string name="review_quality_check_info_learn_more">Les mer om %s.</string>
    <!-- Clickable text that links to review quality check SuMo page. First parameter is the Fakespot product name. -->
    <string name="review_quality_check_info_learn_more_link_2">hvordan %s bestemmer vurderingskvalitet</string>
    <!-- Text for title of settings section. -->
    <string name="review_quality_check_settings_title">Innstillinger</string>
    <!-- Text for label for switch preference to show recommended products from review quality check settings section. -->
    <string name="review_quality_check_settings_recommended_products">Vis annonser i vurderingskontrolløren</string>
    <!-- Description for switch preference to show recommended products from review quality check settings section. First parameter is for clickable text defined in review_quality_check_settings_recommended_products_learn_more.-->
    <string name="review_quality_check_settings_recommended_products_description_2" tools:ignore="UnusedResources">Du ser sporadiske annonser for relevante produkter. Vi annonserer kun produkter med pålitelige vurderinger. %s</string>
    <!-- Clickable text that links to review quality check recommended products support article. -->
    <string name="review_quality_check_settings_recommended_products_learn_more" tools:ignore="UnusedResources">Les mer</string>
    <!-- Text for turning sidebar off button from review quality check settings section. -->
    <string name="review_quality_check_settings_turn_off">Slå av vurderingskontrolløren</string>
    <!-- Text for title of recommended product section. This is displayed above a product image, suggested as an alternative to the product reviewed. -->
    <string name="review_quality_check_ad_title" tools:ignore="UnusedResources">Mer å vurdere</string>
    <!-- Caption for recommended product section indicating this is an ad by Fakespot. First parameter is the Fakespot product name. -->
    <string name="review_quality_check_ad_caption" tools:ignore="UnusedResources">Annonse fra %s</string>
    <!-- Caption for review quality check panel. First parameter is for clickable text defined in review_quality_check_powered_by_link. -->
    <string name="review_quality_check_powered_by_2">Vurderingskontrolløren er drevet av%s</string>
    <!-- Clickable text that links to Fakespot.com. First parameter is the Fakespot product name. In the phrase "Fakespot by Mozilla", "by" can be localized. Does not need to stay by. -->
    <string name="review_quality_check_powered_by_link" tools:ignore="UnusedResources">%s fra Mozilla</string>
    <!-- Text for title of warning card informing the user that the current analysis is outdated. -->
    <string name="review_quality_check_outdated_analysis_warning_title" tools:ignore="UnusedResources">Ny info å sjekke</string>
    <!-- Text for button from warning card informing the user that the current analysis is outdated. Clicking this should trigger the product's re-analysis. -->
    <string name="review_quality_check_outdated_analysis_warning_action" tools:ignore="UnusedResources">Sjekk nå</string>
    <!-- Title for warning card informing the user that the current product does not have enough reviews for a review analysis. -->
    <string name="review_quality_check_no_reviews_warning_title">Ikke nok vurderinger ennå</string>
    <!-- Text for body of warning card informing the user that the current product does not have enough reviews for a review analysis. -->
    <string name="review_quality_check_no_reviews_warning_body">Når dette produktet har flere vurderinger, kan vi sjekke kvaliteten.</string>
    <!-- Title for warning card informing the user that the current product is currently not available. -->
    <string name="review_quality_check_product_availability_warning_title">Produktet er ikke tilgjengelig</string>
    <!-- Text for the body of warning card informing the user that the current product is currently not available. -->
    <string name="review_quality_check_product_availability_warning_body">Hvis du ser at dette produktet er tilbake på lager, rapporter det og vi vil jobbe med å sjekke vurderingene.</string>
    <!-- Clickable text for warning card informing the user that the current product is currently not available. Clicking this should inform the server that the product is available. -->
    <string name="review_quality_check_product_availability_warning_action_2">Rapporter at produktet er på lager</string>
    <!-- Title for warning card informing the user that the current product's re-analysis is still processing. -->
    <string name="review_quality_check_reanalysis_in_progress_warning_title" moz:RemovedIn="122">Kontrollerer kvaliteten på vurderingen</string>
    <!-- Title for warning card informing the user that the current product's analysis is still processing. -->
    <string name="review_quality_check_analysis_in_progress_warning_title" moz:RemovedIn="122">Kontrollerer kvaliteten på vurderingen</string>
    <!-- Title for warning card informing the user that the current product's analysis is still processing. The parameter is the percentage progress (0-100%) of the analysis process (e.g. 56%). -->
    <string name="review_quality_check_analysis_in_progress_warning_title_2">Kontrollerer kvaliteten på vurderingen (%s)</string>
    <!-- Text for body of warning card informing the user that the current product's analysis is still processing. -->
    <string name="review_quality_check_analysis_in_progress_warning_body">Dette kan ta cirka 60 sekunder.</string>
    <!-- Title for info card displayed after the user reports a product is back in stock. -->
    <string name="review_quality_check_analysis_requested_info_title">Takk for at du rapporterte!</string>
    <!-- Text for body of info card displayed after the user reports a product is back in stock. -->
    <string name="review_quality_check_analysis_requested_info_body">Vi bør ha informasjon om dette produktets anmeldelser innen 24 timer. Sjekk igjen senere.</string>
    <!-- Title for info card displayed when the user review checker while on a product that Fakespot does not analyze (e.g. gift cards, music). -->
    <string name="review_quality_check_not_analyzable_info_title">Vi kan ikke sjekke disse vurderingene</string>
    <!-- Text for body of info card displayed when the user review checker while on a product that Fakespot does not analyze (e.g. gift cards, music). -->
    <string name="review_quality_check_not_analyzable_info_body">Dessverre kan vi ikke sjekke vurderingskvaliteten for visse typer produkter. For eksempel gavekort og strømming av video, musikk og spill.</string>
    <!-- Title for info card displayed when another user reported the displayed product is back in stock. -->
    <string name="review_quality_check_analysis_requested_other_user_info_title" tools:ignore="UnusedResources">Info kommer snart</string>
    <!-- Text for body of info card displayed when another user reported the displayed product is back in stock. -->
    <string name="review_quality_check_analysis_requested_other_user_info_body" tools:ignore="UnusedResources">Vi bør ha informasjon om dette produktets anmeldelser innen 24 timer. Sjekk igjen senere.</string>
    <!-- Title for info card displayed to the user when analysis finished updating. -->
    <string name="review_quality_check_analysis_updated_confirmation_title" tools:ignore="UnusedResources">Analysen er oppdatert</string>
    <!-- Text for the action button from info card displayed to the user when analysis finished updating. -->
    <string name="review_quality_check_analysis_updated_confirmation_action" tools:ignore="UnusedResources">Jeg forstår</string>
    <!-- Title for error card displayed to the user when an error occurred. -->
    <string name="review_quality_check_generic_error_title">Ingen informasjon tilgjengelig akkurat nå</string>
    <!-- Text for body of error card displayed to the user when an error occurred. -->
    <string name="review_quality_check_generic_error_body">Vi jobber med å løse problemet. Prøv på nytt, snart.</string>
    <!-- Title for error card displayed to the user when the device is disconnected from the network. -->
    <string name="review_quality_check_no_connection_title">Ingen nettverkstilkobling</string>
    <!-- Text for body of error card displayed to the user when the device is disconnected from the network. -->
    <string name="review_quality_check_no_connection_body">Kontroller nettverkstilkoblingen og prøv å laste inn siden på nytt.</string>
    <!-- Title for card displayed to the user for products whose reviews were not analyzed yet. -->
    <string name="review_quality_check_no_analysis_title">Ingen informasjon om disse vurderingene ennå</string>
    <!-- Text for the body of card displayed to the user for products whose reviews were not analyzed yet. -->
    <string name="review_quality_check_no_analysis_body">For å vite om dette produktets vurderinger er pålitelige, sjekk kvaliteten på vurderingen. Det tar bare omtrent 60 sekunder.</string>
    <!-- Text for button from body of card displayed to the user for products whose reviews were not analyzed yet. Clicking this should trigger a product analysis. -->
    <string name="review_quality_check_no_analysis_link">Kontrollerer kvaliteten på vurderingen</string>
    <!-- Headline for review quality check contextual onboarding card. -->
    <string name="review_quality_check_contextual_onboarding_title">Prøv vår pålitelige guide til produktvurderinger</string>
    <!-- Description for review quality check contextual onboarding card. The first and last two parameters are for retailer names (e.g. Amazon, Walmart). The second parameter is for the name of the application (e.g. Firefox). -->
    <string name="review_quality_check_contextual_onboarding_description">Se hvor pålitelige produktvurderinger er på %1$s før du handler. Vurderingskontrollør, en eksperimentell funksjon fra %2$s, er innebygd rett i nettleseren. Det fungerer på %3$s og %4$s også.</string>
    <!-- Description for review quality check contextual onboarding card. The first parameters is for retailer name (e.g. Amazon). The second parameter is for the name of the application (e.g. Firefox). -->
    <string name="review_quality_check_contextual_onboarding_description_one_vendor">Se hvor pålitelige produktvurderinger er på %1$s før du handler. Vurderingskontrollør, en eksperimentell funksjon fra %2$s, er innebygd rett i nettleseren.</string>
    <!-- Paragraph presenting review quality check feature. First parameter is the Fakespot product name. Second parameter is for clickable text defined in review_quality_check_contextual_onboarding_learn_more_link. In the phrase "Fakespot by Mozilla", "by" can be localized. Does not need to stay by. -->
    <string name="review_quality_check_contextual_onboarding_learn_more">Ved hjelp av %1$s fra Mozilla gjør vi det lettere for deg å unngå partiske og uekte anmeldelser. AI-modellen vår blir alltid bedre for å beskytte deg mens du handler. %2$s</string>
    <!-- Clickable text from the contextual onboarding card that links to review quality check support article. -->
    <string name="review_quality_check_contextual_onboarding_learn_more_link">Les mer</string>
    <!-- Caption text to be displayed in review quality check contextual onboarding card above the opt-in button. First parameter is the Fakespot product name. Following parameters are for clickable texts defined in review_quality_check_contextual_onboarding_privacy_policy and review_quality_check_contextual_onboarding_terms_use. In the phrase "Fakespot by Mozilla", "by" can be localized. Does not need to stay by. -->
    <string name="review_quality_check_contextual_onboarding_caption">Ved å velge «Ja, prøv det» godtar du %1$s fra Mozilla sine %2$s og %3$s.</string>
    <!-- Caption text to be displayed in review quality check contextual onboarding card above the opt-in button. Parameter is the Fakespot product name. After the colon, what appears are two links, each on their own line. The first link is to a Privacy policy (review_quality_check_contextual_onboarding_privacy_policy_2). The second link is to Terms of use (review_quality_check_contextual_onboarding_terms_use_2). -->
    <string name="review_quality_check_contextual_onboarding_caption_2" moz:RemovedIn="123" tools:ignore="UnusedResources">Ved å velge «Ja, prøv det» godtar du følgende fra %1$s:</string>
    <!-- Clickable text from the review quality check contextual onboarding card that links to Fakespot privacy policy. -->
    <string name="review_quality_check_contextual_onboarding_privacy_policy">personvernbestemmelser</string>
    <!-- Clickable text from the review quality check contextual onboarding card that links to Fakespot privacy policy. -->
    <string name="review_quality_check_contextual_onboarding_privacy_policy_2" moz:RemovedIn="123" tools:ignore="UnusedResources">Personvernbestemmelser</string>
    <!-- Clickable text from the review quality check contextual onboarding card that links to Fakespot terms of use. -->
    <string name="review_quality_check_contextual_onboarding_terms_use">vilkår for bruk</string>
    <!-- Clickable text from the review quality check contextual onboarding card that links to Fakespot terms of use. -->
    <string name="review_quality_check_contextual_onboarding_terms_use_2" moz:RemovedIn="123" tools:ignore="UnusedResources">Vilkår for bruk</string>
    <!-- Text for opt-in button from the review quality check contextual onboarding card. -->
    <string name="review_quality_check_contextual_onboarding_primary_button_text">Ja, prøv det</string>
    <!-- Text for opt-out button from the review quality check contextual onboarding card. -->
    <string name="review_quality_check_contextual_onboarding_secondary_button_text">Ikke nå</string>
    <!-- Text for the first CFR presenting the review quality check feature. -->
    <string name="review_quality_check_first_cfr_message">Finn ut om du kan stole på vurderinger av dette produktet — før du kjøper.</string>
    <!-- Text displayed in the first CFR presenting the review quality check feature that opens the review checker when clicked. -->
    <string name="review_quality_check_first_cfr_action" tools:ignore="UnusedResources">Prøv vurderingskontrollør</string>

    <!-- Text for the second CFR presenting the review quality check feature. -->
    <string name="review_quality_check_second_cfr_message">Er disse vurderingene pålitelige? Sjekk nå for å se en justert vurdering.</string>
    <!-- Text displayed in the second CFR presenting the review quality check feature that opens the review checker when clicked. -->
    <string name="review_quality_check_second_cfr_action" tools:ignore="UnusedResources">Åpne vurderingskontrollør</string>

    <!-- Flag showing that the review quality check feature is work in progress. -->
    <string name="review_quality_check_beta_flag">Beta</string>
    <!-- Content description (not visible, for screen readers etc.) for opening browser menu button to open review quality check bottom sheet. -->
    <string name="review_quality_check_open_handle_content_description">Åpne vurderingskontrolløren</string>
    <!-- Content description (not visible, for screen readers etc.) for closing browser menu button to open review quality check bottom sheet. -->
    <string name="review_quality_check_close_handle_content_description">Lukk vurderingskontrolløren</string>
    <!-- Content description (not visible, for screen readers etc.) for review quality check star rating. First parameter is the number of stars (1-5) representing the rating. -->
    <string name="review_quality_check_star_rating_content_description">%1$s av 5 stjerner</string>
    <!-- Text for minimize button from highlights card. When clicked the highlights card should reduce its size. -->
    <string name="review_quality_check_highlights_show_less">Vis mindre</string>
    <!-- Text for maximize button from highlights card. When clicked the highlights card should expand to its full size. -->
    <string name="review_quality_check_highlights_show_more">Vis mer</string>
    <!-- Text for highlights card quality category header. Reviews shown under this header should refer the product's quality. -->
    <string name="review_quality_check_highlights_type_quality">Kvalitet</string>
    <!-- Text for highlights card price category header. Reviews shown under this header should refer the product's price. -->
    <string name="review_quality_check_highlights_type_price">Pris</string>
    <!-- Text for highlights card shipping category header. Reviews shown under this header should refer the product's shipping. -->
    <string name="review_quality_check_highlights_type_shipping">Frakt</string>
    <!-- Text for highlights card packaging and appearance category header. Reviews shown under this header should refer the product's packaging and appearance. -->
    <string name="review_quality_check_highlights_type_packaging_appearance">Emballasje og utseende</string>
    <!-- Text for highlights card competitiveness category header. Reviews shown under this header should refer the product's competitiveness. -->
    <string name="review_quality_check_highlights_type_competitiveness">Konkurranseevne</string>

    <!-- Text that is surrounded by quotes. The parameter is the actual text that is in quotes. An example of that text could be: Excellent craftsmanship, and that is displayed as “Excellent craftsmanship”. The text comes from a buyer's review that the feature is highlighting"   -->
    <string name="surrounded_with_quotes">“%s”</string>

    <!-- Accessibility services actions labels. These will be appended to accessibility actions like "Double tap to.." but not by or applications but by services like Talkback. -->
    <!-- Action label for elements that can be collapsed if interacting with them. Talkback will append this to say "Double tap to collapse". -->
    <string name="a11y_action_label_collapse">slå sammen</string>
    <!-- Current state for elements that can be collapsed if interacting with them. Talkback will dictate this after a state change. -->
    <string name="a11y_state_label_collapsed">sammenslått</string>
    <!-- Action label for elements that can be expanded if interacting with them. Talkback will append this to say "Double tap to expand". -->
    <string name="a11y_action_label_expand">fold ut</string>
    <!-- Current state for elements that can be expanded if interacting with them. Talkback will dictate this after a state change. -->
    <string name="a11y_state_label_expanded">utvidet</string>
    <!-- Action label for links to a website containing documentation about a wallpaper collection. Talkback will append this to say "Double tap to open link to learn more about this collection". -->
    <string name="a11y_action_label_wallpaper_collection_learn_more">åpne lenken for å lære mer om denne samlingen</string>
    <!-- Action label for links that point to an article. Talkback will append this to say "Double tap to read the article". -->
    <string name="a11y_action_label_read_article">les artikkelen</string>
    <!-- Action label for links to the Firefox Pocket website. Talkback will append this to say "Double tap to open link to learn more". -->
    <string name="a11y_action_label_pocket_learn_more">åpne lenken for å lese mer</string>
    <!-- Content description for headings announced by accessibility service. The first parameter is the text of the heading. Talkback will announce the first parameter and then speak the word "Heading" indicating to the user that this text is a heading for a section. -->
    <string name="a11y_heading">%s, Overskrift</string>

    <!-- Translations feature-->

    <!-- Automatic translation preference screen -->
    <!-- Title of the automatic translation preference screen that will appear on the toolbar.-->
    <string name="automatic_translation_toolbar_title_preference">Automatisk oversettelse</string>

    <!-- Screen header presenting the automatic translation preference feature. It will appear under the toolbar. -->
    <string name="automatic_translation_header_preference">Velg et språk for å behandle innstillinger for «oversett alltid» og «oversett aldri».</string>

    <!-- Automatic translation options preference screen -->
    <!-- Preference option for offering to translate. Radio button title text.-->
    <string name="automatic_translation_option_offer_to_translate_title_preference">Tilby å oversette (standard)</string>
    <!-- Preference option for offering to translate. Radio button summary text. The first parameter is the name of the app defined in app_name (for example: Fenix)-->
    <string name="automatic_translation_option_offer_to_translate_summary_preference">%1$s vil tilby å oversette nettsteder på dette språket.</string>
    <!-- Preference option for always translate. Radio button title text. -->
    <string name="automatic_translation_option_always_translate_title_preference">Oversett alltid</string>
    <!-- Preference option for always translate. Radio button summary text. The first parameter is the name of the app defined in app_name (for example: Fenix)-->
    <string name="automatic_translation_option_always_translate_summary_preference">%1$s vil oversette dette språket automatisk når siden lastes inn.</string>
    <!-- Preference option for never translate. Radio button title text.-->
    <string name="automatic_translation_option_never_translate_title_preference">Oversett aldri</string>
    <!-- Preference option for never translate. Radio button summary text. The first parameter is the name of the app defined in app_name (for example: Fenix)-->
    <string name="automatic_translation_option_never_translate_summary_preference">%1$s vil aldri tilby å oversette nettsteder på dette språket.</string>

    <!-- Never translate site preference screen -->
    <!-- Title of the never translate site preference screen that will appear on the toolbar.-->
    <string name="never_translate_site_toolbar_title_preference">Oversett aldri disse nettstedene</string>
    <!-- Screen header presenting the never translate site preference feature. It will appear under the toolbar. -->
    <string name="never_translate_site_header_preference">For å legge til et nytt nettsted: Besøk det og velg «Oversett aldri dette nettstedet» fra oversettelsesmenyen.</string>
    <!-- Content description (not visible, for screen readers etc.): For a never-translated site list item that is selected.
             The first parameter is web site url (for example:"wikipedia.com") -->
    <string name="never_translate_site_item_list_content_description_preference">Fjern %1$s</string>
    <!-- The Delete site dialogue title will appear when the user clicks on a list item.
             The first parameter is web site url (for example:"wikipedia.com") -->
    <string name="never_translate_site_dialog_title_preference">Vil du slette %1$s?</string>
    <!-- The Delete site dialogue positive button will appear when the user clicks on a list item. The site will be deleted. -->
    <string name="never_translate_site_dialog_confirm_delete_preference">Slett</string>
    <!-- The Delete site dialogue negative button will appear when the user clicks on a list item. The dialog will be dismissed. -->
    <string name="never_translate_site_dialog_cancel_preference">Avbryt</string>

    <!-- Download languages preference screen -->
    <!-- Title of the download languages preference screen toolbar.-->
    <string name="download_languages_toolbar_title_preference">Last ned språk</string>
    <!-- Screen header presenting the download language preference feature. It will appear under the toolbar.The first parameter is "Learn More," a clickable text with a link. Talkback will append this to say "Double tap to open link to learn more". -->
    <string name="download_languages_header_preference">Last ned komplette språk for raskere oversettelser og for å oversette frakoblet. %1$s</string>
    <!-- Clickable text from the screen header that links to a website. -->
    <string name="download_languages_header_learn_more_preference">Les mer</string>
    <!-- The subhead of the download language preference screen will appear above the pivot language. -->
    <string name="download_languages_available_languages_preference">Tilgjengelige språk</string>
    <!-- Text that will appear beside a core or pivot language package name to show that the language is necessary for the translation feature to function. -->
    <string name="download_languages_default_system_language_require_preference">nødvendig</string>
    <!-- The subhead of the download language preference screen will appear above the items that were not downloaded. -->
    <string name="download_language_header_preference">Last ned språk</string>
    <!-- All languages list item. When the user presses this item, they can download or delete all languages. -->
    <string name="download_language_all_languages_item_preference">Alle språk</string>
    <!-- Content description (not visible, for screen readers etc.): For a language list item that was downloaded, the user can now delete it. -->
    <string name="download_languages_item_content_description_downloaded_state">Slett</string>
    <!-- Content description (not visible, for screen readers etc.): For a language list item, downloading is in progress. -->
    <string name="download_languages_item_content_description_in_progress_state">Pågår</string>
    <!-- Content description (not visible, for screen readers etc.): For a language list item that was not downloaded. -->
    <string name="download_languages_item_content_description_not_downloaded_state">Last ned</string>
    <!-- Content description (not visible, for screen readers etc.): For a language list item that is selected. -->
    <string name="download_languages_item_content_description_selected_state">Valgt</string>

    </resources><|MERGE_RESOLUTION|>--- conflicted
+++ resolved
@@ -330,12 +330,9 @@
     <string name="onboarding_home_enable_notifications_negative_button" moz:removedIn="124" tools:ignore="UnusedResources">Ikke nå</string>
 
     <!-- Juno first user onboarding flow experiment, strings are marked unused as they are only referenced by Nimbus experiments. -->
-<<<<<<< HEAD
-=======
     <!-- Description for learning more about our privacy notice. -->
     <string name="juno_onboarding_privacy_notice_text">Firefox personvernerklæring</string>
     <!-- Text for the button to set firefox as default browser on the device -->
->>>>>>> 02782e4f
     <!-- Title for set firefox as default browser screen used by Nimbus experiments. -->
     <string name="juno_onboarding_default_browser_title_nimbus_2">Vi beskytter deg gjerne</string>
     <!-- Description for set firefox as default browser screen used by Nimbus experiments. -->
@@ -477,11 +474,6 @@
 
     <!-- Long text for a detail explanation indicating what will happen if cookie banner handling is off for a site, this is shown as part of the cookie banner panel in the toolbar. The first parameter is the application name -->
     <string name="reduce_cookie_banner_details_panel_description_off_for_site_1">Slå av, og %1$s sletter infokapsler og laster inn dette nettstedet på nytt. Dette kan logge deg ut eller tømme handlekurver.</string>
-<<<<<<< HEAD
-    <!-- Long text for a detail explanation indicating what will happen if cookie banner handling is on for a site, this is shown as part of the cookie banner panel in the toolbar. The first parameter is the application name -->
-    <string name="reduce_cookie_banner_details_panel_description_on_for_site_2" moz:RemovedIn="121" tools:ignore="UnusedResources">%1$s prøver å automatisk avvise alle infokapselforespørsler på støttede nettsteder.</string>
-=======
->>>>>>> 02782e4f
     <!-- Long text for a detail explanation indicating what will happen if cookie banner handling is on for a site, this is shown as part of the cookie banner panel in the toolbar. The first parameter is the application name -->
     <string name="reduce_cookie_banner_details_panel_description_on_for_site_3">Slå på, og %1$s vil prøve å automatisk nekte infokapselbannere på dette nettstedet.</string>
 
