<?xml version="1.0" encoding="utf-8"?>
<resources xmlns:tools="http://schemas.android.com/tools" xmlns:moz="http://mozac.org/tools">
    <!-- App name for private browsing mode. The first parameter is the name of the app defined in app_name (for example: Fenix)-->
    <string name="app_name_private_5">Privat %s</string>
    <!-- App name for private browsing mode. The first parameter is the name of the app defined in app_name (for example: Fenix)-->
    <string name="app_name_private_4">%s (privat)</string>

    <!-- Home Fragment -->
    <!-- Content description (not visible, for screen readers etc.): "Three dot" menu button. -->
    <string name="content_description_menu">Flere innstillinger</string>
    <!-- Content description (not visible, for screen readers etc.): "Private Browsing" menu button. -->
    <string name="content_description_private_browsing_button">Slå på privat nettlesing</string>
    <!-- Content description (not visible, for screen readers etc.): "Private Browsing" menu button. -->
    <string name="content_description_disable_private_browsing_button">Slå av privat nettlesing</string>
    <!-- Placeholder text shown in the search bar before a user enters text for the default engine -->
    <string name="search_hint">Søk eller skriv inn adresse</string>
    <!-- Placeholder text shown in the search bar before a user enters text for a general engine -->
    <string name="search_hint_general_engine">Søk på nettet</string>
    <!-- Placeholder text shown in search bar when using history search -->
    <string name="history_search_hint">Søke i historikk</string>
    <!-- Placeholder text shown in search bar when using bookmarks search -->
    <string name="bookmark_search_hint">Søk i bokmerker</string>
    <!-- Placeholder text shown in search bar when using tabs search -->
    <string name="tab_search_hint">Søk i faner</string>
    <!-- Placeholder text shown in the search bar when using application search engines -->
    <string name="application_search_hint">Skriv inn søketekst</string>
    <!-- No Open Tabs Message Description -->
    <string name="no_open_tabs_description">De åpne fanene dine vises her.</string>

    <!-- No Private Tabs Message Description -->
    <string name="no_private_tabs_description">Dine private faner vil vises her.</string>

    <!-- Tab tray multi select title in app bar. The first parameter is the number of tabs selected -->
    <string name="tab_tray_multi_select_title">%1$d valgt</string>
    <!-- Label of button in create collection dialog for creating a new collection  -->
    <string name="tab_tray_add_new_collection">Legg til ny samling</string>
    <!-- Label of editable text in create collection dialog for naming a new collection  -->
    <string name="tab_tray_add_new_collection_name">Navn</string>

    <!-- Label of button in save to collection dialog for selecting a current collection  -->
    <string name="tab_tray_select_collection">Velg samling</string>
    <!-- Content description for close button while in multiselect mode in tab tray -->
    <string name="tab_tray_close_multiselect_content_description">Avslutt flervalgsmodus</string>
    <!-- Content description for save to collection button while in multiselect mode in tab tray -->
    <string name="tab_tray_collection_button_multiselect_content_description">Lagre valgte faner i samlingen</string>
    <!-- Content description on checkmark while tab is selected in multiselect mode in tab tray -->
    <string name="tab_tray_multiselect_selected_content_description">Valgt</string>

    <!-- Home - Recently saved bookmarks -->
    <!-- Title for the home screen section with recently saved bookmarks. -->
    <string name="recently_saved_title" moz:removedIn="127" tools:ignore="UnusedResources">Nylig lagret</string>
    <!-- Content description for the button which navigates the user to show all of their saved bookmarks. -->
    <string name="recently_saved_show_all_content_description_2" moz:removedIn="127" tools:ignore="UnusedResources">Vis alle lagrede bokmerker</string>

    <!-- Text for the menu button to remove a recently saved bookmark from the user's home screen -->
    <string name="recently_saved_menu_item_remove" moz:removedIn="127" tools:ignore="UnusedResources">Fjern</string>

    <!-- Home - Bookmarks -->
    <!-- Title for the home screen section with bookmarks. -->
    <string name="home_bookmarks_title">Bokmerker</string>
    <!-- Content description for the button which navigates the user to show all of their bookmarks. -->
    <string name="home_bookmarks_show_all_content_description">Vis alle bokmerker</string>
    <!-- Text for the menu button to remove a recently saved bookmark from the user's home screen -->
    <string name="home_bookmarks_menu_item_remove">Fjern</string>

    <!-- About content. The first parameter is the name of the application. (For example: Fenix) -->
    <string name="about_content">%1$s er produsert av Mozilla.</string>

    <!-- Private Browsing -->
    <!-- Explanation for private browsing displayed to users on home view when they first enable private mode
        The first parameter is the name of the app defined in app_name (for example: Fenix) -->
    <string name="private_browsing_placeholder_description_2">%1$s fjerner søk- og nettleserhistorikken fra private nettlesingsfaner når du lukker dem eller avslutter appen. Selv om dette ikke gjør deg anonym for nettsteder eller internett-leverandøren din, vil det gjøre det lettere
        å beholde det du gjør på nettet privat fra alle andre som bruker denne enheten.</string>
    <string name="private_browsing_common_myths">Vanlige myter om privat nettlesing</string>

    <!-- True Private Browsing Mode -->
    <!-- Title for info card on private homescreen in True Private Browsing Mode. -->
    <string name="felt_privacy_desc_card_title">Etterlat ingen spor på denne enheten</string>
    <!-- Explanation for private browsing displayed to users on home view when they first enable
        private mode in our new Total Private Browsing mode.
        The first parameter is the name of the app defined in app_name (for example: Firefox Nightly)
        The second parameter is the clickable link text in felt_privacy_info_card_subtitle_link_text -->
    <string name="felt_privacy_info_card_subtitle_2">%1$s sletter infokapsler, historikk og nettstedsdata når du lukker alle dine private faner. %2$s</string>
    <!-- Clickable portion of the explanation for private browsing that links the user to our
        about privacy page.
        This string is used in felt_privacy_info_card_subtitle as the second parameter.-->
    <string name="felt_privacy_info_card_subtitle_link_text">Hvem kan ha mulighet til å se aktiviteten min?</string>

    <!-- Private mode shortcut "contextual feature recommendation" (CFR) -->
    <!-- Text for the Private mode shortcut CFR message for adding a private mode shortcut to open private tabs from the Home screen -->
    <string name="private_mode_cfr_message_2">Åpne din neste private fane med ett trykk.</string>
    <!-- Text for the positive button to accept adding a Private Browsing shortcut to the Home screen -->
    <string name="private_mode_cfr_pos_button_text">Legg til på startskjermen</string>
    <!-- Text for the negative button to decline adding a Private Browsing shortcut to the Home screen -->
    <string name="cfr_neg_button_text">Nei takk</string>

    <!-- Open in App "contextual feature recommendation" (CFR) -->
    <!-- Text for the info message. The first parameter is the name of the application.-->
    <string name="open_in_app_cfr_info_message_2">Du kan sette %1$s til automatisk å åpne lenker i apper.</string>
    <!-- Text for the positive action button -->
    <string name="open_in_app_cfr_positive_button_text">Gå til innstillinger</string>
    <!-- Text for the negative action button -->
    <string name="open_in_app_cfr_negative_button_text">Ignorer</string>

    <!-- Total cookie protection "contextual feature recommendation" (CFR) -->
    <!-- Text for the message displayed in the contextual feature recommendation popup promoting the total cookie protection feature. -->
    <string name="tcp_cfr_message">Vår kraftigste personvernfunksjon til nå isolerer sporere på tvers av nettsteder.</string>
    <!-- Text displayed that links to website containing documentation about the "Total cookie protection" feature. -->
    <string name="tcp_cfr_learn_more">Les mer om total beskyttelse mot infokapsler</string>

    <!-- Private browsing erase action "contextual feature recommendation" (CFR) -->
    <!-- Text for the message displayed in the contextual feature recommendation popup promoting the erase private browsing feature. -->
    <string name="erase_action_cfr_message">Trykk her for å starte en ny privat økt. Slett historikken din, infokapsler — alt.</string>


    <!-- Text for the info dialog when camera permissions have been denied but user tries to access a camera feature. -->
    <string name="camera_permissions_needed_message">Kameratilgang er nødvendig. Gå til Android-innstillinger, trykk på tillatelser, og trykk på tillat.</string>
    <!-- Text for the positive action button to go to Android Settings to grant permissions. -->
    <string name="camera_permissions_needed_positive_button_text">Gå til innstillinger</string>
    <!-- Text for the negative action button to dismiss the dialog. -->
    <string name="camera_permissions_needed_negative_button_text">Ignorer</string>

    <!-- Text for the banner message to tell users about our auto close feature. -->
    <string name="tab_tray_close_tabs_banner_message">Angi at åpne faner som ikke har blitt sett den siste dagen, uken eller måneden skal lukke automatisk.</string>
    <!-- Text for the positive action button to go to Settings for auto close tabs. -->
    <string name="tab_tray_close_tabs_banner_positive_button_text">Vis alternativer</string>
    <!-- Text for the negative action button to dismiss the Close Tabs Banner. -->
    <string name="tab_tray_close_tabs_banner_negative_button_text">Ignorer</string>

    <!-- Text for the banner message to tell users about our inactive tabs feature. -->
    <string name="tab_tray_inactive_onboarding_message">Faner du ikke har vist på to uker, blir flyttet hit.</string>
    <!-- Text for the action link to go to Settings for inactive tabs. -->
    <string name="tab_tray_inactive_onboarding_button_text">Slå av i innstillinger</string>

    <!-- Text for title for the auto-close dialog of the inactive tabs. -->
    <string name="tab_tray_inactive_auto_close_title">Lukk automatisk etter en måned?</string>
    <!-- Text for the body for the auto-close dialog of the inactive tabs.
        The first parameter is the name of the application.-->
    <string name="tab_tray_inactive_auto_close_body_2">%1$s kan lukke faner du ikke har sett den siste måneden.</string>
    <!-- Content description for close button in the auto-close dialog of the inactive tabs. -->
    <string name="tab_tray_inactive_auto_close_button_content_description">Lukk</string>


    <!-- Text for turn on auto close tabs button in the auto-close dialog of the inactive tabs. -->
    <string name="tab_tray_inactive_turn_on_auto_close_button_2">Slå på autolukking</string>


    <!-- Home screen icons - Long press shortcuts -->
    <!-- Shortcut action to open new tab -->
    <string name="home_screen_shortcut_open_new_tab_2">Ny fane</string>
    <!-- Shortcut action to open new private tab -->
    <string name="home_screen_shortcut_open_new_private_tab_2">Ny privat fane</string>

    <!-- Shortcut action to open Passwords screen -->
    <string name="home_screen_shortcut_passwords">Passord</string>

    <!-- Recent Tabs -->
    <!-- Header text for jumping back into the recent tab in the home screen -->
    <string name="recent_tabs_header">Hopp inn igjen</string>
    <!-- Button text for showing all the tabs in the tabs tray -->
    <string name="recent_tabs_show_all">Vis alle</string>

    <!-- Content description for the button which navigates the user to show all recent tabs in the tabs tray. -->
    <string name="recent_tabs_show_all_content_description_2">Vis alle nylige faner-knappen</string>

    <!-- Text for button in synced tab card that opens synced tabs tray -->
    <string name="recent_tabs_see_all_synced_tabs_button_text">Se alle synkroniserte faner</string>
    <!-- Accessibility description for device icon used for recent synced tab -->
    <string name="recent_tabs_synced_device_icon_content_description">Synkroniserte enheter</string>
    <!-- Text for the dropdown menu to remove a recent synced tab from the homescreen -->
    <string name="recent_synced_tab_menu_item_remove">Fjern</string>
    <!-- Text for the menu button to remove a grouped highlight from the user's browsing history
         in the Recently visited section -->
    <string name="recent_tab_menu_item_remove">Fjern</string>

    <!-- History Metadata -->
    <!-- Header text for a section on the home screen that displays grouped highlights from the
         user's browsing history, such as topics they have researched or explored on the web -->
    <string name="history_metadata_header_2">Nylig besøkt</string>
    <!-- Text for the menu button to remove a grouped highlight from the user's browsing history
         in the Recently visited section -->
    <string name="recently_visited_menu_item_remove">Fjern</string>

    <!-- Content description for the button which navigates the user to show all of their history. -->
    <string name="past_explorations_show_all_content_description_2">Vis alle tidligere utforskninger</string>

    <!-- Browser Fragment -->
    <!-- Content description (not visible, for screen readers etc.): Navigate backward (browsing history) -->
    <string name="browser_menu_back">Tilbake</string>
    <!-- Content description (not visible, for screen readers etc.): Navigate forward (browsing history) -->
    <string name="browser_menu_forward">Frem</string>
    <!-- Content description (not visible, for screen readers etc.): Refresh current website -->
    <string name="browser_menu_refresh">Oppdater</string>
    <!-- Content description (not visible, for screen readers etc.): Stop loading current website -->
    <string name="browser_menu_stop">Stopp</string>
    <!-- Browser menu button that opens the extensions manager -->
    <string name="browser_menu_extensions">Utvidelser</string>
    <!-- Browser menu button that opens the extensions manager -->
    <string name="browser_menu_manage_extensions">Behandle utvidelser</string>
    <!-- Browser menu button that opens AMO in a tab -->
    <string name="browser_menu_discover_more_extensions">Oppdag flere utvidelser</string>
    <!-- Browser menu button that opens account settings -->
    <string name="browser_menu_account_settings">Kontoinformasjon</string>
    <!-- Browser menu button that sends a user to help articles -->
    <string name="browser_menu_help">Hjelp</string>
    <!-- Browser menu button that sends a to a the what's new article -->
    <string name="browser_menu_whats_new">Hva er nytt</string>
    <!-- Browser menu button that opens the settings menu -->
    <string name="browser_menu_settings">Innstillinger</string>

    <!-- Browser menu button that opens a user's library -->
    <string name="browser_menu_library">Bibliotek</string>
    <!-- Browser menu toggle that requests a desktop site -->
    <string name="browser_menu_desktop_site">Datamaskinversjon</string>
    <!-- Browser menu button that reopens a private tab as a regular tab -->
    <string name="browser_menu_open_in_regular_tab">Åpne i vanlig fane</string>
    <!-- Browser menu toggle that adds a shortcut to the site on the device home screen. -->
    <string name="browser_menu_add_to_homescreen">Legg til på startskjermen</string>
    <!-- Browser menu toggle that adds a shortcut to the site on the device home screen. -->
    <string name="browser_menu_add_to_homescreen_2">Legg til på startskjermen…</string>
<<<<<<< HEAD
    <!-- Browser menu toggle that installs a Progressive Web App shortcut to the site on the device home screen. -->
    <string name="browser_menu_install_on_homescreen" moz:removedIn="126" tools:ignore="UnusedResources">Installer</string>
=======
>>>>>>> 9f949a8e
    <!-- Content description (not visible, for screen readers etc.) for the Resync tabs button -->
    <string name="resync_button_content_description">Synkroniser på nytt</string>
    <!-- Browser menu button that opens the find in page menu -->
    <string name="browser_menu_find_in_page">Finn på siden</string>
    <!-- Browser menu button that opens the find in page menu -->
    <string name="browser_menu_find_in_page_2">Finn på siden…</string>
    <!-- Browser menu button that opens the translations dialog, which has options to translate the current browser page. -->
    <string name="browser_menu_translations">Oversett siden</string>
    <!-- Browser menu button that saves the current tab to a collection -->
    <string name="browser_menu_save_to_collection">Lagre i samling…</string>
    <!-- Browser menu button that saves the current tab to a collection -->
    <string name="browser_menu_save_to_collection_2">Lagre i samling</string>
    <!-- Browser menu button that open a share menu to share the current site -->
    <string name="browser_menu_share">Del</string>
    <!-- Browser menu button that open a share menu to share the current site -->
    <string name="browser_menu_share_2">Del…</string>
    <!-- Browser menu button shown in custom tabs that opens the current tab in Fenix
        The first parameter is the name of the app defined in app_name (for example: Fenix) -->
    <string name="browser_menu_open_in_fenix">Åpne i %1$s</string>
    <!-- Browser menu text shown in custom tabs to indicate this is a Fenix tab
        The first parameter is the name of the app defined in app_name (for example: Fenix) -->
    <string name="browser_menu_powered_by">DREVET AV %1$s</string>
    <!-- Browser menu text shown in custom tabs to indicate this is a Fenix tab
        The first parameter is the name of the app defined in app_name (for example: Fenix) -->
    <string name="browser_menu_powered_by2">Drevet av %1$s</string>
    <!-- Browser menu button to put the current page in reader mode -->
    <string name="browser_menu_read">Lesevisning</string>
    <!-- Browser menu button content description to close reader mode and return the user to the regular browser -->
    <string name="browser_menu_read_close">Lukk lesevisning</string>
    <!-- Browser menu button to open the current page in an external app -->
    <string name="browser_menu_open_app_link">Åpne i app</string>

    <!-- Browser menu button to show reader view appearance controls e.g. the used font type and size -->
    <string name="browser_menu_customize_reader_view">Tilpass lesevisning</string>
    <!-- Browser menu label for adding a bookmark -->
    <string name="browser_menu_add">Legg til</string>
    <!-- Browser menu label for editing a bookmark -->
    <string name="browser_menu_edit">Rediger</string>

    <!-- Button shown on the home page that opens the Customize home settings -->
    <string name="browser_menu_customize_home_1">Tilpass startsiden</string>

    <!-- Browser menu label to sign in to sync on the device using Mozilla accounts -->
    <string name="browser_menu_sign_in">Logg inn</string>
    <!-- Browser menu caption label for the "Sign in" browser menu item described in `browser_menu_sign_in` -->
    <string name="browser_menu_sign_in_caption">Synkroniser passord, faner og mer</string>
    <!-- Browser menu label to sign back in to sync on the device when the user's account needs to be reauthenticated -->
    <string name="browser_menu_sign_back_in_to_sync">Logg inn igjen for å synkronisere</string>
    <!-- Browser menu caption label for the "Sign back in to sync" browser menu item described in `browser_menu_sign_back_in_to_sync` when there is an error in syncing -->
    <string name="browser_menu_syncing_paused_caption">Synkronisering satt på pause</string>
    <!-- Browser menu label that creates a private tab -->
    <string name="browser_menu_new_private_tab">Ny privat fane</string>
    <!-- Browser menu label that navigates to the Password screen -->
    <string name="browser_menu_passwords">Passord</string>

    <!-- Browser menu label that navigates to the SUMO page for the Firefox for Android release notes.
         The first parameter is the name of the app defined in app_name (for example: Fenix)-->
    <string name="browser_menu_new_in_firefox">Nytt i %1$s</string>
    <!-- Browser menu label that toggles the request for the desktop site of the currently visited page -->
    <string name="browser_menu_switch_to_desktop_site">Bytt til datamaskinversjon</string>
    <!-- Browser menu label that navigates to the page tools sub-menu -->
    <string name="browser_menu_tools">Verktøy</string>
    <!-- Browser menu label that navigates to the save sub-menu, which contains various save related menu items such as
         bookmarking a page, saving to collection, shortcut or as a PDF, and adding to home screen -->
    <string name="browser_menu_save">Lagre</string>
    <!-- Browser menu label that bookmarks the currently visited page -->
    <string name="browser_menu_bookmark_this_page">Bokmerk denne siden</string>
    <!-- Browser menu label that navigates to the edit bookmark screen for the current bookmarked page -->
    <string name="browser_menu_edit_bookmark">Rediger bokmerke</string>
    <!-- Browser menu label that the saves the currently visited page as a PDF -->
    <string name="browser_menu_save_as_pdf">Lagre som PDF…</string>
    <!-- Browser menu label for turning ON reader view of the current visited page -->
    <string name="browser_menu_turn_on_reader_view">Slå på leservisning</string>
    <!-- Browser menu label for turning OFF reader view of the current visited page -->
    <string name="browser_menu_turn_off_reader_view">Slå av leservisning</string>
    <!-- Browser menu label for navigating to the translation feature, which provides language translation options the current visited page -->
    <string name="browser_menu_translate_page">Oversett siden…</string>
    <!-- Browser menu label that is displayed when the current page has been translated by the translation feature.
         The first parameter is the name of the language that page was translated to (e.g. English). -->
    <string name="browser_menu_translated_to">Oversatt til %1$s</string>
    <!-- Browser menu label for the print feature -->
    <string name="browser_menu_print">Skriv ut…</string>

    <!-- Extensions management fragment -->
    <!-- Text displayed when there are no extensions to be shown -->
    <string name="extensions_management_no_extensions">Ingen utvidelser her</string>

    <!-- Browser Toolbar -->
    <!-- Content description for the Home screen button on the browser toolbar -->
    <string name="browser_toolbar_home">Startskjerm</string>

    <!-- Content description (not visible, for screen readers etc.): Erase button: Erase the browsing
         history and go back to the home screen. -->
    <string name="browser_toolbar_erase">Slett nettleserhistorikk</string>
    <!-- Content description for the translate page toolbar button that opens the translations dialog when no translation has occurred. -->
    <string name="browser_toolbar_translate">Oversett siden</string>

    <!-- Content description (not visible, for screen readers etc.) for the translate page toolbar button that opens the translations dialog when the page is translated successfully.
         The first parameter is the name of the language that is displayed in the original page. (For example: English)
         The second parameter is the name of the language which the page was translated to. (For example: French) -->
    <string name="browser_toolbar_translated_successfully">Siden er oversatt fra %1$s til %2$s.</string>

    <!-- Locale Settings Fragment -->
    <!-- Content description for tick mark on selected language -->
    <string name="a11y_selected_locale_content_description">Valgt språk</string>
    <!-- Text for default locale item -->
    <string name="default_locale_text">Følg språket til enheten</string>
    <!-- Placeholder text shown in the search bar before a user enters text -->
    <string name="locale_search_hint">Søk etter språk</string>

    <!-- Search Fragment -->
    <!-- Button in the search view that lets a user search by scanning a QR code -->
    <string name="search_scan_button">Skann</string>

    <!-- Button in the search view when shortcuts are displayed that takes a user to the search engine settings -->
    <string name="search_shortcuts_engine_settings">Innstillinger for søkemotor</string>
    <!-- Button in the search view that lets a user navigate to the site in their clipboard -->
    <string name="awesomebar_clipboard_title">Fyll inn lenke fra utklippstavlen</string>
    <!-- Button in the search suggestions onboarding that allows search suggestions in private sessions -->
    <string name="search_suggestions_onboarding_allow_button">Tillat</string>
    <!-- Button in the search suggestions onboarding that does not allow search suggestions in private sessions -->
    <string name="search_suggestions_onboarding_do_not_allow_button">Ikke tillat</string>
    <!-- Search suggestion onboarding hint title text -->
    <string name="search_suggestions_onboarding_title">Tillate søkeforslag i private økter?</string>
    <!-- Search suggestion onboarding hint description text, first parameter is the name of the app defined in app_name (for example: Fenix)-->
    <string name="search_suggestions_onboarding_text">%s deler alt du skriver i adressefeltet med standard søkemotor.</string>

    <!-- Search engine suggestion title text. The first parameter is the name of the suggested engine-->
    <string name="search_engine_suggestions_title">Søk %s</string>
    <!-- Search engine suggestion description text -->
    <string name="search_engine_suggestions_description">Søk direkte fra adresselinjen</string>

    <!-- Menu option in the search selector menu to open the search settings -->
    <string name="search_settings_menu_item">Søkeinnstillinger</string>

    <!-- Header text for the search selector menu -->
    <string name="search_header_menu_item_2">Søk denne gangen i:</string>

    <!-- Content description (not visible, for screen readers etc.): Search engine icon. The first parameter is the search engine name (for example: DuckDuckGo). -->
    <string name="search_engine_icon_content_description" tools:ignore="UnusedResources">%s-søkemotor</string>

    <!-- Home onboarding -->
    <!-- Onboarding home screen popup dialog, shown on top of the Jump back in section. -->
    <string name="onboarding_home_screen_jump_back_contextual_hint_2">Møt din personlige hjemmeside. Nylige faner, bokmerker og søkeresultater vises her.</string>
    <!-- Home onboarding dialog welcome screen title text. -->
    <string name="onboarding_home_welcome_title_2">Velkommen til et mer personlig internett</string>
    <!-- Home onboarding dialog welcome screen description text. -->
    <string name="onboarding_home_welcome_description">Flere farger. Bedre personvern. Samme forpliktelse til mennesker over fortjeneste.</string>
    <!-- Home onboarding dialog sign into sync screen title text. -->
    <string name="onboarding_home_sync_title_3">Det er enklere enn noen gang å bytte skjerm</string>
    <!-- Home onboarding dialog sign into sync screen description text. -->
    <string name="onboarding_home_sync_description">Fortsett der du sluttet med faner fra andre enheter nå på startsiden din.</string>
    <!-- Text for the button to continue the onboarding on the home onboarding dialog. -->
    <string name="onboarding_home_get_started_button">Kom i gang</string>
    <!-- Text for the button to navigate to the sync sign in screen on the home onboarding dialog. -->
    <string name="onboarding_home_sign_in_button">Logg inn</string>
    <!-- Text for the button to skip the onboarding on the home onboarding dialog. -->
    <string name="onboarding_home_skip_button">Hopp over</string>
    <!-- Onboarding home screen sync popup dialog message, shown on top of Recent Synced Tabs in the Jump back in section. -->
    <string name="sync_cfr_message">Fanene dine synkroniseres! Fortsett der du sluttet på den andre enheten.</string>

    <!-- Content description (not visible, for screen readers etc.): Close button for the home onboarding dialog -->
    <string name="onboarding_home_content_description_close_button">Lukk</string>

    <!-- Notification pre-permission dialog -->
    <!-- Enable notification pre permission dialog title
        The first parameter is the name of the app defined in app_name (for example: Fenix) -->
    <string name="onboarding_home_enable_notifications_title" moz:removedIn="124" tools:ignore="UnusedResources">Varsler hjelper deg å gjøre mer med %s</string>

    <!-- Enable notification pre permission dialog description with rationale
        The first parameter is the name of the app defined in app_name (for example: Fenix) -->
    <string name="onboarding_home_enable_notifications_description" moz:removedIn="124" tools:ignore="UnusedResources">Synkroniser fanene dine mellom enheter, behandle nedlastinger, få tips om hvordan du får mest mulig ut av %s sitt personvern, og mer.</string>
    <!-- Text for the button to request notification permission on the device -->
    <string name="onboarding_home_enable_notifications_positive_button" moz:removedIn="124" tools:ignore="UnusedResources">Fortsett</string>
    <!-- Text for the button to not request notification permission on the device and dismiss the dialog -->
    <string name="onboarding_home_enable_notifications_negative_button" moz:removedIn="124" tools:ignore="UnusedResources">Ikke nå</string>

    <!-- Juno first user onboarding flow experiment, strings are marked unused as they are only referenced by Nimbus experiments. -->
    <!-- Description for learning more about our privacy notice. -->
    <string name="juno_onboarding_privacy_notice_text">Firefox personvernerklæring</string>
    <!-- Title for set firefox as default browser screen used by Nimbus experiments. -->
    <string name="juno_onboarding_default_browser_title_nimbus_2">Vi beskytter deg gjerne</string>
    <!-- Title for set firefox as default browser screen used by Nimbus experiments.
        Note: The word "Firefox" should NOT be translated -->
    <string name="juno_onboarding_default_browser_title_nimbus_3" tools:ignore="UnusedResources">Finn ut hvorfor millioner elsker Firefox</string>
    <!-- Title for set firefox as default browser screen used by Nimbus experiments. -->
    <string name="juno_onboarding_default_browser_title_nimbus_4" tools:ignore="UnusedResources">Sikker surfing med flere valg</string>
    <!-- Description for set firefox as default browser screen used by Nimbus experiments. -->
    <string name="juno_onboarding_default_browser_description_nimbus_3">Vår ideelle nettleser forhindrer selskaper i å spore aktiviteten din i hemmelighet på nettet.</string>
    <!-- Description for set firefox as default browser screen used by Nimbus experiments. -->
    <string name="juno_onboarding_default_browser_description_nimbus_4" tools:ignore="UnusedResources">Mer enn 100 millioner mennesker beskytter personvernet sitt ved å velge en nettleser som er støttet av en ideell organisasjon.</string>
    <!-- Description for set firefox as default browser screen used by Nimbus experiments. -->
    <string name="juno_onboarding_default_browser_description_nimbus_5" tools:ignore="UnusedResources">Kjente sporere? Blokkert automatisk. Utvidelser? Prøv alle 700. PDF-filer? Vår innebygde leser gjør dem enkle å administrere.</string>
    <!-- Description for set firefox as default browser screen used by Nimbus experiments. -->
    <string name="juno_onboarding_default_browser_description_nimbus_2" moz:RemovedIn="124" tools:ignore="UnusedResources">Vår ideelle nettleser forhindrer selskaper i å spore aktiviteten din i hemmelighet på nettet.\n\nLes mer i personvernerklæringen vår.</string>
    <!-- Text for the link to the privacy notice webpage for set as firefox default browser screen.
    This is part of the string with the key "juno_onboarding_default_browser_description". -->
    <string name="juno_onboarding_default_browser_description_link_text" moz:RemovedIn="124" tools:ignore="UnusedResources">personvernerklæring</string>
    <!-- Text for the button to set firefox as default browser on the device -->
    <string name="juno_onboarding_default_browser_positive_button" tools:ignore="UnusedResources">Bruk som standard nettleser</string>
    <!-- Text for the button dismiss the screen and move on with the flow -->
    <string name="juno_onboarding_default_browser_negative_button" tools:ignore="UnusedResources">Ikke nå</string>
    <!-- Title for sign in to sync screen. -->
    <string name="juno_onboarding_sign_in_title_2">Krypter dataene dine når du arbeider på tvers av enheter</string>
    <!-- Description for sign in to sync screen. Nimbus experiments do not support string placeholders.
     Note: The word "Firefox" should NOT be translated -->
    <string name="juno_onboarding_sign_in_description_2">Når du er innlogget og synkronisert, er du tryggere. Firefox krypterer passordene, bokmerkene og mer.</string>
    <!-- Text for the button to sign in to sync on the device -->
    <string name="juno_onboarding_sign_in_positive_button" tools:ignore="UnusedResources">Logg inn</string>
    <!-- Text for the button dismiss the screen and move on with the flow -->
    <string name="juno_onboarding_sign_in_negative_button" tools:ignore="UnusedResources">Ikke nå</string>
    <!-- Title for enable notification permission screen used by Nimbus experiments. Nimbus experiments do not support string placeholders.
        Note: The word "Firefox" should NOT be translated -->
    <string name="juno_onboarding_enable_notifications_title_nimbus_2">Varsler hjelper deg å holde deg tryggere med Firefox</string>
    <!-- Description for enable notification permission screen used by Nimbus experiments. Nimbus experiments do not support string placeholders.
       Note: The word "Firefox" should NOT be translated -->
    <string name="juno_onboarding_enable_notifications_description_nimbus_2">Send faner sikkert mellom enhetene dine og oppdag andre personvernfunksjoner i Firefox.</string>
    <!-- Text for the button to request notification permission on the device -->
    <string name="juno_onboarding_enable_notifications_positive_button" tools:ignore="UnusedResources">Slå på varsler</string>
    <!-- Text for the button dismiss the screen and move on with the flow -->
    <string name="juno_onboarding_enable_notifications_negative_button" tools:ignore="UnusedResources">Ikke nå</string>

    <!-- Title for add search widget screen used by Nimbus experiments. Nimbus experiments do not support string placeholders.
        Note: The word "Firefox" should NOT be translated -->
    <string name="juno_onboarding_add_search_widget_title" tools:ignore="UnusedResources">Prøv Firefox-søkewidgeten</string>
    <!-- Description for add search widget screen used by Nimbus experiments. Nimbus experiments do not support string placeholders.
        Note: The word "Firefox" should NOT be translated -->
    <string name="juno_onboarding_add_search_widget_description" tools:ignore="UnusedResources">Med Firefox på startskjermen din har du enkel tilgang til den personvernfokuserte  nettleseren som blokkerer sporing på tvers av nettsteder.</string>
    <!-- Text for the button to add search widget on the device used by Nimbus experiments. Nimbus experiments do not support string placeholders.
        Note: The word "Firefox" should NOT be translated -->
    <string name="juno_onboarding_add_search_widget_positive_button" tools:ignore="UnusedResources">Legg til Firefox-widget</string>
    <!-- Text for the button to dismiss the screen and move on with the flow -->
    <string name="juno_onboarding_add_search_widget_negative_button" tools:ignore="UnusedResources">Ikke nå</string>

    <!-- Search Widget -->
    <!-- Content description for searching with a widget. The first parameter is the name of the application.-->
    <string name="search_widget_content_description_2">Åpne en ny %1$s-fane</string>
    <!-- Text preview for smaller sized widgets -->
    <string name="search_widget_text_short">Søk</string>
    <!-- Text preview for larger sized widgets -->
    <string name="search_widget_text_long">Søk på nettet</string>

    <!-- Content description (not visible, for screen readers etc.): Voice search -->
    <string name="search_widget_voice">Stemmesøk</string>

    <!-- Preferences -->
    <!-- Title for the settings page-->
    <string name="settings">Innstillinger</string>
    <!-- Preference category for general settings -->
    <string name="preferences_category_general">Generelt</string>
    <!-- Preference category for all links about Fenix -->
    <string name="preferences_category_about">Om</string>
    <!-- Preference category for settings related to changing the default search engine -->
    <string name="preferences_category_select_default_search_engine">Velg en</string>
    <!-- Preference for settings related to managing search shortcuts for the quick search menu -->
    <string name="preferences_manage_search_shortcuts_2">Behandle alternative søkemotorer</string>
    <!-- Summary for preference for settings related to managing search shortcuts for the quick search menu -->
    <string name="preferences_manage_search_shortcuts_summary">Rediger motorer som er synlige i søkemenyen</string>
    <!-- Preference category for settings related to managing search shortcuts for the quick search menu -->
    <string name="preferences_category_engines_in_search_menu">Motorer synlige på søkemenyen</string>
    <!-- Preference for settings related to changing the default search engine -->
    <string name="preferences_default_search_engine">Standard søkemotor</string>
    <!-- Preference for settings related to Search -->
    <string name="preferences_search">Søk</string>
    <!-- Preference for settings related to Search engines -->
    <string name="preferences_search_engines">Søkemotorer</string>
    <!-- Preference for settings related to Search engines suggestions-->
    <string name="preferences_search_engines_suggestions">Forslag fra søkemotorer</string>
    <!-- Preference Category for settings related to Search address bar -->
    <string name="preferences_settings_address_bar">Innstillinger for adresselinjen</string>
    <!-- Preference Category for settings to Firefox Suggest -->
    <string name="preference_search_address_bar_fx_suggest">Adresselinje - Firefox forslag</string>
    <!-- Preference link to Learn more about Firefox Suggest -->
    <string name="preference_search_learn_about_fx_suggest">Les mer om Firefox forslag</string>
    <!-- Preference link to rating Fenix on the Play Store -->
    <string name="preferences_rate">Vurder på Google Play</string>
    <!-- Preference linking to about page for Fenix
        The first parameter is the name of the app defined in app_name (for example: Fenix) -->
    <string name="preferences_about">Om %1$s</string>
    <!-- Preference for settings related to changing the default browser -->
    <string name="preferences_set_as_default_browser">Bruk som standard nettleser</string>
    <!-- Preference category for advanced settings -->
    <string name="preferences_category_advanced">Avansert</string>
    <!-- Preference category for privacy and security settings -->
    <string name="preferences_category_privacy_security">Personvern og sikkerhet</string>
    <!-- Preference for advanced site permissions -->
    <string name="preferences_site_permissions">Nettstedstillatelser</string>
    <!-- Preference for private browsing options -->
    <string name="preferences_private_browsing_options">Privat nettlesing</string>
    <!-- Preference for opening links in a private tab-->
    <string name="preferences_open_links_in_a_private_tab">Åpne lenke i en privat fane</string>
    <!-- Preference for allowing screenshots to be taken while in a private tab-->
    <string name="preferences_allow_screenshots_in_private_mode">Tillat å ta skjermbilder i privat nettlesing</string>
    <!-- Will inform the user of the risk of activating Allow screenshots in private browsing option -->
    <string name="preferences_screenshots_in_private_mode_disclaimer">Hvis tillatt, vil private faner også være synlige når flere apper er åpne</string>
    <!-- Preference for adding private browsing shortcut -->
    <string name="preferences_add_private_browsing_shortcut">Legg til snarvei for privat nettlesing</string>
    <!-- Preference for enabling "HTTPS-Only" mode -->
    <string name="preferences_https_only_title">Kun-HTTPS-modus</string>

    <!-- Label for cookie banner section in quick settings panel. -->
    <string name="cookie_banner_blocker">Blokkering av infokapselbanner</string>
    <!-- Preference for removing cookie/consent banners from sites automatically in private mode. See reduce_cookie_banner_summary for additional context. -->
    <string name="preferences_cookie_banner_reduction_private_mode">Blokkering av infokapselbanner i privat nettlesing</string>

    <!-- Text for indicating cookie banner handling is off this site, this is shown as part of the protections panel with the tracking protection toggle -->
    <string name="reduce_cookie_banner_off_for_site">Av for dette nettstedet</string>
    <!-- Text for cancel button indicating that cookie banner reduction is not supported for the current site, this is shown as part of the cookie banner details view. -->
    <string name="cookie_banner_handling_details_site_is_not_supported_cancel_button">Avbryt</string>
    <!-- Text for request support button indicating that cookie banner reduction is not supported for the current site, this is shown as part of the cookie banner details view. -->
    <string name="cookie_banner_handling_details_site_is_not_supported_request_support_button_2">Send forespørsel</string>
    <!-- Text for title indicating that cookie banner reduction is not supported for the current site, this is shown as part of the cookie banner details view. -->
    <string name="cookie_banner_handling_details_site_is_not_supported_title_2">Be om støtte for dette nettstedet?</string>
    <!-- Label for the snackBar, after the user reports with success a website where cookie banner reducer did not work -->
    <string name="cookie_banner_handling_report_site_snack_bar_text_2">Forespørsel sendt</string>
    <!-- Text for indicating cookie banner handling is on this site, this is shown as part of the protections panel with the tracking protection toggle -->
    <string name="reduce_cookie_banner_on_for_site">På for dette nettstedet</string>
    <!-- Text for indicating that a request for unsupported site was sent to Nimbus (it's a Mozilla library for experiments), this is shown as part of the protections panel with the tracking protection toggle -->
    <string name="reduce_cookie_banner_unsupported_site_request_submitted_2">Støtteforespørsel sendt</string>
    <!-- Text for indicating cookie banner handling is currently not supported for this site, this is shown as part of the protections panel with the tracking protection toggle -->
    <string name="reduce_cookie_banner_unsupported_site">Nettstedet støttes for øyeblikket ikke</string>
    <!-- Title text for a detail explanation indicating cookie banner handling is on this site, this is shown as part of the cookie banner panel in the toolbar. The first parameter is a shortened URL of the current site-->
    <string name="reduce_cookie_banner_details_panel_title_on_for_site_1">Vil du slå på blokkering av infokapselbanner for %1$s?</string>
    <!-- Title text for a detail explanation indicating cookie banner handling is off this site, this is shown as part of the cookie banner panel in the toolbar. The first parameter is a shortened URL of the current site-->
    <string name="reduce_cookie_banner_details_panel_title_off_for_site_1">Vil du slå av blokkering av infokapselbanner for %1$s?</string>
    <!-- Title text for a detail explanation indicating cookie banner reducer didn't work for the current site, this is shown as part of the cookie banner panel in the toolbar. The first parameter is the application name-->
    <string name="reduce_cookie_banner_details_panel_title_unsupported_site_request_2">%1$s kan ikke automatisk avvise forespørsler om infokapsler på dette nettstedet. Du kan sende en forespørsel om å støtte dette nettstedet i fremtiden.</string>

    <!-- Long text for a detail explanation indicating what will happen if cookie banner handling is off for a site, this is shown as part of the cookie banner panel in the toolbar. The first parameter is the application name -->
    <string name="reduce_cookie_banner_details_panel_description_off_for_site_1">Slå av, og %1$s sletter infokapsler og laster inn dette nettstedet på nytt. Dette kan logge deg ut eller tømme handlekurver.</string>
    <!-- Long text for a detail explanation indicating what will happen if cookie banner handling is on for a site, this is shown as part of the cookie banner panel in the toolbar. The first parameter is the application name -->
    <string name="reduce_cookie_banner_details_panel_description_on_for_site_3">Slå på, og %1$s vil prøve å automatisk nekte infokapselbannere på dette nettstedet.</string>

    <!--Title for the cookie banner re-engagement CFR, the placeholder is replaced with app name -->
    <string name="cookie_banner_cfr_title">%1$s nektet nettopp infokapsler for deg</string>
    <!--Message for the cookie banner re-engagement CFR -->
    <string name="cookie_banner_cfr_message">Mindre distraksjoner, mindre infokapsler som sporer deg på denne siden.</string>

    <!-- Description of the preference to enable "HTTPS-Only" mode. -->
    <string name="preferences_https_only_summary">Forsøker automatisk å koble til nettsteder ved hjelp av HTTPS-krypteringsprotokollen for økt sikkerhet.</string>
    <!-- Summary of https only preference if https only is set to off -->
    <string name="preferences_https_only_off">Av</string>
    <!-- Summary of https only preference if https only is set to on in all tabs -->
    <string name="preferences_https_only_on_all">På i alle faner</string>
    <!-- Summary of https only preference if https only is set to on in private tabs only -->
    <string name="preferences_https_only_on_private">På i private faner</string>
    <!-- Text displayed that links to website containing documentation about "HTTPS-Only" mode -->
    <string name="preferences_http_only_learn_more">Les mer</string>
    <!-- Option for the https only setting -->
    <string name="preferences_https_only_in_all_tabs">Aktiver i alle faner</string>
    <!-- Option for the https only setting -->
    <string name="preferences_https_only_in_private_tabs">Aktiver bare i private faner</string>
    <!-- Title shown in the error page for when trying to access a http website while https only mode is enabled. -->
    <string name="errorpage_httpsonly_title">Sikkert nettsted ikke tilgjengelig</string>
    <!-- Message shown in the error page for when trying to access a http website while https only mode is enabled. The message has two paragraphs. This is the first. -->
    <string name="errorpage_httpsonly_message_title">Mest sannsynlig støtter nettstedet ganske enkelt ikke HTTPS.</string>
    <!-- Message shown in the error page for when trying to access a http website while https only mode is enabled. The message has two paragraphs. This is the second. -->
    <string name="errorpage_httpsonly_message_summary">Det er imidlertid også mulig at en angriper er involvert. Hvis du fortsetter til nettstedet, bør du ikke oppgi noen sensitiv informasjon. Hvis du fortsetter, vil bare HTTPS-modus bli slått av midlertidig for nettstedet.</string>
    <!-- Preference for accessibility -->
    <string name="preferences_accessibility">Tilgjengelighet</string>
    <!-- Preference to override the Mozilla account server -->
    <string name="preferences_override_account_server">Selvvalgt server for Mozilla-konto</string>
    <!-- Preference to override the Sync token server -->
    <string name="preferences_override_sync_tokenserver">Selvvalgt synkroniseringsserver</string>
    <!-- Toast shown after updating the Mozilla account/Sync server override preferences -->
    <string name="toast_override_account_sync_server_done">Mozilla-konto/synkroniseringsserver endret. Avslutter applikasjonen for å legge til endringer…</string>
    <!-- Preference category for account information -->
    <string name="preferences_category_account">Konto</string>
    <!-- Preference for changing where the toolbar is positioned -->
    <string name="preferences_toolbar" moz:removedIn="129" tools:ignore="UnusedResources">Verktøylinje</string>
    <!-- Preference for changing where the AddressBar is positioned -->
    <string name="preferences_toolbar_2">Adresselinjeplassering</string>
    <!-- Preference for changing default theme to dark or light mode -->
    <string name="preferences_theme">Tema</string>
    <!-- Preference for customizing the home screen -->
    <string name="preferences_home_2">Startside</string>
    <!-- Preference for gestures based actions -->
    <string name="preferences_gestures">Bevegelser</string>
    <!-- Preference for settings related to visual options -->
    <string name="preferences_customize">Tilpass</string>
    <!-- Preference description for banner about signing in -->
    <string name="preferences_sign_in_description_2">Logg inn for å synkronisere faner, bokmerker, passord med mer.</string>
    <!-- Preference shown instead of account display name while account profile information isn't available yet. -->
    <string name="preferences_account_default_name_2">Mozilla-konto</string>
    <!-- Preference text for account title when there was an error syncing FxA -->
    <string name="preferences_account_sync_error">Koble til igjen for å fortsette synkroniseringen</string>
    <!-- Preference for language -->
    <string name="preferences_language">Språk</string>
    <!-- Preference for translation -->
    <string name="preferences_translation" moz:removedIn="127" tools:ignore="UnusedResources">Oversettelse</string>
    <!-- Preference for translations -->
    <string name="preferences_translations">Oversettelser</string>
    <!-- Preference for data choices -->
    <string name="preferences_data_choices">Datavalg</string>
    <!-- Preference for data collection -->
    <string name="preferences_data_collection">Datainnsamling</string>
    <!-- Preference for developers -->
    <string name="preferences_remote_debugging">Fjernfeilsøking via USB</string>

    <!-- Preference title for switch preference to show search suggestions -->
    <string name="preferences_show_search_suggestions">Vis søkeforslag</string>
    <!-- Preference title for switch preference to show voice search button -->
    <string name="preferences_show_voice_search">Vis stemmesøk</string>
    <!-- Preference title for switch preference to show search suggestions also in private mode -->
    <string name="preferences_show_search_suggestions_in_private">Vis i private økter</string>
    <!-- Preference title for switch preference to show a clipboard suggestion when searching -->
    <string name="preferences_show_clipboard_suggestions">Vis utklippstavleforslag</string>
    <!-- Preference title for switch preference to suggest browsing history when searching -->
    <string name="preferences_search_browsing_history">Søk i nettleserhistorikk</string>
    <!-- Preference title for switch preference to suggest bookmarks when searching -->
    <string name="preferences_search_bookmarks">Søk i bokmerker</string>
    <!-- Preference title for switch preference to suggest synced tabs when searching -->
    <string name="preferences_search_synced_tabs">Søk i synkroniserte faner</string>
    <!-- Preference for account settings -->
    <string name="preferences_account_settings">Kontoinnstillinger</string>
    <!-- Preference for enabling url autocomplete-->
    <string name="preferences_enable_autocomplete_urls">Autofullfør nettadresser</string>
    <!-- Preference title for switch preference to show sponsored Firefox Suggest search suggestions -->
    <string name="preferences_show_sponsored_suggestions">Forslag fra sponsorer</string>
    <!-- Summary for preference to show sponsored Firefox Suggest search suggestions.
         The first parameter is the name of the application. -->
    <string name="preferences_show_sponsored_suggestions_summary">Støtt %1$s med sporadiske sponsede forslag</string>
    <!-- Preference title for switch preference to show Firefox Suggest search suggestions for web content.
         The first parameter is the name of the application. -->
    <string name="preferences_show_nonsponsored_suggestions">Forslag fra %1$s</string>
    <!-- Summary for preference to show Firefox Suggest search suggestions for web content -->
    <string name="preferences_show_nonsponsored_suggestions_summary">Få forslag fra nettet relatert til søket ditt</string>
    <!-- Preference for open links in third party apps -->
    <string name="preferences_open_links_in_apps">Åpne lenker i apper</string>
    <!-- Preference for open links in third party apps always open in apps option -->
    <string name="preferences_open_links_in_apps_always">Alltid</string>
    <!-- Preference for open links in third party apps ask before opening option -->
    <string name="preferences_open_links_in_apps_ask">Spør før du åpner</string>
    <!-- Preference for open links in third party apps never open in apps option -->
    <string name="preferences_open_links_in_apps_never">Aldri</string>
    <!-- Preference for open download with an external download manager app -->
    <string name="preferences_external_download_manager">Ekstern nedlastingsbehandler</string>
    <!-- Preference for enabling gecko engine logs -->
    <string name="preferences_enable_gecko_logs">Slå på Gecko-logger</string>
    <!-- Message to indicate users that we are quitting the application to apply the changes -->
    <string name="quit_application">Avslutter applikasjonen for å legge til endringer…</string>

    <!-- Preference for extensions -->
    <string name="preferences_extensions">Utvidelser</string>
    <!-- Preference for installing a local extension -->
    <string name="preferences_install_local_extension">Installer utvidelse fra fil</string>
    <!-- Preference for notifications -->
    <string name="preferences_notifications">Varslinger</string>

    <!-- Summary for notification preference indicating notifications are allowed -->
    <string name="notifications_allowed_summary">Tillatt</string>
    <!-- Summary for notification preference indicating notifications are not allowed -->
    <string name="notifications_not_allowed_summary">Ikke tillatt</string>

    <!-- Add-on Permissions -->
    <!-- The title of the required permissions section from addon's permissions screen -->
    <string name="addons_permissions_heading_required" tools:ignore="UnusedResources">Nødvendig</string>
    <!-- The title of the optional permissions section from addon's permissions screen -->
    <string name="addons_permissions_heading_optional" tools:ignore="UnusedResources">Valgfri</string>
    <!-- The title of the origin permission option allowing a user to enable the extension to run on all sites -->
    <string name="addons_permissions_allow_for_all_sites" tools:ignore="UnusedResources">Tillat for alle nettsteder</string>
    <!-- The subtitle for the allow for all sites preference toggle -->
    <string name="addons_permissions_allow_for_all_sites_subtitle" tools:ignore="UnusedResources">Hvis du stoler på denne utvidelsen, kan du gi den tillatelse på hvert nettsted.</string>

    <!-- The text shown when an extension does not require permissions -->
    <string name="addons_does_not_require_permissions">Denne utvidelsen krever ingen tillatelser.</string>

    <!-- Add-on Preferences -->
    <!-- Preference to customize the configured AMO (addons.mozilla.org) collection -->
    <string name="preferences_customize_extension_collection">Tilpasset utvidelsessamling</string>
    <!-- Button caption to confirm the add-on collection configuration -->
    <string name="customize_addon_collection_ok">OK</string>
    <!-- Button caption to abort the add-on collection configuration -->
    <string name="customize_addon_collection_cancel">Avbryt</string>
    <!-- Hint displayed on input field for custom collection name -->
    <string name="customize_addon_collection_hint">Samlingsnavn</string>
    <!-- Hint displayed on input field for custom collection user ID-->
    <string name="customize_addon_collection_user_hint">Samlingseier (bruker-ID)</string>

    <!-- Toast shown after confirming the custom extension collection configuration -->
    <string name="toast_customize_extension_collection_done">Utvidelsessamling endret. Avslutter applikasjonen for å legge til endringer…</string>

    <!-- Customize Home -->
    <!-- Header text for jumping back into the recent tab in customize the home screen -->
    <string name="customize_toggle_jump_back_in">Hopp inn igjen</string>
    <!-- Title for the customize home screen section with recently saved bookmarks. -->
    <string name="customize_toggle_recent_bookmarks" moz:removedIn="127" tools:ignore="UnusedResources">Nylige bokmerker</string>
    <!-- Title for the customize home screen section with bookmarks. -->
    <string name="customize_toggle_bookmarks">Bokmerker</string>
    <!-- Title for the customize home screen section with recently visited. Recently visited is
    a section where users see a list of tabs that they have visited in the past few days -->
    <string name="customize_toggle_recently_visited">Nylig besøkt</string>

    <!-- Title for the customize home screen section with Pocket. -->
    <string name="customize_toggle_pocket_2">Tankevekkende artikler</string>
    <!-- Summary for the customize home screen section with Pocket. The first parameter is product name Pocket -->
    <string name="customize_toggle_pocket_summary">Artikler drevet av %s</string>
    <!-- Title for the customize home screen section with sponsored Pocket stories. -->
    <string name="customize_toggle_pocket_sponsored">Sponsede historier</string>
    <!-- Title for the opening wallpaper settings screen -->
    <string name="customize_wallpapers">Bakgrunnsbilder</string>
    <!-- Title for the customize home screen section with sponsored shortcuts. -->
    <string name="customize_toggle_contile">Sponsede snarveier</string>

    <!-- Wallpapers -->
    <!-- Content description for various wallpapers. The first parameter is the name of the wallpaper -->
    <string name="wallpapers_item_name_content_description">Bakgrunnsbildeelement: %1$s</string>
    <!-- Snackbar message for when wallpaper is selected -->
    <string name="wallpaper_updated_snackbar_message">Bakgrunnsbilde oppdatert!</string>
    <!-- Snackbar label for action to view selected wallpaper -->
    <string name="wallpaper_updated_snackbar_action">Vis</string>
    <!-- Snackbar message for when wallpaper couldn't be downloaded -->
    <string name="wallpaper_download_error_snackbar_message">Kunne ikke laste ned bakgrunnsbildet</string>
    <!-- Snackbar label for action to retry downloading the wallpaper -->
    <string name="wallpaper_download_error_snackbar_action">Prøv igjen</string>
    <!-- Snackbar message for when wallpaper couldn't be selected because of the disk error -->
    <string name="wallpaper_select_error_snackbar_message">Kunne ikke endre bakgrunnsbildet</string>
    <!-- Text displayed that links to website containing documentation about the "Limited Edition" wallpapers. -->
    <string name="wallpaper_learn_more">Les mer</string>

    <!-- Text for classic wallpapers title. The first parameter is the Firefox name. -->
    <string name="wallpaper_classic_title">Klassisk %s</string>
    <!-- Text for artist series wallpapers title. "Artist series" represents a collection of artist collaborated wallpapers. -->
    <string name="wallpaper_artist_series_title">Artist-serien</string>
    <!-- Description text for the artist series wallpapers with learn more link. The first parameter is the learn more string defined in wallpaper_learn_more. "Independent voices" is the name of the wallpaper collection -->
    <string name="wallpaper_artist_series_description_with_learn_more">Kolleksjonen uavhengige stemmer. %s</string>
    <!-- Description text for the artist series wallpapers. "Independent voices" is the name of the wallpaper collection -->
    <string name="wallpaper_artist_series_description">Kolleksjonen uavhengige stemmer.</string>
    <!-- Wallpaper onboarding dialog header text. -->
    <string name="wallpapers_onboarding_dialog_title_text">Prøv en fargeklatt</string>
    <!-- Wallpaper onboarding dialog body text. -->
    <string name="wallpapers_onboarding_dialog_body_text">Velg det perfekte bakgrunnsbildet for deg.</string>
    <!-- Wallpaper onboarding dialog learn more button text. The button navigates to the wallpaper settings screen. -->
    <string name="wallpapers_onboarding_dialog_explore_more_button_text">Utforsk flere bakgrunnsbilder</string>

    <!-- Add-ons general availability nimbus message-->
    <!-- Title of the Nimbus message for extension general availability-->
    <string name="addon_ga_message_title_2" tools:ignore="UnusedResources">Nye utvidelser nå tilgjengelig</string>
    <!-- Body of the Nimbus message for add-ons general availability. 'Firefox' intentionally hardcoded here-->
    <string name="addon_ga_message_body" tools:ignore="UnusedResources">Sjekk ut 100+ nye utvidelser som lar deg gjøre Firefox til din egen.</string>

    <!-- Button text of the Nimbus message for extensions general availability. -->
    <string name="addon_ga_message_button_2" tools:ignore="UnusedResources">Utforsk utvidelser</string>

    <!-- Extension process crash dialog to user -->
    <!-- Title of the extension crash dialog shown to the user when enough errors have occurred with extensions and they need to be temporarily disabled -->
    <string name="extension_process_crash_dialog_title">Utvidelser er midlertidig deaktivert</string>
    <!-- This is a message shown to the user when too many errors have occurred with the extensions process and they have been disabled.
    The user can decide if they would like to continue trying to start extensions or if they'd rather continue without them.
    The first parameter is the application name. -->
    <string name="extension_process_crash_dialog_message">En eller flere utvidelser sluttet å virke, noe som gjorde systemet ditt ustabilt. %1$s forsøkte uten hell å starte utvidelsen(e) på nytt.\n\nUtvidelsene vil ikke bli startet på nytt under den nåværende økten.\n\nHvis du fjerner eller deaktiverer utvidelser, kan dette løse problemet.</string>
    <!-- Button text on the extension crash dialog to prompt the user to try restarting the extensions but the dialog will reappear if it is unsuccessful again -->
    <string name="extension_process_crash_dialog_retry_button_text" tools:ignore="UnusedResources">Prøv å starte utvidelser på nytt</string>

    <!-- Button text on the extension crash dialog to prompt the user to continue with all extensions disabled. -->
    <string name="extension_process_crash_dialog_disable_extensions_button_text">Fortsett med utvidelser deaktivert</string>

    <!-- Account Preferences -->
    <!-- Preference for managing your account via accounts.firefox.com -->
    <string name="preferences_manage_account">Behandle konto</string>
    <!-- Summary of the preference for managing your account via accounts.firefox.com. -->
    <string name="preferences_manage_account_summary">Endre passordet ditt, behandle datainnsamling eller slett kontoen din</string>
    <!-- Preference for triggering sync -->
    <string name="preferences_sync_now">Synkroniser nå</string>
    <!-- Preference category for sync -->
    <string name="preferences_sync_category">Velg hva som skal synkroniseres</string>
    <!-- Preference for syncing history -->
    <string name="preferences_sync_history">Historikk</string>
    <!-- Preference for syncing bookmarks -->
    <string name="preferences_sync_bookmarks">Bokmerker</string>
    <!-- Preference for syncing passwords -->
    <string name="preferences_sync_logins_2">Passord</string>
    <!-- Preference for syncing tabs -->
    <string name="preferences_sync_tabs_2">Åpne faner</string>
    <!-- Preference for signing out -->
    <string name="preferences_sign_out">Logg ut</string>
    <!-- Preference displays and allows changing current FxA device name -->
    <string name="preferences_sync_device_name">Enhetsnavn</string>
    <!-- Text shown when user enters empty device name -->
    <string name="empty_device_name_error">Enhetsnavn kan ikke være tomt.</string>
    <!-- Label indicating that sync is in progress -->
    <string name="sync_syncing_in_progress">Synkroniserer…</string>
    <!-- Label summary indicating that sync failed. The first parameter is the date stamp showing last time it succeeded -->
    <string name="sync_failed_summary">Synkroniseringen mislyktes. Lyktest sist: %s</string>
    <!-- Label summary showing never synced -->
    <string name="sync_failed_never_synced_summary">Synkroniseringen mislyktes. Sist synkronisert: aldri</string>
    <!-- Label summary the date we last synced. The first parameter is date stamp showing last time synced -->
    <string name="sync_last_synced_summary">Sist synkronisert: %s</string>
    <!-- Label summary showing never synced -->
    <string name="sync_never_synced_summary">Sist synkronisert: aldri</string>

    <!-- Text for displaying the default device name.
        The first parameter is the application name, the second is the device manufacturer name
        and the third is the device model. -->
    <string name="default_device_name_2">%1$s på %2$s %3$s</string>

    <!-- Preference for syncing payment methods -->
    <string name="preferences_sync_credit_cards_2">Betalingsmåter</string>
    <!-- Preference for syncing addresses -->
    <string name="preferences_sync_address">Adresser</string>

    <!-- Send Tab -->
    <!-- Name of the "receive tabs" notification channel. Displayed in the "App notifications" system settings for the app -->
    <string name="fxa_received_tab_channel_name">Mottatte faner</string>

    <!-- Description of the "receive tabs" notification channel. Displayed in the "App notifications" system settings for the app -->
    <string name="fxa_received_tab_channel_description">Varsler for faner mottatt fra andre Firefox-enheter.</string>
    <!--  The body for these is the URL of the tab received  -->
    <string name="fxa_tab_received_notification_name">Fane mottatt</string>
    <!-- %s is the device name -->
    <string name="fxa_tab_received_from_notification_name">Fane fra %s</string>

    <!-- Close Synced Tabs -->
    <!-- The title for a notification shown when the user closes tabs that are currently
    open on this device from another device that's signed in to the same Mozilla account.
    %1$s is a placeholder for the app name; %2$d is the number of tabs closed.  -->
    <string name="fxa_tabs_closed_notification_title">%1$s lukket %2$d faner</string>
    <!-- The body for a "closed synced tabs" notification. -->
    <string name="fxa_tabs_closed_text">Vis nylig lukkede faner</string>

    <!-- Advanced Preferences -->
    <!-- Preference for tracking protection exceptions -->
    <string name="preferences_tracking_protection_exceptions">Unntak</string>
    <!-- Button in Exceptions Preference to turn on tracking protection for all sites (remove all exceptions) -->
    <string name="preferences_tracking_protection_exceptions_turn_on_for_all">Slå på for alle nettsteder</string>
    <!-- Text displayed when there are no exceptions -->
    <string name="exceptions_empty_message_description">Unntak lar deg slå av sporingsbeskyttelse for utvalgte nettsteder.</string>
    <!-- Text displayed when there are no exceptions, with learn more link that brings users to a tracking protection SUMO page -->
    <string name="exceptions_empty_message_learn_more_link">Les mer</string>

    <!-- Preference switch for usage and technical data collection -->
    <string name="preference_usage_data">Bruk og tekniske data</string>
    <!-- Preference description for usage and technical data collection -->
    <string name="preferences_usage_data_description">Deler data om ytelse, bruksmønster, maskinvare og tilpasninger i din nettleser med Mozilla, for å hjelpe oss å gjøre %1$s bedre</string>
    <!-- Preference switch for marketing data collection -->
    <string name="preferences_marketing_data">Markedsføringsdata</string>
    <!-- Preference description for marketing data collection -->
    <string name="preferences_marketing_data_description2">Deler grunnleggende bruksdata med Adjust, vår mobile markedsføringsleverandør</string>
    <!-- Title for studies preferences -->
    <string name="preference_experiments_2">Undersøkelse</string>
    <!-- Summary for studies preferences -->
    <string name="preference_experiments_summary_2">Tillater Mozilla å installere og kjøre undersøkelser</string>

    <!-- Turn On Sync Preferences -->
    <!-- Header of the Sync and save your data preference view -->
    <string name="preferences_sync_2">Synkroniser og lagre dataene dine</string>
    <!-- Preference for reconnecting to FxA sync -->
    <string name="preferences_sync_sign_in_to_reconnect">Logg inn for å koble til på nytt</string>
    <!-- Preference for removing FxA account -->
    <string name="preferences_sync_remove_account">Fjern konto</string>

    <!-- Pairing Feature strings -->
    <!-- Instructions on how to access pairing -->
    <string name="pair_instructions_2"><![CDATA[Skann QR-koden vist på <b>firefox.com/pair</b>]]></string>

    <!-- Toolbar Preferences -->
    <!-- Preference for using top toolbar -->
    <string name="preference_top_toolbar">Øverst</string>
    <!-- Preference for using bottom toolbar -->
    <string name="preference_bottom_toolbar">Nederst</string>

    <!-- Theme Preferences -->
    <!-- Preference for using light theme -->
    <string name="preference_light_theme">Lyst</string>
    <!-- Preference for using dark theme -->
    <string name="preference_dark_theme">Mørkt</string>

    <!-- Preference for using using dark or light theme automatically set by battery -->
    <string name="preference_auto_battery_theme">Innstilt av strømstyring</string>
    <!-- Preference for using following device theme -->
    <string name="preference_follow_device_theme">Følg enhetens tema</string>

    <!-- Gestures Preferences-->
    <!-- Preferences for using pull to refresh in a webpage -->
    <string name="preference_gestures_website_pull_to_refresh">Trekk for å oppdatere</string>

    <!-- Preference for using the dynamic toolbar -->
    <string name="preference_gestures_dynamic_toolbar">Bla for å skjule verktøylinjen</string>
    <!-- Preference for switching tabs by swiping horizontally on the toolbar -->
    <string name="preference_gestures_swipe_toolbar_switch_tabs" moz:removedIn="129" tools:ignore="UnusedResources">Sveip verktøylinjen sidelengs for å bytte fane</string>
    <!-- Preference for showing the opened tabs by swiping up on the toolbar-->
    <string name="preference_gestures_swipe_toolbar_show_tabs">Sveip verktøylinjen opp for å åpne faner</string>

    <!-- Preference for using the dynamic toolbars -->
    <string name="preference_gestures_dynamic_toolbar_2">Rull for å skjule adressefeltet og verktøylinjen</string>
    <!-- Preference for switching tabs by swiping horizontally on the addressbar -->
    <string name="preference_gestures_swipe_toolbar_switch_tabs_2">Sveip adressefeltet sidelengs for å bytte fane</string>

    <!-- Library -->
    <!-- Option in Library to open Downloads page -->
    <string name="library_downloads">Nedlastinger</string>
    <!-- Option in library to open Bookmarks page -->
    <string name="library_bookmarks">Bokmerker</string>

    <!-- Option in library to open Desktop Bookmarks root page -->
    <string name="library_desktop_bookmarks_root">Bokmerker på PC-en</string>
    <!-- Option in library to open Desktop Bookmarks "menu" page -->
    <string name="library_desktop_bookmarks_menu">Bokmerkemeny</string>
    <!-- Option in library to open Desktop Bookmarks "toolbar" page -->
    <string name="library_desktop_bookmarks_toolbar">Bokmerkelinje</string>
    <!-- Option in library to open Desktop Bookmarks "unfiled" page -->
    <string name="library_desktop_bookmarks_unfiled">Andre bokmerker</string>
    <!-- Option in Library to open History page -->
    <string name="library_history">Historikk</string>
    <!-- Option in Library to open a new tab -->
    <string name="library_new_tab">Ny fane</string>
    <!-- Settings Page Title -->
    <string name="settings_title">Innstillinger</string>
    <!-- Content description (not visible, for screen readers etc.): "Close button for library settings" -->
    <string name="content_description_close_button">Lukk</string>

    <!-- Title to show in alert when a lot of tabs are to be opened
    %d is a placeholder for the number of tabs that will be opened -->
    <string name="open_all_warning_title">Åpne %d faner?</string>
    <!-- Message to warn users that a large number of tabs will be opened
    %s will be replaced by app name. -->
    <string name="open_all_warning_message">Å åpne så mange faner kan redusere hastigheten på %s mens sidene lastes. Er du sikker på at du vil fortsette?</string>
    <!-- Dialog button text for confirming open all tabs -->
    <string name="open_all_warning_confirm">Åpne faner</string>
    <!-- Dialog button text for canceling open all tabs -->
    <string name="open_all_warning_cancel">Avbryt</string>

    <!-- Text to show users they have one page in the history group section of the History fragment.
    %d is a placeholder for the number of pages in the group. -->
    <string name="history_search_group_site_1">%d side</string>

    <!-- Text to show users they have multiple pages in the history group section of the History fragment.
    %d is a placeholder for the number of pages in the group. -->
    <string name="history_search_group_sites_1">%d sider</string>

    <!-- Option in library for Recently Closed Tabs -->
    <string name="library_recently_closed_tabs">Nylig lukkede faner</string>
    <!-- Option in library to open Recently Closed Tabs page -->
    <string name="recently_closed_show_full_history">Vis all historikk</string>
    <!-- Text to show users they have multiple tabs saved in the Recently Closed Tabs section of history.
    %d is a placeholder for the number of tabs selected. -->
    <string name="recently_closed_tabs">%d faner</string>
    <!-- Text to show users they have one tab saved in the Recently Closed Tabs section of history.
    %d is a placeholder for the number of tabs selected. -->
    <string name="recently_closed_tab">%d fane</string>
    <!-- Recently closed tabs screen message when there are no recently closed tabs -->
    <string name="recently_closed_empty_message">Ingen nylige lukkede faner her</string>

    <!-- Tab Management -->
    <!-- Title of preference for tabs management -->
    <string name="preferences_tabs">Faner</string>
    <!-- Title of preference that allows a user to specify the tab view -->
    <string name="preferences_tab_view">Fanevisning</string>
    <!-- Option for a list tab view -->
    <string name="tab_view_list">Liste</string>
    <!-- Option for a grid tab view -->
    <string name="tab_view_grid">Rutenett</string>
    <!-- Title of preference that allows a user to auto close tabs after a specified amount of time -->
    <string name="preferences_close_tabs">Lukk faner</string>
    <!-- Option for auto closing tabs that will never auto close tabs, always allows user to manually close tabs -->
    <string name="close_tabs_manually">Manuelt</string>
    <!-- Option for auto closing tabs that will auto close tabs after one day -->
    <string name="close_tabs_after_one_day">Etter en dag</string>
    <!-- Option for auto closing tabs that will auto close tabs after one week -->
    <string name="close_tabs_after_one_week">Etter en uke</string>
    <!-- Option for auto closing tabs that will auto close tabs after one month -->
    <string name="close_tabs_after_one_month">Etter en måned</string>

    <!-- Title of preference that allows a user to specify the auto-close settings for open tabs -->
    <string name="preference_auto_close_tabs" tools:ignore="UnusedResources">Lukk åpne faner automatisk</string>

    <!-- Opening screen -->
    <!-- Title of a preference that allows a user to choose what screen to show after opening the app -->
    <string name="preferences_opening_screen">Åpningsskjerm</string>
    <!-- Option for always opening the homepage when re-opening the app -->
    <string name="opening_screen_homepage">Startside</string>
    <!-- Option for always opening the user's last-open tab when re-opening the app -->
    <string name="opening_screen_last_tab">Siste fane</string>
    <!-- Option for always opening the homepage when re-opening the app after four hours of inactivity -->
    <string name="opening_screen_after_four_hours_of_inactivity">Startside etter fire timers inaktivitet</string>
    <!-- Summary for tabs preference when auto closing tabs setting is set to manual close-->
    <string name="close_tabs_manually_summary">Lukk manuelt</string>
    <!-- Summary for tabs preference when auto closing tabs setting is set to auto close tabs after one day-->
    <string name="close_tabs_after_one_day_summary">Lukk etter en dag</string>
    <!-- Summary for tabs preference when auto closing tabs setting is set to auto close tabs after one week-->
    <string name="close_tabs_after_one_week_summary">Lukk etter en uke</string>
    <!-- Summary for tabs preference when auto closing tabs setting is set to auto close tabs after one month-->
    <string name="close_tabs_after_one_month_summary">Lukk etter en måned</string>

    <!-- Summary for homepage preference indicating always opening the homepage when re-opening the app -->
    <string name="opening_screen_homepage_summary">Åpne på startsiden</string>
    <!-- Summary for homepage preference indicating always opening the last-open tab when re-opening the app -->
    <string name="opening_screen_last_tab_summary">Åpne på siste fane</string>
    <!-- Summary for homepage preference indicating opening the homepage when re-opening the app after four hours of inactivity -->
    <string name="opening_screen_after_four_hours_of_inactivity_summary">Åpne på startsiden etter fire timer</string>

    <!-- Inactive tabs -->
    <!-- Category header of a preference that allows a user to enable or disable the inactive tabs feature -->
    <string name="preferences_inactive_tabs">Flytt gamle faner til inaktive</string>
    <!-- Title of inactive tabs preference -->
    <string name="preferences_inactive_tabs_title">Faner du ikke har vist på to uker, flyttes til den inaktive delen.</string>

    <!-- Studies -->
    <!-- Title of the remove studies button -->
    <string name="studies_remove">Fjern</string>
    <!-- Title of the active section on the studies list -->
    <string name="studies_active">Aktiv</string>
    <!-- Description for studies, it indicates why Firefox use studies. The first parameter is the name of the application. -->
    <string name="studies_description_2">%1$s kan installere og kjøre studier fra tid til annen.</string>
    <!-- Learn more link for studies, links to an article for more information about studies. -->
    <string name="studies_learn_more">Les mer</string>
    <!-- Dialog message shown after removing a study -->
    <string name="studies_restart_app">Applikasjonen avsluttes for å iverksette endringer</string>
    <!-- Dialog button to confirm the removing a study. -->
    <string name="studies_restart_dialog_ok">OK</string>
    <!-- Dialog button text for canceling removing a study. -->
    <string name="studies_restart_dialog_cancel">Avbryt</string>
    <!-- Toast shown after turning on/off studies preferences -->
    <string name="studies_toast_quit_application" tools:ignore="UnusedResources">Avslutter applikasjonen for å legge til endringer…</string>

    <!-- Sessions -->
    <!-- Title for the list of tabs -->
    <string name="tab_header_label">Åpne faner</string>
    <!-- Title for the list of tabs in the current private session -->
    <string name="tabs_header_private_tabs_title">Private faner</string>
    <!-- Title for the list of tabs in the synced tabs -->
    <string name="tabs_header_synced_tabs_title">Synkroniserte faner</string>
    <!-- Content description (not visible, for screen readers etc.): Add tab button. Adds a news tab when pressed -->
    <string name="add_tab">Legg til fane</string>

    <!-- Content description (not visible, for screen readers etc.): Add tab button. Adds a news tab when pressed -->
    <string name="add_private_tab">Legg til privat fane</string>
    <!-- Text for the new tab button to indicate adding a new private tab in the tab -->
    <string name="tab_drawer_fab_content">Privat</string>
    <!-- Text for the new tab button to indicate syncing command on the synced tabs page -->
    <string name="tab_drawer_fab_sync">Synkroniser</string>
    <!-- Text shown in the menu for sharing all tabs -->
    <string name="tab_tray_menu_item_share">Del alle faner</string>
    <!-- Text shown in the menu to view recently closed tabs -->
    <string name="tab_tray_menu_recently_closed">Nylig lukkede faner</string>
    <!-- Text shown in the tabs tray inactive tabs section -->
    <string name="tab_tray_inactive_recently_closed" tools:ignore="UnusedResources">Nylig lukket</string>
    <!-- Text shown in the menu to view account settings -->
    <string name="tab_tray_menu_account_settings">Kontoinnstillinger</string>
    <!-- Text shown in the menu to view tab settings -->
    <string name="tab_tray_menu_tab_settings">Fane-innstillinger</string>
    <!-- Text shown in the menu for closing all tabs -->
    <string name="tab_tray_menu_item_close">Lukk alle faner</string>
    <!-- Text shown in the multiselect menu for bookmarking selected tabs. -->
    <string name="tab_tray_multiselect_menu_item_bookmark">Legg til som bokmerke</string>
    <!-- Text shown in the multiselect menu for closing selected tabs. -->
    <string name="tab_tray_multiselect_menu_item_close">Lukk</string>
    <!-- Content description for tabs tray multiselect share button -->
    <string name="tab_tray_multiselect_share_content_description">Del valgte faner</string>
    <!-- Content description for tabs tray multiselect menu -->
    <string name="tab_tray_multiselect_menu_content_description">Valgte faner-meny</string>
    <!-- Content description (not visible, for screen readers etc.): Removes tab from collection button. Removes the selected tab from collection when pressed -->
    <string name="remove_tab_from_collection">Fjern fane fra samlingen</string>
    <!-- Text for button to enter multiselect mode in tabs tray -->
    <string name="tabs_tray_select_tabs">Velg faner</string>
    <!-- Content description (not visible, for screen readers etc.): Close tab button. Closes the current session when pressed -->
    <string name="close_tab">Lukk fane</string>
    <!-- Content description (not visible, for screen readers etc.): Close tab <title> button. First parameter is tab title  -->
    <string name="close_tab_title">Lukk fane %s</string>
    <!-- Content description (not visible, for screen readers etc.): Opens the open tabs menu when pressed -->
    <string name="open_tabs_menu">Åpne fanemenyen</string>
    <!-- Open tabs menu item to save tabs to collection -->
    <string name="tabs_menu_save_to_collection1">Lagre faner til samling</string>
    <!-- Text for the menu button to delete a collection -->
    <string name="collection_delete">Slett samling</string>
    <!-- Text for the menu button to rename a collection -->
    <string name="collection_rename">Bytt navn på samling</string>
    <!-- Text for the button to open tabs of the selected collection -->
    <string name="collection_open_tabs">Åpne faner</string>
    <!-- Hint for adding name of a collection -->
    <string name="collection_name_hint">Samlingsnavn</string>
    <!-- Text for the menu button to rename a top site -->
    <string name="rename_top_site">Endre navn</string>
    <!-- Text for the menu button to remove a top site -->
    <string name="remove_top_site">Fjern</string>

    <!-- Text for the menu button to delete a top site from history -->
    <string name="delete_from_history">Slett fra historikk</string>
    <!-- Postfix for private WebApp titles, placeholder is replaced with app name -->
    <string name="pwa_site_controls_title_private">%1$s (privatmodus)</string>

    <!-- History -->
    <!-- Text for the button to search all history -->
    <string name="history_search_1">Skriv inn søketekst</string>
    <!-- Text for the button to clear all history -->
    <string name="history_delete_all">Slett historikk</string>
    <!-- Text for the snackbar to confirm that multiple browsing history items has been deleted -->
    <string name="history_delete_multiple_items_snackbar">Historikk slettet</string>
    <!-- Text for the snackbar to confirm that a single browsing history item has been deleted. The first parameter is the shortened URL of the deleted history item. -->
    <string name="history_delete_single_item_snackbar">Slettet %1$s</string>
    <!-- Context description text for the button to delete a single history item -->
    <string name="history_delete_item">Slett</string>
    <!-- History multi select title in app bar
    The first parameter is the number of bookmarks selected -->
    <string name="history_multi_select_title">%1$d valgt</string>
    <!-- Text for the header that groups the history for today -->
    <string name="history_today">I dag</string>
    <!-- Text for the header that groups the history for yesterday -->
    <string name="history_yesterday">I går</string>
    <!-- Text for the header that groups the history the past 7 days -->
    <string name="history_7_days">Siste 7 dager</string>
    <!-- Text for the header that groups the history the past 30 days -->
    <string name="history_30_days">Siste 30 dager</string>

    <!-- Text for the header that groups the history older than the last month -->
    <string name="history_older">Eldre</string>
    <!-- Text shown when no history exists -->
    <string name="history_empty_message">Ingen historikk her</string>

    <!-- Downloads -->
    <!-- Text for the snackbar to confirm that multiple downloads items have been removed -->
    <string name="download_delete_multiple_items_snackbar_1">Nedlastinger fjernet</string>
    <!-- Text for the snackbar to confirm that a single download item has been removed. The first parameter is the name of the download item. -->
    <string name="download_delete_single_item_snackbar">Fjernet %1$s</string>
    <!-- Text shown when no download exists -->
    <string name="download_empty_message_1">Ingen nedlastede filer</string>
    <!-- History multi select title in app bar
    The first parameter is the number of downloads selected -->
    <string name="download_multi_select_title">%1$d valgt</string>


    <!-- Text for the button to remove a single download item -->
    <string name="download_delete_item_1">Fjern</string>


    <!-- Crashes -->
    <!-- Title text displayed on the tab crash page. This first parameter is the name of the application (For example: Fenix) -->
    <string name="tab_crash_title_2">Beklager. %1$s kan ikke laste den siden.</string>
    <!-- Send crash report checkbox text on the tab crash page -->
    <string name="tab_crash_send_report">Send krasjrapport til Mozilla</string>
    <!-- Close tab button text on the tab crash page -->
    <string name="tab_crash_close">Lukk fane</string>
    <!-- Restore tab button text on the tab crash page -->
    <string name="tab_crash_restore">Gjenopprett fane</string>

    <!-- Bookmarks -->
    <!-- Confirmation message for a dialog confirming if the user wants to delete the selected folder -->
    <string name="bookmark_delete_folder_confirmation_dialog">Er du sikker på at du vil slette denne mappen?</string>
    <!-- Confirmation message for a dialog confirming if the user wants to delete multiple items including folders. Parameter will be replaced by app name. -->
    <string name="bookmark_delete_multiple_folders_confirmation_dialog">%s vil slette de valgte elementene.</string>
    <!-- Text for the cancel button on delete bookmark dialog -->
    <string name="bookmark_delete_negative">Avbryt</string>
    <!-- Screen title for adding a bookmarks folder -->
    <string name="bookmark_add_folder">Legg til mappe</string>
    <!-- Snackbar title shown after a bookmark has been created. -->
    <string name="bookmark_saved_snackbar">Bokmerke lagret!</string>
    <!-- Snackbar edit button shown after a bookmark has been created. -->
    <string name="edit_bookmark_snackbar_action">REDIGER</string>
    <!-- Bookmark overflow menu edit button -->
    <string name="bookmark_menu_edit_button">Rediger</string>
    <!-- Bookmark overflow menu copy button -->
    <string name="bookmark_menu_copy_button">Kopier</string>
    <!-- Bookmark overflow menu share button -->
    <string name="bookmark_menu_share_button">Del</string>
    <!-- Bookmark overflow menu open in new tab button -->
    <string name="bookmark_menu_open_in_new_tab_button">Åpne i ny fane</string>
    <!-- Bookmark overflow menu open in private tab button -->
    <string name="bookmark_menu_open_in_private_tab_button">Åpne i privat fane</string>
    <!-- Bookmark overflow menu open all in tabs button -->
    <string name="bookmark_menu_open_all_in_tabs_button">Åpne alle i nye faner</string>
    <!-- Bookmark overflow menu open all in private tabs button -->
    <string name="bookmark_menu_open_all_in_private_tabs_button">Åpne alle i private faner</string>
    <!-- Bookmark overflow menu delete button -->
    <string name="bookmark_menu_delete_button">Slett</string>
    <!--Bookmark overflow menu save button -->
    <string name="bookmark_menu_save_button">Lagre</string>
    <!-- Bookmark multi select title in app bar
     The first parameter is the number of bookmarks selected -->
    <string name="bookmarks_multi_select_title">%1$d valgt</string>
    <!-- Bookmark editing screen title -->
    <string name="edit_bookmark_fragment_title">Rediger bokmerke</string>
    <!-- Bookmark folder editing screen title -->
    <string name="edit_bookmark_folder_fragment_title">Rediger mappe</string>
    <!-- Bookmark sign in button message -->
    <string name="bookmark_sign_in_button">Logg inn for å se synkroniserte bokmerker</string>
    <!-- Bookmark URL editing field label -->
    <string name="bookmark_url_label">URL</string>
    <!-- Bookmark FOLDER editing field label -->
    <string name="bookmark_folder_label">MAPPE</string>
    <!-- Bookmark NAME editing field label -->
    <string name="bookmark_name_label">NAVN</string>
    <!-- Bookmark add folder screen title -->
    <string name="bookmark_add_folder_fragment_label">Legg til mappe</string>
    <!-- Bookmark select folder screen title -->
    <string name="bookmark_select_folder_fragment_label">Velg mappe</string>
    <!-- Bookmark editing error missing title -->
    <string name="bookmark_empty_title_error">Må ha en tittel</string>
    <!-- Bookmark editing error missing or improper URL -->
    <string name="bookmark_invalid_url_error">Ugyldig URL</string>
    <!-- Bookmark screen message for empty bookmarks folder -->
    <string name="bookmarks_empty_message">Ingen bokmerker her</string>
    <!-- Bookmark snackbar message on deletion
     The first parameter is the host part of the URL of the bookmark deleted, if any -->
    <string name="bookmark_deletion_snackbar_message">Slettet %1$s</string>

    <!-- Bookmark snackbar message on deleting multiple bookmarks not including folders-->
    <string name="bookmark_deletion_multiple_snackbar_message_2">Bokmerker slettet</string>
    <!-- Bookmark snackbar message on deleting multiple bookmarks including folders-->
    <string name="bookmark_deletion_multiple_snackbar_message_3">Sletter valgte mapper</string>
    <!-- Bookmark undo button for deletion snackbar action -->
    <string name="bookmark_undo_deletion">ANGRE</string>

    <!-- Text for the button to search all bookmarks -->
    <string name="bookmark_search">Skriv inn søketekst</string>

    <!-- Site Permissions -->
    <!-- Button label that take the user to the Android App setting -->
    <string name="phone_feature_go_to_settings">Gå til Innstillinger</string>

    <!-- Content description (not visible, for screen readers etc.): Quick settings sheet
        to give users access to site specific information / settings. For example:
        Secure settings status and a button to modify site permissions -->
    <string name="quick_settings_sheet">Oversikt over hurtige innstillinger</string>
    <!-- Label that indicates that this option it the recommended one -->
    <string name="phone_feature_recommended">Anbefalt</string>

    <!-- Button label for clearing all the information of site permissions-->
    <string name="clear_permissions">Fjern tillatelser</string>
    <!-- Text for the OK button on Clear permissions dialog -->
    <string name="clear_permissions_positive">OK</string>
    <!-- Text for the cancel button on Clear permissions dialog -->
    <string name="clear_permissions_negative">Avbryt</string>
    <!-- Button label for clearing a site permission-->
    <string name="clear_permission">Fjern tillatelse</string>
    <!-- Text for the OK button on Clear permission dialog -->
    <string name="clear_permission_positive">OK</string>
    <!-- Text for the cancel button on Clear permission dialog -->
    <string name="clear_permission_negative">Avbryt</string>
    <!-- Button label for clearing all the information on all sites-->
    <string name="clear_permissions_on_all_sites">Fjern tillatelser på alle nettsteder</string>
    <!-- Preference for altering video and audio autoplay for all websites -->
    <string name="preference_browser_feature_autoplay">Automatisk avspilling</string>
    <!-- Preference for altering the camera access for all websites -->
    <string name="preference_phone_feature_camera">Kamera</string>
    <!-- Preference for altering the microphone access for all websites -->
    <string name="preference_phone_feature_microphone">Mikrofon</string>
    <!-- Preference for altering the location access for all websites -->
    <string name="preference_phone_feature_location">Plassering</string>
    <!-- Preference for altering the notification access for all websites -->
    <string name="preference_phone_feature_notification">Varsel</string>
    <!-- Preference for altering the persistent storage access for all websites -->
    <string name="preference_phone_feature_persistent_storage">Vedvarende lagring</string>
    <!-- Preference for altering the storage access setting for all websites -->
    <string name="preference_phone_feature_cross_origin_storage_access">Infokapsler på tvers av nettsteder</string>
    <!-- Preference for altering the EME access for all websites -->
    <string name="preference_phone_feature_media_key_system_access">DRM-kontrollert innhold</string>
    <!-- Label that indicates that a permission must be asked always -->
    <string name="preference_option_phone_feature_ask_to_allow">Be om å tillate</string>
    <!-- Label that indicates that a permission must be blocked -->
    <string name="preference_option_phone_feature_blocked">Blokkert</string>
    <!-- Label that indicates that a permission must be allowed -->
    <string name="preference_option_phone_feature_allowed">Tillatt</string>
    <!--Label that indicates a permission is by the Android OS-->
    <string name="phone_feature_blocked_by_android">Blokkert av Android</string>
    <!-- Preference for showing a list of websites that the default configurations won't apply to them -->
    <string name="preference_exceptions">Unntak</string>
    <!-- Summary of tracking protection preference if tracking protection is set to off -->
    <string name="tracking_protection_off">Av</string>
    <!-- Summary of tracking protection preference if tracking protection is set to standard -->
    <string name="tracking_protection_standard">Standard</string>
    <!-- Summary of tracking protection preference if tracking protection is set to strict -->
    <string name="tracking_protection_strict">Streng</string>
    <!-- Summary of tracking protection preference if tracking protection is set to custom -->
    <string name="tracking_protection_custom">Tilpasset</string>
    <!-- Label for global setting that indicates that all video and audio autoplay is allowed -->
    <string name="preference_option_autoplay_allowed2">Tillat lyd og video</string>
    <!-- Label for site specific setting that indicates that all video and audio autoplay is allowed -->
    <string name="quick_setting_option_autoplay_allowed">Tillat lyd og video</string>
    <!-- Label that indicates that video and audio autoplay is only allowed over Wi-Fi -->
    <string name="preference_option_autoplay_allowed_wifi_only2">Blokker lyd og video bare på mobildata</string>
    <!-- Subtext that explains 'autoplay on Wi-Fi only' option -->
    <string name="preference_option_autoplay_allowed_wifi_subtext">Lyd og video spilles av på Wi-Fi</string>
    <!-- Label for global setting that indicates that video autoplay is allowed, but audio autoplay is blocked -->
    <string name="preference_option_autoplay_block_audio2">Blokker bare lyd</string>
    <!-- Label for site specific setting that indicates that video autoplay is allowed, but audio autoplay is blocked -->
    <string name="quick_setting_option_autoplay_block_audio">Blokker bare lyd</string>
    <!-- Label for global setting that indicates that all video and audio autoplay is blocked -->
    <string name="preference_option_autoplay_blocked3">Blokker lyd og video</string>
    <!-- Label for site specific setting that indicates that all video and audio autoplay is blocked -->
    <string name="quick_setting_option_autoplay_blocked">Blokker lyd og video</string>
    <!-- Summary of delete browsing data on quit preference if it is set to on -->
    <string name="delete_browsing_data_quit_on">På</string>
    <!-- Summary of delete browsing data on quit preference if it is set to off -->
    <string name="delete_browsing_data_quit_off">Av</string>

    <!-- Summary of studies preference if it is set to on -->
    <string name="studies_on">På</string>
    <!-- Summary of studies data on quit preference if it is set to off -->
    <string name="studies_off">Av</string>

    <!-- Collections -->
    <!-- Collections header on home fragment -->
    <string name="collections_header">Samlinger</string>
    <!-- Content description (not visible, for screen readers etc.): Opens the collection menu when pressed -->
    <string name="collection_menu_button_content_description">Samlingsmeny</string>
    <!-- Label to describe what collections are to a new user without any collections -->
    <string name="no_collections_description2">Samle tingene som betyr noe for deg.\nGrupper lignende søk, nettsteder og faner for rask tilgang senere.</string>
    <!-- Title for the "select tabs" step of the collection creator -->
    <string name="create_collection_select_tabs">Velg faner</string>
    <!-- Title for the "select collection" step of the collection creator -->
    <string name="create_collection_select_collection">Velg samling</string>
    <!-- Title for the "name collection" step of the collection creator -->
    <string name="create_collection_name_collection">Navngi samling</string>
    <!-- Button to add new collection for the "select collection" step of the collection creator -->
    <string name="create_collection_add_new_collection">Legg til ny samling</string>
    <!-- Button to select all tabs in the "select tabs" step of the collection creator -->
    <string name="create_collection_select_all">Merk alt</string>
    <!-- Button to deselect all tabs in the "select tabs" step of the collection creator -->
    <string name="create_collection_deselect_all">Merk ingen</string>
    <!-- Text to prompt users to select the tabs to save in the "select tabs" step of the collection creator -->
    <string name="create_collection_save_to_collection_empty">Velg faner du vil lagre</string>
    <!-- Text to show users how many tabs they have selected in the "select tabs" step of the collection creator.
     %d is a placeholder for the number of tabs selected. -->
    <string name="create_collection_save_to_collection_tabs_selected">%d faner valgte</string>
    <!-- Text to show users they have one tab selected in the "select tabs" step of the collection creator.
    %d is a placeholder for the number of tabs selected. -->
    <string name="create_collection_save_to_collection_tab_selected">%d fane valgt</string>

    <!-- Text shown in snackbar when multiple tabs have been saved in a collection -->
    <string name="create_collection_tabs_saved">Faner lagret!</string>
    <!-- Text shown in snackbar when one or multiple tabs have been saved in a new collection -->
    <string name="create_collection_tabs_saved_new_collection">Samling lagret!</string>
    <!-- Text shown in snackbar when one tab has been saved in a collection -->
    <string name="create_collection_tab_saved">Fane lagret!</string>
    <!-- Content description (not visible, for screen readers etc.): button to close the collection creator -->
    <string name="create_collection_close">Lukk</string>
    <!-- Button to save currently selected tabs in the "select tabs" step of the collection creator-->
    <string name="create_collection_save">Lagre</string>

    <!-- Snackbar action to view the collection the user just created or updated -->
    <string name="create_collection_view">Vis</string>

    <!-- Text for the OK button from collection dialogs -->
    <string name="create_collection_positive">OK</string>
    <!-- Text for the cancel button from collection dialogs -->
    <string name="create_collection_negative">Avbryt</string>

    <!-- Default name for a new collection in "name new collection" step of the collection creator. %d is a placeholder for the number of collections-->
    <string name="create_collection_default_name">Samling %d</string>

    <!-- Share -->
    <!-- Share screen header -->
    <string name="share_header_2">Del</string>
    <!-- Content description (not visible, for screen readers etc.):
        "Share" button. Opens the share menu when pressed. -->
    <string name="share_button_content_description">Del</string>
    <!-- Text for the Save to PDF feature in the share menu -->
    <string name="share_save_to_pdf">Lagre som PDF</string>
    <!-- Text for error message when generating a PDF file Text. -->
    <string name="unable_to_save_to_pdf_error">Klarte ikke å generere PDF</string>
    <!-- Text for standard error snackbar dismiss button. -->
    <string name="standard_snackbar_error_dismiss">Ignorer</string>
    <!-- Text for error message when printing a page and it fails. -->
    <string name="unable_to_print_page_error">Kan ikke å skrive ut denne siden</string>
    <!-- Text for the print feature in the share and browser menu -->
    <string name="menu_print">Skriv ut</string>
    <!-- Sub-header in the dialog to share a link to another sync device -->
    <string name="share_device_subheader">Send til enhet</string>
    <!-- Sub-header in the dialog to share a link to an app from the full list -->
    <string name="share_link_all_apps_subheader">Alle handlinger</string>
    <!-- Sub-header in the dialog to share a link to an app from the most-recent sorted list -->
    <string name="share_link_recent_apps_subheader">Nylig brukt</string>
    <!-- Text for the copy link action in the share screen. -->
    <string name="share_copy_link_to_clipboard">Kopier til utklippstavle</string>
    <!-- Toast shown after copying link to clipboard -->
    <string name="toast_copy_link_to_clipboard">Kopiert til utklippstavle</string>
    <!-- An option from the share dialog to sign into sync -->
    <string name="sync_sign_in">Logg inn på Sync</string>
     <!-- An option from the three dot menu to sync and save data -->
    <string name="sync_menu_sync_and_save_data">Synkroniser og lagre data</string>
    <!-- An option from the share dialog to send link to all other sync devices -->
    <string name="sync_send_to_all">Send til alle enheter</string>
    <!-- An option from the share dialog to reconnect to sync -->
    <string name="sync_reconnect">Koble til Sync på nytt</string>
    <!-- Text displayed when sync is offline and cannot be accessed -->
    <string name="sync_offline">Frakoblet</string>
    <!-- An option to connect additional devices -->
    <string name="sync_connect_device">Koble til en annen enhet</string>
    <!-- The dialog text shown when additional devices are not available -->
    <string name="sync_connect_device_dialog">For å sende en fane, logg deg på Firefox på minst en annen enhet.</string>
    <!-- Confirmation dialog button -->
    <string name="sync_confirmation_button">Skjønner</string>
    <!-- Share error message -->
    <string name="share_error_snackbar">Kan ikke dele med denne appen</string>
    <!-- Add new device screen title -->
    <string name="sync_add_new_device_title">Send til enhet</string>
    <!-- Text for the warning message on the Add new device screen -->
    <string name="sync_add_new_device_message">Ingen enheter tilkoblet</string>
    <!-- Text for the button to learn about sending tabs -->
    <string name="sync_add_new_device_learn_button">Les mer om sending av faner…</string>
    <!-- Text for the button to connect another device -->
    <string name="sync_add_new_device_connect_button">Koble til en annen enhet…</string>

    <!-- Notifications -->
    <!-- Text shown in the notification that pops up to remind the user that a private browsing session is active. -->
    <string name="notification_pbm_delete_text_2">Lukk private faner</string>

    <!-- Microsuverys -->
    <!-- Text shown in prompt for printing microsurvey. "sec" It's an abrevation for "second". -->
    <string name="microsurvey_prompt_printing_title" tools:ignore="UnusedResources">Bidra til å gjøre utskrifter i Firefox bedre. Det tar bare et sekund</string>
    <!-- Text shown in prompt for printing microsurvey. 'Firefox' intentionally hardcoded here--> --&gt;
    <string name="microsurvey_survey_printing_title" tools:ignore="UnusedResources">Hvor fornøyd er du med utskrifter i Firefox?</string>


    <!-- Text for option one, shown in microsurvey.-->
    <string name="microsurvey_survey_5_point_option_0" tools:ignore="UnusedResources">Nøytral</string>
    <!-- Text for option two, shown in microsurvey.-->
    <string name="microsurvey_survey_5_point_option_1" tools:ignore="UnusedResources">Veldig misfornøyd</string>
    <!-- Text for option three, shown in microsurvey.-->
    <string name="microsurvey_survey_5_point_option_2" tools:ignore="UnusedResources">Misfornøyd</string>
    <!-- Text for option four, shown in microsurvey.-->
    <string name="microsurvey_survey_5_point_option_3" tools:ignore="UnusedResources">Fornøyd</string>
    <!-- Text for option five, shown in microsurvey.-->
    <string name="microsurvey_survey_5_point_option_4" tools:ignore="UnusedResources">Veldig fornøyd</string>


    <!-- Text shown in the notification that pops up to remind the user that a private browsing session is active for Android 14+ -->
    <string name="notification_erase_title_android_14">Lukk private faner?</string>
    <string name="notification_erase_text_android_14">Trykk eller sveip dette varselet for å lukke private faner.</string>

    <!-- Name of the marketing notification channel. Displayed in the "App notifications" system settings for the app -->
    <string name="notification_marketing_channel_name">Markedsføring</string>

    <!-- Title shown in the notification that pops up to remind the user to set fenix as default browser.
    The app name is in the text, due to limitations with localizing Nimbus experiments -->
    <string name="nimbus_notification_default_browser_title" tools:ignore="UnusedResources">Firefox er rask og privat</string>
    <!-- Text shown in the notification that pops up to remind the user to set fenix as default browser.
    The app name is in the text, due to limitations with localizing Nimbus experiments -->
    <string name="nimbus_notification_default_browser_text" tools:ignore="UnusedResources">Gjør Firefox til din standardnettleser</string>
    <!-- Title shown in the notification that pops up to re-engage the user -->
    <string name="notification_re_engagement_title">Prøv privat nettlesing</string>
    <!-- Text shown in the notification that pops up to re-engage the user.
    %1$s is a placeholder that will be replaced by the app name. -->
    <string name="notification_re_engagement_text">Surf uten lagrede infokapsler eller historikk med %1$s</string>

    <!-- Title A shown in the notification that pops up to re-engage the user -->
    <string name="notification_re_engagement_A_title">Surf sporløst</string>
    <!-- Text A shown in the notification that pops up to re-engage the user.
    %1$s is a placeholder that will be replaced by the app name. -->
    <string name="notification_re_engagement_A_text">Privat nettlesing i %1$s lagrer ikke informasjonen din.</string>
    <!-- Title B shown in the notification that pops up to re-engage the user -->
    <string name="notification_re_engagement_B_title">Start ditt første søk</string>
    <!-- Text B shown in the notification that pops up to re-engage the user -->
    <string name="notification_re_engagement_B_text">Finn noe i nærheten. Eller oppdag noe morsomt.</string>

    <!-- Survey -->
    <!-- Text shown in the fullscreen message that pops up to ask user to take a short survey.
    The app name is in the text, due to limitations with localizing Nimbus experiments -->
    <string name="nimbus_survey_message_text">Bidra til å gjøre Firefox bedre ved å ta en kort undersøkelse.</string>
    <!-- Preference for taking the short survey. -->
    <string name="preferences_take_survey">Delta i undersøkelsen</string>
    <!-- Preference for not taking the short survey. -->
    <string name="preferences_not_take_survey">Nei takk</string>

    <!-- Snackbar -->
    <!-- Text shown in snackbar when user deletes a collection -->
    <string name="snackbar_collection_deleted">Samling slettet</string>
    <!-- Text shown in snackbar when user renames a collection -->
    <string name="snackbar_collection_renamed">Samlingen omdøpt</string>
    <!-- Text shown in snackbar when user closes a tab -->
    <string name="snackbar_tab_closed">Fane lukket</string>
    <!-- Text shown in snackbar when user closes all tabs -->
    <string name="snackbar_tabs_closed">Faner lukket</string>
    <!-- Text shown in snackbar when user bookmarks a list of tabs -->
    <string name="snackbar_message_bookmarks_saved">Bokmerker lagret!</string>
    <!-- Text shown in snackbar when user adds a site to shortcuts -->
    <string name="snackbar_added_to_shortcuts">Lagt til i snarveier!</string>
    <!-- Text shown in snackbar when user closes a private tab -->
    <string name="snackbar_private_tab_closed">Privat fane lukket</string>
    <!-- Text shown in snackbar when user closes all private tabs -->
    <string name="snackbar_private_tabs_closed">Private faner lukket</string>
    <!-- Text shown in snackbar when user erases their private browsing data -->
    <string name="snackbar_private_data_deleted">Private nettleserdata slettet</string>
    <!-- Text shown in snackbar to undo deleting a tab, top site or collection -->
    <string name="snackbar_deleted_undo">ANGRE</string>
    <!-- Text shown in snackbar when user removes a top site -->
    <string name="snackbar_top_site_removed">Nettsted fjernet</string>
    <!-- QR code scanner prompt which appears after scanning a code, but before navigating to it
        First parameter is the name of the app, second parameter is the URL or text scanned-->
    <string name="qr_scanner_confirmation_dialog_message">La %1$s åpne %2$s</string>
    <!-- QR code scanner prompt dialog positive option to allow navigation to scanned link -->
    <string name="qr_scanner_dialog_positive">TILLAT</string>
    <!-- QR code scanner prompt dialog positive option to deny navigation to scanned link -->
    <string name="qr_scanner_dialog_negative">AVSLÅ</string>
    <!-- QR code scanner prompt dialog error message shown when a hostname does not contain http or https. -->
    <string name="qr_scanner_dialog_invalid">Nettadressen er ikke gyldig.</string>
    <!-- QR code scanner prompt dialog positive option when there is an error -->
    <string name="qr_scanner_dialog_invalid_ok">OK</string>
    <!-- Tab collection deletion prompt dialog message. Placeholder will be replaced with the collection name -->
    <string name="tab_collection_dialog_message">Er du sikker på at du vil slette %1$s?</string>
    <!-- Tab collection deletion prompt dialog option to delete the collection -->
    <string name="tab_collection_dialog_positive">Slett</string>
    <!-- Text displayed in a notification when the user enters full screen mode -->
    <string name="full_screen_notification">Starter fullskjermmodus</string>
    <!-- Message for copying the URL via long press on the toolbar -->
    <string name="url_copied">URL kopiert</string>

    <!-- Sample text for accessibility font size -->
    <string name="accessibility_text_size_sample_text_1">Dette er eksempeltekst. Det er her for å vise hvordan tekst vil vises når du øker eller reduserer størrelsen med denne innstillingen.</string>
    <!-- Summary for Accessibility Text Size Scaling Preference -->
    <string name="preference_accessibility_text_size_summary">Gjør tekst på nettsteder større eller mindre</string>
    <!-- Title for Accessibility Text Size Scaling Preference -->
    <string name="preference_accessibility_font_size_title">Skriftstørrelse</string>

    <!-- Title for Accessibility Text Automatic Size Scaling Preference -->
    <string name="preference_accessibility_auto_size_2">Automatisk skriftstørrelse</string>
    <!-- Summary for Accessibility Text Automatic Size Scaling Preference -->
    <string name="preference_accessibility_auto_size_summary">Skriftstørrelse vil samsvare med Android-innstillingene dine. Slå av for å behandle skriftstørrelse her.</string>

    <!-- Title for the Delete browsing data preference -->
    <string name="preferences_delete_browsing_data">Slett nettleserdata</string>
    <!-- Title for the tabs item in Delete browsing data -->
    <string name="preferences_delete_browsing_data_tabs_title_2">Åpne faner</string>
    <!-- Subtitle for the tabs item in Delete browsing data, parameter will be replaced with the number of open tabs -->
    <string name="preferences_delete_browsing_data_tabs_subtitle">%d faner</string>
    <!-- Title for the data and history items in Delete browsing data -->
    <!-- Title for the history item in Delete browsing data -->
    <string name="preferences_delete_browsing_data_browsing_history_title">Nettleserhistorikk</string>
    <!-- Subtitle for the data and history items in delete browsing data, parameter will be replaced with the
        number of history items the user has -->
    <string name="preferences_delete_browsing_data_browsing_data_subtitle">%d adresser</string>
    <!-- Title for the cookies and site data items in Delete browsing data -->
    <string name="preferences_delete_browsing_data_cookies_and_site_data">Infokapsler og nettstedsdata</string>
    <!-- Subtitle for the cookies item in Delete browsing data -->
    <string name="preferences_delete_browsing_data_cookies_subtitle">Du blir logget ut fra de fleste nettsteder</string>
    <!-- Title for the cached images and files item in Delete browsing data -->
    <string name="preferences_delete_browsing_data_cached_files">Hurtiglagrede (cached) bilder og filer</string>
    <!-- Subtitle for the cached images and files item in Delete browsing data -->
    <string name="preferences_delete_browsing_data_cached_files_subtitle">Frigjør lagringsplass</string>
    <!-- Title for the site permissions item in Delete browsing data -->
    <string name="preferences_delete_browsing_data_site_permissions">Nettstedstillatelser</string>

    <!-- Title for the downloads item in Delete browsing data -->
    <string name="preferences_delete_browsing_data_downloads">Nedlastinger</string>
    <!-- Text for the button to delete browsing data -->
    <string name="preferences_delete_browsing_data_button">Slett nettleserdata</string>
    <!-- Title for the Delete browsing data on quit preference -->
    <string name="preferences_delete_browsing_data_on_quit">Slett nettleserdata når du avslutter</string>
    <!-- Summary for the Delete browsing data on quit preference. "Quit" translation should match delete_browsing_data_on_quit_action translation. -->
    <string name="preference_summary_delete_browsing_data_on_quit_2">Sletter nettleserdata automatisk når du velger «Avslutt» fra hovedmenyen</string>
    <!-- Action item in menu for the Delete browsing data on quit feature -->
    <string name="delete_browsing_data_on_quit_action">Avslutt</string>

    <!-- Title text of a delete browsing data dialog. -->
    <string name="delete_history_prompt_title">Tidsrom for sletting</string>
    <!-- Body text of a delete browsing data dialog. -->
    <string name="delete_history_prompt_body" moz:RemovedIn="130" tools:ignore="UnusedResources">Fjerner historikk (inkludert historikk synkronisert fra andre enheter), infokapsler og andre nettlesingsdata.</string>
    <!-- Body text of a delete browsing data dialog. -->
    <string name="delete_history_prompt_body_2">Fjerner historikk (inkludert historikk synkronisert fra andre enheter)</string>
    <!-- Radio button in the delete browsing data dialog to delete history items for the last hour. -->
    <string name="delete_history_prompt_button_last_hour">Den siste timen</string>
    <!-- Radio button in the delete browsing data dialog to delete history items for today and yesterday. -->
    <string name="delete_history_prompt_button_today_and_yesterday">I dag og i går</string>
    <!-- Radio button in the delete browsing data dialog to delete all history. -->
    <string name="delete_history_prompt_button_everything">Alt</string>

    <!-- Dialog message to the user asking to delete browsing data. Parameter will be replaced by app name. -->
    <string name="delete_browsing_data_prompt_message_3">%s vil slette valgte nettleserdata.</string>
    <!-- Text for the cancel button for the data deletion dialog -->
    <string name="delete_browsing_data_prompt_cancel">Avbryt</string>
    <!-- Text for the allow button for the data deletion dialog -->
    <string name="delete_browsing_data_prompt_allow">Slett</string>
    <!-- Text for the snackbar confirmation that the data was deleted -->
    <string name="preferences_delete_browsing_data_snackbar">Nettleserdata slettet</string>
    <!-- Text for the snackbar to show the user that the deletion of browsing data is in progress -->
    <string name="deleting_browsing_data_in_progress">Sletter nettleserdata…</string>

    <!-- Dialog message to the user asking to delete all history items inside the opened group. Parameter will be replaced by a history group name. -->
    <string name="delete_all_history_group_prompt_message">Slett alle nettsteder i «%s»</string>
    <!-- Text for the cancel button for the history group deletion dialog -->
    <string name="delete_history_group_prompt_cancel">Avbryt</string>
    <!-- Text for the allow button for the history group dialog -->
    <string name="delete_history_group_prompt_allow">Slett</string>
    <!-- Text for the snackbar confirmation that the history group was deleted -->
    <string name="delete_history_group_snackbar">Gruppe slettet</string>

    <!-- Onboarding -->
    <!-- text to display in the snackbar once account is signed-in -->
    <string name="onboarding_firefox_account_sync_is_on">Synkroniseringen er på</string>

    <!-- Onboarding theme -->
    <!-- Text shown in snackbar when multiple tabs have been sent to device -->
    <string name="sync_sent_tabs_snackbar">Faner sendt!</string>
    <!-- Text shown in snackbar when one tab has been sent to device  -->
    <string name="sync_sent_tab_snackbar">Fane er sendt!</string>
    <!-- Text shown in snackbar when sharing tabs failed  -->
    <string name="sync_sent_tab_error_snackbar">Kan ikke å sende</string>
    <!-- Text shown in snackbar for the "retry" action that the user has after sharing tabs failed -->
    <string name="sync_sent_tab_error_snackbar_action">PRØV IGJEN</string>
    <!-- Title of QR Pairing Fragment -->
    <string name="sync_scan_code">Skann koden</string>
    <!-- Instructions on how to access pairing -->
    <string name="sign_in_instructions"><![CDATA[Åpne Firefox på datamaskinen din og gå til <b>https://firefox.com/pair</b>]]></string>
    <!-- Text shown for sign in pairing when ready -->
    <string name="sign_in_ready_for_scan">Klar til å skanne</string>
    <!-- Text shown for settings option for sign with pairing -->
    <string name="sign_in_with_camera">Logg inn med kameraet ditt</string>
    <!-- Text shown for settings option for sign with email -->
    <string name="sign_in_with_email">Bruk e-post i stedet</string>
    <!-- Text shown for settings option for create new account text.'Firefox' intentionally hardcoded here.-->
    <string name="sign_in_create_account_text"><![CDATA[Ingen konto? <u>Opprett en</u> for å synkronisere Firefox mellom enheter.]]></string>
    <!-- Text shown in confirmation dialog to sign out of account. The first parameter is the name of the app (e.g. Firefox Preview) -->
    <string name="sign_out_confirmation_message_2">%s vil stoppe synkroniseringen med kontoen din, men vil ikke slette noen av dine nettleserdata på denne enheten.</string>
    <!-- Option to continue signing out of account shown in confirmation dialog to sign out of account -->
    <string name="sign_out_disconnect">Koble fra</string>
    <!-- Option to cancel signing out shown in confirmation dialog to sign out of account -->
    <string name="sign_out_cancel">Avbryt</string>
    <!-- Error message snackbar shown after the user tried to select a default folder which cannot be altered -->
    <string name="bookmark_cannot_edit_root">Kan ikke redigere standardmapper</string>

    <!-- Enhanced Tracking Protection -->
    <!-- Link displayed in enhanced tracking protection panel to access tracking protection settings -->
    <string name="etp_settings">Innstillinger for beskyttelse</string>
    <!-- Preference title for enhanced tracking protection settings -->
    <string name="preference_enhanced_tracking_protection">Utvidet sporingsbeskyttelse</string>

    <!-- Preference summary for enhanced tracking protection settings on/off switch -->
    <string name="preference_enhanced_tracking_protection_summary">Nå med total beskyttelse mot infokapsler, vår kraftigste barriere til nå mot sporing på tvers av nettsteder.</string>
    <!-- Description of enhanced tracking protection. The parameter is the name of the application (For example: Firefox Fenix) -->
    <string name="preference_enhanced_tracking_protection_explanation_2">%s beskytter deg mot mange av de vanligste sporingsteknologier som følger det du gjør på nettet.</string>
    <!-- Text displayed that links to website about enhanced tracking protection -->
    <string name="preference_enhanced_tracking_protection_explanation_learn_more">Les mer</string>
    <!-- Preference for enhanced tracking protection for the standard protection settings -->
    <string name="preference_enhanced_tracking_protection_standard_default_1">Standard (standard)</string>
    <!-- Preference description for enhanced tracking protection for the standard protection settings -->
    <string name="preference_enhanced_tracking_protection_standard_description_5">Sider lastes normalt, men færre sporings-metoder blokkeres.</string>
    <!--  Accessibility text for the Standard protection information icon  -->
    <string name="preference_enhanced_tracking_protection_standard_info_button">Hva er blokkert av standard sporingsbeskyttelse</string>
    <!-- Preference for enhanced tracking protection for the strict protection settings -->
    <string name="preference_enhanced_tracking_protection_strict">Streng</string>

    <!-- Preference description for enhanced tracking protection for the strict protection settings -->
    <string name="preference_enhanced_tracking_protection_strict_description_4">Sterkere sporingsbeskyttelse og raskere ytelse, men noen nettsteder fungerer kanskje ikke ordentlig.</string>
    <!--  Accessibility text for the Strict protection information icon  -->
    <string name="preference_enhanced_tracking_protection_strict_info_button">Hva er blokkert av streng sporingsbeskyttelse</string>
    <!-- Preference for enhanced tracking protection for the custom protection settings -->
    <string name="preference_enhanced_tracking_protection_custom">Tilpasset</string>
    <!-- Preference description for enhanced tracking protection for the strict protection settings -->
    <string name="preference_enhanced_tracking_protection_custom_description_2">Velg hvilke sporere og skript som skal blokkeres.</string>
    <!--  Accessibility text for the Strict protection information icon  -->
    <string name="preference_enhanced_tracking_protection_custom_info_button">Hva er blokkert av tilpasset sporingsbeskyttelse</string>
    <!-- Header for categories that are being blocked by current Enhanced Tracking Protection settings -->
    <!-- Preference for enhanced tracking protection for the custom protection settings for cookies-->
    <string name="preference_enhanced_tracking_protection_custom_cookies">Infokapsler</string>
    <!-- Option for enhanced tracking protection for the custom protection settings for cookies-->
    <string name="preference_enhanced_tracking_protection_custom_cookies_1">Sporing på tvers av nettsteder og sporing via sosiale medier</string>
    <!-- Option for enhanced tracking protection for the custom protection settings for cookies-->
    <string name="preference_enhanced_tracking_protection_custom_cookies_2">Infokapsler fra ubesøkte nettsteder</string>
    <!-- Option for enhanced tracking protection for the custom protection settings for cookies-->
    <string name="preference_enhanced_tracking_protection_custom_cookies_3">Alle tredjeparts-infokapsler (kan forårsake feil på nettsteder)</string>
    <!-- Option for enhanced tracking protection for the custom protection settings for cookies-->
    <string name="preference_enhanced_tracking_protection_custom_cookies_4">Alle infokapsler (vil føre til feil på nettsteder)</string>
    <!-- Option for enhanced tracking protection for the custom protection settings for cookies-->
    <string name="preference_enhanced_tracking_protection_custom_cookies_5">Isoler infokapsler på tvers av nettsteder</string>
    <!-- Preference for Global Privacy Control for the custom privacy settings for Global Privacy Control. '&amp;' is replaced with the ampersand symbol: &-->
    <string name="preference_enhanced_tracking_protection_custom_global_privacy_control">Fortell nettsteder om ikke å dele eller selge mine data</string>
    <!-- Preference for enhanced tracking protection for the custom protection settings for tracking content -->
    <string name="preference_enhanced_tracking_protection_custom_tracking_content">Sporingsinnhold</string>
    <!-- Option for enhanced tracking protection for the custom protection settings for tracking content-->
    <string name="preference_enhanced_tracking_protection_custom_tracking_content_1">I alle faner</string>
    <!-- Option for enhanced tracking protection for the custom protection settings for tracking content-->
    <string name="preference_enhanced_tracking_protection_custom_tracking_content_2">Bare i private faner</string>
    <!-- Preference for enhanced tracking protection for the custom protection settings -->
    <string name="preference_enhanced_tracking_protection_custom_cryptominers">Kryptoutvinnere</string>
    <!-- Preference for enhanced tracking protection for the custom protection settings -->
    <string name="preference_enhanced_tracking_protection_custom_fingerprinters">Fingerprinters</string>
    <!-- Button label for navigating to the Enhanced Tracking Protection details -->
    <string name="enhanced_tracking_protection_details">Detaljer</string>
    <!-- Header for categories that are being being blocked by current Enhanced Tracking Protection settings -->
    <string name="enhanced_tracking_protection_blocked">Blokkert</string>
    <!-- Header for categories that are being not being blocked by current Enhanced Tracking Protection settings -->
    <string name="enhanced_tracking_protection_allowed">Tillatt</string>

    <!-- Category of trackers (social media trackers) that can be blocked by Enhanced Tracking Protection -->
    <string name="etp_social_media_trackers_title">Sporing via sosiale medier</string>
    <!-- Description of social media trackers that can be blocked by Enhanced Tracking Protection -->
    <string name="etp_social_media_trackers_description">Begrenser evnen sosiale nettverk har til å spore din surfe-aktiviteten din rundt på nettet.</string>
    <!-- Category of trackers (cross-site tracking cookies) that can be blocked by Enhanced Tracking Protection -->
    <string name="etp_cookies_title">Sporingsinfokapsler på tvers av nettsteder</string>
    <!-- Category of trackers (cross-site tracking cookies) that can be blocked by Enhanced Tracking Protection -->
    <string name="etp_cookies_title_2">Infokapsler på tvers av nettsteder</string>
    <!-- Description of cross-site tracking cookies that can be blocked by Enhanced Tracking Protection -->
    <string name="etp_cookies_description">Blokkerer informasjonskapsler som annonsenettverk og analyseselskap bruker for å sammenstille aktivitet en din på nettet på tvers av nettsteder.</string>
    <!-- Description of cross-site tracking cookies that can be blocked by Enhanced Tracking Protection -->
    <string name="etp_cookies_description_2">Total beskyttelse mot infokapsler isolerer infokapsler til nettstedet du er på, så sporere som annonsenettverk ikke kan bruke dem til å følge deg på mellom nettsteder.</string>
    <!-- Category of trackers (cryptominers) that can be blocked by Enhanced Tracking Protection -->
    <string name="etp_cryptominers_title">Kryptoutvinnere</string>
    <!-- Description of cryptominers that can be blocked by Enhanced Tracking Protection -->
    <string name="etp_cryptominers_description">Forhindrer ondsinnede skript som får tilgang til enheten din for å utvinne digitale valutaer.</string>
    <!-- Category of trackers (fingerprinters) that can be blocked by Enhanced Tracking Protection -->
    <string name="etp_fingerprinters_title">Fingerprinters</string>

    <!-- Description of fingerprinters that can be blocked by Enhanced Tracking Protection -->
    <string name="etp_fingerprinters_description">Stopper innsamling av unikt identifiserbare data om enheten din som kan brukes til å spore deg rundt på nettet.</string>
    <!-- Category of trackers (tracking content) that can be blocked by Enhanced Tracking Protection -->
    <string name="etp_tracking_content_title">Sporingsinnhold</string>
    <!-- Description of tracking content that can be blocked by Enhanced Tracking Protection -->
    <string name="etp_tracking_content_description">Stopper innlasting av eksterne annonser, videoer og annet innhold, da de kan inneholde sporingskode. Kan påvirke visse nettstedsfunksjoner.</string>
    <!-- Enhanced Tracking Protection message that protection is currently on for this site -->
    <string name="etp_panel_on">Beskyttelse er slått PÅ for dette nettstedet</string>
    <!-- Enhanced Tracking Protection message that protection is currently off for this site -->
    <string name="etp_panel_off">Beskyttelse er slått AV for dette nettstedet</string>
    <!-- Header for exceptions list for which sites enhanced tracking protection is always off -->
    <string name="enhanced_tracking_protection_exceptions">Utvidet sporingsbeskyttelse er slått av for disse nettstedene</string>
    <!-- Content description (not visible, for screen readers etc.): Navigate
    back from ETP details (Ex: Tracking content) -->
    <string name="etp_back_button_content_description">Naviger tilbake</string>

    <!-- About page link text to open what's new link -->
    <string name="about_whats_new">Hva er nytt i %s</string>
    <!-- Open source licenses page title
    The first parameter is the app name -->
    <string name="open_source_licenses_title">%s | OSS-bibliotek</string>

    <!-- Category of trackers (redirect trackers) that can be blocked by Enhanced Tracking Protection -->
    <string name="etp_redirect_trackers_title">Omdirigeringssporere</string>
    <!-- Description of redirect tracker cookies that can be blocked by Enhanced Tracking Protection -->
    <string name="etp_redirect_trackers_description">Fjerner infokapsler satt av omdirigeringer til kjente sporingsnettsteder.</string>

    <!-- Description of the SmartBlock Enhanced Tracking Protection feature. The * symbol is intentionally hardcoded here,
         as we use it on the UI to indicate which trackers have been partially unblocked.  -->
    <string name="preference_etp_smartblock_description">Noen sporere som er merket nedenfor, er delvis blitt avblokkert på denne siden fordi du samhandlet med dem *.</string>
    <!-- Text displayed that links to website about enhanced tracking protection SmartBlock -->
    <string name="preference_etp_smartblock_learn_more">Les mer</string>

    <!-- Content description (not visible, for screen readers etc.):
    Enhanced tracking protection exception preference icon for ETP settings. -->
    <string name="preference_etp_exceptions_icon_description">Ikon for unntaksinnstillinger for utvidet sporingsbeskyttelse</string>

    <!-- About page link text to open support link -->
    <string name="about_support">Brukerstøtte</string>
    <!-- About page link text to list of past crashes (like about:crashes on desktop) -->
    <string name="about_crashes">Krasj</string>
    <!-- About page link text to open privacy notice link -->
    <string name="about_privacy_notice">Personvernbestemmelser</string>
    <!-- About page link text to open know your rights link -->
    <string name="about_know_your_rights">Kjenn dine rettigheter</string>
    <!-- About page link text to open licensing information link -->
    <string name="about_licensing_information">Lisensinformasjon</string>
    <!-- About page link text to open a screen with libraries that are used -->
    <string name="about_other_open_source_libraries">Bibliotek som vi bruker</string>

    <!-- Toast shown to the user when they are activating the secret dev menu
        The first parameter is number of long clicks left to enable the menu -->
    <string name="about_debug_menu_toast_progress">Feilsøkingsmeny: %1$d klikk igjen for å aktivere</string>
    <string name="about_debug_menu_toast_done">Feilsøkingsmeny aktivert</string>

    <!-- Browser long press popup menu -->
    <!-- Copy the current url -->
    <string name="browser_toolbar_long_press_popup_copy">Kopier</string>
    <!-- Paste & go the text in the clipboard. '&amp;' is replaced with the ampersand symbol: & -->
    <string name="browser_toolbar_long_press_popup_paste_and_go">Lim inn og åpne</string>
    <!-- Paste the text in the clipboard -->
    <string name="browser_toolbar_long_press_popup_paste">Lim inn</string>
    <!-- Snackbar message shown after an URL has been copied to clipboard. -->
    <string name="browser_toolbar_url_copied_to_clipboard_snackbar">URL kopiert til utklippstavlen</string>

    <!-- Title text for the Add To Homescreen dialog -->
    <string name="add_to_homescreen_title">Legg til på startskjermen</string>
    <!-- Cancel button text for the Add to Homescreen dialog -->
    <string name="add_to_homescreen_cancel">Avbryt</string>
    <!-- Add button text for the Add to Homescreen dialog -->
    <string name="add_to_homescreen_add">Legg til</string>
    <!-- Continue to website button text for the first-time Add to Homescreen dialog -->
    <string name="add_to_homescreen_continue">Fortsett til nettstedet</string>
    <!-- Placeholder text for the TextView in the Add to Homescreen dialog -->
    <string name="add_to_homescreen_text_placeholder">Navn på snarvei</string>

    <!-- Describes the add to homescreen functionality -->
    <string name="add_to_homescreen_description_2">Du kan enkelt legge til dette nettstedet på enhetens startskjerm for å få øyeblikkelig tilgang og surfe raskere med en app-lignende opplevelse.</string>

    <!-- Preference for managing the settings for logins and passwords in Fenix -->
    <string name="preferences_passwords_logins_and_passwords_2">Passord</string>
    <!-- Preference for managing the saving of logins and passwords in Fenix -->
    <string name="preferences_passwords_save_logins_2">Lagre passord</string>
    <!-- Preference option for asking to save passwords in Fenix -->
    <string name="preferences_passwords_save_logins_ask_to_save">Spør om å lagre</string>
    <!-- Preference option for never saving passwords in Fenix -->
    <string name="preferences_passwords_save_logins_never_save">Lagre aldri</string>

    <!-- Preference for autofilling saved logins in Firefox (in web content), %1$s will be replaced with the app name -->
    <string name="preferences_passwords_autofill2">Autofyll i %1$s</string>
    <!-- Description for the preference for autofilling saved logins in Firefox (in web content), %1$s will be replaced with the app name -->
    <string name="preferences_passwords_autofill_description">Fyll inn og lagre brukernavn og passord på nettsteder mens du bruker %1$s.</string>
    <!-- Preference for autofilling logins from Fenix in other apps (e.g. autofilling the Twitter app) -->
    <string name="preferences_android_autofill">Autofyll i andre apper</string>
    <!-- Description for the preference for autofilling logins from Fenix in other apps (e.g. autofilling the Twitter app) -->
    <string name="preferences_android_autofill_description">Fyll inn brukernavn og passord i andre apper på enheten din.</string>

    <!-- Preference option for adding a password -->
    <string name="preferences_logins_add_login_2">Legg til passord</string>

    <!-- Preference for syncing saved passwords in Fenix -->
    <string name="preferences_passwords_sync_logins_2">Synkroniser passord</string>

    <!-- Preference for syncing saved passwords in Fenix, when not signed in-->
    <string name="preferences_passwords_sync_logins_across_devices_2">Synkroniser passord på tvers av enheter</string>
    <!-- Preference to access list of saved passwords -->
    <string name="preferences_passwords_saved_logins_2">Lagrede passord</string>
    <!-- Description of empty list of saved passwords. Placeholder is replaced with app name.  -->
    <string name="preferences_passwords_saved_logins_description_empty_text_2">Passordene du lagrer eller synkroniserer med %s vil bli oppført her. Alle passord du lagrer er kryptert.</string>
    <!-- Clickable text for opening an external link for more information about Sync. -->
    <string name="preferences_passwords_saved_logins_description_empty_learn_more_link_2">Les mer om synkronisering</string>
    <!-- Preference to access list of login exceptions that we never save logins for -->
    <string name="preferences_passwords_exceptions">Unntak</string>
    <!-- Empty description of list of login exceptions that we never save passwords for. Parameter will be replaced by app name. -->
    <string name="preferences_passwords_exceptions_description_empty_2">%s vil ikke lagre passord for nettsteder som er oppført her.</string>
    <!-- Description of list of login exceptions that we never save passwords for. Parameter will be replaced by app name. -->
    <string name="preferences_passwords_exceptions_description_2">%s vil ikke lagre passord for disse nettstedene.</string>
    <!-- Text on button to remove all saved login exceptions -->
    <string name="preferences_passwords_exceptions_remove_all">Slett alle unntak</string>
    <!-- Hint for search box in passwords list -->
    <string name="preferences_passwords_saved_logins_search_2">Søk etter passord</string>
    <!-- The header for the site that a login is for -->
    <string name="preferences_passwords_saved_logins_site">Nettsted</string>
    <!-- The header for the username for a login -->
    <string name="preferences_passwords_saved_logins_username">Brukernavn</string>
    <!-- The header for the password for a login -->
    <string name="preferences_passwords_saved_logins_password">Passord</string>
    <!-- Shown in snackbar to tell user that the password has been copied -->
    <string name="logins_password_copied">Passord kopiert til utklippstavlen</string>
    <!-- Shown in snackbar to tell user that the username has been copied -->
    <string name="logins_username_copied">Brukernavn kopiert til utklippstavlen</string>

    <!-- Content Description (for screenreaders etc) read for the button to copy a password in logins-->
    <string name="saved_logins_copy_password">Kopier passord</string>
    <!-- Content Description (for screenreaders etc) read for the button to clear a password while editing a login-->
    <string name="saved_logins_clear_password">Tøm passord</string>
    <!-- Content Description (for screenreaders etc) read for the button to copy a username in logins -->
    <string name="saved_login_copy_username">Kopier brukernavn</string>
    <!-- Content Description (for screenreaders etc) read for the button to clear a username while editing a login -->
    <string name="saved_login_clear_username">Tøm brukernavn</string>
    <!-- Content Description (for screenreaders etc) read for the button to clear the hostname field while creating a login -->
    <string name="saved_login_clear_hostname">Tøm servernavnet</string>
    <!-- Content Description (for screenreaders etc) read for the button to open a site in logins -->
    <string name="saved_login_open_site">Åpne nettsted i nettleseren</string>
    <!-- Content Description (for screenreaders etc) read for the button to reveal a password in logins -->
    <string name="saved_login_reveal_password">Vis passord</string>
    <!-- Content Description (for screenreaders etc) read for the button to hide a password in logins -->
    <string name="saved_login_hide_password">Skjul passord</string>
    <!-- Message displayed in biometric prompt displayed for authentication before allowing users to view their passwords -->
    <string name="logins_biometric_prompt_message_2">Lås opp for å se dine lagrede passord</string>
    <!-- Title of warning dialog if users have no device authentication set up -->
    <string name="logins_warning_dialog_title_2">Sikre dine lagrede passord</string>
    <!-- Message of warning dialog if users have no device authentication set up -->
    <string name="logins_warning_dialog_message_2">Konfigurer en PIN-kode, et passord eller et låsemønster for å beskytte dine lagrede passord om noen andre skulle få tak i enheten din.</string>
    <!-- Negative button to ignore warning dialog if users have no device authentication set up -->
    <string name="logins_warning_dialog_later">Senere</string>

    <!-- Positive button to send users to set up a pin of warning dialog if users have no device authentication set up -->
    <string name="logins_warning_dialog_set_up_now">Konfigurer nå</string>
    <!-- Title of PIN verification dialog to direct users to re-enter their device credentials to access their logins -->
    <string name="logins_biometric_prompt_message_pin">Lås opp enheten din</string>
    <!-- Title for Accessibility Force Enable Zoom Preference -->
    <string name="preference_accessibility_force_enable_zoom">Zoom på alle nettsteder</string>

    <!-- Summary for Accessibility Force Enable Zoom Preference -->
    <string name="preference_accessibility_force_enable_zoom_summary">Aktiver for å tillate klyping og zooming, selv på nettsteder som forhindrer denne bevegelsen.</string>

    <!-- Saved logins sorting strategy menu item -by name- (if selected, it will sort saved logins alphabetically) -->
    <string name="saved_logins_sort_strategy_alphabetically">Navn (A-Å)</string>
    <!-- Saved logins sorting strategy menu item -by last used- (if selected, it will sort saved logins by last used) -->
    <string name="saved_logins_sort_strategy_last_used">Sist brukt</string>

    <!-- Content description (not visible, for screen readers etc.) -->
    <string name="saved_logins_menu_dropdown_chevron_icon_content_description_2">Sorter passord-menyen</string>

    <!-- Autofill -->
    <!-- Preference and title for managing the autofill settings -->
    <string name="preferences_autofill">Autofyll</string>
    <!-- Preference and title for managing the settings for addresses -->
    <string name="preferences_addresses">Adresser</string>
    <!-- Preference and title for managing the settings for payment methods -->
    <string name="preferences_credit_cards_2">Betalingsmåter</string>
    <!-- Preference for saving and autofilling credit cards -->
    <string name="preferences_credit_cards_save_and_autofill_cards_2">Lagre og fyll inn betalingsmåter</string>
    <!-- Preference summary for saving and autofilling payment method data. Parameter will be replaced by app name. -->
    <string name="preferences_credit_cards_save_and_autofill_cards_summary_2">%s krypterer alle betalingsmåter du lagrer</string>
    <!-- Preference option for syncing credit cards across devices. This is displayed when the user is not signed into sync -->
    <string name="preferences_credit_cards_sync_cards_across_devices">Synkroniser kort på tvers av enheter</string>
    <!-- Preference option for syncing credit cards across devices. This is displayed when the user is signed into sync -->
    <string name="preferences_credit_cards_sync_cards">Synkroniser kort</string>

    <!-- Preference option for adding a card -->
    <string name="preferences_credit_cards_add_credit_card_2">Legg til kort</string>
    <!-- Preference option for managing saved cards -->
    <string name="preferences_credit_cards_manage_saved_cards_2">Behandle kort</string>
    <!-- Preference option for adding an address -->
    <string name="preferences_addresses_add_address">Legg til adresse</string>
    <!-- Preference option for managing saved addresses -->
    <string name="preferences_addresses_manage_addresses">Behandle adresser</string>
    <!-- Preference for saving and filling addresses -->
    <string name="preferences_addresses_save_and_autofill_addresses_2">Lagre og fyll ut adresser</string>

    <!-- Preference summary for saving and filling address data -->
    <string name="preferences_addresses_save_and_autofill_addresses_summary_2">Inkluderer telefonnumre og e-postadresser</string>

    <!-- Title of the "Add card" screen -->
    <string name="credit_cards_add_card">Legg til kort</string>
    <!-- Title of the "Edit card" screen -->
    <string name="credit_cards_edit_card">Rediger kort</string>
    <!-- The header for the card number of a credit card -->
    <string name="credit_cards_card_number">Kortnummer</string>
    <!-- The header for the expiration date of a credit card -->
    <string name="credit_cards_expiration_date">Utløpsdato</string>
    <!-- The label for the expiration date month of a credit card to be used by a11y services-->
    <string name="credit_cards_expiration_date_month">Utløpsdato måned</string>
    <!-- The label for the expiration date year of a credit card to be used by a11y services-->
    <string name="credit_cards_expiration_date_year">Utløpsdato år</string>
    <!-- The header for the name on the credit card -->
    <string name="credit_cards_name_on_card">Navn på kort</string>
    <!-- The text for the "Delete card" menu item for deleting a credit card -->
    <string name="credit_cards_menu_delete_card">Slett kort</string>
    <!-- The text for the "Delete card" button for deleting a credit card -->
    <string name="credit_cards_delete_card_button">Slett kort</string>
    <!-- The text for the confirmation message of "Delete card" dialog -->
    <string name="credit_cards_delete_dialog_confirmation_2">Slett kort?</string>
    <!-- The text for the positive button on "Delete card" dialog -->
    <string name="credit_cards_delete_dialog_button">Slett</string>
    <!-- The title for the "Save" menu item for saving a credit card -->
    <string name="credit_cards_menu_save">Lagre</string>
    <!-- The text for the "Save" button for saving a credit card -->
    <string name="credit_cards_save_button">Lagre</string>
    <!-- The text for the "Cancel" button for cancelling adding, updating or deleting a credit card -->
    <string name="credit_cards_cancel_button">Avbryt</string>
    <!-- Title of the "Saved cards" screen -->
    <string name="credit_cards_saved_cards">Lagrede kort</string>

    <!-- Error message for card number validation -->
    <string name="credit_cards_number_validation_error_message_2">Skriv inn et gyldig kortnummer</string>
    <!-- Error message for card name on card validation -->
    <string name="credit_cards_name_on_card_validation_error_message_2">Legg til et navn</string>
    <!-- Message displayed in biometric prompt displayed for authentication before allowing users to view their saved credit cards -->
    <string name="credit_cards_biometric_prompt_message">Lås opp for å se dine lagrede betalingskort</string>
    <!-- Title of warning dialog if users have no device authentication set up -->
    <string name="credit_cards_warning_dialog_title_2">Sikre dine lagrede betalingsmåter</string>
    <!-- Message of warning dialog if users have no device authentication set up -->
    <string name="credit_cards_warning_dialog_message_3">Konfigurer en PIN-kode, et passord eller et låsemønster for å beskytte dine lagrede betalingsmåter om noen andre skulle få tak i enheten din.</string>
    <!-- Positive button to send users to set up a pin of warning dialog if users have no device authentication set up -->
    <string name="credit_cards_warning_dialog_set_up_now">Konfigurer nå</string>
    <!-- Negative button to ignore warning dialog if users have no device authentication set up -->
    <string name="credit_cards_warning_dialog_later">Senere</string>
    <!-- Title of PIN verification dialog to direct users to re-enter their device credentials to access their credit cards -->
    <string name="credit_cards_biometric_prompt_message_pin">Lås opp enheten din</string>

    <!-- Message displayed in biometric prompt for authentication, before allowing users to use their stored payment method information -->
    <string name="credit_cards_biometric_prompt_unlock_message_2">Lås opp for å bruke lagrede betalingsmåter</string>
    <!-- Title of the "Add address" screen -->
    <string name="addresses_add_address">Legg til adresse</string>
    <!-- Title of the "Edit address" screen -->
    <string name="addresses_edit_address">Rediger adresse</string>
    <!-- Title of the "Manage addresses" screen -->
    <string name="addresses_manage_addresses">Behandle adresser</string>
    <!-- The header for the name of an address. Name represents a person's full name, typically made up of a first, middle and last name, e.g. John Joe Doe. -->
    <string name="addresses_name">Navn</string>
    <!-- The header for the street address of an address -->
    <string name="addresses_street_address">Gateadresse</string>
    <!-- The header for the city of an address -->
    <string name="addresses_city">Sted</string>
    <!-- The header for the subregion of an address when "state" should be used -->
    <string name="addresses_state">Stat</string>
    <!-- The header for the subregion of an address when "province" should be used -->
    <string name="addresses_province">Fylke</string>
    <!-- The header for the zip code of an address -->
    <string name="addresses_zip">Postnummer</string>
    <!-- The header for the country or region of an address -->
    <string name="addresses_country">Land eller region</string>
    <!-- The header for the phone number of an address -->
    <string name="addresses_phone">Telefon</string>
    <!-- The header for the email of an address -->
    <string name="addresses_email">E-post</string>
    <!-- The text for the "Save" button for saving an address -->
    <string name="addresses_save_button">Lagre</string>
    <!-- The text for the "Cancel" button for cancelling adding, updating or deleting an address -->
    <string name="addresses_cancel_button">Avbryt</string>
    <!-- The text for the "Delete address" button for deleting an address -->
    <string name="addressess_delete_address_button">Slett adresse</string>

    <!-- The title for the "Delete address" confirmation dialog -->
    <string name="addressess_confirm_dialog_message_2">Slette denne adressen?</string>
    <!-- The text for the positive button on "Delete address" dialog -->
    <string name="addressess_confirm_dialog_ok_button">Slett</string>
    <!-- The text for the negative button on "Delete address" dialog -->
    <string name="addressess_confirm_dialog_cancel_button">Avbryt</string>
    <!-- The text for the "Save address" menu item for saving an address -->
    <string name="address_menu_save_address">Lagre adresse</string>
    <!-- The text for the "Delete address" menu item for deleting an address -->
    <string name="address_menu_delete_address">Slett adresse</string>

    <!-- Title of the Add search engine screen -->
    <string name="search_engine_add_custom_search_engine_title">Legg til søkemotor</string>
    <!-- Content description (not visible, for screen readers etc.): Title for the button that navigates to add new engine screen -->
    <string name="search_engine_add_custom_search_engine_button_content_description">Legg til ny søkemotor</string>
    <!-- Title of the Edit search engine screen -->
    <string name="search_engine_edit_custom_search_engine_title">Rediger søkemotor</string>
    <!-- Text for the menu button to edit a search engine -->
    <string name="search_engine_edit">Rediger</string>
    <!-- Text for the menu button to delete a search engine -->
    <string name="search_engine_delete">Slett</string>

    <!-- Label for the TextField in which user enters custom search engine name -->
    <string name="search_add_custom_engine_name_label">Navn</string>
    <!-- Placeholder text shown in the Search Engine Name text field before a user enters text -->
    <string name="search_add_custom_engine_name_hint_2">Søkemotornavn</string>
    <!-- Label for the TextField in which user enters custom search engine URL -->
    <string name="search_add_custom_engine_url_label">Søkestreng-URL</string>
    <!-- Placeholder text shown in the Search String TextField before a user enters text -->
    <string name="search_add_custom_engine_search_string_hint_2">URL å bruke for søk</string>
    <!-- Description text for the Search String TextField. The %s is part of the string -->
    <string name="search_add_custom_engine_search_string_example" formatted="false">Bytt ut spørringen med «%s». Eksempel:\nhttps://www.google.com/search?q=%s</string>

    <!-- Accessibility description for the form in which details about the custom search engine are entered -->
    <string name="search_add_custom_engine_form_description">Detaljer om tilpasset søketjeneste</string>

    <!-- Label for the TextField in which user enters custom search engine suggestion URL -->
    <string name="search_add_custom_engine_suggest_url_label">Søkeforslag-API (valgfritt)</string>
    <!-- Placeholder text shown in the Search Suggestion String TextField before a user enters text -->
    <string name="search_add_custom_engine_suggest_string_hint">Søkeforslag-API nettadresse</string>
    <!-- Description text for the Search Suggestion String TextField. The %s is part of the string -->
    <string name="search_add_custom_engine_suggest_string_example_2" formatted="false">Erstatt spørringen med «%s». Eksempel:\nhttps://suggestqueries.google.com/complete/search?client=firefox&amp;q=%s</string>
    <!-- The text for the "Save" button for saving a custom search engine -->
    <string name="search_custom_engine_save_button">Lagre</string>

    <!-- Text shown when a user leaves the name field empty -->
    <string name="search_add_custom_engine_error_empty_name">Skriv inn navn på søkemotor</string>
    <!-- Text shown when a user leaves the search string field empty -->
    <string name="search_add_custom_engine_error_empty_search_string">Skriv inn en søkestreng</string>

    <!-- Text shown when a user leaves out the required template string -->
    <string name="search_add_custom_engine_error_missing_template">Kontroller at søkestrengen passer med eksempelformatet</string>
    <!-- Text shown when we aren't able to validate the custom search query. The first parameter is the url of the custom search engine -->
    <string name="search_add_custom_engine_error_cannot_reach">Feil ved tilkobling til «%s»</string>
    <!-- Text shown when a user creates a new search engine -->
    <string name="search_add_custom_engine_success_message">%s ble opprettet</string>
    <!-- Text shown when a user successfully edits a custom search engine -->
    <string name="search_edit_custom_engine_success_message">%s ble lagret</string>
    <!-- Text shown when a user successfully deletes a custom search engine -->
    <string name="search_delete_search_engine_success_message">%s ble slettet</string>

    <!-- Heading for the instructions to allow a permission -->
    <string name="phone_feature_blocked_intro">For å tillate det:</string>

    <!-- First step for the allowing a permission -->
    <string name="phone_feature_blocked_step_settings">1. Gå til Android-innstillinger</string>
    <!-- Second step for the allowing a permission -->
    <string name="phone_feature_blocked_step_permissions"><![CDATA[2. Trykk på <b>Tillatelser</b>]]></string>
    <!-- Third step for the allowing a permission (Fore example: Camera) -->
    <string name="phone_feature_blocked_step_feature"><![CDATA[3. Slå <b>%1$s</b> PÅ]]></string>

    <!-- Label that indicates a site is using a secure connection -->
    <string name="quick_settings_sheet_secure_connection_2">Tilkoblingen er sikker</string>
    <!-- Label that indicates a site is using a insecure connection -->
    <string name="quick_settings_sheet_insecure_connection_2">Tilkoblingen er ikke sikker</string>
    <!-- Label to clear site data -->
    <string name="clear_site_data">Fjern infokapsler og nettstedsdata</string>
    <!-- Confirmation message for a dialog confirming if the user wants to delete all data for current site -->
    <string name="confirm_clear_site_data"><![CDATA[Er du sikker på at du vil fjerne alle infokapslene og dataene for nettstedet <b>%s</b>?]]></string>
    <!-- Confirmation message for a dialog confirming if the user wants to delete all the permissions for all sites-->
    <string name="confirm_clear_permissions_on_all_sites">Er du sikker på at du vil fjerne alle tillatelsene på alle nettsteder?</string>
    <!-- Confirmation message for a dialog confirming if the user wants to delete all the permissions for a site-->
    <string name="confirm_clear_permissions_site">Er du sikker på at du vil fjerne alle tillatelsene for dette nettstedet?</string>
    <!-- Confirmation message for a dialog confirming if the user wants to set default value a permission for a site-->
    <string name="confirm_clear_permission_site">Er du sikker på at du vil fjerne denne tillatelsen for dette nettstedet?</string>
    <!-- label shown when there are not site exceptions to show in the site exception settings -->
    <string name="no_site_exceptions">Ingen unntak fra nettstedet</string>
    <!-- Bookmark deletion confirmation -->
    <string name="bookmark_deletion_confirmation">Er du sikker på at du vil slette dette bokmerket?</string>
    <!-- Browser menu button that adds a shortcut to the home fragment -->
    <string name="browser_menu_add_to_shortcuts">Legg til i snarveier</string>
    <!-- Browser menu button that removes a shortcut from the home fragment -->
    <string name="browser_menu_remove_from_shortcuts">Fjern fra snarveier</string>
    <!-- text shown before the issuer name to indicate who its verified by, parameter is the name of
     the certificate authority that verified the ticket-->
    <string name="certificate_info_verified_by">Bekreftet av: %1$s</string>
    <!-- Login overflow menu delete button -->
    <string name="login_menu_delete_button">Slett</string>
    <!-- Login overflow menu edit button -->
    <string name="login_menu_edit_button">Rediger</string>
    <!-- Message in delete confirmation dialog for password -->
    <string name="login_deletion_confirmation_2">Er du sikker på at du ønsker å slette dette passordet?</string>
    <!-- Positive action of a dialog asking to delete  -->
    <string name="dialog_delete_positive">Slett</string>
    <!-- Negative action of a dialog asking to delete login -->
    <string name="dialog_delete_negative">Avbryt</string>
    <!--  The saved password options menu description. -->
    <string name="login_options_menu_2">Passordalternativer</string>
    <!--  The editable text field for a website address. -->
    <string name="saved_login_hostname_description_3">Det redigerbare tekstfeltet for nettstedsadressen.</string>
    <!--  The editable text field for a username. -->
    <string name="saved_login_username_description_3">Det redigerbare tekstfeltet for brukernavnet.</string>
    <!--  The editable text field for a login's password. -->
    <string name="saved_login_password_description_2">Det redigerbare tekstfeltet for passordet.</string>
    <!--  The button description to save changes to an edited password. -->
    <string name="save_changes_to_login_2">Lagre endringer.</string>
    <!--  The page title for editing a saved password. -->
    <string name="edit_2">Rediger passord</string>
    <!--  The page title for adding new password. -->
    <string name="add_login_2">Legg til passord</string>
    <!--  Error text displayed underneath the password field when it is in an error case. -->
    <string name="saved_login_password_required_2">Skriv inn et passord</string>
    <!--  The error message in add login view when username field is blank. -->
    <string name="saved_login_username_required_2">Skriv inn et brukernavn</string>
    <!--  The error message in add login view when hostname field is blank. -->
    <string name="saved_login_hostname_required" tools:ignore="UnusedResources">Servernavn påkrevd</string>
    <!--  The error message in add login view when hostname field is blank. -->
    <string name="saved_login_hostname_required_2" tools:ignore="UnusedResources">Skriv inn en nettadresse</string>
    <!-- Voice search button content description  -->
    <string name="voice_search_content_description">Stemmesøk</string>
    <!-- Voice search prompt description displayed after the user presses the voice search button -->
    <string name="voice_search_explainer">Snakk nå</string>

    <!--  The error message in edit login view when a duplicate username exists. -->
    <string name="saved_login_duplicate">En innlogging med det brukernavnet eksisterer allerede</string>

    <!-- This is the hint text that is shown inline on the hostname field of the create new login page. 'https://www.example.com' intentionally hardcoded here -->
    <string name="add_login_hostname_hint_text">https://www.example.com</string>
    <!-- This is an error message shown below the hostname field of the add login page when a hostname does not contain http or https. -->
    <string name="add_login_hostname_invalid_text_3">Nettadressen må inneholde &quot;https://&quot; eller &quot;http://&quot;</string>
    <!-- This is an error message shown below the hostname field of the add login page when a hostname is invalid. -->
    <string name="add_login_hostname_invalid_text_2">Gyldig servernavn påkrevd</string>

    <!-- Synced Tabs -->
    <!-- Text displayed to ask user to connect another device as no devices found with account -->
    <string name="synced_tabs_connect_another_device">Koble til en annen enhet.</string>
    <!-- Text displayed asking user to re-authenticate -->
    <string name="synced_tabs_reauth">Autentiser på nytt.</string>
    <!-- Text displayed when user has disabled tab syncing in Firefox Sync Account -->
    <string name="synced_tabs_enable_tab_syncing">Slå på fanssynkronisering.</string>
    <!-- Text displayed when user has no tabs that have been synced -->
    <string name="synced_tabs_no_tabs">Du har ingen faner åpne i Firefox på andre enheter.</string>
    <!-- Text displayed in the synced tabs screen when a user is not signed in to Firefox Sync describing Synced Tabs -->
    <string name="synced_tabs_sign_in_message">Vis en liste over faner fra andre enheter.</string>
    <!-- Text displayed on a button in the synced tabs screen to link users to sign in when a user is not signed in to Firefox Sync -->
    <string name="synced_tabs_sign_in_button">Logg inn for å synkronisere</string>

    <!-- The text displayed when a synced device has no tabs to show in the list of Synced Tabs. -->
    <string name="synced_tabs_no_open_tabs">Ingen åpne faner</string>

    <!-- Content description for expanding a group of synced tabs. -->
    <string name="synced_tabs_expand_group">Utvid gruppen med synkroniserte faner</string>
    <!-- Content description for collapsing a group of synced tabs. -->
    <string name="synced_tabs_collapse_group">Skjul gruppen med synkroniserte faner</string>

    <!-- Top Sites -->
    <!-- Title text displayed in the dialog when shortcuts limit is reached. -->
    <string name="shortcut_max_limit_title">Grensen for antall snarveier nådd</string>
    <!-- Content description text displayed in the dialog when shortcut limit is reached. -->
    <string name="shortcut_max_limit_content">For å legge til en ny snarvei, må du fjerne et annet. Trykk og hold på nettstedet, og velg fjern.</string>
    <!-- Confirmation dialog button text when top sites limit is reached. -->
    <string name="top_sites_max_limit_confirmation_button">OK, jeg skjønner</string>

    <!-- Label for the preference to show the shortcuts for the most visited top sites on the homepage -->
    <string name="top_sites_toggle_top_recent_sites_4">Snarveier</string>
    <!-- Title text displayed in the rename top site dialog. -->
    <string name="top_sites_rename_dialog_title">Navn</string>
    <!-- Hint for renaming title of a shortcut -->
    <string name="shortcut_name_hint">Navn på snarvei</string>
    <!-- Button caption to confirm the renaming of the top site. -->
    <string name="top_sites_rename_dialog_ok">OK</string>
    <!-- Dialog button text for canceling the rename top site prompt. -->
    <string name="top_sites_rename_dialog_cancel">Avbryt</string>

    <!-- Text for the menu button to open the homepage settings. -->
    <string name="top_sites_menu_settings">Innstillinger</string>
    <!-- Text for the menu button to navigate to sponsors and privacy support articles. '&amp;' is replaced with the ampersand symbol: & -->
    <string name="top_sites_menu_sponsor_privacy">Våre sponsorer og ditt personvern</string>
    <!-- Label text displayed for a sponsored top site. -->
    <string name="top_sites_sponsored_label">Sponset</string>

    <!-- Inactive tabs in the tabs tray -->
    <!-- Title text displayed in the tabs tray when a tab has been unused for 14 days. -->
    <string name="inactive_tabs_title">Inaktive faner</string>
    <!-- Content description for closing all inactive tabs -->
    <string name="inactive_tabs_delete_all">Lukk alle inaktive faner</string>

    <!-- Content description for expanding the inactive tabs section. -->
    <string name="inactive_tabs_expand_content_description">Utvid inaktive faner</string>
    <!-- Content description for collapsing the inactive tabs section. -->
    <string name="inactive_tabs_collapse_content_description">Fold sammen inaktive faner</string>

    <!-- Inactive tabs auto-close message in the tabs tray -->
    <!-- The header text of the auto-close message when the user is asked if they want to turn on the auto-closing of inactive tabs. -->
    <string name="inactive_tabs_auto_close_message_header" tools:ignore="UnusedResources">Lukk automatisk etter en måned?</string>
    <!-- A description below the header to notify the user what the inactive tabs auto-close feature is. -->
    <string name="inactive_tabs_auto_close_message_description" tools:ignore="UnusedResources">Firefox kan lukke faner du ikke har sett den siste måneden.</string>
    <!-- A call to action below the description to allow the user to turn on the auto closing of inactive tabs. -->
    <string name="inactive_tabs_auto_close_message_action" tools:ignore="UnusedResources">SLÅ PÅ AUTOLUKKING</string>

    <!-- Text for the snackbar to confirm auto-close is enabled for inactive tabs -->
    <string name="inactive_tabs_auto_close_message_snackbar">Automatisk lukking aktivert</string>

    <!-- Awesome bar suggestion's headers -->
    <!-- Search suggestions title for Firefox Suggest. -->
    <string name="firefox_suggest_header">Firefox-forslag</string>

    <!-- Title for search suggestions when Google is the default search suggestion engine. -->
    <string name="google_search_engine_suggestion_header">Google-søk</string>
    <!-- Title for search suggestions when the default search suggestion engine is anything other than Google. The first parameter is default search engine name. -->
    <string name="other_default_search_engine_suggestion_header">%s-søk</string>

    <!-- Default browser experiment -->
    <!-- Default browser card title -->
    <string name="default_browser_experiment_card_title">Endre standard nettleser</string>
    <!-- Default browser card text -->
    <string name="default_browser_experiment_card_text">Angi at lenker fra nettsteder, e-postmeldinger og meldinger skal åpnes automatisk i Firefox.</string>

    <!-- Content description for close button in collection placeholder. -->
    <string name="remove_home_collection_placeholder_content_description">Fjern</string>

    <!-- Content description radio buttons with a link to more information -->
    <string name="radio_preference_info_content_description">Trykk her for mer informasjon</string>

    <!-- Content description for the action bar "up" button -->
    <string name="action_bar_up_description" moz:removedIn="124" tools:ignore="UnusedResources">Naviger opp</string>

    <!-- Content description for privacy content close button -->
    <string name="privacy_content_close_button_content_description">Lukk</string>

    <!-- Pocket recommended stories -->
    <!-- Header text for a section on the home screen. -->
    <string name="pocket_stories_header_1">Tankevekkende artikler</string>
    <!-- Header text for a section on the home screen. -->
    <string name="pocket_stories_categories_header">Artikler etter emne</string>
    <!-- Text of a button allowing users to access an external url for more Pocket recommendations. -->
    <string name="pocket_stories_placeholder_text">Oppdag mer</string>
    <!-- Title of an app feature. Smaller than a heading. The first parameter is product name Pocket -->
    <string name="pocket_stories_feature_title_2">Drevet av %1$s.</string>
    <!-- Caption for describing a certain feature. The placeholder is for a clickable text (eg: Learn more) which will load an url in a new tab when clicked.  -->
    <string name="pocket_stories_feature_caption">Del av Firefox-familien. %s</string>
    <!-- Clickable text for opening an external link for more information about Pocket. -->
    <string name="pocket_stories_feature_learn_more">Les mer</string>

    <!-- Text indicating that the Pocket story that also displays this text is a sponsored story by other 3rd party entity. -->
    <string name="pocket_stories_sponsor_indication">Sponset</string>

    <!-- Snackbar message for enrolling in a Nimbus experiment from the secret settings when Studies preference is Off.-->
    <string name="experiments_snackbar">Aktiver telemetri for å sende data.</string>
    <!-- Snackbar button text to navigate to telemetry settings.-->
    <string name="experiments_snackbar_button">Gå til innstillinger</string>

    <!-- Review quality check feature-->
    <!-- Name for the review quality check feature used as title for the panel. -->
    <string name="review_quality_check_feature_name_2">Vurderingskontrollør</string>
    <!-- Summary for grades A and B for review quality check adjusted grading. -->
    <string name="review_quality_check_grade_a_b_description">Pålitelige vurderinger</string>
    <!-- Summary for grade C for review quality check adjusted grading. -->
    <string name="review_quality_check_grade_c_description">Blanding av pålitelige og upålitelige vurderinger</string>
    <!-- Summary for grades D and F for review quality check adjusted grading. -->
    <string name="review_quality_check_grade_d_f_description">Upålitelige vurderinger</string>
    <!-- Text for title presenting the reliability of a product's reviews. -->
    <string name="review_quality_check_grade_title">Hvor pålitelige er disse vurderingene?</string>
    <!-- Title for when the rating has been updated by the review checker -->
    <string name="review_quality_check_adjusted_rating_title">Justert vurdering</string>
    <!-- Description for a product's adjusted star rating. The text presents that the product's reviews which were evaluated as unreliable were removed from the adjusted rating. -->
    <string name="review_quality_check_adjusted_rating_description_2">Basert på pålitelige vurderinger</string>
    <!-- Title for list of highlights from a product's review emphasizing a product's important traits. -->
    <string name="review_quality_check_highlights_title">Høydepunkter fra nylige vurderinger</string>
    <!-- Title for section explaining how we analyze the reliability of a product's reviews. -->
    <string name="review_quality_check_explanation_title">Hvordan vi avgjør vurderingskvalitet</string>
    <!-- Paragraph explaining how we analyze the reliability of a product's reviews. First parameter is the Fakespot product name. In the phrase "Fakespot by Mozilla", "by" can be localized. Does not need to stay by. -->
    <string name="review_quality_check_explanation_body_reliability">Vi bruker kunstig intelligens (AI) fra %s fra Mozilla for å sjekke påliteligheten til produktvurderinger. Dette vil bare hjelpe deg med å bedømme kvaliteten av vurderinger, ikke kvaliteten på selve produktetet.</string>
    <!-- Paragraph explaining the grading system we use to classify the reliability of a product's reviews. -->
    <string name="review_quality_check_info_review_grade_header"><![CDATA[Vi tildeler hvert produkts vurderinger en <b>bokstavkarakter</b> fra A til F.]]></string>
    <!-- Description explaining grades A and B for review quality check adjusted grading. -->
    <string name="review_quality_check_info_grade_info_AB">Pålitelige vurderinger. Vi tror at vurderingene sannsynligvis kommer fra ekte kunder som har gitt ærlige, objektive vurderinger.</string>
    <!-- Description explaining grade C for review quality check adjusted grading. -->
    <string name="review_quality_check_info_grade_info_C">Vi tror det er en blanding av pålitelige og upålitelige vurderinger.</string>
    <!-- Description explaining grades D and F for review quality check adjusted grading. -->
    <string name="review_quality_check_info_grade_info_DF">Upålitelige vurderinger. Vi mener vurderingene sannsynligvis er falske eller fra partiske vurderere.</string>
    <!-- Paragraph explaining how a product's adjusted grading is calculated. -->
    <string name="review_quality_check_explanation_body_adjusted_grading"><![CDATA[Den <b>justerte vurderingen</b> er kun basert på vurderinger vi mener er pålitelige.]]></string>
    <!-- Paragraph explaining product review highlights. First parameter is the name of the retailer (e.g. Amazon). -->
    <string name="review_quality_check_explanation_body_highlights"><![CDATA[<b>Høydepunkter</b> er fra %s-vurderinger i løpet av de siste 80 dagene som vi mener er pålitelige.]]></string>
    <!-- Text for learn more caption presenting a link with information about review quality. First parameter is for clickable text defined in review_quality_check_info_learn_more_link. -->
    <string name="review_quality_check_info_learn_more">Les mer om %s.</string>
    <!-- Clickable text that links to review quality check SuMo page. First parameter is the Fakespot product name. -->
    <string name="review_quality_check_info_learn_more_link_2">hvordan %s bestemmer vurderingskvalitet</string>
    <!-- Text for title of settings section. -->
    <string name="review_quality_check_settings_title">Innstillinger</string>
    <!-- Text for label for switch preference to show recommended products from review quality check settings section. -->
    <string name="review_quality_check_settings_recommended_products">Vis annonser i vurderingskontrolløren</string>
    <!-- Description for switch preference to show recommended products from review quality check settings section. First parameter is for clickable text defined in review_quality_check_settings_recommended_products_learn_more.-->
    <string name="review_quality_check_settings_recommended_products_description_2" tools:ignore="UnusedResources">Du ser sporadiske annonser for relevante produkter. Vi annonserer kun produkter med pålitelige vurderinger. %s</string>
    <!-- Clickable text that links to review quality check recommended products support article. -->
    <string name="review_quality_check_settings_recommended_products_learn_more" tools:ignore="UnusedResources">Les mer</string>
    <!-- Text for turning sidebar off button from review quality check settings section. -->
    <string name="review_quality_check_settings_turn_off">Slå av vurderingskontrolløren</string>
    <!-- Text for title of recommended product section. This is displayed above a product image, suggested as an alternative to the product reviewed. -->
    <string name="review_quality_check_ad_title" tools:ignore="UnusedResources">Mer å vurdere</string>
    <!-- Caption for recommended product section indicating this is an ad by Fakespot. First parameter is the Fakespot product name. -->
    <string name="review_quality_check_ad_caption" tools:ignore="UnusedResources">Annonse fra %s</string>
    <!-- Caption for review quality check panel. First parameter is for clickable text defined in review_quality_check_powered_by_link. -->
    <string name="review_quality_check_powered_by_2">Vurderingskontrolløren er drevet av%s</string>
    <!-- Clickable text that links to Fakespot.com. First parameter is the Fakespot product name. In the phrase "Fakespot by Mozilla", "by" can be localized. Does not need to stay by. -->
    <string name="review_quality_check_powered_by_link" tools:ignore="UnusedResources">%s fra Mozilla</string>
    <!-- Text for title of warning card informing the user that the current analysis is outdated. -->
    <string name="review_quality_check_outdated_analysis_warning_title" tools:ignore="UnusedResources">Ny info å sjekke</string>
    <!-- Text for button from warning card informing the user that the current analysis is outdated. Clicking this should trigger the product's re-analysis. -->
    <string name="review_quality_check_outdated_analysis_warning_action" tools:ignore="UnusedResources">Sjekk nå</string>
    <!-- Title for warning card informing the user that the current product does not have enough reviews for a review analysis. -->
    <string name="review_quality_check_no_reviews_warning_title">Ikke nok vurderinger ennå</string>
    <!-- Text for body of warning card informing the user that the current product does not have enough reviews for a review analysis. -->
    <string name="review_quality_check_no_reviews_warning_body">Når dette produktet har flere vurderinger, kan vi sjekke kvaliteten.</string>
    <!-- Title for warning card informing the user that the current product is currently not available. -->
    <string name="review_quality_check_product_availability_warning_title">Produktet er ikke tilgjengelig</string>
    <!-- Text for the body of warning card informing the user that the current product is currently not available. -->
    <string name="review_quality_check_product_availability_warning_body">Hvis du ser at dette produktet er tilbake på lager, rapporter det og vi vil jobbe med å sjekke vurderingene.</string>
    <!-- Clickable text for warning card informing the user that the current product is currently not available. Clicking this should inform the server that the product is available. -->
    <string name="review_quality_check_product_availability_warning_action_2">Rapporter at produktet er på lager</string>
    <!-- Title for warning card informing the user that the current product's analysis is still processing. The parameter is the percentage progress (0-100%) of the analysis process (e.g. 56%). -->
    <string name="review_quality_check_analysis_in_progress_warning_title_2">Kontrollerer kvaliteten på vurderingen (%s)</string>
    <!-- Text for body of warning card informing the user that the current product's analysis is still processing. -->
    <string name="review_quality_check_analysis_in_progress_warning_body">Dette kan ta cirka 60 sekunder.</string>
    <!-- Title for info card displayed after the user reports a product is back in stock. -->
    <string name="review_quality_check_analysis_requested_info_title">Takk for at du rapporterte!</string>
    <!-- Text for body of info card displayed after the user reports a product is back in stock. -->
    <string name="review_quality_check_analysis_requested_info_body">Vi bør ha informasjon om dette produktets anmeldelser innen 24 timer. Sjekk igjen senere.</string>
    <!-- Title for info card displayed when the user review checker while on a product that Fakespot does not analyze (e.g. gift cards, music). -->
    <string name="review_quality_check_not_analyzable_info_title">Vi kan ikke sjekke disse vurderingene</string>
    <!-- Text for body of info card displayed when the user review checker while on a product that Fakespot does not analyze (e.g. gift cards, music). -->
    <string name="review_quality_check_not_analyzable_info_body">Dessverre kan vi ikke sjekke vurderingskvaliteten for visse typer produkter. For eksempel gavekort og strømming av video, musikk og spill.</string>
    <!-- Title for info card displayed when another user reported the displayed product is back in stock. -->
    <string name="review_quality_check_analysis_requested_other_user_info_title" tools:ignore="UnusedResources">Info kommer snart</string>
    <!-- Text for body of info card displayed when another user reported the displayed product is back in stock. -->
    <string name="review_quality_check_analysis_requested_other_user_info_body" tools:ignore="UnusedResources">Vi bør ha informasjon om dette produktets anmeldelser innen 24 timer. Sjekk igjen senere.</string>
    <!-- Title for info card displayed to the user when analysis finished updating. -->
    <string name="review_quality_check_analysis_updated_confirmation_title" tools:ignore="UnusedResources">Analysen er oppdatert</string>
    <!-- Text for the action button from info card displayed to the user when analysis finished updating. -->
    <string name="review_quality_check_analysis_updated_confirmation_action" tools:ignore="UnusedResources">Jeg forstår</string>
    <!-- Title for error card displayed to the user when an error occurred. -->
    <string name="review_quality_check_generic_error_title">Ingen informasjon tilgjengelig akkurat nå</string>
    <!-- Text for body of error card displayed to the user when an error occurred. -->
    <string name="review_quality_check_generic_error_body">Vi jobber med å løse problemet. Prøv på nytt, snart.</string>
    <!-- Title for error card displayed to the user when the device is disconnected from the network. -->
    <string name="review_quality_check_no_connection_title">Ingen nettverkstilkobling</string>
    <!-- Text for body of error card displayed to the user when the device is disconnected from the network. -->
    <string name="review_quality_check_no_connection_body">Kontroller nettverkstilkoblingen og prøv å laste inn siden på nytt.</string>
    <!-- Title for card displayed to the user for products whose reviews were not analyzed yet. -->
    <string name="review_quality_check_no_analysis_title">Ingen informasjon om disse vurderingene ennå</string>
    <!-- Text for the body of card displayed to the user for products whose reviews were not analyzed yet. -->
    <string name="review_quality_check_no_analysis_body">For å vite om dette produktets vurderinger er pålitelige, sjekk kvaliteten på vurderingen. Det tar bare omtrent 60 sekunder.</string>
    <!-- Text for button from body of card displayed to the user for products whose reviews were not analyzed yet. Clicking this should trigger a product analysis. -->
    <string name="review_quality_check_no_analysis_link">Kontrollerer kvaliteten på vurderingen</string>
    <!-- Headline for review quality check contextual onboarding card. -->
    <string name="review_quality_check_contextual_onboarding_title">Prøv vår pålitelige guide til produktvurderinger</string>
    <!-- Description for review quality check contextual onboarding card. The first and last two parameters are for retailer names (e.g. Amazon, Walmart). The second parameter is for the name of the application (e.g. Firefox). -->
    <string name="review_quality_check_contextual_onboarding_description">Se hvor pålitelige produktvurderinger er på %1$s før du handler. Vurderingskontrollør, en eksperimentell funksjon fra %2$s, er innebygd rett i nettleseren. Det fungerer på %3$s og %4$s også.</string>
    <!-- Description for review quality check contextual onboarding card. The first parameters is for retailer name (e.g. Amazon). The second parameter is for the name of the application (e.g. Firefox). -->
    <string name="review_quality_check_contextual_onboarding_description_one_vendor">Se hvor pålitelige produktvurderinger er på %1$s før du handler. Vurderingskontrollør, en eksperimentell funksjon fra %2$s, er innebygd rett i nettleseren.</string>
    <!-- Paragraph presenting review quality check feature. First parameter is the Fakespot product name. Second parameter is for clickable text defined in review_quality_check_contextual_onboarding_learn_more_link. In the phrase "Fakespot by Mozilla", "by" can be localized. Does not need to stay by. -->
    <string name="review_quality_check_contextual_onboarding_learn_more">Ved hjelp av %1$s fra Mozilla gjør vi det lettere for deg å unngå partiske og uekte anmeldelser. AI-modellen vår blir alltid bedre for å beskytte deg mens du handler. %2$s</string>
    <!-- Clickable text from the contextual onboarding card that links to review quality check support article. -->
    <string name="review_quality_check_contextual_onboarding_learn_more_link">Les mer</string>
    <!-- Caption text to be displayed in review quality check contextual onboarding card above the opt-in button. First parameter is Firefox app name, third parameter is the Fakespot product name. Second & fourth are for clickable texts defined in review_quality_check_contextual_onboarding_privacy_policy_3 and review_quality_check_contextual_onboarding_terms_use. -->
    <string name="review_quality_check_contextual_onboarding_caption_3" moz:RemovedIn="124" tools:ignore="UnusedResources">Ved å velge «Ja, prøv det» godtar du %1$s sine %2$s og %3$s sine %4$s.</string>
    <!-- Caption text to be displayed in review quality check contextual onboarding card above the opt-in button. First parameter is Firefox app name, third parameter is the Fakespot product name. Second & fourth are for clickable texts defined in review_quality_check_contextual_onboarding_privacy_policy_3 and review_quality_check_contextual_onboarding_terms_use. -->
    <string name="review_quality_check_contextual_onboarding_caption_4">Ved å velge «Ja, prøv det» godtar du %1$s sine %2$s og %3$s sine %4$s.</string>
    <!-- Clickable text from the review quality check contextual onboarding card that links to Fakespot privacy notice. -->
    <string name="review_quality_check_contextual_onboarding_privacy_policy_3">personvernerklæring</string>
    <!-- Clickable text from the review quality check contextual onboarding card that links to Fakespot terms of use. -->
    <string name="review_quality_check_contextual_onboarding_terms_use">vilkår for bruk</string>
    <!-- Text for opt-in button from the review quality check contextual onboarding card. -->
    <string name="review_quality_check_contextual_onboarding_primary_button_text">Ja, prøv det</string>
    <!-- Text for opt-out button from the review quality check contextual onboarding card. -->
    <string name="review_quality_check_contextual_onboarding_secondary_button_text">Ikke nå</string>
    <!-- Text for the first CFR presenting the review quality check feature. -->
    <string name="review_quality_check_first_cfr_message">Finn ut om du kan stole på vurderinger av dette produktet — før du kjøper.</string>
    <!-- Text displayed in the first CFR presenting the review quality check feature that opens the review checker when clicked. -->
    <string name="review_quality_check_first_cfr_action" tools:ignore="UnusedResources">Prøv vurderingskontrollør</string>

    <!-- Text for the second CFR presenting the review quality check feature. -->
    <string name="review_quality_check_second_cfr_message">Er disse vurderingene pålitelige? Sjekk nå for å se en justert vurdering.</string>
    <!-- Text displayed in the second CFR presenting the review quality check feature that opens the review checker when clicked. -->
    <string name="review_quality_check_second_cfr_action" tools:ignore="UnusedResources">Åpne vurderingskontrollør</string>

    <!-- Flag showing that the review quality check feature is work in progress. -->
    <string name="review_quality_check_beta_flag">Beta</string>
    <!-- Content description (not visible, for screen readers etc.) for opening browser menu button to open review quality check bottom sheet. -->
    <string name="review_quality_check_open_handle_content_description">Åpne vurderingskontrolløren</string>
    <!-- Content description (not visible, for screen readers etc.) for closing browser menu button to open review quality check bottom sheet. -->
    <string name="review_quality_check_close_handle_content_description">Lukk vurderingskontrolløren</string>
    <!-- Content description (not visible, for screen readers etc.) for review quality check star rating. First parameter is the number of stars (1-5) representing the rating. -->
    <string name="review_quality_check_star_rating_content_description">%1$s av 5 stjerner</string>
    <!-- Text for minimize button from highlights card. When clicked the highlights card should reduce its size. -->
    <string name="review_quality_check_highlights_show_less">Vis mindre</string>
    <!-- Text for maximize button from highlights card. When clicked the highlights card should expand to its full size. -->
    <string name="review_quality_check_highlights_show_more">Vis mer</string>
    <!-- Text for highlights card quality category header. Reviews shown under this header should refer the product's quality. -->
    <string name="review_quality_check_highlights_type_quality">Kvalitet</string>
    <!-- Text for highlights card price category header. Reviews shown under this header should refer the product's price. -->
    <string name="review_quality_check_highlights_type_price">Pris</string>
    <!-- Text for highlights card shipping category header. Reviews shown under this header should refer the product's shipping. -->
    <string name="review_quality_check_highlights_type_shipping">Frakt</string>
    <!-- Text for highlights card packaging and appearance category header. Reviews shown under this header should refer the product's packaging and appearance. -->
    <string name="review_quality_check_highlights_type_packaging_appearance">Emballasje og utseende</string>
    <!-- Text for highlights card competitiveness category header. Reviews shown under this header should refer the product's competitiveness. -->
    <string name="review_quality_check_highlights_type_competitiveness">Konkurranseevne</string>

    <!-- Text that is surrounded by quotes. The parameter is the actual text that is in quotes. An example of that text could be: Excellent craftsmanship, and that is displayed as “Excellent craftsmanship”. The text comes from a buyer's review that the feature is highlighting"   -->
    <string name="surrounded_with_quotes">“%s”</string>

    <!-- Accessibility services actions labels. These will be appended to accessibility actions like "Double tap to.." but not by or applications but by services like Talkback. -->
    <!-- Action label for elements that can be collapsed if interacting with them. Talkback will append this to say "Double tap to collapse". -->
    <string name="a11y_action_label_collapse">slå sammen</string>
    <!-- Current state for elements that can be collapsed if interacting with them. Talkback will dictate this after a state change. -->
    <string name="a11y_state_label_collapsed">sammenslått</string>
    <!-- Action label for elements that can be expanded if interacting with them. Talkback will append this to say "Double tap to expand". -->
    <string name="a11y_action_label_expand">fold ut</string>
    <!-- Current state for elements that can be expanded if interacting with them. Talkback will dictate this after a state change. -->
    <string name="a11y_state_label_expanded">utvidet</string>
    <!-- Action label for links to a website containing documentation about a wallpaper collection. Talkback will append this to say "Double tap to open link to learn more about this collection". -->
    <string name="a11y_action_label_wallpaper_collection_learn_more">åpne lenken for å lære mer om denne samlingen</string>
    <!-- Action label for links that point to an article. Talkback will append this to say "Double tap to read the article". -->
    <string name="a11y_action_label_read_article">les artikkelen</string>
    <!-- Action label for links to the Firefox Pocket website. Talkback will append this to say "Double tap to open link to learn more". -->
    <string name="a11y_action_label_pocket_learn_more">åpne lenken for å lese mer</string>
    <!-- Content description for headings announced by accessibility service. The first parameter is the text of the heading. Talkback will announce the first parameter and then speak the word "Heading" indicating to the user that this text is a heading for a section. -->
    <string name="a11y_heading">%s, Overskrift</string>

    <!-- Title for dialog displayed when trying to access links present in a text. -->
    <string name="a11y_links_title">Lenker</string>
    <!-- Additional content description for text bodies that contain urls. -->
    <string name="a11y_links_available">Lenker tilgjengelig</string>

    <!-- Translations feature-->

    <!-- Translation request dialog -->
    <!-- Title for the translation dialog that allows a user to translate the webpage. -->
    <string name="translations_bottom_sheet_title">Oversett denne siden?</string>
    <!-- Title for the translation dialog after a translation was completed successfully.
    The first parameter is the name of the language that the page was translated from, for example, "French".
    The second parameter is the name of the language that the page was translated to, for example, "English". -->
    <string name="translations_bottom_sheet_title_translation_completed">Siden er oversatt fra %1$s til %2$s</string>
    <!-- Title for the translation dialog that allows a user to translate the webpage when a user uses the translation feature the first time. The first parameter is the name of the application, for example, "Fenix". -->
    <string name="translations_bottom_sheet_title_first_time">Prøv private oversettelser i %1$s</string>
    <!-- Additional information on the translation dialog that appears when a user uses the translation feature the first time. The first parameter is clickable text with a link, for example, "Learn more". -->
    <string name="translations_bottom_sheet_info_message">Av hensyn til personvernet ditt forlater aldri oversettelser enheten din. Nye språk og forbedringer kommer snart! %1$s</string>
    <!-- Text that links to additional information about the Firefox translations feature. -->
    <string name="translations_bottom_sheet_info_message_learn_more">Les mer</string>
    <!-- Label for the dropdown to select which language to translate from on the translations dialog. Usually the translate from language selected will be the same as the page language. -->
    <string name="translations_bottom_sheet_translate_from">Oversett fra</string>
    <!-- Label for the dropdown to select which language to translate to on the translations dialog. Usually the translate to language selected will be the user's preferred language. -->
    <string name="translations_bottom_sheet_translate_to">Oversett til</string>
    <!-- Label for the dropdown to select which language to translate from on the translations dialog when the page language is not supported. This selection is to allow the user to select another language, in case we automatically detected the page language incorrectly. -->
    <string name="translations_bottom_sheet_translate_from_unsupported_language">Prøv et annet kildespråk</string>
    <!-- Button text on the translations dialog to dismiss the dialog and return to the browser. -->
    <string name="translations_bottom_sheet_negative_button">Ikke nå</string>
    <!-- Button text on the translations dialog to restore the translated website back to the original untranslated version. -->
    <string name="translations_bottom_sheet_negative_button_restore">Vis original</string>
    <!-- Accessibility announcement (not visible, for screen readers etc.) for the translations dialog after restore button was pressed that indicates the original untranslated page was loaded. -->
    <string name="translations_bottom_sheet_restore_accessibility_announcement">Original uoversatt side lastet inn</string>
    <!-- Button text on the translations dialog when a translation error appears, used to dismiss the dialog and return to the browser. -->
    <string name="translations_bottom_sheet_negative_button_error">Ferdig</string>
    <!-- Button text on the translations dialog to begin a translation of the website. -->
    <string name="translations_bottom_sheet_positive_button">Oversett</string>
    <!-- Button text on the translations dialog when a translation error appears. -->
    <string name="translations_bottom_sheet_positive_button_error">Prøv igjen</string>
    <!-- Inactive button text on the translations dialog that indicates a translation is currently in progress. This button will be accompanied by a loading icon. -->
    <string name="translations_bottom_sheet_translating_in_progress">Oversetter</string>
    <!-- Button content description (not visible, for screen readers etc.) for the translations dialog translate button that indicates a translation is currently in progress. -->
    <string name="translations_bottom_sheet_translating_in_progress_content_description">Oversettelse pågår</string>
    <!-- Default dropdown option when initially selecting a language from the translations dialog language selection dropdown. -->
    <string name="translations_bottom_sheet_default_dropdown_selection">Velg et språk</string>
    <!-- The title of the warning card informs the user that a translation could not be completed. -->
    <string name="translation_error_could_not_translate_warning_text">Det oppstod et problem med å oversette. Prøv på nytt.</string>
    <!-- The title of the warning card informs the user that the list of languages cannot be loaded. -->
    <string name="translation_error_could_not_load_languages_warning_text">Kunne ikke laste inn språk. Sjekk Internett-tilkoblingen din og prøv igjen.</string>
    <!-- The title of the warning card informs the user that a language is not supported. The first parameter is the name of the language that is not supported. -->
    <string name="translation_error_language_not_supported_warning_text">Beklager, vi støtter ikke %1$s ennå.</string>

    <!-- Snackbar title shown if the user closes the Translation Request dialogue and a translation is in progress. -->
    <string name="translation_in_progress_snackbar">Oversetter…</string>

    <!-- Title for the data saving mode warning dialog used in the translation request dialog.
    This dialog will be presented when the user attempts to perform
    a translation without the necessary language files downloaded first when Android's data saver mode is enabled and the user is not using WiFi.
    The first parameter is the size in kilobytes or megabytes of the language file. -->
    <string name="translations_download_language_file_dialog_title">Last ned språk i datasparingsmodus (%1$s)?</string>


    <!-- Translations options dialog -->
    <!-- Title of the translation options dialog that allows a user to set their translation options for the site the user is currently on. -->
    <string name="translation_option_bottom_sheet_title_heading">Oversettelsesinnstillinger</string>
    <!-- Toggle switch label that allows a user to set the setting if they would like the browser to always offer or suggest translations when available. -->
    <string name="translation_option_bottom_sheet_always_translate">Tilby alltid å oversette</string>
    <!-- Toggle switch label that allows a user to set if they would like a given language to automatically translate or not. The first parameter is the language name, for example, "Spanish". -->
    <string name="translation_option_bottom_sheet_always_translate_in_language">Oversett alltid %1$s</string>
    <!-- Toggle switch label that allows a user to set if they would like to never be offered a translation of the given language. The first parameter is the language name, for example, "Spanish". -->
    <string name="translation_option_bottom_sheet_never_translate_in_language">Oversett aldri %1$s</string>
    <!-- Toggle switch label that allows a user to set the setting if they would like the browser to never translate the site the user is currently visiting. -->
    <string name="translation_option_bottom_sheet_never_translate_site">Oversett aldri dette nettstedet</string>
    <!-- Toggle switch description that will appear under the "Never translate these sites" settings toggle switch to provide more information on how this setting interacts with other settings. -->
    <string name="translation_option_bottom_sheet_switch_never_translate_site_description">Overstyrer alle andre innstillinger</string>
    <!-- Toggle switch description that will appear under the "Never translate" and "Always translate" toggle switch settings to provide more information on how these  settings interacts with other settings. -->
    <string name="translation_option_bottom_sheet_switch_description">Overstyrer tilbud om å oversette</string>
    <!-- Button text for the button that will take the user to the translation settings dialog. -->
    <string name="translation_option_bottom_sheet_translation_settings">Oversettelsesinnstillinger</string>
    <!-- Button text for the button that will take the user to a website to learn more about how translations works in the given app. The first parameter is the name of the application, for example, "Fenix". -->
    <string name="translation_option_bottom_sheet_about_translations">Om oversettelser i %1$s</string>

    <!-- Content description (not visible, for screen readers etc.) for closing the translations bottom sheet. -->
    <string name="translation_option_bottom_sheet_close_content_description">Lukk oversettelsesarket</string>

    <!-- The title of the warning card informs the user that an error has occurred at page settings. -->
    <string name="translation_option_bottom_sheet_error_warning_text">Noen innstillinger er midlertidig utilgjengelige.</string>

    <!-- Translation settings dialog -->
    <!-- Title of the translation settings dialog that allows a user to set their preferred translation settings. -->
    <string name="translation_settings_toolbar_title">Oversettelser</string>
    <!-- Toggle switch label that indicates that the browser should signal or indicate when a translation is possible for any page. -->
    <string name="translation_settings_offer_to_translate">Tilby å oversette når det er mulig</string>

    <!-- Toggle switch label that indicates that downloading files required for translating is permitted when using data saver mode in Android. -->
    <string name="translation_settings_always_download">Last alltid ned språk i datasparingsmodus</string>
    <!-- Section header text that begins the section of a list of different options the user may select to adjust their translation preferences. -->
    <string name="translation_settings_translation_preference">Innstillinger for oversetting</string>
    <!-- Button text for the button that will take the user to the automatic translations settings dialog. On the automatic translations settings dialog, the user can set if translations should occur automatically for a given language. -->
    <string name="translation_settings_automatic_translation">Automatisk oversettelse</string>
    <!-- Button text for the button that will take the user to the never translate these sites dialog. On the never translate these sites dialog, the user can set if translations should never occur on certain websites. -->
    <string name="translation_settings_automatic_never_translate_sites">Oversett aldri disse nettstedene</string>
    <!-- Button text for the button that will take the user to the download languages dialog. On the download languages dialog, the user can manage which languages they would like to download for translations. -->
    <string name="translation_settings_download_language">Last ned språk</string>

    <!-- Automatic translation preference screen -->
    <!-- Title of the automatic translation preference screen that will appear on the toolbar.-->
    <string name="automatic_translation_toolbar_title_preference">Automatisk oversettelse</string>

    <!-- Screen header presenting the automatic translation preference feature. It will appear under the toolbar. -->
    <string name="automatic_translation_header_preference">Velg et språk for å behandle innstillinger for «oversett alltid» og «oversett aldri».</string>

    <!-- The title of the warning card informs the user that the system could not load languages for translation settings. -->
    <string name="automatic_translation_error_warning_text">Kunne ikke laste inn språk. Prøv igjen senere.</string>

    <!-- Automatic translation options preference screen -->
    <!-- Preference option for offering to translate. Radio button title text.-->
    <string name="automatic_translation_option_offer_to_translate_title_preference">Tilby å oversette (standard)</string>
    <!-- Preference option for offering to translate. Radio button summary text. The first parameter is the name of the app defined in app_name (for example: Fenix)-->
    <string name="automatic_translation_option_offer_to_translate_summary_preference">%1$s vil tilby å oversette nettsteder på dette språket.</string>
    <!-- Preference option for always translate. Radio button title text. -->
    <string name="automatic_translation_option_always_translate_title_preference">Oversett alltid</string>
    <!-- Preference option for always translate. Radio button summary text. The first parameter is the name of the app defined in app_name (for example: Fenix)-->
    <string name="automatic_translation_option_always_translate_summary_preference">%1$s vil oversette dette språket automatisk når siden lastes inn.</string>
    <!-- Preference option for never translate. Radio button title text.-->
    <string name="automatic_translation_option_never_translate_title_preference">Oversett aldri</string>
    <!-- Preference option for never translate. Radio button summary text. The first parameter is the name of the app defined in app_name (for example: Fenix)-->
    <string name="automatic_translation_option_never_translate_summary_preference">%1$s vil aldri tilby å oversette nettsteder på dette språket.</string>

    <!-- Never translate site preference screen -->
    <!-- Title of the never translate site preference screen that will appear on the toolbar.-->
    <string name="never_translate_site_toolbar_title_preference">Oversett aldri disse nettstedene</string>
    <!-- Screen header presenting the never translate site preference feature. It will appear under the toolbar. -->
    <string name="never_translate_site_header_preference">For å legge til et nytt nettsted: Besøk det og velg «Oversett aldri dette nettstedet» fra oversettelsesmenyen.</string>
    <!-- Content description (not visible, for screen readers etc.): For a never-translated site list item that is selected.
             The first parameter is web site url (for example:"wikipedia.com") -->
    <string name="never_translate_site_item_list_content_description_preference">Fjern %1$s</string>
    <!-- The title of the warning card informs the user that an error has occurred at the never translate sites list. -->
    <string name="never_translate_site_error_warning_text">Kunne ikke laste inn nettsteder. Prøv igjen senere.</string>
    <!-- The Delete site dialogue title will appear when the user clicks on a list item.
             The first parameter is web site url (for example:"wikipedia.com") -->
    <string name="never_translate_site_dialog_title_preference">Vil du slette %1$s?</string>
    <!-- The Delete site dialogue positive button will appear when the user clicks on a list item. The site will be deleted. -->
    <string name="never_translate_site_dialog_confirm_delete_preference">Slett</string>
    <!-- The Delete site dialogue negative button will appear when the user clicks on a list item. The dialog will be dismissed. -->
    <string name="never_translate_site_dialog_cancel_preference">Avbryt</string>

    <!-- Download languages preference screen -->
    <!-- Title of the download languages preference screen toolbar.-->
    <string name="download_languages_toolbar_title_preference">Last ned språk</string>
    <!-- Screen header presenting the download language preference feature. It will appear under the toolbar.The first parameter is "Learn More," a clickable text with a link. Talkback will append this to say "Double tap to open link to learn more". -->
    <string name="download_languages_header_preference">Last ned komplette språk for raskere oversettelser og for å oversette frakoblet. %1$s</string>
    <!-- Clickable text from the screen header that links to a website. -->
    <string name="download_languages_header_learn_more_preference">Les mer</string>
    <!-- The subhead of the download language preference screen will appear above the pivot language. -->
    <string name="download_languages_available_languages_preference">Tilgjengelige språk</string>
    <!-- Text that will appear beside a core or pivot language package name to show that the language is necessary for the translation feature to function. -->
    <string name="download_languages_default_system_language_require_preference">nødvendig</string>
    <!-- A text for download language preference item.
    The first parameter is the language name, for example, "Spanish".
    The second parameter is the language file size, for example, "(3.91 KB)" or, if the language package name is a pivot language, "(required)". -->
    <string name="download_languages_language_item_preference">%1$s (%2$s)</string>
    <!-- The subhead of the download language preference screen will appear above the items that were not downloaded. -->
    <string name="download_language_header_preference">Last ned språk</string>
    <!-- All languages list item. When the user presses this item, they can download all languages. -->
    <string name="download_language_all_languages_item_preference">Alle språk</string>
    <!-- All languages list item. When the user presses this item, they can delete all languages that were downloaded. -->
    <string name="download_language_all_languages_item_preference_to_delete">Slett alle språk</string>
    <!-- Content description (not visible, for screen readers etc.): For a language list item that was downloaded, the user can now delete it. -->
    <string name="download_languages_item_content_description_downloaded_state">Slett</string>
    <!-- Content description (not visible, for screen readers etc.): For a language list item, downloading is in progress. -->
    <string name="download_languages_item_content_description_in_progress_state">Pågår</string>
    <!-- Content description (not visible, for screen readers etc.): For a language list item that was not downloaded. -->
    <string name="download_languages_item_content_description_not_downloaded_state">Last ned</string>
    <!-- Content description (not visible, for screen readers etc.): For a language list item that is selected. -->
    <string name="download_languages_item_content_description_selected_state" moz:removedIn="127" tools:ignore="UnusedResources">Valgt</string>

    <!-- The title of the warning card informs the user that an error has occurred when fetching the list of languages. -->
    <string name="download_languages_fetch_error_warning_text">Kunne ikke laste inn språk. Prøv igjen senere.</string>
    <!-- The title of the warning card informs the user that an error has occurred at downloading a language.
      The first parameter is the language name, for example, "Spanish". -->
    <string name="download_languages_error_warning_text"><![CDATA[Kunne ikke laste ned <b>%1$s</b>. Prøv på nytt.]]></string>
    <!-- The title of the warning card informs the user that an error has occurred at deleting a language.
          The first parameter is the language name, for example, "Spanish". -->
    <string name="download_languages_delete_error_warning_text"><![CDATA[Kunne ikke slette <b>%1$s</b>. Prøv på nytt.]]></string>

    <!-- Title for the dialog used by the translations feature to confirm deleting a language.
    The dialog will be presented when the user requests deletion of a language.
    The first parameter is the name of the language, for example, "Spanish" and the second parameter is the size in kilobytes or megabytes of the language file. -->
    <string name="delete_language_file_dialog_title">Slette %1$s (%2$s)?</string>
    <!-- Additional information for the dialog used by the translations feature to confirm deleting a language. The first parameter is the name of the application, for example, "Fenix". -->
    <string name="delete_language_file_dialog_message">Hvis du sletter dette språket, vil %1$s laste ned deler av språk til hurtigbufferen din mens du oversetter.</string>
    <!-- Title for the dialog used by the translations feature to confirm deleting all languages file.
    The dialog will be presented when the user requests deletion of all languages file.
    The first parameter is the size in kilobytes or megabytes of the language file. -->
    <string name="delete_language_all_languages_file_dialog_title">Slette alle språk (%1$s)?</string>
    <!-- Additional information for the dialog used by the translations feature to confirm deleting all languages file. The first parameter is the name of the application, for example, "Fenix". -->
    <string name="delete_language_all_languages_file_dialog_message">Hvis du sletter alle språk, vil %1$s laste ned deler av språk til hurtigbufferen din mens du oversetter.</string>
    <!-- Button text on the dialog used by the translations feature to confirm deleting a language. -->
    <string name="delete_language_file_dialog_positive_button_text">Slett</string>
    <!-- Button text on the dialog used by the translations feature to cancel deleting a language. -->
    <string name="delete_language_file_dialog_negative_button_text">Avbryt</string>

    <!-- Title for the data saving mode warning dialog used by the translations feature.
    This dialog will be presented when the user attempts to download a language or perform
    a translation without the necessary language files downloaded first when Android's data saver mode is enabled and the user is not using WiFi.
    The first parameter is the size in kilobytes or megabytes of the language file.-->
    <string name="download_language_file_dialog_title">Laste ned mens du er i datasparingsmodus (%1$s)?</string>
    <!-- Additional information for the data saving mode warning dialog used by the translations feature. This text explains the reason a download is required for a translation. -->
    <string name="download_language_file_dialog_message_all_languages">Vi laster ned delvise språk til hurtigbufferen din for å holde oversettelser private.</string>
    <!-- Additional information for the data saving mode warning dialog used by the translations feature. This text explains the reason a download is required for a translation without mentioning the cache. -->
    <string name="download_language_file_dialog_message_all_languages_no_cache" moz:removedIn="129" tools:ignore="UnusedResources">Vi laster ned delvise språk for å holde oversettelser private.</string>
    <!-- Checkbox label text on the data saving mode warning dialog used by the translations feature. This checkbox allows users to ignore the data usage warnings. -->
    <string name="download_language_file_dialog_checkbox_text">Last alltid ned i datasparingsmodus</string>
    <!-- Button text on the data saving mode warning dialog used by the translations feature to allow users to confirm they wish to continue and download the language file. -->
    <string name="download_language_file_dialog_positive_button_text">Last ned</string>
    <!-- Button text on the data saving mode warning dialog used by the translations feature to allow users to confirm they wish to continue and download the language file and perform a translation. -->
    <string name="download_language_file_dialog_positive_button_text_all_languages">Last ned og oversett</string>
    <!-- Button text on the data saving mode warning dialog used by the translations feature to allow users to cancel the action and not perform a download of the language file. -->
    <string name="download_language_file_dialog_negative_button_text">Avbryt</string>

    <!-- Debug drawer -->
    <!-- The user-facing title of the Debug Drawer feature. -->
    <string name="debug_drawer_title">Feilsøkingsverktøy</string>
    <!-- Content description (not visible, for screen readers etc.): Navigate back within the debug drawer. -->
    <string name="debug_drawer_back_button_content_description">Naviger tilbake</string>

    <!-- Content description (not visible, for screen readers etc.): Open debug drawer. -->
    <string name="debug_drawer_fab_content_description">Åpne feilsøkingsskuffen</string>

    <!-- Debug drawer tabs tools -->
    <!-- The title of the Tab Tools feature in the Debug Drawer. -->
    <string name="debug_drawer_tab_tools_title">Faneverktøy</string>
    <!-- The title of the tab count section in Tab Tools. -->
    <string name="debug_drawer_tab_tools_tab_count_title">Antall faner</string>
    <!-- The active tab count category in the tab count section in Tab Tools. -->
    <string name="debug_drawer_tab_tools_tab_count_normal" moz:removedIn="127" tools:ignore="UnusedResources">Aktiv</string>
    <!-- The active tab count category in the tab count section in Tab Tools. -->
    <string name="debug_drawer_tab_tools_tab_count_active">Aktiv</string>
    <!-- The inactive tab count category in the tab count section in Tab Tools. -->
    <string name="debug_drawer_tab_tools_tab_count_inactive">Inaktiv</string>
    <!-- The private tab count category in the tab count section in Tab Tools. -->
    <string name="debug_drawer_tab_tools_tab_count_private">Privat</string>
    <!-- The total tab count category in the tab count section in Tab Tools. -->
    <string name="debug_drawer_tab_tools_tab_count_total">Totalt</string>
    <!-- The title of the tab creation tool section in Tab Tools. -->
    <string name="debug_drawer_tab_tools_tab_creation_tool_title">Verktøy for å lage faner</string>
    <!-- The label of the text field in the tab creation tool. -->
    <string name="debug_drawer_tab_tools_tab_creation_tool_text_field_label">Antall faner som skal opprettes</string>
    <!-- The error message of the text field in the tab creation tool when the text field is empty -->
    <string name="debug_drawer_tab_tools_tab_quantity_empty_error">Tekstfeltet er tomt</string>
    <!-- The error message of the text field in the tab creation tool when the text field has characters other than digits -->
    <string name="debug_drawer_tab_tools_tab_quantity_non_digits_error">Angi bare positive heltall</string>
    <!-- The error message of the text field in the tab creation tool when the text field is a zero -->
    <string name="debug_drawer_tab_tools_tab_quantity_non_zero_error">Skriv inn et tall større enn null</string>
    <!-- The error message of the text field in the tab creation tool when the text field is a
        quantity greater than the max tabs. The first parameter is the maximum number of tabs
        that can be generated in one operation.-->
    <string name="debug_drawer_tab_tools_tab_quantity_exceed_max_error">Overskredet det maksimale antallet faner (%1$s) som kan genereres i én operasjon</string>
    <!-- The button text to add tabs to the active tab group in the tab creation tool. -->
    <string name="debug_drawer_tab_tools_tab_creation_tool_button_text_active">Legg til aktive faner</string>
    <!-- The button text to add tabs to the inactive tab group in the tab creation tool. -->
    <string name="debug_drawer_tab_tools_tab_creation_tool_button_text_inactive">Legg til inaktive faner</string>
    <!-- The button text to add tabs to the private tab group in the tab creation tool. -->
    <string name="debug_drawer_tab_tools_tab_creation_tool_button_text_private">Legg til private faner</string>

    <!-- Micro survey -->

<<<<<<< HEAD
    <!-- The continue button label -->
    <string name="micro_survey_continue_button_label" tools:ignore="UnusedResources">Fortsett</string>
    <!-- The survey header -->
    <string name="micro_survey_survey_header">Gjennomfør denne undersøkelsen</string>
    <!-- The privacy notice link -->
    <string name="micro_survey_privacy_notice">Personvernbestemmelser</string>
    <!-- The submit button label text -->
    <string name="micro_survey_submit_button_label">Send</string>
    <!-- The close button label text -->
    <string name="micro_survey_close_button_label" tools:ignore="UnusedResources">Lukk</string>
=======
    <!-- Microsurvey -->
    <!-- Prompt view -->
    <!-- The microsurvey prompt title. Note: The word "Firefox" should NOT be translated -->
    <string name="micro_survey_prompt_title" tools:ignore="UnusedResources">Hjelp oss å gjøre Firefox bedre. Det tar bare et minutt.</string>
    <!-- The continue button label -->
    <string name="micro_survey_continue_button_label" tools:ignore="UnusedResources">Fortsett</string>
    <!-- Survey view -->
    <!-- The survey header -->
    <string name="micro_survey_survey_header" moz:removedIn="129" tools:ignore="UnusedResources">Gjennomfør denne undersøkelsen</string>
    <!-- The survey header -->
    <string name="micro_survey_survey_header_2">Fyll ut spørreundersøkelsen</string>
    <!-- The privacy notice link -->
    <string name="micro_survey_privacy_notice" moz:removedIn="129" tools:ignore="UnusedResources">Personvernbestemmelser</string>
    <!-- The privacy notice link -->
    <string name="micro_survey_privacy_notice_2">Personvernbestemmelser</string>
    <!-- The submit button label text -->
    <string name="micro_survey_submit_button_label">Send</string>
    <!-- The close button label text -->
    <string name="micro_survey_close_button_label" moz:removedIn="128" tools:ignore="UnusedResources">Lukk</string>
    <!-- The survey completion header -->
    <string name="micro_survey_survey_header_confirmation" tools:ignore="UnusedResources">Undersøkelsen er fullført</string>
>>>>>>> 9f949a8e
    <!-- The survey completion confirmation text -->
    <string name="micro_survey_feedback_confirmation">Takk for tilbakemeldingen!</string>
    <!-- Option for likert scale -->
    <string name="likert_scale_option_1" tools:ignore="UnusedResources">Veldig fornøyd</string>
    <!-- Option for likert scale -->
    <string name="likert_scale_option_2" tools:ignore="UnusedResources">Fornøyd</string>
    <!-- Option for likert scale -->
    <string name="likert_scale_option_3" tools:ignore="UnusedResources">Nøytral</string>
    <!-- Option for likert scale -->
    <string name="likert_scale_option_4" tools:ignore="UnusedResources">Misfornøyd</string>
    <!-- Option for likert scale -->
    <string name="likert_scale_option_5" tools:ignore="UnusedResources">Veldig misfornøyd</string>

<<<<<<< HEAD
    <!-- Microsurvey accessibility -->
=======
    <!-- Option for likert scale -->
    <string name="likert_scale_option_6" tools:ignore="UnusedResources">Jeg bruker den ikke</string>
    <!-- Text shown in prompt for homepage microsurvey. 'Firefox' intentionally hardcoded here- -->
    <string name="microsurvey_prompt_homepage_title" tools:ignore="UnusedResources">Hvor fornøyd er du med din Firefox-startside?</string>
    <!-- Accessibility -->
>>>>>>> 9f949a8e
    <!-- Content description (not visible, for screen readers etc.) for opening microsurvey bottom sheet. -->
    <string name="microsurvey_open_handle_content_description" tools:ignore="UnusedResources">Åpen undersøkelse</string>
    <!-- Content description (not visible, for screen readers etc.) for closing microsurvey bottom sheet. -->
    <string name="microsurvey_close_handle_content_description" tools:ignore="UnusedResources">Lukk undersøkelse</string>
    <!-- Content description for "X" button that is closing microsurvey. -->
    <string name="microsurvey_close_button_content_description" tools:ignore="UnusedResources">Lukk</string>

    <!-- Debug drawer logins -->
    <!-- The title of the Logins feature in the Debug Drawer. -->
    <string name="debug_drawer_logins_title">Innlogginger</string>
    <!-- The title of the logins section in the Logins feature, where the parameter will be the site domain  -->
    <string name="debug_drawer_logins_current_domain_label">Nåværende domene: %s</string>
    <!-- The label for a button to add a new fake login for the current domain in the Logins feature. -->
    <string name="debug_drawer_logins_add_login_button">Legg til en falsk innlogging for dette domenet</string>
    <!-- Content description for delete button where parameter will be the username of the login -->
    <string name="debug_drawer_logins_delete_login_button_content_description">Slett innlogging med brukernavn %s</string>
</resources><|MERGE_RESOLUTION|>--- conflicted
+++ resolved
@@ -218,11 +218,6 @@
     <string name="browser_menu_add_to_homescreen">Legg til på startskjermen</string>
     <!-- Browser menu toggle that adds a shortcut to the site on the device home screen. -->
     <string name="browser_menu_add_to_homescreen_2">Legg til på startskjermen…</string>
-<<<<<<< HEAD
-    <!-- Browser menu toggle that installs a Progressive Web App shortcut to the site on the device home screen. -->
-    <string name="browser_menu_install_on_homescreen" moz:removedIn="126" tools:ignore="UnusedResources">Installer</string>
-=======
->>>>>>> 9f949a8e
     <!-- Content description (not visible, for screen readers etc.) for the Resync tabs button -->
     <string name="resync_button_content_description">Synkroniser på nytt</string>
     <!-- Browser menu button that opens the find in page menu -->
@@ -2709,18 +2704,6 @@
 
     <!-- Micro survey -->
 
-<<<<<<< HEAD
-    <!-- The continue button label -->
-    <string name="micro_survey_continue_button_label" tools:ignore="UnusedResources">Fortsett</string>
-    <!-- The survey header -->
-    <string name="micro_survey_survey_header">Gjennomfør denne undersøkelsen</string>
-    <!-- The privacy notice link -->
-    <string name="micro_survey_privacy_notice">Personvernbestemmelser</string>
-    <!-- The submit button label text -->
-    <string name="micro_survey_submit_button_label">Send</string>
-    <!-- The close button label text -->
-    <string name="micro_survey_close_button_label" tools:ignore="UnusedResources">Lukk</string>
-=======
     <!-- Microsurvey -->
     <!-- Prompt view -->
     <!-- The microsurvey prompt title. Note: The word "Firefox" should NOT be translated -->
@@ -2742,7 +2725,6 @@
     <string name="micro_survey_close_button_label" moz:removedIn="128" tools:ignore="UnusedResources">Lukk</string>
     <!-- The survey completion header -->
     <string name="micro_survey_survey_header_confirmation" tools:ignore="UnusedResources">Undersøkelsen er fullført</string>
->>>>>>> 9f949a8e
     <!-- The survey completion confirmation text -->
     <string name="micro_survey_feedback_confirmation">Takk for tilbakemeldingen!</string>
     <!-- Option for likert scale -->
@@ -2756,15 +2738,11 @@
     <!-- Option for likert scale -->
     <string name="likert_scale_option_5" tools:ignore="UnusedResources">Veldig misfornøyd</string>
 
-<<<<<<< HEAD
-    <!-- Microsurvey accessibility -->
-=======
     <!-- Option for likert scale -->
     <string name="likert_scale_option_6" tools:ignore="UnusedResources">Jeg bruker den ikke</string>
     <!-- Text shown in prompt for homepage microsurvey. 'Firefox' intentionally hardcoded here- -->
     <string name="microsurvey_prompt_homepage_title" tools:ignore="UnusedResources">Hvor fornøyd er du med din Firefox-startside?</string>
     <!-- Accessibility -->
->>>>>>> 9f949a8e
     <!-- Content description (not visible, for screen readers etc.) for opening microsurvey bottom sheet. -->
     <string name="microsurvey_open_handle_content_description" tools:ignore="UnusedResources">Åpen undersøkelse</string>
     <!-- Content description (not visible, for screen readers etc.) for closing microsurvey bottom sheet. -->
