--- conflicted
+++ resolved
@@ -219,11 +219,6 @@
     <string name="browser_menu_add_to_homescreen">Lisää aloitusnäytölle</string>
     <!-- Browser menu toggle that adds a shortcut to the site on the device home screen. -->
     <string name="browser_menu_add_to_homescreen_2">Lisää aloitusnäytölle…</string>
-<<<<<<< HEAD
-    <!-- Browser menu toggle that installs a Progressive Web App shortcut to the site on the device home screen. -->
-    <string name="browser_menu_install_on_homescreen" moz:removedIn="126" tools:ignore="UnusedResources">Asenna</string>
-=======
->>>>>>> 9f949a8e
     <!-- Content description (not visible, for screen readers etc.) for the Resync tabs button -->
     <string name="resync_button_content_description">Synkronoi uudelleen</string>
     <!-- Browser menu button that opens the find in page menu -->
@@ -1782,7 +1777,7 @@
         The first parameter is number of long clicks left to enable the menu -->
     <string name="about_debug_menu_toast_progress">Vianjäljitysvalikko: napsautuksia jäljellä %1$d</string>
     <string name="about_debug_menu_toast_done">Vianjäljitysvalikko käytössä</string>
-  
+
     <!-- Browser long press popup menu -->
     <!-- Copy the current url -->
     <string name="browser_toolbar_long_press_popup_copy">Kopioi</string>
@@ -1790,10 +1785,10 @@
     <string name="browser_toolbar_long_press_popup_paste_and_go">Liitä ja avaa</string>
     <!-- Paste the text in the clipboard -->
     <string name="browser_toolbar_long_press_popup_paste">Liitä</string>
-  
+
     <!-- Snackbar message shown after an URL has been copied to clipboard. -->
     <string name="browser_toolbar_url_copied_to_clipboard_snackbar">Osoite kopioitu leikepöydälle</string>
-  
+
     <!-- Title text for the Add To Homescreen dialog -->
     <string name="add_to_homescreen_title">Lisää aloitusnäytölle</string>
     <!-- Cancel button text for the Add to Homescreen dialog -->
@@ -2726,13 +2721,9 @@
     <!-- The submit button label text -->
     <string name="micro_survey_submit_button_label">Lähetä</string>
     <!-- The close button label text -->
-<<<<<<< HEAD
-    <string name="micro_survey_close_button_label" tools:ignore="UnusedResources">Sulje</string>
-=======
     <string name="micro_survey_close_button_label" moz:removedIn="128" tools:ignore="UnusedResources">Sulje</string>
     <!-- The survey completion header -->
     <string name="micro_survey_survey_header_confirmation" tools:ignore="UnusedResources">Kysely valmis</string>
->>>>>>> 9f949a8e
     <!-- The survey completion confirmation text -->
     <string name="micro_survey_feedback_confirmation">Kiitos palautteestasi!</string>
     <!-- Option for likert scale -->
@@ -2746,15 +2737,11 @@
     <!-- Option for likert scale -->
     <string name="likert_scale_option_5" tools:ignore="UnusedResources">Hyvin tyytymätön</string>
 
-<<<<<<< HEAD
-    <!-- Microsurvey accessibility -->
-=======
     <!-- Option for likert scale -->
     <string name="likert_scale_option_6" tools:ignore="UnusedResources">En käytä sitä</string>
     <!-- Text shown in prompt for homepage microsurvey. 'Firefox' intentionally hardcoded here- -->
     <string name="microsurvey_prompt_homepage_title" tools:ignore="UnusedResources">Kuinka tyytyväinen olet Firefox-etusivuusi?</string>
     <!-- Accessibility -->
->>>>>>> 9f949a8e
     <!-- Content description (not visible, for screen readers etc.) for opening microsurvey bottom sheet. -->
     <string name="microsurvey_open_handle_content_description" tools:ignore="UnusedResources">Avaa kysely</string>
     <!-- Content description (not visible, for screen readers etc.) for closing microsurvey bottom sheet. -->
