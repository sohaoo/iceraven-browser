<?xml version="1.0" encoding="utf-8"?>
<resources xmlns:tools="http://schemas.android.com/tools" xmlns:moz="http://mozac.org/tools">

    <!-- App name for private browsing mode. The first parameter is the name of the app defined in app_name (for example: Fenix)-->
    <string name="app_name_private_5">Yksityinen %s</string>
    <!-- App name for private browsing mode. The first parameter is the name of the app defined in app_name (for example: Fenix)-->
    <string name="app_name_private_4">%s (Yksityinen)</string>

    <!-- Home Fragment -->
    <!-- Content description (not visible, for screen readers etc.): "Three dot" menu button. -->
    <string name="content_description_menu">Lisää valintoja</string>

    <!-- Content description (not visible, for screen readers etc.): "Private Browsing" menu button. -->
    <string name="content_description_private_browsing_button">Käytä yksityistä selausta</string>
    <!-- Content description (not visible, for screen readers etc.): "Private Browsing" menu button. -->
    <string name="content_description_disable_private_browsing_button">Poista yksityinen selaus käytöstä</string>
    <!-- Placeholder text shown in the search bar before a user enters text for the default engine -->
    <string name="search_hint">Hae tai kirjoita osoite</string>
    <!-- Placeholder text shown in the search bar before a user enters text for a general engine -->
    <string name="search_hint_general_engine">Hae verkosta</string>
    <!-- Placeholder text shown in search bar when using history search -->
    <string name="history_search_hint">Etsi historiasta</string>
    <!-- Placeholder text shown in search bar when using bookmarks search -->
    <string name="bookmark_search_hint">Etsi kirjanmerkeistä</string>
    <!-- Placeholder text shown in search bar when using tabs search -->
    <string name="tab_search_hint">Etsi välilehdistä</string>
    <!-- Placeholder text shown in the search bar when using application search engines -->
    <string name="application_search_hint">Kirjoita hakuehdot</string>
    <!-- No Open Tabs Message Description -->
    <string name="no_open_tabs_description">Avoimet välilehdet näkyvät tässä.</string>

    <!-- No Private Tabs Message Description -->
    <string name="no_private_tabs_description">Yksityiset välilehdet näkyvät tässä.</string>

    <!-- Tab tray multi select title in app bar. The first parameter is the number of tabs selected -->
    <string name="tab_tray_multi_select_title">%1$d valittu</string>
    <!-- Label of button in create collection dialog for creating a new collection  -->
    <string name="tab_tray_add_new_collection">Lisää uusi kokoelma</string>
    <!-- Label of editable text in create collection dialog for naming a new collection  -->
    <string name="tab_tray_add_new_collection_name">Nimi</string>
    <!-- Label of button in save to collection dialog for selecting a current collection  -->
    <string name="tab_tray_select_collection">Valitse kokoelma</string>
    <!-- Content description for close button while in multiselect mode in tab tray -->
    <string name="tab_tray_close_multiselect_content_description">Poistu monivalintatilasta</string>
    <!-- Content description for save to collection button while in multiselect mode in tab tray -->
    <string name="tab_tray_collection_button_multiselect_content_description">Tallenna valitut välilehdet kokoelmaan</string>
    <!-- Content description on checkmark while tab is selected in multiselect mode in tab tray -->
    <string name="tab_tray_multiselect_selected_content_description">Valittu</string>

    <!-- Home - Bookmarks -->
    <!-- Title for the home screen section with bookmarks. -->
    <string name="home_bookmarks_title">Kirjanmerkit</string>
    <!-- Content description for the button which navigates the user to show all of their bookmarks. -->
    <string name="home_bookmarks_show_all_content_description">Näytä kaikki kirjanmerkit</string>
    <!-- Text for the menu button to remove a recently saved bookmark from the user's home screen -->
    <string name="home_bookmarks_menu_item_remove">Poista</string>

    <!-- About content. The first parameter is the name of the application. (For example: Fenix) -->
    <string name="about_content">%1$s on Mozillan tuote.</string>

    <!-- Private Browsing -->
    <!-- Explanation for private browsing displayed to users on home view when they first enable private mode
        The first parameter is the name of the app defined in app_name (for example: Fenix) -->
    <string name="private_browsing_placeholder_description_2">%1$s tyhjentää haku- ja selaushistoriasi, kun suljet sovelluksen tai kaikki yksityiset välilehdet. Vaikka tämä ei tee sinusta anonyymia verkkosivustojen tai internetpalveluntarjoajan suuntaan, se helpottaa piilottamaan verkossa tekemiäsi asioita muilta tätä laitetta käyttäviltä.</string>
    <string name="private_browsing_common_myths">
       Yleiset myytit yksityisestä selaamisesta
    </string>

    <!-- True Private Browsing Mode -->
    <!-- Title for info card on private homescreen in True Private Browsing Mode. -->
    <string name="felt_privacy_desc_card_title">Älä jätä jälkiä tähän laitteeseen</string>
    <!-- Explanation for private browsing displayed to users on home view when they first enable
        private mode in our new Total Private Browsing mode.
        The first parameter is the name of the app defined in app_name (for example: Firefox Nightly)
        The second parameter is the clickable link text in felt_privacy_info_card_subtitle_link_text -->
    <string name="felt_privacy_info_card_subtitle_2">%1$s poistaa evästeet, historian ja sivustotiedot, kun suljet kaikki yksityiset välilehdet. %2$s</string>
    <!-- Clickable portion of the explanation for private browsing that links the user to our
        about privacy page.
        This string is used in felt_privacy_info_card_subtitle as the second parameter.-->
    <string name="felt_privacy_info_card_subtitle_link_text">Kuka voi nähdä toimintani?</string>

    <!-- Private mode shortcut "contextual feature recommendation" (CFR) -->
    <!-- Text for the Private mode shortcut CFR message for adding a private mode shortcut to open private tabs from the Home screen -->
    <string name="private_mode_cfr_message_2">Avaa seuraava yksityinen välilehti yhdellä napautuksella.</string>
    <!-- Text for the positive button to accept adding a Private Browsing shortcut to the Home screen -->
    <string name="private_mode_cfr_pos_button_text">Lisää aloitusnäytölle</string>
    <!-- Text for the negative button to decline adding a Private Browsing shortcut to the Home screen -->
    <string name="cfr_neg_button_text">Ei kiitos</string>

    <!-- Open in App "contextual feature recommendation" (CFR) -->
    <!-- Text for the info message. The first parameter is the name of the application.-->
    <string name="open_in_app_cfr_info_message_2">Voit asettaa %1$sin avaamaan linkit automaattisesti sovelluksissa.</string>
    <!-- Text for the positive action button -->
    <string name="open_in_app_cfr_positive_button_text">Siirry asetuksiin</string>
    <!-- Text for the negative action button -->
    <string name="open_in_app_cfr_negative_button_text">Hylkää</string>

    <!-- Total cookie protection "contextual feature recommendation" (CFR) -->
    <!-- Text for the message displayed in the contextual feature recommendation popup promoting the total cookie protection feature. -->
    <string name="tcp_cfr_message">Tehokkain yksityisyysominaisuutemme eristää sivustojen väliset seuraimet.</string>

    <!-- Text displayed that links to website containing documentation about the "Total cookie protection" feature. -->
    <string name="tcp_cfr_learn_more">Lue lisää totaalisesta evästesuojasta</string>

    <!-- Private browsing erase action "contextual feature recommendation" (CFR) -->
    <!-- Text for the message displayed in the contextual feature recommendation popup promoting the erase private browsing feature. -->
    <string name="erase_action_cfr_message">Aloita uusi yksityinen istunto napauttamalla tästä. Poista historia, evästeet — kaikki.</string>


    <!-- Toolbar "contextual feature recommendation" (CFR) -->
    <!-- Text for the title displayed in the contextual feature recommendation popup promoting the navigation bar. -->
    <string name="navbar_cfr_title">Selaa nopeammin uuden navigoinnin ansiosta</string>
    <!-- Text for the message displayed in the contextual feature recommendation popup promoting the navigation bar. -->
    <string name="navbar_cfr_message" moz:removedIn="130" tools:ignore="UnusedResources">Tämä palkki työntyy pois näkyvistä, kun vierität alas, jotta saat enemmän selaustilaa.</string>

    <!-- Text for the message displayed in the contextual feature recommendation popup promoting the navigation bar. -->
    <string name="navbar_cfr_message_2">Tämä palkki työntyy pois näkyvistä, kun vierität alas, jotta saat enemmän selaustilaa.</string>

    <!-- Text for the message displayed for the popup promoting the long press of navigation in the navigation bar. -->
    <string name="navbar_navigation_buttons_cfr_message">Napauta ja pidä nuolia painettuna siirtyäksesi tämän välilehden historian sivujen välillä.</string>

    <!-- Tablet navigation bar "contextual feature recommendation" (CFR) -->
    <!-- Text for the title displayed in the contextual feature recommendation popup promoting the tablet navigation bar. -->
<<<<<<< HEAD
    <string name="tablet_nav_bar_cfr_title">Uutta: yhdellä napautuksella taakse- ja eteenpäin osoittavat nuolet</string>
    <!-- Text for the message displayed in the contextual feature recommendation popup promoting the tablet navigation bar. -->
    <string name="tablet_nav_bar_cfr_message">Nauti nopeammasta, aina käden ulottuvilla olevasta navigoinnista.</string>
=======
    <string name="tablet_nav_bar_cfr_title" moz:removedIn="132" tools:ignore="UnusedResources">Uutta: yhdellä napautuksella taakse- ja eteenpäin osoittavat nuolet</string>
    <!-- Text for the message displayed in the contextual feature recommendation popup promoting the tablet navigation bar. -->
    <string name="tablet_nav_bar_cfr_message" moz:removedIn="132" tools:ignore="UnusedResources">Nauti nopeammasta, aina käden ulottuvilla olevasta navigoinnista.</string>
>>>>>>> 80823484

    <!-- Text for the info dialog when camera permissions have been denied but user tries to access a camera feature. -->
    <string name="camera_permissions_needed_message">Kameran käyttöoikeus vaaditaan. Siirry Androidin asetuksiin, napauta käyttöoikeudet ja napauta salli.</string>
    <!-- Text for the positive action button to go to Android Settings to grant permissions. -->
    <string name="camera_permissions_needed_positive_button_text">Siirry asetuksiin</string>
    <!-- Text for the negative action button to dismiss the dialog. -->
    <string name="camera_permissions_needed_negative_button_text">Hylkää</string>

    <!-- Text for the banner message to tell users about our auto close feature. -->
    <string name="tab_tray_close_tabs_banner_message">Aseta avoimet välilehdet sulkeutumaan automaattisesti, jos niitä ei ole katsottu viimeisen päivän, viikon tai kuukauden aikana.</string>
    <!-- Text for the positive action button to go to Settings for auto close tabs. -->
    <string name="tab_tray_close_tabs_banner_positive_button_text">Näytä valinnat</string>
    <!-- Text for the negative action button to dismiss the Close Tabs Banner. -->
    <string name="tab_tray_close_tabs_banner_negative_button_text">Hylkää</string>

    <!-- Text for the banner message to tell users about our inactive tabs feature. -->
    <string name="tab_tray_inactive_onboarding_message">Välilehdet, joita et ole katsonut kahteen viikkoon, siirretään tänne.</string>
    <!-- Text for the action link to go to Settings for inactive tabs. -->
    <string name="tab_tray_inactive_onboarding_button_text">Sammuta asetuksista</string>

    <!-- Text for title for the auto-close dialog of the inactive tabs. -->
    <string name="tab_tray_inactive_auto_close_title">Suljetaanko automaattisesti kuukauden jälkeen?</string>
    <!-- Text for the body for the auto-close dialog of the inactive tabs.
        The first parameter is the name of the application.-->
    <string name="tab_tray_inactive_auto_close_body_2">%1$s voi sulkea välilehdet, joita et ole katsonut viimeisen kuukauden aikana.</string>
    <!-- Content description for close button in the auto-close dialog of the inactive tabs. -->
    <string name="tab_tray_inactive_auto_close_button_content_description">Sulje</string>

    <!-- Text for turn on auto close tabs button in the auto-close dialog of the inactive tabs. -->
    <string name="tab_tray_inactive_turn_on_auto_close_button_2">Käytä automaattista sulkemista</string>


    <!-- Home screen icons - Long press shortcuts -->
    <!-- Shortcut action to open new tab -->
    <string name="home_screen_shortcut_open_new_tab_2">Uusi välilehti</string>
    <!-- Shortcut action to open new private tab -->
    <string name="home_screen_shortcut_open_new_private_tab_2">Uusi yksityinen välilehti</string>

    <!-- Shortcut action to open Passwords screen -->
    <string name="home_screen_shortcut_passwords">Salasanat</string>

    <!-- Recent Tabs -->
    <!-- Header text for jumping back into the recent tab in the home screen -->
    <string name="recent_tabs_header">Palaa takaisin</string>
    <!-- Button text for showing all the tabs in the tabs tray -->
    <string name="recent_tabs_show_all">Näytä kaikki</string>

    <!-- Content description for the button which navigates the user to show all recent tabs in the tabs tray. -->
    <string name="recent_tabs_show_all_content_description_2">Näytä kaikki viimeisimmät välilehdet -painike</string>

    <!-- Text for button in synced tab card that opens synced tabs tray -->
    <string name="recent_tabs_see_all_synced_tabs_button_text">Näytä kaikki synkronoidut välilehdet</string>
    <!-- Accessibility description for device icon used for recent synced tab -->
    <string name="recent_tabs_synced_device_icon_content_description">Synkronoidut laitteet</string>
    <!-- Text for the dropdown menu to remove a recent synced tab from the homescreen -->
    <string name="recent_synced_tab_menu_item_remove">Poista</string>
    <!-- Text for the menu button to remove a grouped highlight from the user's browsing history
         in the Recently visited section -->
    <string name="recent_tab_menu_item_remove">Poista</string>

    <!-- History Metadata -->
    <!-- Header text for a section on the home screen that displays grouped highlights from the
         user's browsing history, such as topics they have researched or explored on the web -->
    <string name="history_metadata_header_2">Äskettäin vierailtu</string>
    <!-- Text for the menu button to remove a grouped highlight from the user's browsing history
         in the Recently visited section -->
    <string name="recently_visited_menu_item_remove">Poista</string>

    <!-- Content description for the button which navigates the user to show all of their history. -->
    <string name="past_explorations_show_all_content_description_2">Näytä kaikki aiemmat tutkimukset</string>

    <!-- Browser Fragment -->
    <!-- Content description (not visible, for screen readers etc.): Navigate backward (browsing history) -->
    <string name="browser_menu_back">Taaksepäin</string>
    <!-- Content description (not visible, for screen readers etc.): Navigate forward (browsing history) -->
    <string name="browser_menu_forward">Eteenpäin</string>
    <!-- Content description (not visible, for screen readers etc.): Refresh current website -->
    <string name="browser_menu_refresh">Päivitä</string>
    <!-- Content description (not visible, for screen readers etc.): Stop loading current website -->
    <string name="browser_menu_stop">Pysäytä</string>
    <!-- Browser menu button that opens the extensions manager -->
    <string name="browser_menu_extensions">Laajennukset</string>
    <!-- Browser menu banner header text for extensions onboarding.
        The first parameter is the name of the app defined in app_name (for example: Fenix). -->
    <string name="browser_menu_extensions_banner_onboarding_header">Tee %sista mieleisesi</string>
    <!-- Browser menu banner body text for extensions onboarding.
        The first parameter is the name of the app defined in app_name (for example: Fenix). -->
    <string name="browser_menu_extensions_banner_onboarding_body">Laajennukset parantavat selaamistasi aina %sin ulkoasun ja toiminnan muuttamisesta yksityisyyden sekä turvallisuuden parantamiseen.</string>
    <!-- Browser menu banner link text for learning more about extensions -->
    <string name="browser_menu_extensions_banner_learn_more">Lue lisää</string>
    <!-- Browser menu button that opens the extensions manager -->
    <string name="browser_menu_manage_extensions">Hallitse laajennuksia</string>
    <!-- Content description (not visible, for screen readers etc.): Section heading for recommended extensions.-->
    <string name="browser_menu_recommended_section_content_description">Suositellut laajennukset</string>
    <!-- Content description (not visible, for screen readers etc.): Label for plus icon used to add extensions. -->
    <string name="browser_menu_extension_plus_icon_content_description">Lisää laajennus</string>
    <!-- Browser menu button that opens AMO in a tab -->
    <string name="browser_menu_discover_more_extensions">Löydä lisää laajennuksia</string>
    <!-- Browser menu description that is shown when one or more extensions are disabled due to extension errors -->
    <string name="browser_menu_extensions_disabled_description">Tilapäisesti pois käytöstä</string>
    <!-- Browser menu button that opens account settings -->
    <string name="browser_menu_account_settings">Tilin tiedot</string>
    <!-- Browser menu button that sends a user to help articles -->
    <string name="browser_menu_help">Ohje</string>
    <!-- Browser menu button that sends a to a the what's new article -->
    <string name="browser_menu_whats_new">Mitä uutta</string>
    <!-- Browser menu button that opens the settings menu -->
    <string name="browser_menu_settings">Asetukset</string>
    <!-- Browser menu button that opens a user's library -->
    <string name="browser_menu_library">Kirjasto</string>
    <!-- Browser menu toggle that requests a desktop site -->
    <string name="browser_menu_desktop_site">Työpöytäsivusto</string>
    <!-- Browser menu button that reopens a private tab as a regular tab -->
    <string name="browser_menu_open_in_regular_tab">Avaa tavallisessa välilehdessä</string>
    <!-- Browser menu toggle that adds a shortcut to the site on the device home screen. -->
    <string name="browser_menu_add_to_homescreen">Lisää aloitusnäytölle</string>
    <!-- Browser menu toggle that adds a shortcut to the site on the device home screen. -->
    <string name="browser_menu_add_to_homescreen_2">Lisää aloitusnäytölle…</string>
    <!-- Text for notifying users that Xiaomi devices require additional permissions to add to home screen -->
    <string name="browser_menu_add_to_homescreen_xiaomi">Xiaomi-laitteet saattavat tarvita ylimääräisiä käyttöoikeuksia lisätäkseen pikakuvakkeita aloitusnäyttöön. Tarkista asetuksesi.</string>
    <!-- Content description (not visible, for screen readers etc.) for the Resync tabs button -->
    <string name="resync_button_content_description">Synkronoi uudelleen</string>
    <!-- Browser menu button that opens the find in page menu -->
    <string name="browser_menu_find_in_page">Etsi sivulta</string>
    <!-- Browser menu button that opens the find in page menu -->
    <string name="browser_menu_find_in_page_2">Etsi sivulta…</string>
    <!-- Browser menu button that opens the translations dialog, which has options to translate the current browser page. -->
    <string name="browser_menu_translations">Käännä sivu</string>
    <!-- Browser menu button that saves the current tab to a collection -->
    <string name="browser_menu_save_to_collection">Tallenna kokoelmaan…</string>
    <!-- Browser menu button that saves the current tab to a collection -->
    <string name="browser_menu_save_to_collection_2">Tallenna kokoelmaan</string>
    <!-- Browser menu button that open a share menu to share the current site -->
    <string name="browser_menu_share">Jaa</string>

    <!-- Browser menu button that open a share menu to share the current site -->
    <string name="browser_menu_share_2">Jaa…</string>
    <!-- Browser menu button shown in custom tabs that opens the current tab in Fenix
        The first parameter is the name of the app defined in app_name (for example: Fenix) -->
    <string name="browser_menu_open_in_fenix">Avaa sovelluksessa %1$s</string>

    <!-- Browser menu text shown in custom tabs to indicate this is a Fenix tab
        The first parameter is the name of the app defined in app_name (for example: Fenix) -->
    <string name="browser_menu_powered_by">MAHDOLLISTAJANA %1$s</string>
    <!-- Browser menu text shown in custom tabs to indicate this is a Fenix tab
        The first parameter is the name of the app defined in app_name (for example: Fenix) -->
    <string name="browser_menu_powered_by2">Mahdollistajana %1$s</string>
    <!-- Browser menu button to put the current page in reader mode -->
    <string name="browser_menu_read">Lukunäkymä</string>
    <!-- Browser menu button content description to close reader mode and return the user to the regular browser -->
    <string name="browser_menu_read_close">Sulje lukunäkymä</string>
    <!-- Browser menu button to open the current page in an external app -->
    <string name="browser_menu_open_app_link">Avaa sovelluksessa</string>

    <!-- Browser menu button to show reader view appearance controls e.g. the used font type and size -->
    <string name="browser_menu_customize_reader_view">Mukauta lukunäkymää</string>

    <!-- Browser menu button to show reader view appearance controls e.g. the used font type and size -->
    <string name="browser_menu_customize_reader_view_2">Mukauta lukunäkymää</string>
    <!-- Browser menu label for adding a bookmark -->
    <string name="browser_menu_add">Lisää</string>
    <!-- Browser menu label for editing a bookmark -->
    <string name="browser_menu_edit">Muokkaa</string>

    <!-- Button shown on the home page that opens the Customize home settings -->
    <string name="browser_menu_customize_home_1">Mukauta kotisivua</string>

    <!-- Browser menu label to sign in to sync on the device using Mozilla accounts -->
    <string name="browser_menu_sign_in">Kirjaudu sisään</string>
    <!-- Browser menu caption label for the "Sign in" browser menu item described in `browser_menu_sign_in` -->
    <string name="browser_menu_sign_in_caption">Synkronoi salasanat, välilehdet ja paljon muuta</string>

    <!-- Browser menu label to sign back in to sync on the device when the user's account needs to be reauthenticated -->
    <string name="browser_menu_sign_back_in_to_sync">Kirjaudu takaisin sisään synkronointia varten</string>
    <!-- Browser menu caption label for the "Sign back in to sync" browser menu item described in `browser_menu_sign_back_in_to_sync` when there is an error in syncing -->
    <string name="browser_menu_syncing_paused_caption">Synkronointi keskeytetty</string>
    <!-- Browser menu label that creates a private tab -->
    <string name="browser_menu_new_private_tab">Uusi yksityinen välilehti</string>
    <!-- Browser menu label that navigates to the Password screen -->
    <string name="browser_menu_passwords">Salasanat</string>

    <!-- Browser menu label that navigates to the SUMO page for the Firefox for Android release notes.
         The first parameter is the name of the app defined in app_name (for example: Fenix)-->
    <string name="browser_menu_new_in_firefox">Uutta %1$sissa</string>

    <!-- Browser menu label that toggles the request for the desktop site of the currently visited page -->
    <string name="browser_menu_switch_to_desktop_site">Siirry työpöytäsivustolle</string>
    <!-- Browser menu label that toggles the request for the mobile site of the currently visited page -->
    <string name="browser_menu_switch_to_mobile_site">Siirry mobiilisivustolle</string>
    <!-- Browser menu label that navigates to the page tools sub-menu -->
    <string name="browser_menu_tools">Työkalut</string>
    <!-- Content description (not visible, for screen readers etc.): Back button for all menu redesign sub-menu -->
    <string name="browser_menu_back_button_content_description">Takaisin päävalikkoon</string>
    <!-- Browser menu description that describes the various tools related menu items inside of the tools sub-menu -->
    <string name="browser_menu_tools_description_with_translate">Lukunäkymä, käännä, tulosta, jaa, avaa sovellus</string>
    <!-- Browser menu description that describes the various tools related menu items inside of the tools sub-menu -->
    <string name="browser_menu_tools_description">Lukunäkymä, tulosta, jaa, avaa sovellus</string>
    <!-- Browser menu label that navigates to the save sub-menu, which contains various save related menu items such as
         bookmarking a page, saving to collection, shortcut or as a PDF, and adding to home screen -->
    <string name="browser_menu_save">Tallenna</string>

    <!-- Browser menu description that describes the various save related menu items inside of the save sub-menu -->
    <string name="browser_menu_save_description">Lisää kirjanmerkki, pikakuvake, etusivu, kokoelma, PDF</string>
    <!-- Browser menu label that bookmarks the currently visited page -->
    <string name="browser_menu_bookmark_this_page">Lisää tämä sivu kirjanmerkkeihin</string>
    <!-- Browser menu label that navigates to the edit bookmark screen for the current bookmarked page -->
    <string name="browser_menu_edit_bookmark">Muokkaa kirjanmerkkiä</string>
    <!-- Browser menu label that the saves the currently visited page as a PDF -->
    <string name="browser_menu_save_as_pdf">Tallenna PDF-muodossa…</string>
    <!-- Browser menu label for turning ON reader view of the current visited page -->
    <string name="browser_menu_turn_on_reader_view">Avaa lukunäkymä</string>
    <!-- Browser menu label for turning OFF reader view of the current visited page -->
    <string name="browser_menu_turn_off_reader_view">Sulje lukunäkymä</string>
    <!-- Browser menu label for navigating to the translation feature, which provides language translation options the current visited page -->
    <string name="browser_menu_translate_page">Käännä sivu…</string>
    <!-- Browser menu label that is displayed when the current page has been translated by the translation feature.
         The first parameter is the name of the language that page was translated to (e.g. English). -->
    <string name="browser_menu_translated_to">Käännetty kielelle %1$s</string>
    <!-- Browser menu label for the print feature -->
    <string name="browser_menu_print">Tulosta…</string>

    <!-- Browser menu label for the Delete browsing data on quit feature.
        The first parameter is the name of the app defined in app_name (for example: Fenix). -->
    <string name="browser_menu_delete_browsing_data_on_quit">Lopeta %1$s</string>

<<<<<<< HEAD
=======
    <!-- Menu "contextual feature recommendation" (CFR) -->
    <!-- Text for the title in the contextual feature recommendation popup promoting the menu feature. -->
    <string name="menu_cfr_title">Uutta: virtaviivaistettu valikko</string>
    <!-- Text for the message in the contextual feature recommendation popup promoting the menu feature. -->
    <string name="menu_cfr_body">Löydä tarvitsemasi nopeammin aina yksityisestä selaamisesta toimintojen tallentamiseen.</string>

>>>>>>> 80823484
    <!-- Extensions management fragment -->
    <!-- Text displayed when there are no extensions to be shown -->
    <string name="extensions_management_no_extensions">Täällä ei ole laajennuksia</string>

    <!-- Browser Toolbar -->
    <!-- Content description for the Home screen button on the browser toolbar -->
    <string name="browser_toolbar_home">Aloitusnäkymä</string>

    <!-- Content description (not visible, for screen readers etc.): Erase button: Erase the browsing
         history and go back to the home screen. -->
    <string name="browser_toolbar_erase">Tyhjennä selaushistoria</string>
    <!-- Content description for the translate page toolbar button that opens the translations dialog when no translation has occurred. -->
    <string name="browser_toolbar_translate">Käännä sivu</string>

    <!-- Content description (not visible, for screen readers etc.) for the translate page toolbar button that opens the translations dialog when the page is translated successfully.
         The first parameter is the name of the language that is displayed in the original page. (For example: English)
         The second parameter is the name of the language which the page was translated to. (For example: French) -->
    <string name="browser_toolbar_translated_successfully">Sivu käännetty kielestä %1$s kielelle %2$s.</string>

    <!-- Locale Settings Fragment -->
    <!-- Content description for tick mark on selected language -->
    <string name="a11y_selected_locale_content_description">Valittu kieli</string>
    <!-- Text for default locale item -->
    <string name="default_locale_text">Seuraa laitteen kieltä</string>
    <!-- Placeholder text shown in the search bar before a user enters text -->
    <string name="locale_search_hint">Hakukieli</string>

    <!-- Search Fragment -->
    <!-- Button in the search view that lets a user search by scanning a QR code -->
    <string name="search_scan_button">Skannaa</string>
    <!-- Button in the search view when shortcuts are displayed that takes a user to the search engine settings -->
    <string name="search_shortcuts_engine_settings">Hakukoneasetukset</string>
    <!-- Button in the search view that lets a user navigate to the site in their clipboard -->
    <string name="awesomebar_clipboard_title">Täytä linkki leikepöydältä</string>

    <!-- Button in the search suggestions onboarding that allows search suggestions in private sessions -->
    <string name="search_suggestions_onboarding_allow_button">Salli</string>
    <!-- Button in the search suggestions onboarding that does not allow search suggestions in private sessions -->
    <string name="search_suggestions_onboarding_do_not_allow_button">Älä salli</string>
    <!-- Search suggestion onboarding hint title text -->
    <string name="search_suggestions_onboarding_title">Sallitaanko hakuehdotukset yksityisissä istunnoissa?</string>
    <!-- Search suggestion onboarding hint description text, first parameter is the name of the app defined in app_name (for example: Fenix)-->
    <string name="search_suggestions_onboarding_text">%s jakaa kaiken osoitepalkkiin kirjoittamasi asettamallesi oletushakukoneelle.</string>

    <!-- Search engine suggestion title text. The first parameter is the name of the suggested engine-->
    <string name="search_engine_suggestions_title">Hae hakukoneella %s</string>
    <!-- Search engine suggestion description text -->
    <string name="search_engine_suggestions_description">Hae suoraan osoitepalkista</string>

    <!-- Menu option in the search selector menu to open the search settings -->
    <string name="search_settings_menu_item">Hakuasetukset</string>

    <!-- Header text for the search selector menu -->
    <string name="search_header_menu_item_2">Tällä kertaa hae:</string>

    <!-- Content description (not visible, for screen readers etc.): Search engine icon. The first parameter is the search engine name (for example: DuckDuckGo). -->
    <string name="search_engine_icon_content_description" tools:ignore="UnusedResources">Hakukone %s</string>

    <!-- Home onboarding -->
    <!-- Onboarding home screen popup dialog, shown on top of the Jump back in section. -->
    <string name="onboarding_home_screen_jump_back_contextual_hint_2" moz:removedIn="132">Tutustu henkilökohtaiseen kotisivuusi. Viimeisimmät välilehdet, kirjanmerkit ja hakutulokset näkyvät tässä.</string>
    <!-- Home onboarding dialog welcome screen title text. -->
    <string name="onboarding_home_welcome_title_2">Tervetuloa entistä henkilökohtaisempaan internetiin</string>
    <!-- Home onboarding dialog welcome screen description text. -->
    <string name="onboarding_home_welcome_description">Lisää värejä. Parempi yksityisyys. Ihmisiin sitoutumisen priorisointi liikevoittojen edelle.</string>
    <!-- Home onboarding dialog sign into sync screen title text. -->
    <string name="onboarding_home_sync_title_3">Näyttöjen vaihtaminen on helpompaa kuin koskaan</string>
    <!-- Home onboarding dialog sign into sync screen description text. -->
    <string name="onboarding_home_sync_description">Jatka siitä, mihin jäit muiden laitteidesi välilehdillä.</string>
    <!-- Text for the button to continue the onboarding on the home onboarding dialog. -->
    <string name="onboarding_home_get_started_button">Aloitetaan</string>
    <!-- Text for the button to navigate to the sync sign in screen on the home onboarding dialog. -->
    <string name="onboarding_home_sign_in_button">Kirjaudu sisään</string>
    <!-- Text for the button to skip the onboarding on the home onboarding dialog. -->
    <string name="onboarding_home_skip_button">Ohita</string>

    <!-- Onboarding home screen sync popup dialog message, shown on top of Recent Synced Tabs in the Jump back in section. -->
    <string name="sync_cfr_message">Välilehtiäsi synkronoidaan! Jatka siitä, mihin jäit toisella laitteellasi.</string>

    <!-- Content description (not visible, for screen readers etc.): Close button for the home onboarding dialog -->
    <string name="onboarding_home_content_description_close_button">Sulje</string>

    <!-- Notification pre-permission dialog -->
    <!-- Enable notification pre permission dialog title
        The first parameter is the name of the app defined in app_name (for example: Fenix) -->
    <string name="onboarding_home_enable_notifications_title" moz:removedIn="124" tools:ignore="UnusedResources">Ilmoitukset auttavat sinua tekemään enemmän %silla</string>
    <!-- Enable notification pre permission dialog description with rationale
        The first parameter is the name of the app defined in app_name (for example: Fenix) -->
    <string name="onboarding_home_enable_notifications_description" moz:removedIn="124" tools:ignore="UnusedResources">Synkronoi välilehdet laitteiden välillä, hallitse latauksia, hanki vinkkejä %sin yksityisyyden suojan hyödyntämiseen liittyen ja paljon muuta.</string>
    <!-- Text for the button to request notification permission on the device -->
    <string name="onboarding_home_enable_notifications_positive_button" moz:removedIn="124" tools:ignore="UnusedResources">Jatka</string>
    <!-- Text for the button to not request notification permission on the device and dismiss the dialog -->
    <string name="onboarding_home_enable_notifications_negative_button" moz:removedIn="124" tools:ignore="UnusedResources">Ei nyt</string>

    <!-- Juno first user onboarding flow experiment, strings are marked unused as they are only referenced by Nimbus experiments. -->
    <!-- Description for learning more about our privacy notice. -->
    <string name="juno_onboarding_privacy_notice_text" tools:ignore="BrandUsage">Firefoxin tietosuojakäytäntö</string>
    <!-- Title for set firefox as default browser screen used by Nimbus experiments. -->
    <string name="juno_onboarding_default_browser_title_nimbus_2">Turvaamisesi on tärkeää meille</string>
    <!-- Title for set firefox as default browser screen used by Nimbus experiments.
        Note: The word "Firefox" should NOT be translated -->
    <string name="juno_onboarding_default_browser_title_nimbus_3" tools:ignore="BrandUsage,UnusedResources">Ota selvää, miksi miljoonat rakastavat Firefoxia</string>
    <!-- Title for set firefox as default browser screen used by Nimbus experiments. -->
    <string name="juno_onboarding_default_browser_title_nimbus_4" tools:ignore="UnusedResources">Turvallista selausta ja enemmän vaihtoehtoja</string>
    <!-- Description for set firefox as default browser screen used by Nimbus experiments. -->
    <string name="juno_onboarding_default_browser_description_nimbus_3">Voittoa tavoittelemattoman tahon tukema selaimemme auttaa estämään yrityksiä seuraamasta sinua salaa verkossa.</string>
    <!-- Description for set firefox as default browser screen used by Nimbus experiments. -->
    <string name="juno_onboarding_default_browser_description_nimbus_4" tools:ignore="UnusedResources">Yli 100 miljoonaa ihmistä suojaa yksityisyyttään valitsemalla voittoa tavoittelemattoman järjestön tukeman selaimen.</string>
    <!-- Description for set firefox as default browser screen used by Nimbus experiments. -->
    <string name="juno_onboarding_default_browser_description_nimbus_5" tools:ignore="UnusedResources">Tunnetut seuraimet? Estetty automaattisesti. Laajennukset? Kokeile kaikkia 700:aa. PDF-tiedostoja? Sisäänrakennettu lukija tekee niistä helposti hallittavia.</string>
    <!-- Description for set firefox as default browser screen used by Nimbus experiments. -->
    <string name="juno_onboarding_default_browser_description_nimbus_2" moz:RemovedIn="124" tools:ignore="UnusedResources">Voittoa tavoittelemattoman tahon tukema selaimemme auttaa estämään yrityksiä seuraamasta sinua salaa verkossa.\n\nLisätietoja on tietosuojakäytännössämme.</string>
    <!-- Text for the link to the privacy notice webpage for set as firefox default browser screen.
    This is part of the string with the key "juno_onboarding_default_browser_description". -->
    <string name="juno_onboarding_default_browser_description_link_text" moz:RemovedIn="124" tools:ignore="UnusedResources">tietosuojaselosteessamme</string>
    <!-- Text for the button to set firefox as default browser on the device -->
    <string name="juno_onboarding_default_browser_positive_button" tools:ignore="UnusedResources">Aseta oletusselaimeksi</string>
    <!-- Text for the button dismiss the screen and move on with the flow -->
    <string name="juno_onboarding_default_browser_negative_button" tools:ignore="UnusedResources">Ei nyt</string>
    <!-- Title for sign in to sync screen. -->
    <string name="juno_onboarding_sign_in_title_2">Pysy salattuna, kun vaihtelet laitteiden välillä</string>
    <!-- Description for sign in to sync screen. Nimbus experiments do not support string placeholders.
     Note: The word "Firefox" should NOT be translated -->
    <string name="juno_onboarding_sign_in_description_2" moz:RemovedIn="130" tools:ignore="BrandUsage,UnusedResources">Kun olet kirjautunut sisään ja synkronoitu, tietosi ovat paremmassa turvassa. Firefox salaa salasanasi, kirjanmerkkisi ja paljon muuta.</string>
    <!-- Description for sign in to sync screen. Nimbus experiments do not support string placeholders.
     Note: The word "Firefox" should NOT be translated -->
    <string name="juno_onboarding_sign_in_description_3" tools:ignore="BrandUsage">Firefox salaa salasanasi, kirjanmerkkisi ja paljon muuta, kun olet synkronoitu.</string>
    <!-- Text for the button to sign in to sync on the device -->
    <string name="juno_onboarding_sign_in_positive_button" tools:ignore="UnusedResources">Kirjaudu sisään</string>
    <!-- Text for the button dismiss the screen and move on with the flow -->
    <string name="juno_onboarding_sign_in_negative_button" tools:ignore="UnusedResources">Ei nyt</string>
    <!-- Title for enable notification permission screen used by Nimbus experiments. Nimbus experiments do not support string placeholders.
        Note: The word "Firefox" should NOT be translated -->
    <string name="juno_onboarding_enable_notifications_title_nimbus_2" tools:ignore="BrandUsage">Ilmoitukset auttavat sinua pysymään paremmassa turvassa Firefoxilla</string>
    <!-- Description for enable notification permission screen used by Nimbus experiments. Nimbus experiments do not support string placeholders.
       Note: The word "Firefox" should NOT be translated -->
    <string name="juno_onboarding_enable_notifications_description_nimbus_2" tools:ignore="BrandUsage">Lähetä turvallisesti välilehtiä laitteidesi välillä ja löydä muita Firefoxin tietosuojaominaisuuksia.</string>
    <!-- Text for the button to request notification permission on the device -->
    <string name="juno_onboarding_enable_notifications_positive_button" tools:ignore="UnusedResources">Ota ilmoitukset käyttöön</string>
    <!-- Text for the button dismiss the screen and move on with the flow -->
    <string name="juno_onboarding_enable_notifications_negative_button" tools:ignore="UnusedResources">Ei nyt</string>

    <!-- Title for add search widget screen used by Nimbus experiments. Nimbus experiments do not support string placeholders.
        Note: The word "Firefox" should NOT be translated -->
    <string name="juno_onboarding_add_search_widget_title" tools:ignore="BrandUsage,UnusedResources">Kokeile Firefox-hakuwidgetiä</string>
    <!-- Description for add search widget screen used by Nimbus experiments. Nimbus experiments do not support string placeholders.
        Note: The word "Firefox" should NOT be translated -->
    <string name="juno_onboarding_add_search_widget_description" tools:ignore="BrandUsage,UnusedResources">Kun Firefox on aloitusnäytölläsi, pääset helposti yksityisyyden etusijalle asettavaan selaimeen, joka estää sivustorajat ylittävät seuraimet.</string>
    <!-- Text for the button to add search widget on the device used by Nimbus experiments. Nimbus experiments do not support string placeholders.
        Note: The word "Firefox" should NOT be translated -->
    <string name="juno_onboarding_add_search_widget_positive_button" tools:ignore="BrandUsage,UnusedResources">Lisää Firefox-widget</string>
    <!-- Text for the button to dismiss the screen and move on with the flow -->
    <string name="juno_onboarding_add_search_widget_negative_button" tools:ignore="UnusedResources">Ei nyt</string>

    <!-- Search Widget -->
    <!-- Content description for searching with a widget. The first parameter is the name of the application.-->
    <string name="search_widget_content_description_2">Avaa uusi %1$s-välilehti</string>
    <!-- Text preview for smaller sized widgets -->
    <string name="search_widget_text_short">Hae</string>
    <!-- Text preview for larger sized widgets -->
    <string name="search_widget_text_long">Hae verkosta</string>

    <!-- Content description (not visible, for screen readers etc.): Voice search -->
    <string name="search_widget_voice">Äänihaku</string>

    <!-- Preferences -->
    <!-- Title for the settings page-->
    <string name="settings">Asetukset</string>
    <!-- Preference category for general settings -->
    <string name="preferences_category_general">Yleiset</string>
    <!-- Preference category for all links about Fenix -->
    <string name="preferences_category_about">Tietoja</string>
    <!-- Preference category for settings related to changing the default search engine -->
    <string name="preferences_category_select_default_search_engine">Valitse yksi</string>
    <!-- Preference for settings related to managing search shortcuts for the quick search menu -->
    <string name="preferences_manage_search_shortcuts_2">Hallitse vaihtoehtoisia hakukoneita</string>
    <!-- Summary for preference for settings related to managing search shortcuts for the quick search menu -->
    <string name="preferences_manage_search_shortcuts_summary">Muokkaa hakuvalikossa näkyviä koneita</string>
    <!-- Preference category for settings related to managing search shortcuts for the quick search menu -->
    <string name="preferences_category_engines_in_search_menu">Hakuvalikossa näkyvät koneet</string>
    <!-- Preference for settings related to changing the default search engine -->
    <string name="preferences_default_search_engine">Oletushakukone</string>
    <!-- Preference for settings related to Search -->
    <string name="preferences_search">Haku</string>
    <!-- Preference for settings related to Search engines -->
    <string name="preferences_search_engines">Hakukoneet</string>
    <!-- Preference for settings related to Search engines suggestions-->
    <string name="preferences_search_engines_suggestions">Ehdotukset hakukoneilta</string>
    <!-- Preference Category for settings related to Search address bar -->
    <string name="preferences_settings_address_bar">Osoitepalkin asetukset</string>
    <!-- Preference Category for settings to Firefox Suggest -->
    <string name="preference_search_address_bar_fx_suggest" tools:ignore="BrandUsage">Osoitepalkki - Firefox Suggest</string>
    <!-- Preference link to Learn more about Firefox Suggest -->
    <string name="preference_search_learn_about_fx_suggest" tools:ignore="BrandUsage">Lisätietoja Firefox Suggestista</string>
    <!-- Preference link to rating Fenix on the Play Store -->
    <string name="preferences_rate">Arvostele Google Playssa</string>
    <!-- Preference linking to about page for Fenix
        The first parameter is the name of the app defined in app_name (for example: Fenix) -->
    <string name="preferences_about">Tietoja: %1$s</string>


    <!-- Preference for settings related to changing the default browser -->
    <string name="preferences_set_as_default_browser">Aseta oletusselaimeksi</string>
    <!-- Preference category for advanced settings -->
    <string name="preferences_category_advanced">Lisäasetukset</string>
    <!-- Preference category for privacy and security settings -->
    <string name="preferences_category_privacy_security">Tietosuoja ja turvallisuus</string>
    <!-- Preference for advanced site permissions -->
    <string name="preferences_site_permissions">Sivustojen käyttöoikeudet</string>
    <!-- Preference for private browsing options -->
    <string name="preferences_private_browsing_options">Yksityinen selaus</string>
    <!-- Preference for opening links in a private tab-->
    <string name="preferences_open_links_in_a_private_tab">Avaa linkit yksityisessä välilehdessä</string>
    <!-- Preference for allowing screenshots to be taken while in a private tab-->
    <string name="preferences_allow_screenshots_in_private_mode">Salli kuvakaappaukset yksityisen selauksen tilassa</string>
    <!-- Will inform the user of the risk of activating Allow screenshots in private browsing option -->
    <string name="preferences_screenshots_in_private_mode_disclaimer">Jos sallittu, yksityiset välilehdet ovat näkyvissä kun useita sovelluksia on avoinna</string>
    <!-- Preference for adding private browsing shortcut -->
    <string name="preferences_add_private_browsing_shortcut">Lisää yksityisen selauksen pikakuvake</string>
    <!-- Preference for enabling "HTTPS-Only" mode -->
    <string name="preferences_https_only_title">Vain HTTPS -tila</string>

    <!-- Label for cookie banner section in quick settings panel. -->
    <string name="cookie_banner_blocker">Evästeilmoitusten esto</string>
    <!-- Preference for removing cookie/consent banners from sites automatically in private mode. See reduce_cookie_banner_summary for additional context. -->
    <string name="preferences_cookie_banner_reduction_private_mode">Evästeilmoitusten esto yksityisessä selaamisessa</string>

    <!-- Text for indicating cookie banner handling is off this site, this is shown as part of the protections panel with the tracking protection toggle -->
    <string name="reduce_cookie_banner_off_for_site">Ei käytössä tällä sivustolla</string>
    <!-- Text for cancel button indicating that cookie banner reduction is not supported for the current site, this is shown as part of the cookie banner details view. -->
    <string name="cookie_banner_handling_details_site_is_not_supported_cancel_button">Peruuta</string>
    <!-- Text for request support button indicating that cookie banner reduction is not supported for the current site, this is shown as part of the cookie banner details view. -->
    <string name="cookie_banner_handling_details_site_is_not_supported_request_support_button_2">Lähetä pyyntö</string>
    <!-- Text for title indicating that cookie banner reduction is not supported for the current site, this is shown as part of the cookie banner details view. -->
    <string name="cookie_banner_handling_details_site_is_not_supported_title_2">Haluatko pyytää tukea tälle sivustolle?</string>
    <!-- Label for the snackBar, after the user reports with success a website where cookie banner reducer did not work -->
    <string name="cookie_banner_handling_report_site_snack_bar_text_2">Pyyntö lähetetty</string>
    <!-- Text for indicating cookie banner handling is on this site, this is shown as part of the protections panel with the tracking protection toggle -->
    <string name="reduce_cookie_banner_on_for_site">Käytössä tällä sivustolla</string>
    <!-- Text for indicating that a request for unsupported site was sent to Nimbus (it's a Mozilla library for experiments), this is shown as part of the protections panel with the tracking protection toggle -->
    <string name="reduce_cookie_banner_unsupported_site_request_submitted_2">Tukipyyntö lähetetty</string>
    <!-- Text for indicating cookie banner handling is currently not supported for this site, this is shown as part of the protections panel with the tracking protection toggle -->
    <string name="reduce_cookie_banner_unsupported_site">Sivusto ei ole tuettu tällä hetkellä</string>
    <!-- Title text for a detail explanation indicating cookie banner handling is on this site, this is shown as part of the cookie banner panel in the toolbar. The first parameter is a shortened URL of the current site-->
    <string name="reduce_cookie_banner_details_panel_title_on_for_site_1">Haluatko ottaa evästeilmoitusten eston käyttöön sivustolla %1$s?</string>
    <!-- Title text for a detail explanation indicating cookie banner handling is off this site, this is shown as part of the cookie banner panel in the toolbar. The first parameter is a shortened URL of the current site-->
    <string name="reduce_cookie_banner_details_panel_title_off_for_site_1">Haluatko poistaa evästeilmoitusten eston käytöstä sivustolla %1$s?</string>
    <!-- Title text for a detail explanation indicating cookie banner reducer didn't work for the current site, this is shown as part of the cookie banner panel in the toolbar. The first parameter is the application name-->
    <string name="reduce_cookie_banner_details_panel_title_unsupported_site_request_2">%1$s ei voi automaattisesti hylätä tämän sivuston evästepyyntöjä. Voit lähettää pyynnön ja pyytää tukea tälle sivustolle tulevaisuudessa.</string>

    <!-- Long text for a detail explanation indicating what will happen if cookie banner handling is off for a site, this is shown as part of the cookie banner panel in the toolbar. The first parameter is the application name -->
    <string name="reduce_cookie_banner_details_panel_description_off_for_site_1">Poista käytöstä ja %1$s poistaa evästeet sekä lataa tämän sivuston uudelleen. Tämä voi kirjata sinut ulos tai tyhjentää ostoskorin.</string>
    <!-- Long text for a detail explanation indicating what will happen if cookie banner handling is on for a site, this is shown as part of the cookie banner panel in the toolbar. The first parameter is the application name -->
    <string name="reduce_cookie_banner_details_panel_description_on_for_site_3">Ota käyttöön ja %1$s yrittää automaattisesti hylätä evästeilmoitukset tällä sivustolla.</string>

    <!--Title for the cookie banner re-engagement CFR, the placeholder is replaced with app name -->
    <string name="cookie_banner_cfr_title">%1$s kieltäytyi juuri evästeistä</string>
    <!--Message for the cookie banner re-engagement CFR -->
    <string name="cookie_banner_cfr_message">Vähemmän häiriötekijöitä, vähemmän sinua tällä sivustolla seuraavia evästeitä.</string>

    <!-- Description of the preference to enable "HTTPS-Only" mode. -->
    <string name="preferences_https_only_summary">Yrittää muodostaa automaattisesti yhteyden sivustoihin käyttämällä salattua HTTPS-protokollaa turvallisuuden parantamiseksi.</string>
    <!-- Summary of https only preference if https only is set to off -->
    <string name="preferences_https_only_off">Pois</string>
    <!-- Summary of https only preference if https only is set to on in all tabs -->
    <string name="preferences_https_only_on_all">Kaikissa välilehdissä</string>
    <!-- Summary of https only preference if https only is set to on in private tabs only -->
    <string name="preferences_https_only_on_private">Yksityisissä välilehdissä</string>
    <!-- Text displayed that links to website containing documentation about "HTTPS-Only" mode -->
    <string name="preferences_http_only_learn_more">Lue lisää</string>
    <!-- Option for the https only setting -->
    <string name="preferences_https_only_in_all_tabs">Käytä kaikissa välilehdissä</string>
    <!-- Option for the https only setting -->
    <string name="preferences_https_only_in_private_tabs">Käytä vain yksityisissä välilehdissä</string>
    <!-- Title shown in the error page for when trying to access a http website while https only mode is enabled. -->
    <string name="errorpage_httpsonly_title">Suojattu sivusto ei saatavilla</string>
    <!-- Message shown in the error page for when trying to access a http website while https only mode is enabled. The message has two paragraphs. This is the first. -->
    <string name="errorpage_httpsonly_message_title">Todennäköisesti sivusto ei tue HTTPS:ää.</string>
    <!-- Message shown in the error page for when trying to access a http website while https only mode is enabled. The message has two paragraphs. This is the second. -->
    <string name="errorpage_httpsonly_message_summary">On kuitenkin myös mahdollista, että hyökkäävä taho on läsnä. Jos jatkat verkkosivustolle, älä anna arkaluonteisia tietoja. Jos jatkat, &quot;Vain HTTPS&quot;-tila poistetaan väliaikaisesti käytöstä sivustolta.</string>
    <!-- Preference for accessibility -->
    <string name="preferences_accessibility">Saavutettavuus</string>
    <!-- Preference to override the Mozilla account server -->
    <string name="preferences_override_account_server">Mukautettu Mozilla-tilin palvelin</string>
    <!-- Preference to override the Sync token server -->
    <string name="preferences_override_sync_tokenserver">Mukautettu synkronointipalvelin</string>
    <!-- Toast shown after updating the Mozilla account/Sync server override preferences -->
    <string name="toast_override_account_sync_server_done">Mozilla-tilin tai synkronoinnin palvelinta muutettu. Lopetetaan sovellus, jotta muutokset tulevat voimaan…</string>
    <!-- Preference category for account information -->
    <string name="preferences_category_account">Tili</string>
    <!-- Preference for changing where the AddressBar is positioned -->
    <string name="preferences_toolbar_2">Osoitepalkin sijainti</string>
    <!-- Preference for changing default theme to dark or light mode -->
    <string name="preferences_theme">Teema</string>
    <!-- Preference for customizing the home screen -->
    <string name="preferences_home_2">Kotisivu</string>
    <!-- Preference for gestures based actions -->
    <string name="preferences_gestures">Eleet</string>
    <!-- Preference for settings related to visual options -->
    <string name="preferences_customize">Mukauta</string>
    <!-- Preference description for banner about signing in -->
    <string name="preferences_sign_in_description_2">Kirjaudu sisään synkronoidaksesi välilehtesi, kirjanmerkkisi, salasanasi ja muita tietoja.</string>
    <!-- Preference shown instead of account display name while account profile information isn't available yet. -->
    <string name="preferences_account_default_name_2">Mozilla-tili</string>
    <!-- Preference text for account title when there was an error syncing FxA -->
    <string name="preferences_account_sync_error">Yhdistä uudelleen jatkaaksesi synkronointia</string>
    <!-- Preference for language -->
    <string name="preferences_language">Kieli</string>
    <!-- Preference for translations -->
    <string name="preferences_translations">Käännökset</string>
    <!-- Preference for data choices -->
    <string name="preferences_data_choices">Tietovalinnat</string>
    <!-- Preference for data collection -->
    <string name="preferences_data_collection">Tietojen keruu</string>
    <!-- Preference for developers -->
    <string name="preferences_remote_debugging">Etävianjäljitys USB:n kautta</string>
    <!-- Preference title for switch preference to show search suggestions -->
    <string name="preferences_show_search_suggestions">Näytä hakuehdotukset</string>
    <!-- Preference title for switch preference to show voice search button -->
    <string name="preferences_show_voice_search">Näytä äänihaku</string>
    <!-- Preference title for switch preference to show search suggestions also in private mode -->
    <string name="preferences_show_search_suggestions_in_private">Näytä yksityisissä istunnoissa</string>
    <!-- Preference title for switch preference to show a clipboard suggestion when searching -->
    <string name="preferences_show_clipboard_suggestions">Näytä leikepöydän ehdotukset</string>
    <!-- Preference title for switch preference to suggest browsing history when searching -->
    <string name="preferences_search_browsing_history">Etsi selaushistoriasta</string>
    <!-- Preference title for switch preference to suggest bookmarks when searching -->
    <string name="preferences_search_bookmarks">Etsi kirjanmerkeistä</string>
    <!-- Preference title for switch preference to suggest synced tabs when searching -->
    <string name="preferences_search_synced_tabs">Etsi synkronoiduista välilehdistä</string>
    <!-- Preference for account settings -->
    <string name="preferences_account_settings">Tilin asetukset</string>

    <!-- Preference for enabling url autocomplete-->
    <string name="preferences_enable_autocomplete_urls">Täydennä osoitteet automaattisesti</string>
    <!-- Preference title for switch preference to show sponsored Firefox Suggest search suggestions -->
    <string name="preferences_show_sponsored_suggestions">Ehdotuksia sponsoreilta</string>
    <!-- Summary for preference to show sponsored Firefox Suggest search suggestions.
         The first parameter is the name of the application. -->
    <string name="preferences_show_sponsored_suggestions_summary">Tue %1$sia satunnaisilla sponsoroiduilla ehdotuksilla</string>
    <!-- Preference title for switch preference to show Firefox Suggest search suggestions for web content.
         The first parameter is the name of the application. -->
    <string name="preferences_show_nonsponsored_suggestions">Ehdotuksia %1$silta</string>
    <!-- Summary for preference to show Firefox Suggest search suggestions for web content -->
    <string name="preferences_show_nonsponsored_suggestions_summary">Vastaanota ehdotuksia verkosta hakuusi liittyen</string>
    <!-- Preference for open links in third party apps -->
    <string name="preferences_open_links_in_apps">Avaa linkit sovelluksissa</string>

    <!-- Preference for open links in third party apps always open in apps option -->
    <string name="preferences_open_links_in_apps_always">Aina</string>
    <!-- Preference for open links in third party apps ask before opening option -->
    <string name="preferences_open_links_in_apps_ask">Kysy ennen avaamista</string>
    <!-- Preference for open links in third party apps never open in apps option -->
    <string name="preferences_open_links_in_apps_never">Ei koskaan</string>
    <!-- Preference for open download with an external download manager app -->
    <string name="preferences_external_download_manager">Erillinen latausten hallinta</string>
    <!-- Preference for enabling gecko engine logs -->
    <string name="preferences_enable_gecko_logs">Ota Gecko-lokit käyttöön</string>
    <!-- Message to indicate users that we are quitting the application to apply the changes -->
    <string name="quit_application">Lopetetaan sovellus, jotta muutokset tulevat voimaan…</string>

    <!-- Preference for extensions -->
    <string name="preferences_extensions">Laajennukset</string>
    <!-- Preference for installing a local extension -->
    <string name="preferences_install_local_extension">Asenna laajennus tiedostosta</string>
    <!-- Preference for notifications -->
    <string name="preferences_notifications">Ilmoitukset</string>

    <!-- Summary for notification preference indicating notifications are allowed -->
    <string name="notifications_allowed_summary">Sallittu</string>
    <!-- Summary for notification preference indicating notifications are not allowed -->
    <string name="notifications_not_allowed_summary">Ei sallittu</string>

    <!-- Add-on Permissions -->
    <!-- The title of the required permissions section from addon's permissions screen -->
    <string name="addons_permissions_heading_required" tools:ignore="UnusedResources">Pakollinen</string>
    <!-- The title of the optional permissions section from addon's permissions screen -->
    <string name="addons_permissions_heading_optional" tools:ignore="UnusedResources">Valinnainen</string>
    <!-- The title of the origin permission option allowing a user to enable the extension to run on all sites -->
    <string name="addons_permissions_allow_for_all_sites" tools:ignore="UnusedResources">Salli kaikille sivustoille</string>
    <!-- The subtitle for the allow for all sites preference toggle -->
    <string name="addons_permissions_allow_for_all_sites_subtitle" tools:ignore="UnusedResources">Jos luotat tähän laajennukseen, voit antaa sille luvan jokaisella verkkosivustolla.</string>

    <!-- The text shown when an extension does not require permissions -->
    <string name="addons_does_not_require_permissions">Tämä laajennus ei vaadi mitään oikeuksia.</string>

    <!-- Add-on Preferences -->
    <!-- Preference to customize the configured AMO (addons.mozilla.org) collection -->
    <string name="preferences_customize_extension_collection">Mukautettu laajennuskokoelma</string>
    <!-- Button caption to confirm the add-on collection configuration -->
    <string name="customize_addon_collection_ok">OK</string>
    <!-- Button caption to abort the add-on collection configuration -->
    <string name="customize_addon_collection_cancel">Peruuta</string>
    <!-- Hint displayed on input field for custom collection name -->
    <string name="customize_addon_collection_hint">Kokoelman nimi</string>
    <!-- Hint displayed on input field for custom collection user ID-->
    <string name="customize_addon_collection_user_hint">Kokoelman omistaja (käyttäjätunniste)</string>

    <!-- Toast shown after confirming the custom extension collection configuration -->
    <string name="toast_customize_extension_collection_done">Laajennuskokoelmaa muokattu. Suljetaan sovellus, jotta muutokset tulevat käyttöön…</string>

    <!-- Customize Home -->
    <!-- Header text for jumping back into the recent tab in customize the home screen -->
    <string name="customize_toggle_jump_back_in">Palaa takaisin</string>
    <!-- Title for the customize home screen section with bookmarks. -->
    <string name="customize_toggle_bookmarks">Kirjanmerkit</string>
    <!-- Title for the customize home screen section with recently visited. Recently visited is
    a section where users see a list of tabs that they have visited in the past few days -->
    <string name="customize_toggle_recently_visited">Äskettäin vierailtu</string>

    <!-- Title for the customize home screen section with Pocket. -->
    <string name="customize_toggle_pocket_2">Ajatuksia herättäviä tarinoita</string>
    <!-- Summary for the customize home screen section with Pocket. The first parameter is product name Pocket -->
    <string name="customize_toggle_pocket_summary">Artikkelit tarjoaa %s</string>
    <!-- Title for the customize home screen section with sponsored Pocket stories. -->
    <string name="customize_toggle_pocket_sponsored">Sponsoroidut tarinat</string>
    <!-- Title for the opening wallpaper settings screen -->
    <string name="customize_wallpapers">Taustakuvat</string>
    <!-- Title for the customize home screen section with sponsored shortcuts. -->
    <string name="customize_toggle_contile">Sponsoroidut pikavalinnat</string>

    <!-- Wallpapers -->
    <!-- Content description for various wallpapers. The first parameter is the name of the wallpaper -->
    <string name="wallpapers_item_name_content_description">Taustakuvatietue: %1$s</string>
    <!-- Snackbar message for when wallpaper is selected -->
    <string name="wallpaper_updated_snackbar_message">Taustakuva päivitetty!</string>
    <!-- Snackbar label for action to view selected wallpaper -->
    <string name="wallpaper_updated_snackbar_action">Näytä</string>

    <!-- Snackbar message for when wallpaper couldn't be downloaded -->
    <string name="wallpaper_download_error_snackbar_message">Taustakuvan lataaminen epäonnistui</string>
    <!-- Snackbar label for action to retry downloading the wallpaper -->
    <string name="wallpaper_download_error_snackbar_action">Yritä uudelleen</string>
    <!-- Snackbar message for when wallpaper couldn't be selected because of the disk error -->
    <string name="wallpaper_select_error_snackbar_message">Taustakuvaa ei voitu vaihtaa</string>
    <!-- Text displayed that links to website containing documentation about the "Limited Edition" wallpapers. -->
    <string name="wallpaper_learn_more">Lue lisää</string>

    <!-- Text for classic wallpapers title. The first parameter is the Firefox name. -->
    <string name="wallpaper_classic_title">Klassinen %s</string>
    <!-- Text for artist series wallpapers title. "Artist series" represents a collection of artist collaborated wallpapers. -->
    <string name="wallpaper_artist_series_title">Taiteilija-sarja</string>
    <!-- Description text for the artist series wallpapers with learn more link. The first parameter is the learn more string defined in wallpaper_learn_more. "Independent voices" is the name of the wallpaper collection -->
    <string name="wallpaper_artist_series_description_with_learn_more">Itsenäiset äänet -kokoelma. %s</string>
    <!-- Description text for the artist series wallpapers. "Independent voices" is the name of the wallpaper collection -->
    <string name="wallpaper_artist_series_description">Itsenäiset äänet -kokoelma.</string>
    <!-- Wallpaper onboarding dialog header text. -->
    <string name="wallpapers_onboarding_dialog_title_text">Lisää ripaus väriä</string>
    <!-- Wallpaper onboarding dialog body text. -->
    <string name="wallpapers_onboarding_dialog_body_text">Valitse taustakuva, joka puhuttelee sinua.</string>
    <!-- Wallpaper onboarding dialog learn more button text. The button navigates to the wallpaper settings screen. -->
    <string name="wallpapers_onboarding_dialog_explore_more_button_text">Tutustu muihin taustakuviin</string>

    <!-- Add-ons general availability nimbus message-->
    <!-- Title of the Nimbus message for extension general availability-->
    <string name="addon_ga_message_title_2" tools:ignore="UnusedResources">Uusia laajennuksia nyt saatavilla</string>
    <!-- Body of the Nimbus message for add-ons general availability. 'Firefox' intentionally hardcoded here-->
    <string name="addon_ga_message_body" tools:ignore="BrandUsage,UnusedResources">Tutustu yli 100 uuteen laajennukseen, joiden avulla voit tehdä Firefoxista omasi.</string>

    <!-- Button text of the Nimbus message for extensions general availability. -->
    <string name="addon_ga_message_button_2" tools:ignore="UnusedResources">Selaa laajennuksia</string>

    <!-- Extension process crash dialog to user -->
    <!-- Title of the extension crash dialog shown to the user when enough errors have occurred with extensions and they need to be temporarily disabled -->
    <string name="extension_process_crash_dialog_title">Laajennukset on väliaikaisesti poistettu käytöstä</string>
    <!-- This is a message shown to the user when too many errors have occurred with the extensions process and they have been disabled.
    The user can decide if they would like to continue trying to start extensions or if they'd rather continue without them.
    The first parameter is the application name. -->
    <string name="extension_process_crash_dialog_message">Yksi tai useampi laajennus lakkasi toimimasta, mikä teki järjestelmästä epävakaan. %1$s ei onnistunut käynnistämään laajennuksia uudelleen.\n\nLaajennuksia ei käynnistetä uudelleen nykyisen istunnon aikana.\n\nLaajennuksien poistaminen tai poistaminen käytöstä saattaa korjata tämän ongelman.</string>
    <!-- Button text on the extension crash dialog to prompt the user to try restarting the extensions but the dialog will reappear if it is unsuccessful again -->
    <string name="extension_process_crash_dialog_retry_button_text" tools:ignore="UnusedResources">Yritä käynnistää laajennukset uudelleen</string>

    <!-- Button text on the extension crash dialog to prompt the user to continue with all extensions disabled. -->
    <string name="extension_process_crash_dialog_disable_extensions_button_text">Jatka pitäen laajennukset pois käytöstä</string>

    <!-- Account Preferences -->
    <!-- Preference for managing your account via accounts.firefox.com -->
    <string name="preferences_manage_account">Hallitse tiliä</string>
    <!-- Summary of the preference for managing your account via accounts.firefox.com. -->
    <string name="preferences_manage_account_summary">Vaihda salasanasi, hallitse tiedonkeruuta tai poista tilisi</string>
    <!-- Preference for triggering sync -->
    <string name="preferences_sync_now">Synkronoi nyt</string>
    <!-- Preference category for sync -->
    <string name="preferences_sync_category">Valitse mitä synkronoidaan</string>
    <!-- Preference for syncing history -->
    <string name="preferences_sync_history">Historia</string>
    <!-- Preference for syncing bookmarks -->
    <string name="preferences_sync_bookmarks">Kirjanmerkit</string>
    <!-- Preference for syncing passwords -->
    <string name="preferences_sync_logins_2">Salasanat</string>
    <!-- Preference for syncing tabs -->
    <string name="preferences_sync_tabs_2">Avoimet välilehdet</string>
    <!-- Preference for signing out -->
    <string name="preferences_sign_out">Kirjaudu ulos</string>
    <!-- Preference displays and allows changing current FxA device name -->
    <string name="preferences_sync_device_name">Laitteen nimi</string>
    <!-- Text shown when user enters empty device name -->
    <string name="empty_device_name_error">Laitteen nimi ei voi olla tyhjä.</string>
    <!-- Label indicating that sync is in progress -->
    <string name="sync_syncing_in_progress">Synkronoidaan…</string>
    <!-- Label summary indicating that sync failed. The first parameter is the date stamp showing last time it succeeded -->
    <string name="sync_failed_summary">Synkronointi epäonnistui. Viimeisin onnistuminen: %s</string>
    <!-- Label summary showing never synced -->
    <string name="sync_failed_never_synced_summary">Synkronointi epäonnistui. Viimeksi synkronoitu: ei koskaan</string>
    <!-- Label summary the date we last synced. The first parameter is date stamp showing last time synced -->
    <string name="sync_last_synced_summary">Viimeksi synkronoitu: %s</string>
    <!-- Label summary showing never synced -->
    <string name="sync_never_synced_summary">Viimeksi synkronoitu: ei koskaan</string>

    <!-- Text for displaying the default device name.
        The first parameter is the application name, the second is the device manufacturer name
        and the third is the device model. -->
    <string name="default_device_name_2">%1$s laitteella %2$s %3$s</string>

    <!-- Preference for syncing payment methods -->
    <string name="preferences_sync_credit_cards_2">Maksutavat</string>
    <!-- Preference for syncing addresses -->
    <string name="preferences_sync_address">Osoitteet</string>

    <!-- Send Tab -->
    <!-- Name of the "receive tabs" notification channel. Displayed in the "App notifications" system settings for the app -->
    <string name="fxa_received_tab_channel_name">Vastaanotetut välilehdet</string>
    <!-- Description of the "receive tabs" notification channel. Displayed in the "App notifications" system settings for the app -->
    <string name="fxa_received_tab_channel_description" tools:ignore="BrandUsage">Ilmoitukset muista Firefox-laitteista vastaanotetuista välilehdistä.</string>
    <!--  The body for these is the URL of the tab received  -->
    <string name="fxa_tab_received_notification_name">Välilehti vastaanotettu</string>
    <!-- %s is the device name -->
    <string name="fxa_tab_received_from_notification_name">Välilehti laitteesta %s</string>

    <!-- Close Synced Tabs -->
    <!-- The title for a notification shown when the user closes tabs that are currently
    open on this device from another device that's signed in to the same Mozilla account.
    %1$s is a placeholder for the app name; %2$d is the number of tabs closed.  -->
    <string name="fxa_tabs_closed_notification_title">%1$s-välilehtiä suljettu: %2$d</string>
    <!-- The body for a "closed synced tabs" notification. -->
    <string name="fxa_tabs_closed_text">Näytä viimeksi suljetut välilehdet</string>

    <!-- Advanced Preferences -->
    <!-- Preference for tracking protection exceptions -->
    <string name="preferences_tracking_protection_exceptions">Poikkeukset</string>

    <!-- Button in Exceptions Preference to turn on tracking protection for all sites (remove all exceptions) -->
    <string name="preferences_tracking_protection_exceptions_turn_on_for_all">Ota käyttöön kaikille sivustoille</string>

    <!-- Text displayed when there are no exceptions -->
    <string name="exceptions_empty_message_description">Poikkeukset mahdollistavat seurannan suojauksen poistamisen valittujen sivustojen kohdalla.</string>
    <!-- Text displayed when there are no exceptions, with learn more link that brings users to a tracking protection SUMO page -->
    <string name="exceptions_empty_message_learn_more_link">Lue lisää</string>

    <!-- Preference switch for usage and technical data collection -->
    <string name="preference_usage_data">Käyttö- ja tekniset tiedot</string>
    <!-- Preference description for usage and technical data collection -->
    <string name="preferences_usage_data_description">Jakaa selaimen suorituskykyyn, käyttöön, laitteistoon ja mukauttamiseen liittyviä tietoja Mozillan kanssa, jotta %1$sia voidaan parantaa</string>
    <!-- Preference switch for marketing data collection -->
    <string name="preferences_marketing_data">Markkinointitiedot</string>
    <!-- Preference description for marketing data collection -->
    <string name="preferences_marketing_data_description2">Jakaa perustiedot käytöstä mobiilimarkkinointitoimittajamme Adjustin kanssa</string>
    <!-- Preference switch title for automatically submitting crash reports -->
    <string name="preferences_automatically_submit_crashes_title">Lähetä kaatumisilmoitukset automaattisesti</string>
    <!-- Preference switch description for automatically submitting crash reports -->
    <string name="preferences_automatically_submit_crashes_description">Jakaa kaatumistiedot automaattisesti Mozillan kanssa kaatumisen jälkeen käynnistettäessä</string>
    <!-- Title for studies preferences -->
    <string name="preference_experiments_2">Tutkimukset</string>
    <!-- Summary for studies preferences -->
    <string name="preference_experiments_summary_2">Salli Mozillan asentaa ja suorittaa tutkimuksia</string>

    <!-- Turn On Sync Preferences -->
    <!-- Header of the Sync and save your data preference view -->
    <string name="preferences_sync_2">Synkronoi ja tallenna tietosi</string>
    <!-- Preference for reconnecting to FxA sync -->
    <string name="preferences_sync_sign_in_to_reconnect">Kirjaudu yhdistääksesi uudelleen</string>
    <!-- Preference for removing FxA account -->
    <string name="preferences_sync_remove_account">Poista tili</string>

    <!-- Pairing Feature strings -->
    <!-- Instructions on how to access pairing -->
    <string name="pair_instructions_2"><![CDATA[Skannaa sivulla <b>firefox.com/pair</b> näkyvä QR-koodi]]></string>

    <!-- Toolbar Preferences -->
    <!-- Preference for using top toolbar -->
    <string name="preference_top_toolbar">Ylhäällä</string>
    <!-- Preference for using bottom toolbar -->
    <string name="preference_bottom_toolbar">Alhaalla</string>

    <!-- Theme Preferences -->
    <!-- Preference for using light theme -->
    <string name="preference_light_theme">Vaalea</string>
    <!-- Preference for using dark theme -->
    <string name="preference_dark_theme">Tumma</string>
    <!-- Preference for using using dark or light theme automatically set by battery -->
    <string name="preference_auto_battery_theme">Asetettu virransäästön toimesta</string>
    <!-- Preference for using following device theme -->
    <string name="preference_follow_device_theme">Seuraa laitteen teemaa</string>

    <!-- Gestures Preferences-->
    <!-- Preferences for using pull to refresh in a webpage -->
    <string name="preference_gestures_website_pull_to_refresh">Vedä päivittääksesi</string>
    <!-- Preference for using the dynamic toolbar -->
    <string name="preference_gestures_dynamic_toolbar">Vieritä piilottaaksesi työkalurivin</string>

    <!-- Preference for showing the opened tabs by swiping up on the toolbar-->
    <string name="preference_gestures_swipe_toolbar_show_tabs">Pyyhkäise työkaluriviä ylös avataksesi välilehdet</string>

    <!-- Preference for using the dynamic toolbars -->
    <string name="preference_gestures_dynamic_toolbar_2">Vieritä piilottaaksesi osoite- ja työkalupalkin</string>
    <!-- Preference for switching tabs by swiping horizontally on the addressbar -->
    <string name="preference_gestures_swipe_toolbar_switch_tabs_2">Vaihda välilehtiä pyyhkäisemällä osoitepalkkia sivuttain</string>

    <!-- Library -->
    <!-- Option in Library to open Downloads page -->
    <string name="library_downloads">Lataukset</string>
    <!-- Option in library to open Bookmarks page -->
    <string name="library_bookmarks">Kirjanmerkit</string>
    <!-- Option in library to open Desktop Bookmarks root page -->
    <string name="library_desktop_bookmarks_root">Työpöydän kirjanmerkit</string>
    <!-- Option in library to open Desktop Bookmarks "menu" page -->
    <string name="library_desktop_bookmarks_menu">Kirjanmerkkivalikko</string>
    <!-- Option in library to open Desktop Bookmarks "toolbar" page -->
    <string name="library_desktop_bookmarks_toolbar">Kirjanmerkkipalkki</string>
    <!-- Option in library to open Desktop Bookmarks "unfiled" page -->
    <string name="library_desktop_bookmarks_unfiled">Muut kirjanmerkit</string>
    <!-- Option in Library to open History page -->
    <string name="library_history">Historia</string>
    <!-- Option in Library to open a new tab -->
    <string name="library_new_tab">Uusi välilehti</string>
    <!-- Settings Page Title -->
    <string name="settings_title">Asetukset</string>
    <!-- Content description (not visible, for screen readers etc.): "Close button for library settings" -->
    <string name="content_description_close_button">Sulje</string>

    <!-- Title to show in alert when a lot of tabs are to be opened
    %d is a placeholder for the number of tabs that will be opened -->
    <string name="open_all_warning_title">Avataanko %d välilehteä?</string>
    <!-- Message to warn users that a large number of tabs will be opened
    %s will be replaced by app name. -->
    <string name="open_all_warning_message">Näin monen välilehden avaaminen voi hidastaa %sia sivujen latautuessa. Haluatko varmasti jatkaa?</string>
    <!-- Dialog button text for confirming open all tabs -->
    <string name="open_all_warning_confirm">Avaa välilehdet</string>
    <!-- Dialog button text for canceling open all tabs -->
    <string name="open_all_warning_cancel">Peruuta</string>

    <!-- Text to show users they have one page in the history group section of the History fragment.
    %d is a placeholder for the number of pages in the group. -->
    <string name="history_search_group_site_1">%d sivu</string>

    <!-- Text to show users they have multiple pages in the history group section of the History fragment.
    %d is a placeholder for the number of pages in the group. -->
    <string name="history_search_group_sites_1">%d sivua</string>

    <!-- Option in library for Recently Closed Tabs -->
    <string name="library_recently_closed_tabs">Viimeksi suljetut välilehdet</string>
    <!-- Option in library to open Recently Closed Tabs page -->
    <string name="recently_closed_show_full_history">Näytä koko sivuhistoria</string>
    <!-- Text to show users they have multiple tabs saved in the Recently Closed Tabs section of history.
    %d is a placeholder for the number of tabs selected. -->
    <string name="recently_closed_tabs">%d välilehteä</string>
    <!-- Text to show users they have one tab saved in the Recently Closed Tabs section of history.
    %d is a placeholder for the number of tabs selected. -->
    <string name="recently_closed_tab">%d välilehti</string>
    <!-- Recently closed tabs screen message when there are no recently closed tabs -->
    <string name="recently_closed_empty_message">Ei viimeksi suljettuja välilehtiä</string>

    <!-- Tab Management -->
    <!-- Title of preference for tabs management -->
    <string name="preferences_tabs">Välilehdet</string>
    <!-- Title of preference that allows a user to specify the tab view -->
    <string name="preferences_tab_view">Välilehtinäkymä</string>
    <!-- Option for a list tab view -->
    <string name="tab_view_list">Lista</string>
    <!-- Option for a grid tab view -->
    <string name="tab_view_grid">Ruudukko</string>
    <!-- Title of preference that allows a user to auto close tabs after a specified amount of time -->
    <string name="preferences_close_tabs">Sulje välilehdet</string>
    <!-- Option for auto closing tabs that will never auto close tabs, always allows user to manually close tabs -->
    <string name="close_tabs_manually">Manuaalisesti</string>
    <!-- Option for auto closing tabs that will auto close tabs after one day -->
    <string name="close_tabs_after_one_day">Yhden päivän jälkeen</string>
    <!-- Option for auto closing tabs that will auto close tabs after one week -->
    <string name="close_tabs_after_one_week">Yhden viikon jälkeen</string>

    <!-- Option for auto closing tabs that will auto close tabs after one month -->
    <string name="close_tabs_after_one_month">Yhden kuukauden jälkeen</string>

    <!-- Title of preference that allows a user to specify the auto-close settings for open tabs -->
    <string name="preference_auto_close_tabs" tools:ignore="UnusedResources">Sulje automaattisesti avoimet välilehdet</string>

    <!-- Opening screen -->
    <!-- Title of a preference that allows a user to choose what screen to show after opening the app -->
    <string name="preferences_opening_screen">Avautuva näkymä</string>
    <!-- Option for always opening the homepage when re-opening the app -->
    <string name="opening_screen_homepage">Kotisivu</string>
    <!-- Option for always opening the user's last-open tab when re-opening the app -->
    <string name="opening_screen_last_tab">Viimeisin välilehti</string>
    <!-- Option for always opening the homepage when re-opening the app after four hours of inactivity -->
    <string name="opening_screen_after_four_hours_of_inactivity">Kotisivu neljän tunnin käyttämättömyyden jälkeen</string>
    <!-- Summary for tabs preference when auto closing tabs setting is set to manual close-->
    <string name="close_tabs_manually_summary">Sulje manuaalisesti</string>
    <!-- Summary for tabs preference when auto closing tabs setting is set to auto close tabs after one day-->
    <string name="close_tabs_after_one_day_summary">Sulje päivän kuluttua</string>
    <!-- Summary for tabs preference when auto closing tabs setting is set to auto close tabs after one week-->
    <string name="close_tabs_after_one_week_summary">Sulje viikon kuluttua</string>
    <!-- Summary for tabs preference when auto closing tabs setting is set to auto close tabs after one month-->
    <string name="close_tabs_after_one_month_summary">Sulje kuukauden kuluttua</string>

    <!-- Summary for homepage preference indicating always opening the homepage when re-opening the app -->
    <string name="opening_screen_homepage_summary">Avaa etusivu</string>
    <!-- Summary for homepage preference indicating always opening the last-open tab when re-opening the app -->
    <string name="opening_screen_last_tab_summary">Avaa viimeisin välilehti</string>
    <!-- Summary for homepage preference indicating opening the homepage when re-opening the app after four hours of inactivity -->
    <string name="opening_screen_after_four_hours_of_inactivity_summary">Avaa etusivu neljän tunnin kuluttua</string>

    <!-- Inactive tabs -->
    <!-- Category header of a preference that allows a user to enable or disable the inactive tabs feature -->
    <string name="preferences_inactive_tabs">Siirrä vanhat välilehdet passiivisiksi</string>
    <!-- Title of inactive tabs preference -->
    <string name="preferences_inactive_tabs_title">Välilehdet, joita et ole katsonut kahteen viikkoon, siirretään passiivisten osioon.</string>

    <!-- Studies -->
    <!-- Title of the remove studies button -->
    <string name="studies_remove">Poista</string>
    <!-- Title of the active section on the studies list -->
    <string name="studies_active">Käynnissä</string>
    <!-- Description for studies, it indicates why Firefox use studies. The first parameter is the name of the application. -->
    <string name="studies_description_2">%1$s saattaa asentaa ja suorittaa tutkimuksia silloin tällöin.</string>
    <!-- Learn more link for studies, links to an article for more information about studies. -->
    <string name="studies_learn_more">Lue lisää</string>

    <!-- Dialog message shown after removing a study -->
    <string name="studies_restart_app">Tämä sovellus sulkeutuu, jotta muutokset tulevat käyttöön</string>
    <!-- Dialog button to confirm the removing a study. -->
    <string name="studies_restart_dialog_ok">OK</string>
    <!-- Dialog button text for canceling removing a study. -->
    <string name="studies_restart_dialog_cancel">Peruuta</string>

    <!-- Toast shown after turning on/off studies preferences -->
    <string name="studies_toast_quit_application" tools:ignore="UnusedResources">Lopetetaan sovellus, jotta muutokset tulevat voimaan…</string>

    <!-- Sessions -->
    <!-- Title for the list of tabs -->
    <string name="tab_header_label">Avoimet välilehdet</string>
    <!-- Title for the list of tabs in the current private session -->
    <string name="tabs_header_private_tabs_title">Yksityiset välilehdet</string>
    <!-- Title for the list of tabs in the synced tabs -->
    <string name="tabs_header_synced_tabs_title">Synkronoidut välilehdet</string>
    <!-- Content description (not visible, for screen readers etc.): Add tab button. Adds a news tab when pressed -->
    <string name="add_tab">Lisää välilehti</string>
    <!-- Content description (not visible, for screen readers etc.): Add tab button. Adds a news tab when pressed -->
    <string name="add_private_tab">Lisää yksityinen välilehti</string>
    <!-- Text for the new tab button to indicate adding a new private tab in the tab -->
    <string name="tab_drawer_fab_content">Yksityinen</string>
    <!-- Text for the new tab button to indicate syncing command on the synced tabs page -->
    <string name="tab_drawer_fab_sync">Synkronoi</string>
    <!-- Text shown in the menu for sharing all tabs -->
    <string name="tab_tray_menu_item_share">Jaa kaikki välilehdet</string>
    <!-- Text shown in the menu to view recently closed tabs -->
    <string name="tab_tray_menu_recently_closed">Viimeksi suljetut välilehdet</string>
    <!-- Text shown in the tabs tray inactive tabs section -->
    <string name="tab_tray_inactive_recently_closed" tools:ignore="UnusedResources">Viimeksi suljettu</string>
    <!-- Text shown in the menu to view account settings -->
    <string name="tab_tray_menu_account_settings">Tilin asetukset</string>
    <!-- Text shown in the menu to view tab settings -->
    <string name="tab_tray_menu_tab_settings">Välilehtiasetukset</string>
    <!-- Text shown in the menu for closing all tabs -->
    <string name="tab_tray_menu_item_close">Sulje kaikki välilehdet</string>
    <!-- Text shown in the multiselect menu for bookmarking selected tabs. -->
    <string name="tab_tray_multiselect_menu_item_bookmark">Lisää kirjanmerkeiksi</string>
    <!-- Text shown in the multiselect menu for closing selected tabs. -->
    <string name="tab_tray_multiselect_menu_item_close">Sulje</string>
    <!-- Content description for tabs tray multiselect share button -->
    <string name="tab_tray_multiselect_share_content_description">Jaa valitut välilehdet</string>
    <!-- Content description for tabs tray multiselect menu -->
    <string name="tab_tray_multiselect_menu_content_description">Valittujen välilehtien valikko</string>
    <!-- Content description (not visible, for screen readers etc.): Removes tab from collection button. Removes the selected tab from collection when pressed -->
    <string name="remove_tab_from_collection">Poista välilehti kokoelmasta</string>
    <!-- Text for button to enter multiselect mode in tabs tray -->
    <string name="tabs_tray_select_tabs">Valitse välilehdet</string>
    <!-- Content description (not visible, for screen readers etc.): Close tab button. Closes the current session when pressed -->
    <string name="close_tab">Sulje välilehti</string>
    <!-- Content description (not visible, for screen readers etc.): Close tab <title> button. First parameter is tab title  -->
    <string name="close_tab_title">Sulje välilehti %s</string>
    <!-- Content description (not visible, for screen readers etc.): Opens the open tabs menu when pressed -->
    <string name="open_tabs_menu">Avointen välilehtien valikko</string>
    <!-- Open tabs menu item to save tabs to collection -->
    <string name="tabs_menu_save_to_collection1">Tallenna välilehdet kokoelmaan</string>
    <!-- Text for the menu button to delete a collection -->
    <string name="collection_delete">Poista kokoelma</string>
    <!-- Text for the menu button to rename a collection -->
    <string name="collection_rename">Nimeä kokoelma uudelleen</string>
    <!-- Text for the button to open tabs of the selected collection -->
    <string name="collection_open_tabs">Avaa välilehdet</string>


    <!-- Hint for adding name of a collection -->
    <string name="collection_name_hint">Kokoelman nimi</string>
    <!-- Text for the menu button to rename a top site -->
    <string name="rename_top_site" moz:removedIn="130" tools:ignore="UnusedResources">Nimeä uudelleen</string>
    <!-- Text for the menu button to remove a top site -->
    <string name="remove_top_site">Poista</string>

    <!-- Text for the menu button to delete a top site from history -->
    <string name="delete_from_history">Poista historiasta</string>
    <!-- Postfix for private WebApp titles, placeholder is replaced with app name -->
    <string name="pwa_site_controls_title_private">%1$s (yksityinen tila)</string>

    <!-- History -->
    <!-- Text for the button to search all history -->
    <string name="history_search_1">Kirjoita hakuehdot</string>
    <!-- Text for the button to clear all history -->
    <string name="history_delete_all">Poista historia</string>
    <!-- Text for the snackbar to confirm that multiple browsing history items has been deleted -->
    <string name="history_delete_multiple_items_snackbar">Historia poistettu</string>
    <!-- Text for the snackbar to confirm that a single browsing history item has been deleted. The first parameter is the shortened URL of the deleted history item. -->
    <string name="history_delete_single_item_snackbar">%1$s poistettu</string>
    <!-- Context description text for the button to delete a single history item -->
    <string name="history_delete_item">Poista</string>
    <!-- History multi select title in app bar
    The first parameter is the number of bookmarks selected -->
    <string name="history_multi_select_title">%1$d valittu</string>

    <!-- Text for the header that groups the history for today -->
    <string name="history_today">Tänään</string>
    <!-- Text for the header that groups the history for yesterday -->
    <string name="history_yesterday">Eilen</string>
    <!-- Text for the header that groups the history the past 7 days -->
    <string name="history_7_days">Viimeiset 7 päivää</string>
    <!-- Text for the header that groups the history the past 30 days -->
    <string name="history_30_days">Viimeiset 30 päivää</string>
    <!-- Text for the header that groups the history older than the last month -->
    <string name="history_older">Vanhemmat</string>
    <!-- Text shown when no history exists -->
    <string name="history_empty_message">Ei historiaa täällä</string>

    <!-- Downloads -->
    <!-- Text for the snackbar to confirm that multiple downloads items have been removed -->
    <string name="download_delete_multiple_items_snackbar_1">Lataukset poistettu</string>
    <!-- Text for the snackbar to confirm that a single download item has been removed. The first parameter is the name of the download item. -->
    <string name="download_delete_single_item_snackbar">Poistettiin %1$s</string>
    <!-- Text shown when no download exists -->
    <string name="download_empty_message_1">Ei ladattuja tiedostoja</string>
    <!-- History multi select title in app bar
    The first parameter is the number of downloads selected -->
    <string name="download_multi_select_title">%1$d valittu</string>


    <!-- Text for the button to remove a single download item -->
    <string name="download_delete_item_1">Poista</string>


    <!-- Crashes -->
    <!-- Title text displayed on the tab crash page. This first parameter is the name of the application (For example: Fenix) -->
    <string name="tab_crash_title_2">Pahoittelut, %1$s ei voi ladata tätä sivua.</string>
    <!-- Send crash report checkbox text on the tab crash page -->
    <string name="tab_crash_send_report">Lähetä kaatumisraportti Mozillalle</string>
    <!-- Close tab button text on the tab crash page -->
    <string name="tab_crash_close">Sulje välilehti</string>
    <!-- Restore tab button text on the tab crash page -->
    <string name="tab_crash_restore">Palauta välilehti</string>

    <!-- Unsubmitted crash dialog title, The first parameter is the name of the app (e.g. Firefox)  -->
    <string name="unsubmitted_crash_dialog_title">%s oli käynnistettävä uudelleen</string>
    <!-- Unsubmitted crash dialog checkbox label for automatically sending reports in the future -->
    <string name="unsubmitted_crash_dialog_checkbox_label">Lähetä kaatumisilmoitukset automaattisesti</string>
    <!-- Unsubmitted crash dialog negative button to dismiss the dialog -->
    <string name="unsubmitted_crash_dialog_negative_button">Sulje</string>
    <!-- Unsubmitted crash dialog positive button to submit crash report -->
    <string name="unsubmitted_crash_dialog_positive_button">Lähetä kaatumisilmoitus</string>

    <!-- Bookmarks -->
    <!-- Confirmation message for a dialog confirming if the user wants to delete the selected folder -->
    <string name="bookmark_delete_folder_confirmation_dialog">Haluatko varmasti poistaa tämän kansion?</string>
    <!-- Confirmation message for a dialog confirming if the user wants to delete multiple items including folders. Parameter will be replaced by app name. -->
    <string name="bookmark_delete_multiple_folders_confirmation_dialog">%s poistaa valitut kohteet.</string>
    <!-- Text for the cancel button on delete bookmark dialog -->
    <string name="bookmark_delete_negative">Peruuta</string>
    <!-- Screen title for adding a bookmarks folder -->
    <string name="bookmark_add_folder">Lisää kansio</string>
    <!-- Snackbar title shown after a bookmark has been created. -->
    <string name="bookmark_saved_snackbar">Kirjanmerkki tallennettu!</string>
    <!-- Snackbar title that confirms a bookmark was saved into a folder. Parameter will be replaced by the name of the folder the bookmark was saved into. -->
    <string name="bookmark_saved_in_folder_snackbar">Tallennettu kansioon “%s”</string>
    <!-- Snackbar edit button shown after a bookmark has been created. -->
    <string name="edit_bookmark_snackbar_action">MUOKKAA</string>
    <!-- Bookmark overflow menu edit button -->
    <string name="bookmark_menu_edit_button">Muokkaa</string>
    <!-- Bookmark overflow menu copy button -->
    <string name="bookmark_menu_copy_button">Kopioi</string>
    <!-- Bookmark overflow menu share button -->
    <string name="bookmark_menu_share_button">Jaa</string>
    <!-- Bookmark overflow menu open in new tab button -->
    <string name="bookmark_menu_open_in_new_tab_button">Avaa uudessa välilehdessä</string>
    <!-- Bookmark overflow menu open in private tab button -->
    <string name="bookmark_menu_open_in_private_tab_button">Avaa yksityisessä välilehdessä</string>
    <!-- Bookmark overflow menu open all in tabs button -->
    <string name="bookmark_menu_open_all_in_tabs_button">Avaa kaikki uusissa välilehdissä</string>
    <!-- Bookmark overflow menu open all in private tabs button -->
    <string name="bookmark_menu_open_all_in_private_tabs_button">Avaa kaikki yksityisissä välilehdissä</string>
    <!-- Bookmark overflow menu delete button -->
    <string name="bookmark_menu_delete_button">Poista</string>
    <!--Bookmark overflow menu save button -->
    <string name="bookmark_menu_save_button">Tallenna</string>
    <!-- Bookmark multi select title in app bar
     The first parameter is the number of bookmarks selected -->
    <string name="bookmarks_multi_select_title">%1$d valittu</string>
    <!-- Bookmark editing screen title -->
    <string name="edit_bookmark_fragment_title">Muokkaa kirjanmerkkiä</string>
    <!-- Bookmark folder editing screen title -->
    <string name="edit_bookmark_folder_fragment_title">Muokkaa kansiota</string>
    <!-- Bookmark sign in button message -->
    <string name="bookmark_sign_in_button">Kirjaudu sisään nähdäksesi synkronoidut kirjanmerkit</string>
    <!-- Bookmark URL editing field label -->
    <string name="bookmark_url_label">OSOITE</string>
    <!-- Bookmark FOLDER editing field label -->
    <string name="bookmark_folder_label">KANSIO</string>
    <!-- Text indicating which folder a bookmark or folder will be saved in -->
    <string name="bookmark_save_in_label">Tallenna kansioon</string>
    <!-- Bookmark NAME editing field label -->
    <string name="bookmark_name_label">NIMI</string>

    <!-- Label for a text input field for a bookmark or folder name -->
    <string name="bookmark_name_label_normal_case">Nimi</string>
    <!-- Bookmark add folder screen title -->
    <string name="bookmark_add_folder_fragment_label">Lisää kansio</string>
    <!-- Bookmark select folder screen title -->
    <string name="bookmark_select_folder_fragment_label">Valitse kansio</string>
    <!-- Bookmark editing error missing title -->
    <string name="bookmark_empty_title_error">Otsikko on pakollinen</string>
    <!-- Bookmark editing error missing or improper URL -->
    <string name="bookmark_invalid_url_error">Virheellinen osoite</string>
    <!-- Bookmark screen message for empty bookmarks folder -->
    <string name="bookmarks_empty_message">Ei kirjanmerkkejä täällä</string>
    <!-- Bookmark snackbar message on deletion
     The first parameter is the host part of the URL of the bookmark deleted, if any -->
    <string name="bookmark_deletion_snackbar_message">Poistettu %1$s</string>
    <!-- Bookmark snackbar message on deleting multiple bookmarks not including folders-->
    <string name="bookmark_deletion_multiple_snackbar_message_2">Kirjanmerkit poistettu</string>
    <!-- Bookmark snackbar message on deleting multiple bookmarks including folders-->
    <string name="bookmark_deletion_multiple_snackbar_message_3">Poistetaan valitut kansiot</string>
    <!-- Bookmark undo button for deletion snackbar action -->
    <string name="bookmark_undo_deletion">KUMOA</string>

    <!-- Text for the button to search all bookmarks -->
    <string name="bookmark_search">Kirjoita hakuehdot</string>

    <!-- Content description for the bookmark navigation bar back button -->
    <string name="bookmark_navigate_back_button_content_description">Siirry taaksepäin</string>
    <!-- Content description for the bookmark list new folder navigation bar button -->
    <string name="bookmark_add_new_folder_button_content_description">Lisää uusi kansio</string>
    <!-- Content description for the bookmark navigation bar close button -->
    <string name="bookmark_close_button_content_description" tools:ignore="UnusedResources" moz:removedIn="130">Sulje kirjanmerkit</string>
    <!-- Content description for bookmark search floating action button -->
    <string name="bookmark_search_button_content_description">Etsi kirjanmerkeistä</string>

    <!-- Content description for the overflow menu for a bookmark item. Paramter will a folder name or bookmark title. -->
    <string name="bookmark_item_menu_button_content_description">Valikkokohde %s</string>

    <!-- Title for the bookmark list empty state-->
    <string name="bookmark_empty_list_title">Ei kirjanmerkkejä vielä</string>
    <!-- Description for the bookmark list empty state when you're not signed into sync. -->
    <string name="bookmark_empty_list_guest_description">Tallenna sivustoja selatessasi. Kirjaudu sisään saadaksesi kirjanmerkkejä muista synkronoiduista laitteista.</string>
    <!-- Text for the button to navigate to sync authentication -->
    <string name="bookmark_empty_list_guest_cta">Kirjaudu synkronoidaksesi</string>
    <!-- Description for the bookmark list empty state when you're signed into sync. -->
    <string name="bookmark_empty_list_authenticated_description">Tallenna sivustoja selatessasi. Noudamme kirjanmerkit myös muista synkronoiduista laitteista.</string>
    <!-- Description for the bookmark list empty state when you're in an empty folder. -->
    <string name="bookmark_empty_list_folder_description">Lisää kirjanmerkkejä selatessasi, jotta löydät suosikkisivustosi myöhemmin.</string>

    <!-- Site Permissions -->
    <!-- Button label that take the user to the Android App setting -->
    <string name="phone_feature_go_to_settings">Siirry asetuksiin</string>
    <!-- Content description (not visible, for screen readers etc.): Quick settings sheet
        to give users access to site specific information / settings. For example:
        Secure settings status and a button to modify site permissions -->
    <string name="quick_settings_sheet">Pika-asetuslomake</string>
    <!-- Label that indicates that this option it the recommended one -->
    <string name="phone_feature_recommended">Suositeltu</string>
    <!-- Button label for clearing all the information of site permissions-->
    <string name="clear_permissions">Tyhjennä oikeudet</string>
    <!-- Text for the OK button on Clear permissions dialog -->
    <string name="clear_permissions_positive">OK</string>
    <!-- Text for the cancel button on Clear permissions dialog -->
    <string name="clear_permissions_negative">Peruuta</string>
    <!-- Button label for clearing a site permission-->
    <string name="clear_permission">Tyhjennä oikeus</string>
    <!-- Text for the OK button on Clear permission dialog -->
    <string name="clear_permission_positive">OK</string>
    <!-- Text for the cancel button on Clear permission dialog -->
    <string name="clear_permission_negative">Peruuta</string>
    <!-- Button label for clearing all the information on all sites-->
    <string name="clear_permissions_on_all_sites">Tyhjennä oikeudet kaikilta sivustoilta</string>
    <!-- Preference for altering video and audio autoplay for all websites -->
    <string name="preference_browser_feature_autoplay">Automaattinen toisto</string>
    <!-- Preference for altering the camera access for all websites -->
    <string name="preference_phone_feature_camera">Kamera</string>
    <!-- Preference for altering the microphone access for all websites -->
    <string name="preference_phone_feature_microphone">Mikrofoni</string>
    <!-- Preference for altering the location access for all websites -->
    <string name="preference_phone_feature_location">Sijainti</string>
    <!-- Preference for altering the notification access for all websites -->
    <string name="preference_phone_feature_notification">Ilmoitus</string>
    <!-- Preference for altering the persistent storage access for all websites -->
    <string name="preference_phone_feature_persistent_storage">Pysyvä tallennustila</string>
    <!-- Preference for altering the storage access setting for all websites -->
    <string name="preference_phone_feature_cross_origin_storage_access">Sivustorajat ylittävät evästeet</string>
    <!-- Preference for altering the EME access for all websites -->
    <string name="preference_phone_feature_media_key_system_access">DRM-suojattu sisältö</string>
    <!-- Label that indicates that a permission must be asked always -->
    <string name="preference_option_phone_feature_ask_to_allow">Kysy lupaa</string>
    <!-- Label that indicates that a permission must be blocked -->
    <string name="preference_option_phone_feature_blocked">Estetty</string>
    <!-- Label that indicates that a permission must be allowed -->
    <string name="preference_option_phone_feature_allowed">Sallittu</string>
    <!--Label that indicates a permission is by the Android OS-->
    <string name="phone_feature_blocked_by_android">Estetty Androidin toimesta</string>
    <!-- Preference for showing a list of websites that the default configurations won't apply to them -->
    <string name="preference_exceptions">Poikkeukset</string>

    <!-- Summary of tracking protection preference if tracking protection is set to off -->
    <string name="tracking_protection_off">Pois</string>

    <!-- Summary of tracking protection preference if tracking protection is set to standard -->
    <string name="tracking_protection_standard">Vakio</string>
    <!-- Summary of tracking protection preference if tracking protection is set to strict -->
    <string name="tracking_protection_strict">Tiukka</string>
    <!-- Summary of tracking protection preference if tracking protection is set to custom -->
    <string name="tracking_protection_custom">Mukautettu</string>
    <!-- Label for global setting that indicates that all video and audio autoplay is allowed -->
    <string name="preference_option_autoplay_allowed2">Salli ääni ja video</string>
    <!-- Label for site specific setting that indicates that all video and audio autoplay is allowed -->
    <string name="quick_setting_option_autoplay_allowed">Salli ääni ja video</string>
    <!-- Label that indicates that video and audio autoplay is only allowed over Wi-Fi -->
    <string name="preference_option_autoplay_allowed_wifi_only2">Estä ääni ja video vain käytettäessä matkapuhelinverkon datayhteyttä</string>
    <!-- Subtext that explains 'autoplay on Wi-Fi only' option -->
    <string name="preference_option_autoplay_allowed_wifi_subtext">Ääni ja video toistetaan käytettäessä Wi-Fi-yhteyttä</string>
    <!-- Label for global setting that indicates that video autoplay is allowed, but audio autoplay is blocked -->
    <string name="preference_option_autoplay_block_audio2">Estä vain ääni</string>
    <!-- Label for site specific setting that indicates that video autoplay is allowed, but audio autoplay is blocked -->
    <string name="quick_setting_option_autoplay_block_audio">Estä vain ääni</string>
    <!-- Label for global setting that indicates that all video and audio autoplay is blocked -->
    <string name="preference_option_autoplay_blocked3">Estä ääni ja video</string>
    <!-- Label for site specific setting that indicates that all video and audio autoplay is blocked -->
    <string name="quick_setting_option_autoplay_blocked">Estä ääni ja video</string>
    <!-- Summary of delete browsing data on quit preference if it is set to on -->
    <string name="delete_browsing_data_quit_on">Päällä</string>
    <!-- Summary of delete browsing data on quit preference if it is set to off -->
    <string name="delete_browsing_data_quit_off">Pois</string>

    <!-- Summary of studies preference if it is set to on -->
    <string name="studies_on">Päällä</string>
    <!-- Summary of studies data on quit preference if it is set to off -->
    <string name="studies_off">Pois päältä</string>

    <!-- Collections -->
    <!-- Collections header on home fragment -->
    <string name="collections_header">Kokoelmat</string>
    <!-- Content description (not visible, for screen readers etc.): Opens the collection menu when pressed -->
    <string name="collection_menu_button_content_description">Kokoelmavalikko</string>
    <!-- Label to describe what collections are to a new user without any collections -->
    <string name="no_collections_description2">Kerää merkitykselliset asiat yhteen.\nRyhmitä samanlaiset haut, sivustot ja välilehdet nopeaa käyttöä varten.</string>
    <!-- Title for the "select tabs" step of the collection creator -->
    <string name="create_collection_select_tabs">Valitse välilehdet</string>
    <!-- Title for the "select collection" step of the collection creator -->
    <string name="create_collection_select_collection">Valitse kokoelma</string>
    <!-- Title for the "name collection" step of the collection creator -->
    <string name="create_collection_name_collection">Nimeä kokoelma</string>
    <!-- Button to add new collection for the "select collection" step of the collection creator -->
    <string name="create_collection_add_new_collection">Lisää uusi kokoelma</string>
    <!-- Button to select all tabs in the "select tabs" step of the collection creator -->
    <string name="create_collection_select_all">Valitse kaikki</string>
    <!-- Button to deselect all tabs in the "select tabs" step of the collection creator -->
    <string name="create_collection_deselect_all">Poista kaikkien valinta</string>
    <!-- Text to prompt users to select the tabs to save in the "select tabs" step of the collection creator -->
    <string name="create_collection_save_to_collection_empty">Valitse tallennettavat välilehdet</string>
    <!-- Text to show users how many tabs they have selected in the "select tabs" step of the collection creator.
     %d is a placeholder for the number of tabs selected. -->
    <string name="create_collection_save_to_collection_tabs_selected">%d välilehteä valittu</string>
    <!-- Text to show users they have one tab selected in the "select tabs" step of the collection creator.
    %d is a placeholder for the number of tabs selected. -->
    <string name="create_collection_save_to_collection_tab_selected">%d välilehti valittu</string>
    <!-- Text shown in snackbar when multiple tabs have been saved in a collection -->
    <string name="create_collection_tabs_saved">Välilehdet tallennettu!</string>
    <!-- Text shown in snackbar when one or multiple tabs have been saved in a new collection -->
    <string name="create_collection_tabs_saved_new_collection">Kokoelma tallennettu!</string>
    <!-- Text shown in snackbar when one tab has been saved in a collection -->
    <string name="create_collection_tab_saved">Välilehti tallennettu!</string>
    <!-- Content description (not visible, for screen readers etc.): button to close the collection creator -->
    <string name="create_collection_close">Sulje</string>
    <!-- Button to save currently selected tabs in the "select tabs" step of the collection creator-->
    <string name="create_collection_save">Tallenna</string>

    <!-- Snackbar action to view the collection the user just created or updated -->
    <string name="create_collection_view">Näytä</string>

    <!-- Text for the OK button from collection dialogs -->
    <string name="create_collection_positive">OK</string>
    <!-- Text for the cancel button from collection dialogs -->
    <string name="create_collection_negative">Peruuta</string>

    <!-- Default name for a new collection in "name new collection" step of the collection creator. %d is a placeholder for the number of collections-->
    <string name="create_collection_default_name">Kokoelma %d</string>

    <!-- Share -->
    <!-- Share screen header -->
    <string name="share_header_2">Jaa</string>
    <!-- Content description (not visible, for screen readers etc.):
        "Share" button. Opens the share menu when pressed. -->
    <string name="share_button_content_description">Jaa</string>
    <!-- Text for the Save to PDF feature in the share menu -->
    <string name="share_save_to_pdf">Tallenna PDF-muodossa</string>
    <!-- Text for error message when generating a PDF file Text. -->
    <string name="unable_to_save_to_pdf_error">PDF:n luominen ei onnistu</string>
    <!-- Text for standard error snackbar dismiss button. -->
    <string name="standard_snackbar_error_dismiss">Hylkää</string>
    <!-- Text for error message when printing a page and it fails. -->
    <string name="unable_to_print_page_error">Sivun tulostaminen ei onnistunut</string>
    <!-- Text for the print feature in the share and browser menu -->
    <string name="menu_print">Tulosta</string>
    <!-- Sub-header in the dialog to share a link to another sync device -->
    <string name="share_device_subheader">Lähetä laitteeseen</string>
    <!-- Sub-header in the dialog to share a link to an app from the full list -->
    <string name="share_link_all_apps_subheader">Kaikki toiminnot</string>
    <!-- Sub-header in the dialog to share a link to an app from the most-recent sorted list -->
    <string name="share_link_recent_apps_subheader">Äskettäin käytetty</string>
    <!-- Text for the copy link action in the share screen. -->
    <string name="share_copy_link_to_clipboard">Kopioi leikepöydälle</string>
    <!-- Toast shown after copying link to clipboard -->
    <string name="toast_copy_link_to_clipboard">Kopioitu leikepöydälle</string>
    <!-- An option from the share dialog to sign into sync -->
    <string name="sync_sign_in">Kirjaudu sisään Synciin</string>
     <!-- An option from the three dot menu to sync and save data -->
    <string name="sync_menu_sync_and_save_data">Synkronoi ja tallenna tiedot</string>
    <!-- An option from the share dialog to send link to all other sync devices -->
    <string name="sync_send_to_all">Lähetä kaikkiin laitteisiin</string>
    <!-- An option from the share dialog to reconnect to sync -->
    <string name="sync_reconnect">Yhdistä uudelleen Synciin</string>
    <!-- Text displayed when sync is offline and cannot be accessed -->
    <string name="sync_offline">Ei yhteydessä</string>
    <!-- An option to connect additional devices -->
    <string name="sync_connect_device">Yhdistä toinen laite</string>
    <!-- The dialog text shown when additional devices are not available -->
    <string name="sync_connect_device_dialog" tools:ignore="BrandUsage">Lähetä välilehti kirjautumalla Firefoxiin vähintään yhdellä muulla laitteella.</string>
    <!-- Confirmation dialog button -->
    <string name="sync_confirmation_button">Selvä</string>

    <!-- Share error message -->
    <string name="share_error_snackbar">Tälle sovellukselle ei voi jakaa</string>
    <!-- Add new device screen title -->
    <string name="sync_add_new_device_title">Lähetä laitteeseen</string>
    <!-- Text for the warning message on the Add new device screen -->
    <string name="sync_add_new_device_message">Ei yhdistettyjä laitteita</string>
    <!-- Text for the button to learn about sending tabs -->
    <string name="sync_add_new_device_learn_button">Lue lisää välilehtien lähettämisestä…</string>
    <!-- Text for the button to connect another device -->
    <string name="sync_add_new_device_connect_button">Yhdistä muu laite…</string>

    <!-- Notifications -->
    <!-- Text shown in the notification that pops up to remind the user that a private browsing session is active. -->
    <string name="notification_pbm_delete_text_2">Sulje yksityiset välilehdet</string>

    <!-- Text for option one, shown in microsurvey.-->
    <string name="microsurvey_survey_5_point_option_0" tools:ignore="UnusedResources" moz:removedIn="130">Neutraali</string>
    <!-- Text for option two, shown in microsurvey.-->
    <string name="microsurvey_survey_5_point_option_1" tools:ignore="UnusedResources" moz:removedIn="130">Hyvin tyytymätön</string>
    <!-- Text for option three, shown in microsurvey.-->
    <string name="microsurvey_survey_5_point_option_2" tools:ignore="UnusedResources" moz:removedIn="130">Tyytymätön</string>
    <!-- Text for option four, shown in microsurvey.-->
    <string name="microsurvey_survey_5_point_option_3" tools:ignore="UnusedResources" moz:removedIn="130">Tyytyväinen</string>
    <!-- Text for option five, shown in microsurvey.-->
    <string name="microsurvey_survey_5_point_option_4" tools:ignore="UnusedResources" moz:removedIn="130">Hyvin tyytyväinen</string>


    <!-- Text shown in the notification that pops up to remind the user that a private browsing session is active for Android 14+ -->
    <string name="notification_erase_title_android_14">Suljetaanko yksityiset välilehdet?</string>
    <string name="notification_erase_text_android_14">Sulje yksityiset välilehdet napauttamalla tai pyyhkäisemällä tätä ilmoitusta.</string>

    <!-- Name of the marketing notification channel. Displayed in the "App notifications" system settings for the app -->
    <string name="notification_marketing_channel_name">Markkintointi</string>

    <!-- Title shown in the notification that pops up to remind the user to set fenix as default browser.
    The app name is in the text, due to limitations with localizing Nimbus experiments -->
    <string name="nimbus_notification_default_browser_title" tools:ignore="BrandUsage,UnusedResources">Firefox on nopea ja yksityinen</string>
    <!-- Text shown in the notification that pops up to remind the user to set fenix as default browser.
    The app name is in the text, due to limitations with localizing Nimbus experiments -->
    <string name="nimbus_notification_default_browser_text" tools:ignore="BrandUsage,UnusedResources">Aseta Firefox oletusselaimeksi</string>
    <!-- Title shown in the notification that pops up to re-engage the user -->
    <string name="notification_re_engagement_title">Kokeile yksityistä selaamista</string>
    <!-- Text shown in the notification that pops up to re-engage the user.
    %1$s is a placeholder that will be replaced by the app name. -->
    <string name="notification_re_engagement_text">%1$s mahdollistaa selaamisen ilman evästeiden tai historian tallentamista</string>

    <!-- Title A shown in the notification that pops up to re-engage the user -->
    <string name="notification_re_engagement_A_title">Selaa jälkiä jättämättä</string>

    <!-- Text A shown in the notification that pops up to re-engage the user.
    %1$s is a placeholder that will be replaced by the app name. -->
    <string name="notification_re_engagement_A_text">Yksityinen selaus %1$sissa ei tallenna tietojasi.</string>
    <!-- Title B shown in the notification that pops up to re-engage the user -->
    <string name="notification_re_engagement_B_title">Aloita ensimmäinen haku</string>
    <!-- Text B shown in the notification that pops up to re-engage the user -->
    <string name="notification_re_engagement_B_text">Etsi jotain läheltäsi. Tai löydä jotain hauskaa.</string>

    <!-- Survey -->
    <!-- Text shown in the fullscreen message that pops up to ask user to take a short survey.
    The app name is in the text, due to limitations with localizing Nimbus experiments -->
    <string name="nimbus_survey_message_text" tools:ignore="BrandUsage">Auta parantamaan Firefoxia vastaamalla lyhyeen kyselyyn.</string>
    <!-- Preference for taking the short survey. -->
    <string name="preferences_take_survey">Vastaa kyselyyn</string>
    <!-- Preference for not taking the short survey. -->
    <string name="preferences_not_take_survey">Ei kiitos</string>

    <!-- Snackbar -->
    <!-- Text shown in snackbar when user deletes a collection -->
    <string name="snackbar_collection_deleted">Kokoelma poistettu</string>
    <!-- Text shown in snackbar when user renames a collection -->
    <string name="snackbar_collection_renamed">Kokoelma nimetty uudelleen</string>
    <!-- Text shown in snackbar when user closes a tab -->
    <string name="snackbar_tab_closed">Välilehti suljettu</string>
    <!-- Text shown in snackbar when user closes all tabs -->
    <string name="snackbar_tabs_closed">Välilehdet suljettu</string>
    <!-- Text shown in snackbar when user closes multiple inactive tabs. %1$s will be replaced with the number of tabs closed. -->
    <string name="snackbar_num_tabs_closed">Välilehtiä suljettu: %1$s</string>
    <!-- Text shown in snackbar when user bookmarks a list of tabs -->
    <string name="snackbar_message_bookmarks_saved">Kirjanmerkit tallennettu!</string>
    <!-- Text shown in snackbar when user adds a site to shortcuts -->
    <string name="snackbar_added_to_shortcuts">Lisätty pikavalintoihin!</string>
    <!-- Text shown in snackbar when user closes a private tab -->
    <string name="snackbar_private_tab_closed">Yksityinen välilehti suljettu</string>
    <!-- Text shown in snackbar when user closes all private tabs -->
    <string name="snackbar_private_tabs_closed">Yksityiset välilehdet suljettu</string>
    <!-- Text shown in snackbar when user erases their private browsing data -->
    <string name="snackbar_private_data_deleted">Yksityiset selaustiedot poistettu</string>
    <!-- Text shown in snackbar to undo deleting a tab, top site or collection -->
    <string name="snackbar_deleted_undo">KUMOA</string>
    <!-- Text shown in snackbar when user removes a top site -->
    <string name="snackbar_top_site_removed">Sivusto poistettu</string>
    <!-- QR code scanner prompt which appears after scanning a code, but before navigating to it
        First parameter is the name of the app, second parameter is the URL or text scanned-->
    <string name="qr_scanner_confirmation_dialog_message">Salli %1$sin avata %2$s</string>
    <!-- QR code scanner prompt dialog positive option to allow navigation to scanned link -->
    <string name="qr_scanner_dialog_positive">SALLI</string>
    <!-- QR code scanner prompt dialog positive option to deny navigation to scanned link -->
    <string name="qr_scanner_dialog_negative">ESTÄ</string>
    <!-- QR code scanner prompt dialog error message shown when a hostname does not contain http or https. -->
    <string name="qr_scanner_dialog_invalid">Verkko-osoite ei ole kelvollinen.</string>
    <!-- QR code scanner prompt dialog positive option when there is an error -->
    <string name="qr_scanner_dialog_invalid_ok">OK</string>
    <!-- Tab collection deletion prompt dialog message. Placeholder will be replaced with the collection name -->
    <string name="tab_collection_dialog_message">Poistetaanko %1$s?</string>
    <!-- Tab collection deletion prompt dialog option to delete the collection -->
    <string name="tab_collection_dialog_positive">Poista</string>

    <!-- Text displayed in a notification when the user enters full screen mode -->
    <string name="full_screen_notification" moz:removedIn="130" tools:ignore="UnusedResources">Siirrytään koko näytön tilaan</string>
    <!-- Message for copying the URL via long press on the toolbar -->
    <string name="url_copied">Osoite kopioitu</string>

    <!-- Sample text for accessibility font size -->
    <string name="accessibility_text_size_sample_text_1">Tämä on esimerkkitekstiä. Sen on tarkoitus osoittaa, miltä teksti näyttää kun suurennat tai pienennät tekstin kokoa tällä asetuksella.</string>
    <!-- Summary for Accessibility Text Size Scaling Preference -->
    <string name="preference_accessibility_text_size_summary">Tee verkkosivujen tekstistä suurempaa tai pienempää</string>
    <!-- Title for Accessibility Text Size Scaling Preference -->
    <string name="preference_accessibility_font_size_title">Fontin koko</string>

    <!-- Title for Accessibility Text Automatic Size Scaling Preference -->
    <string name="preference_accessibility_auto_size_2">Automaattinen fonttikoko</string>
    <!-- Summary for Accessibility Text Automatic Size Scaling Preference -->
    <string name="preference_accessibility_auto_size_summary">Fonttikoko vastaa Androidin asetuksia. Poista valinta käytöstä hallitaksesi fontin kokoa täällä.</string>

    <!-- Title for the Delete browsing data preference -->
    <string name="preferences_delete_browsing_data">Poista selaustiedot</string>
    <!-- Title for the tabs item in Delete browsing data -->
    <string name="preferences_delete_browsing_data_tabs_title_2">Avoimet välilehdet</string>
    <!-- Subtitle for the tabs item in Delete browsing data, parameter will be replaced with the number of open tabs -->
    <string name="preferences_delete_browsing_data_tabs_subtitle">%d välilehteä</string>
    <!-- Title for the data and history items in Delete browsing data -->
    <!-- Title for the history item in Delete browsing data -->
    <string name="preferences_delete_browsing_data_browsing_history_title">Selaushistoria</string>
    <!-- Subtitle for the data and history items in delete browsing data, parameter will be replaced with the
        number of history items the user has -->
    <string name="preferences_delete_browsing_data_browsing_data_subtitle">%d osoitetta</string>
    <!-- Title for the cookies and site data items in Delete browsing data -->
    <string name="preferences_delete_browsing_data_cookies_and_site_data">Evästeet ja sivustotiedot</string>
    <!-- Subtitle for the cookies item in Delete browsing data -->
    <string name="preferences_delete_browsing_data_cookies_subtitle">Sinut kirjataan ulos useimmilta sivustoilta</string>
    <!-- Title for the cached images and files item in Delete browsing data -->
    <string name="preferences_delete_browsing_data_cached_files">Välimuistissa olevat kuvat ja tiedostot</string>
    <!-- Subtitle for the cached images and files item in Delete browsing data -->
    <string name="preferences_delete_browsing_data_cached_files_subtitle">Vapauttaa tallennustilaa</string>
    <!-- Title for the site permissions item in Delete browsing data -->
    <string name="preferences_delete_browsing_data_site_permissions">Sivustojen käyttöoikeudet</string>
    <!-- Title for the downloads item in Delete browsing data -->
    <string name="preferences_delete_browsing_data_downloads">Lataukset</string>
    <!-- Text for the button to delete browsing data -->
    <string name="preferences_delete_browsing_data_button">Poista selaustiedot</string>

    <!-- Title for the Delete browsing data on quit preference -->
    <string name="preferences_delete_browsing_data_on_quit">Poista selaustiedot lopettaessa</string>

    <!-- Summary for the Delete browsing data on quit preference. "Quit" translation should match delete_browsing_data_on_quit_action translation. -->
    <string name="preference_summary_delete_browsing_data_on_quit_2">Poistaa automaattisesti selaustiedot, kun valitset \&quot;Lopeta\&quot; päävalikosta</string>

    <!-- Action item in menu for the Delete browsing data on quit feature -->
    <string name="delete_browsing_data_on_quit_action">Lopeta</string>

    <!-- Title text of a delete browsing data dialog. -->
    <string name="delete_history_prompt_title">Tyhjennettävä aikajakso</string>
    <!-- Body text of a delete browsing data dialog. -->
    <string name="delete_history_prompt_body" moz:RemovedIn="130" tools:ignore="UnusedResources">Poistaa historian (mukaan lukien muista laitteista synkronoidut historiat), evästeet ja muut selaustiedot.</string>
    <!-- Body text of a delete browsing data dialog. -->
    <string name="delete_history_prompt_body_2">Poistaa historian (mukaan lukien muista laitteista synkronoitu historia)</string>
    <!-- Radio button in the delete browsing data dialog to delete history items for the last hour. -->
    <string name="delete_history_prompt_button_last_hour">Viimeinen tunti</string>
    <!-- Radio button in the delete browsing data dialog to delete history items for today and yesterday. -->
    <string name="delete_history_prompt_button_today_and_yesterday">Tämä ja eilinen päivä</string>
    <!-- Radio button in the delete browsing data dialog to delete all history. -->
    <string name="delete_history_prompt_button_everything">Kaikki</string>

    <!-- Dialog message to the user asking to delete browsing data. Parameter will be replaced by app name. -->
    <string name="delete_browsing_data_prompt_message_3">%s poistaa valitut selaustiedot.</string>
    <!-- Text for the cancel button for the data deletion dialog -->
    <string name="delete_browsing_data_prompt_cancel">Peruuta</string>
    <!-- Text for the allow button for the data deletion dialog -->
    <string name="delete_browsing_data_prompt_allow">Poista</string>
    <!-- Text for the snackbar confirmation that the data was deleted -->
    <string name="preferences_delete_browsing_data_snackbar">Selaustiedot poistettu</string>

    <!-- Text for the snackbar to show the user that the deletion of browsing data is in progress -->
    <string name="deleting_browsing_data_in_progress">Poistetaan selaustietoja…</string>

    <!-- Dialog message to the user asking to delete all history items inside the opened group. Parameter will be replaced by a history group name. -->
    <string name="delete_all_history_group_prompt_message">Poista kaikki sivustot ryhmästä “%s”</string>
    <!-- Text for the cancel button for the history group deletion dialog -->
    <string name="delete_history_group_prompt_cancel">Peruuta</string>
    <!-- Text for the allow button for the history group dialog -->
    <string name="delete_history_group_prompt_allow">Poista</string>
    <!-- Text for the snackbar confirmation that the history group was deleted -->
    <string name="delete_history_group_snackbar">Ryhmä poistettu</string>

    <!-- Onboarding -->
    <!-- text to display in the snackbar once account is signed-in -->
    <string name="onboarding_firefox_account_sync_is_on">Sync on käytössä</string>

    <!-- Onboarding theme -->
    <!-- Text shown in snackbar when multiple tabs have been sent to device -->
    <string name="sync_sent_tabs_snackbar">Välilehdet lähetetty!</string>
    <!-- Text shown in snackbar when one tab has been sent to device  -->
    <string name="sync_sent_tab_snackbar">Välilehti lähetetty!</string>
    <!-- Text shown in snackbar when sharing tabs failed  -->
    <string name="sync_sent_tab_error_snackbar">Lähettäminen ei onnistu</string>
    <!-- Text shown in snackbar for the "retry" action that the user has after sharing tabs failed -->
    <string name="sync_sent_tab_error_snackbar_action">YRITÄ UUDELLEEN</string>
    <!-- Title of QR Pairing Fragment -->
    <string name="sync_scan_code">Skannaa koodi</string>
    <!-- Instructions on how to access pairing -->
    <string name="sign_in_instructions" tools:ignore="BrandUsage"><![CDATA[Avaa Firefox tietokoneellasi ja siirry sivulle <b>https://firefox.com/pair</b>]]></string>
    <!-- Text shown for sign in pairing when ready -->
    <string name="sign_in_ready_for_scan">Valmiina skannaamaan</string>
    <!-- Text shown for settings option for sign with pairing -->
    <string name="sign_in_with_camera">Kirjaudu sisään kamerallasi</string>
    <!-- Text shown for settings option for sign with email -->
    <string name="sign_in_with_email">Käytä sähköpostia</string>
    <!-- Text shown for settings option for create new account text.'Firefox' intentionally hardcoded here.-->
    <string name="sign_in_create_account_text" tools:ignore="BrandUsage"><![CDATA[Vailla tiliä? <u>Luo tili</u> synkronoidaksesi Firefox laitteiden välillä.]]></string>
    <!-- Text shown in confirmation dialog to sign out of account. The first parameter is the name of the app (e.g. Firefox Preview) -->
    <string name="sign_out_confirmation_message_2">%s lopettaa synkronoinnin tilisi kanssa, mutta ei poista selaustietojasi tältä laitteelta.</string>
    <!-- Option to continue signing out of account shown in confirmation dialog to sign out of account -->
    <string name="sign_out_disconnect">Katkaise yhteys</string>
    <!-- Option to cancel signing out shown in confirmation dialog to sign out of account -->
    <string name="sign_out_cancel">Peruuta</string>

    <!-- Error message snackbar shown after the user tried to select a default folder which cannot be altered -->
    <string name="bookmark_cannot_edit_root">Oletuskansioita ei voi muokata</string>

    <!-- Enhanced Tracking Protection -->
    <!-- Link displayed in enhanced tracking protection panel to access tracking protection settings -->
    <string name="etp_settings">Suojauksen asetukset</string>
    <!-- Preference title for enhanced tracking protection settings -->
    <string name="preference_enhanced_tracking_protection">Tehostettu seurannan suojaus</string>
    <!-- Preference summary for enhanced tracking protection settings on/off switch -->
    <string name="preference_enhanced_tracking_protection_summary">Sisältää nyt täydellisen evästesuojauksen, joka on toistaiseksi tehokkain esteemme sivustojen välistä seurantaa vastaan.</string>
    <!-- Description of enhanced tracking protection. The parameter is the name of the application (For example: Firefox Fenix) -->
    <string name="preference_enhanced_tracking_protection_explanation_2">%s suojaa sinua monilta yleisimmiltä verkossa tekemiäsi asioita jäljittäviltä seuraimilta.</string>
    <!-- Text displayed that links to website about enhanced tracking protection -->
    <string name="preference_enhanced_tracking_protection_explanation_learn_more">Lue lisää</string>
    <!-- Preference for enhanced tracking protection for the standard protection settings -->
    <string name="preference_enhanced_tracking_protection_standard_default_1">Tavallinen (oletus)</string>
    <!-- Preference description for enhanced tracking protection for the standard protection settings -->
    <string name="preference_enhanced_tracking_protection_standard_description_5">Sivut latautuvat normaalisti, mutta seuraimia estetään vähemmän.</string>
    <!--  Accessibility text for the Standard protection information icon  -->
    <string name="preference_enhanced_tracking_protection_standard_info_button">Mitä tavallinen seurannan suojaus estää</string>
    <!-- Preference for enhanced tracking protection for the strict protection settings -->
    <string name="preference_enhanced_tracking_protection_strict">Tiukka</string>
    <!-- Preference description for enhanced tracking protection for the strict protection settings -->
    <string name="preference_enhanced_tracking_protection_strict_description_4">Vahvempi seurantasuojaus ja nopeampi suorituskyky, mutta jotkin sivustot eivät välttämättä toimi kunnolla.</string>
    <!--  Accessibility text for the Strict protection information icon  -->
    <string name="preference_enhanced_tracking_protection_strict_info_button">Mitä tiukka seurannan suojaus estää</string>
    <!-- Preference for enhanced tracking protection for the custom protection settings -->
    <string name="preference_enhanced_tracking_protection_custom">Mukautettu</string>
    <!-- Preference description for enhanced tracking protection for the strict protection settings -->
    <string name="preference_enhanced_tracking_protection_custom_description_2">Valitse, mitkä seuraimet ja komentosarjat estetään.</string>
    <!--  Accessibility text for the Strict protection information icon  -->
    <string name="preference_enhanced_tracking_protection_custom_info_button">Mitä mukautettu seurannan suojaus estää</string>
    <!-- Header for categories that are being blocked by current Enhanced Tracking Protection settings -->
    <!-- Preference for enhanced tracking protection for the custom protection settings for cookies-->
    <string name="preference_enhanced_tracking_protection_custom_cookies">Evästeet</string>
    <!-- Option for enhanced tracking protection for the custom protection settings for cookies-->
    <string name="preference_enhanced_tracking_protection_custom_cookies_1">Sivustorajat ylittävät ja sosiaalisen median seuraimet</string>
    <!-- Option for enhanced tracking protection for the custom protection settings for cookies-->
    <string name="preference_enhanced_tracking_protection_custom_cookies_2">Evästeet sivustoilta, joilla ei ole käyty</string>
    <!-- Option for enhanced tracking protection for the custom protection settings for cookies-->
    <string name="preference_enhanced_tracking_protection_custom_cookies_3">Kaikki 3. osapuolen evästeet (voi aiheuttaa sivustovirheitä)</string>
    <!-- Option for enhanced tracking protection for the custom protection settings for cookies-->
    <string name="preference_enhanced_tracking_protection_custom_cookies_4">Kaikki evästeet (aiheuttaa sivustovirheitä)</string>
    <!-- Option for enhanced tracking protection for the custom protection settings for cookies-->
    <string name="preference_enhanced_tracking_protection_custom_cookies_5">Eristä sivustorajat ylittävät evästeet</string>
    <!-- Preference for Global Privacy Control for the custom privacy settings for Global Privacy Control. '&amp;' is replaced with the ampersand symbol: &-->
    <string name="preference_enhanced_tracking_protection_custom_global_privacy_control">Pyydä verkkosivustoja olemaan jakamatta ja myymättä tietojani</string>
    <!-- Preference for enhanced tracking protection for the custom protection settings for tracking content -->
    <string name="preference_enhanced_tracking_protection_custom_tracking_content">Seurantaan tarkoitettu sisältö</string>
    <!-- Option for enhanced tracking protection for the custom protection settings for tracking content-->
    <string name="preference_enhanced_tracking_protection_custom_tracking_content_1">Kaikissa välilehdissä</string>
    <!-- Option for enhanced tracking protection for the custom protection settings for tracking content-->
    <string name="preference_enhanced_tracking_protection_custom_tracking_content_2">Vain yksityisissä välilehdissä</string>
    <!-- Preference for enhanced tracking protection for the custom protection settings -->
    <string name="preference_enhanced_tracking_protection_custom_cryptominers">Kryptolouhijat</string>
    <!-- Preference for enhanced tracking protection for the custom protection settings -->
    <string name="preference_enhanced_tracking_protection_custom_fingerprinters" moz:RemovedIn="130" tools:ignore="UnusedResources">Yksilöijät</string>
    <!-- Preference for enhanced tracking protection for the custom protection settings -->
    <string name="preference_enhanced_tracking_protection_custom_known_fingerprinters">Tunnetut yksilöijät</string>
    <!-- Button label for navigating to the Enhanced Tracking Protection details -->
    <string name="enhanced_tracking_protection_details">Yksityiskohdat</string>
    <!-- Header for categories that are being being blocked by current Enhanced Tracking Protection settings -->
    <string name="enhanced_tracking_protection_blocked">Estetty</string>
    <!-- Header for categories that are being not being blocked by current Enhanced Tracking Protection settings -->
    <string name="enhanced_tracking_protection_allowed">Sallittu</string>
    <!-- Category of trackers (social media trackers) that can be blocked by Enhanced Tracking Protection -->
    <string name="etp_social_media_trackers_title">Sosiaalisen median seuraimet</string>
    <!-- Description of social media trackers that can be blocked by Enhanced Tracking Protection -->
    <string name="etp_social_media_trackers_description">Rajoittaa sosiaalisten verkostojen kykyä seurata selailutoimintaa verkossa.</string>
    <!-- Category of trackers (cross-site tracking cookies) that can be blocked by Enhanced Tracking Protection -->
    <string name="etp_cookies_title">Sivustorajat ylittävät seurainevästeet</string>
    <!-- Category of trackers (cross-site tracking cookies) that can be blocked by Enhanced Tracking Protection -->
    <string name="etp_cookies_title_2">Sivustorajat ylittävät evästeet</string>
    <!-- Description of cross-site tracking cookies that can be blocked by Enhanced Tracking Protection -->
    <string name="etp_cookies_description">Estää evästeet, joita mainosverkot ja analytiikkayritykset käyttävät kerätäksesi selaustietojasi yli sivustorajojen.</string>
    <!-- Description of cross-site tracking cookies that can be blocked by Enhanced Tracking Protection -->
    <string name="etp_cookies_description_2">Totaalinen evästesuoja eristää evästeet sivustolle, jolla olet, joten seuraimet kuten mainosverkostot eivät voi käyttää evästeitä seurantaan sivustojen välillä.</string>
    <!-- Category of trackers (cryptominers) that can be blocked by Enhanced Tracking Protection -->
    <string name="etp_cryptominers_title">Kryptolouhijat</string>
    <!-- Description of cryptominers that can be blocked by Enhanced Tracking Protection -->
    <string name="etp_cryptominers_description">Estää haitallisia komentosarjoja pääsemästä laitteellesi, jotta ne eivät voi louhia virtuaalivaluuttoja.</string>
    <!-- Category of trackers (fingerprinters) that can be blocked by Enhanced Tracking Protection -->
    <string name="etp_fingerprinters_title" moz:RemovedIn="130" tools:ignore="UnusedResources">Yksilöijät</string>
    <!-- Description of fingerprinters that can be blocked by Enhanced Tracking Protection -->
    <string name="etp_fingerprinters_description" moz:RemovedIn="130" tools:ignore="UnusedResources">Estää keräämästä laitteestasi yksilöitävissä olevia tietoja, joita voidaan käyttää seurantatarkoituksiin.</string>
    <!-- Description of fingerprinters that can be blocked by Enhanced Tracking Protection -->
    <string name="etp_known_fingerprinters_description">Estää keräämästä laitteestasi yksilöitävissä olevia tietoja, joita voidaan käyttää seurantatarkoituksiin.</string>
    <!-- Category of trackers (tracking content) that can be blocked by Enhanced Tracking Protection -->
    <string name="etp_tracking_content_title">Seurantaan tarkoitettu sisältö</string>
    <!-- Description of tracking content that can be blocked by Enhanced Tracking Protection -->
    <string name="etp_tracking_content_description">Estää lataamasta ulkopuolisia mainoksia, videoita ja muuta sisältöä, joka sisältää seurantakoodin. Voi vaikuttaa joidenkin verkkosivustojen toimimiseen.</string>
    <!-- Enhanced Tracking Protection message that protection is currently on for this site -->
    <string name="etp_panel_on">Suojaukset ovat PÄÄLLÄ tällä sivustolla</string>
    <!-- Enhanced Tracking Protection message that protection is currently off for this site -->
    <string name="etp_panel_off">Suojaukset ovat POIS PÄÄLTÄ tällä sivustolla</string>
    <!-- Header for exceptions list for which sites enhanced tracking protection is always off -->
    <string name="enhanced_tracking_protection_exceptions">Tehostettu seurannan suojaus ei ole käytössä näillä sivustoilla</string>
    <!-- Content description (not visible, for screen readers etc.): Navigate
    back from ETP details (Ex: Tracking content) -->
    <string name="etp_back_button_content_description">Siirry taaksepäin</string>
    <!-- About page link text to open what's new link -->
    <string name="about_whats_new">Mitä uutta %s sisältää</string>
    <!-- Open source licenses page title
    The first parameter is the app name -->
    <string name="open_source_licenses_title">%s | Avoimen lähdekoodin kirjastot</string>

    <!-- Category of trackers (redirect trackers) that can be blocked by Enhanced Tracking Protection -->
    <string name="etp_redirect_trackers_title">Uudelleenohjausseuraimet</string>
    <!-- Description of redirect tracker cookies that can be blocked by Enhanced Tracking Protection -->
    <string name="etp_redirect_trackers_description">Tyhjentää evästeet, jotka on asetettu tunnetuille seurantasivustoille johtavilla uudelleenohjauksilla.</string>

    <!-- Preference for fingerprinting protection for the custom protection settings -->
    <string name="etp_suspected_fingerprinters_title">Epäillyt yksilöijät</string>
    <!-- Description of fingerprinters that can be blocked by fingerprinting protection -->
    <string name="etp_suspected_fingerprinters_description">Ottaa käyttöön suojauksen yksilöijiltä, jotta epäillyt yksilöijät estetään.</string>
    <!-- Category of trackers (fingerprinters) that can be blocked by Enhanced Tracking Protection -->
    <string name="etp_known_fingerprinters_title">Tunnetut yksilöijät</string>
    <!-- Description of the SmartBlock Enhanced Tracking Protection feature. The * symbol is intentionally hardcoded here,
         as we use it on the UI to indicate which trackers have been partially unblocked.  -->
    <string name="preference_etp_smartblock_description">Jotkin alapuolella näytettävät seuraimet ovat osittain estämättä tällä sivulla, koska olit vuorovaikutuksessa niiden kanssa *.</string>
    <!-- Text displayed that links to website about enhanced tracking protection SmartBlock -->
    <string name="preference_etp_smartblock_learn_more">Lue lisää</string>

    <!-- Content description (not visible, for screen readers etc.):
    Enhanced tracking protection exception preference icon for ETP settings. -->
    <string name="preference_etp_exceptions_icon_description">Tehostetun seurannan suojauksen poikkeusasetuskuvake</string>

    <!-- About page link text to open support link -->
    <string name="about_support">Tuki</string>
    <!-- About page link text to list of past crashes (like about:crashes on desktop) -->
    <string name="about_crashes">Kaatumiset</string>
    <!-- About page link text to open privacy notice link -->
    <string name="about_privacy_notice">Tietosuojakäytäntö</string>
    <!-- About page link text to open know your rights link -->
    <string name="about_know_your_rights">Tunne oikeutesi</string>
    <!-- About page link text to open licensing information link -->
    <string name="about_licensing_information">Lisenssitiedot</string>
    <!-- About page link text to open a screen with libraries that are used -->
    <string name="about_other_open_source_libraries">Käyttämämme kirjastot</string>

    <!-- Toast shown to the user when they are activating the secret dev menu
        The first parameter is number of long clicks left to enable the menu -->
    <string name="about_debug_menu_toast_progress">Vianjäljitysvalikko: napsautuksia jäljellä %1$d</string>
    <string name="about_debug_menu_toast_done">Vianjäljitysvalikko käytössä</string>

    <!-- Browser long press popup menu -->
    <!-- Copy the current url -->
    <string name="browser_toolbar_long_press_popup_copy">Kopioi</string>
    <!-- Paste & go the text in the clipboard. '&amp;' is replaced with the ampersand symbol: & -->
    <string name="browser_toolbar_long_press_popup_paste_and_go">Liitä ja avaa</string>
    <!-- Paste the text in the clipboard -->
    <string name="browser_toolbar_long_press_popup_paste">Liitä</string>

    <!-- Snackbar message shown after an URL has been copied to clipboard. -->
    <string name="browser_toolbar_url_copied_to_clipboard_snackbar">Osoite kopioitu leikepöydälle</string>

    <!-- Title text for the Add To Homescreen dialog -->
    <string name="add_to_homescreen_title">Lisää aloitusnäytölle</string>
    <!-- Cancel button text for the Add to Homescreen dialog -->
    <string name="add_to_homescreen_cancel">Peruuta</string>
    <!-- Add button text for the Add to Homescreen dialog -->
    <string name="add_to_homescreen_add">Lisää</string>

    <!-- Continue to website button text for the first-time Add to Homescreen dialog -->
    <string name="add_to_homescreen_continue">Jatka sivustolle</string>
    <!-- Placeholder text for the TextView in the Add to Homescreen dialog -->
    <string name="add_to_homescreen_text_placeholder">Pikavalinnan nimi</string>

    <!-- Describes the add to homescreen functionality -->
    <string name="add_to_homescreen_description_2">Voit lisätä tämän sivuston laitteesi aloitusnäytölle, jolloin sivuston käyttö onnistuu nopeasti ja tarjoaa sovelluksen kaltaisen kokemuksen.</string>

    <!-- Preference for managing the settings for logins and passwords in Fenix -->
    <string name="preferences_passwords_logins_and_passwords_2">Salasanat</string>
    <!-- Preference for managing the saving of logins and passwords in Fenix -->
    <string name="preferences_passwords_save_logins_2">Tallenna salasanat</string>
    <!-- Preference option for asking to save passwords in Fenix -->
    <string name="preferences_passwords_save_logins_ask_to_save">Kysy tallennusta</string>
    <!-- Preference option for never saving passwords in Fenix -->
    <string name="preferences_passwords_save_logins_never_save">Älä tallenna koskaan</string>

    <!-- Preference for autofilling saved logins in Firefox (in web content), %1$s will be replaced with the app name -->
    <string name="preferences_passwords_autofill2">Täytä automaattisesti sovelluksessa %1$s</string>
    <!-- Description for the preference for autofilling saved logins in Firefox (in web content), %1$s will be replaced with the app name -->
    <string name="preferences_passwords_autofill_description">Täytä ja tallenna käyttäjätunnukset ja salasanat verkkosivuilla, kun käytät sovellusta %1$s.</string>
    <!-- Preference for autofilling logins from Fenix in other apps (e.g. autofilling the Twitter app) -->
    <string name="preferences_android_autofill">Automaattinen täyttö muissa sovelluksissa</string>
    <!-- Description for the preference for autofilling logins from Fenix in other apps (e.g. autofilling the Twitter app) -->
    <string name="preferences_android_autofill_description">Täytä käyttäjätunnukset ja salasanat muissa laitteesi sovelluksissa.</string>

    <!-- Preference option for adding a password -->
    <string name="preferences_logins_add_login_2">Lisää salasana</string>

    <!-- Preference for syncing saved passwords in Fenix -->
    <string name="preferences_passwords_sync_logins_2">Synkronoi salasanat</string>
    <!-- Preference for syncing saved passwords in Fenix, when not signed in-->
    <string name="preferences_passwords_sync_logins_across_devices_2">Synkronoi salasanat eri laitteiden välillä</string>
    <!-- Preference to access list of saved passwords -->
    <string name="preferences_passwords_saved_logins_2">Tallennetut salasanat</string>
    <!-- Description of empty list of saved passwords. Placeholder is replaced with app name.  -->
    <string name="preferences_passwords_saved_logins_description_empty_text_2">%siin tallentamasi tai synkronoimasi salasanat näkyvät tässä. Kaikki tallentamasi salasanat ovat salattuja.</string>
    <!-- Clickable text for opening an external link for more information about Sync. -->
    <string name="preferences_passwords_saved_logins_description_empty_learn_more_link_2">Lisätietoja synkronoinnista</string>
    <!-- Preference to access list of login exceptions that we never save logins for -->
    <string name="preferences_passwords_exceptions">Poikkeukset</string>
    <!-- Empty description of list of login exceptions that we never save passwords for. Parameter will be replaced by app name. -->
    <string name="preferences_passwords_exceptions_description_empty_2">%s ei tallenna tässä lueteltujen sivustojen salasanoja.</string>
    <!-- Description of list of login exceptions that we never save passwords for. Parameter will be replaced by app name. -->
    <string name="preferences_passwords_exceptions_description_2">%s ei tallenna näiden sivustojen salasanoja.</string>
    <!-- Text on button to remove all saved login exceptions -->
    <string name="preferences_passwords_exceptions_remove_all">Poista kaikki poikkeukset</string>
    <!-- Hint for search box in passwords list -->
    <string name="preferences_passwords_saved_logins_search_2">Etsi salasanoja</string>
    <!-- The header for the site that a login is for -->
    <string name="preferences_passwords_saved_logins_site">Sivusto</string>
    <!-- The header for the username for a login -->
    <string name="preferences_passwords_saved_logins_username">Käyttäjätunnus</string>
    <!-- The header for the password for a login -->
    <string name="preferences_passwords_saved_logins_password">Salasana</string>
    <!-- Shown in snackbar to tell user that the password has been copied -->
    <string name="logins_password_copied">Salasana kopioitu leikepöydälle</string>
    <!-- Shown in snackbar to tell user that the username has been copied -->
    <string name="logins_username_copied">Käyttäjätunnus kopioitu leikepöydälle</string>
    <!-- Content Description (for screenreaders etc) read for the button to copy a password in logins-->
    <string name="saved_logins_copy_password">Kopioi salasana</string>
    <!-- Content Description (for screenreaders etc) read for the button to clear a password while editing a login-->
    <string name="saved_logins_clear_password">Tyhjennä salasana</string>
    <!-- Content Description (for screenreaders etc) read for the button to copy a username in logins -->
    <string name="saved_login_copy_username">Kopioi käyttäjätunnus</string>
    <!-- Content Description (for screenreaders etc) read for the button to clear a username while editing a login -->
    <string name="saved_login_clear_username">Tyhjennä käyttäjätunnus</string>
    <!-- Content Description (for screenreaders etc) read for the button to clear the hostname field while creating a login -->
    <string name="saved_login_clear_hostname">Tyhjennä isäntänimi</string>
    <!-- Content Description (for screenreaders etc) read for the button to open a site in logins -->
    <string name="saved_login_open_site">Avaa sivusto selaimessa</string>
    <!-- Content Description (for screenreaders etc) read for the button to reveal a password in logins -->
    <string name="saved_login_reveal_password">Näytä salasana</string>
    <!-- Content Description (for screenreaders etc) read for the button to hide a password in logins -->
    <string name="saved_login_hide_password">Piilota salasana</string>
    <!-- Message displayed in biometric prompt displayed for authentication before allowing users to view their passwords -->
    <string name="logins_biometric_prompt_message_2">Avaa lukitus nähdäksesi tallennetut salasanat</string>
    <!-- Title of warning dialog if users have no device authentication set up -->
    <string name="logins_warning_dialog_title_2">Suojaa tallennetut salasanat</string>
    <!-- Message of warning dialog if users have no device authentication set up -->
    <string name="logins_warning_dialog_message_2">Määritä laitteen lukituskuvio, PIN-koodi tai salasana suojataksesi tallennettuja salasanojasi, jos laitteesi on jollain toisella.</string>
    <!-- Negative button to ignore warning dialog if users have no device authentication set up -->
    <string name="logins_warning_dialog_later">Myöhemmin</string>
    <!-- Positive button to send users to set up a pin of warning dialog if users have no device authentication set up -->
    <string name="logins_warning_dialog_set_up_now">Aseta nyt</string>
    <!-- Title of PIN verification dialog to direct users to re-enter their device credentials to access their logins -->
    <string name="logins_biometric_prompt_message_pin">Avaa laitteen lukitus</string>
    <!-- Title for Accessibility Force Enable Zoom Preference -->
    <string name="preference_accessibility_force_enable_zoom">Lähennä kaikilla sivustoilla</string>

    <!-- Summary for Accessibility Force Enable Zoom Preference -->
    <string name="preference_accessibility_force_enable_zoom_summary">Ota käyttöön salliaksesi nipistämisen ja zoomauksen, jopa niillä sivustoilla mitkä eivät tue tätä elettä.</string>

    <!-- Saved logins sorting strategy menu item -by name- (if selected, it will sort saved logins alphabetically) -->
    <string name="saved_logins_sort_strategy_alphabetically">Nimi (A-Ö)</string>
    <!-- Saved logins sorting strategy menu item -by last used- (if selected, it will sort saved logins by last used) -->
    <string name="saved_logins_sort_strategy_last_used">Viimeksi käytetty</string>

    <!-- Content description (not visible, for screen readers etc.) -->
    <string name="saved_logins_menu_dropdown_chevron_icon_content_description_2">Salasanojen järjestysvalikko</string>

    <!-- Autofill -->
    <!-- Preference and title for managing the autofill settings -->
    <string name="preferences_autofill">Automaattinen täyttö</string>
    <!-- Preference and title for managing the settings for addresses -->
    <string name="preferences_addresses">Osoitteet</string>
    <!-- Preference and title for managing the settings for payment methods -->
    <string name="preferences_credit_cards_2">Maksutavat</string>
    <!-- Preference for saving and autofilling credit cards -->
    <string name="preferences_credit_cards_save_and_autofill_cards_2">Tallenna ja täytä maksutavat</string>
    <!-- Preference summary for saving and autofilling payment method data. Parameter will be replaced by app name. -->
    <string name="preferences_credit_cards_save_and_autofill_cards_summary_2">%s salaa kaikki tallentamasi maksutavat</string>
    <!-- Preference option for syncing credit cards across devices. This is displayed when the user is not signed into sync -->
    <string name="preferences_credit_cards_sync_cards_across_devices">Synkronoi kortit laitteiden välillä</string>
    <!-- Preference option for syncing credit cards across devices. This is displayed when the user is signed into sync -->
    <string name="preferences_credit_cards_sync_cards">Synkronoi kortit</string>

    <!-- Preference option for adding a card -->
    <string name="preferences_credit_cards_add_credit_card_2">Lisää kortti</string>
    <!-- Preference option for managing saved cards -->
    <string name="preferences_credit_cards_manage_saved_cards_2">Hallitse kortteja</string>
    <!-- Preference option for adding an address -->
    <string name="preferences_addresses_add_address">Lisää osoite</string>
    <!-- Preference option for managing saved addresses -->
    <string name="preferences_addresses_manage_addresses">Hallitse osoitteita</string>
    <!-- Preference for saving and filling addresses -->
    <string name="preferences_addresses_save_and_autofill_addresses_2">Tallenna ja täytä osoitteet</string>

    <!-- Preference summary for saving and filling address data -->
    <string name="preferences_addresses_save_and_autofill_addresses_summary_2">Sisältää puhelinnumerot ja sähköpostiosoitteet</string>

    <!-- Title of the "Add card" screen -->
    <string name="credit_cards_add_card">Lisää kortti</string>
    <!-- Title of the "Edit card" screen -->
    <string name="credit_cards_edit_card">Muokkaa korttia</string>
    <!-- The header for the card number of a credit card -->
    <string name="credit_cards_card_number">Kortin numero</string>
    <!-- The header for the expiration date of a credit card -->
    <string name="credit_cards_expiration_date">Vanhenemispäivä</string>
    <!-- The label for the expiration date month of a credit card to be used by a11y services-->
    <string name="credit_cards_expiration_date_month">Vanhenemispäivän kuukausi</string>
    <!-- The label for the expiration date year of a credit card to be used by a11y services-->
    <string name="credit_cards_expiration_date_year">Vanhenemispäivän vuosi</string>
    <!-- The header for the name on the credit card -->
    <string name="credit_cards_name_on_card">Nimi kortissa</string>
    <!-- The text for the "Delete card" menu item for deleting a credit card -->
    <string name="credit_cards_menu_delete_card">Poista kortti</string>
    <!-- The text for the "Delete card" button for deleting a credit card -->
    <string name="credit_cards_delete_card_button">Poista kortti</string>
    <!-- The text for the confirmation message of "Delete card" dialog -->
    <string name="credit_cards_delete_dialog_confirmation_2">Poistetaanko kortti?</string>
    <!-- The text for the positive button on "Delete card" dialog -->
    <string name="credit_cards_delete_dialog_button">Poista</string>
    <!-- The title for the "Save" menu item for saving a credit card -->
    <string name="credit_cards_menu_save">Tallenna</string>
    <!-- The text for the "Save" button for saving a credit card -->
    <string name="credit_cards_save_button">Tallenna</string>
    <!-- The text for the "Cancel" button for cancelling adding, updating or deleting a credit card -->
    <string name="credit_cards_cancel_button">Peruuta</string>

    <!-- Title of the "Saved cards" screen -->
    <string name="credit_cards_saved_cards">Tallennetut kortit</string>

    <!-- Error message for card number validation -->
    <string name="credit_cards_number_validation_error_message_2">Anna kelvollinen kortin numero</string>
    <!-- Error message for card name on card validation -->
    <string name="credit_cards_name_on_card_validation_error_message_2">Lisää nimi</string>
    <!-- Message displayed in biometric prompt displayed for authentication before allowing users to view their saved credit cards -->
    <string name="credit_cards_biometric_prompt_message">Avaa lukitus nähdäksesi tallennetut kortit</string>
    <!-- Title of warning dialog if users have no device authentication set up -->
    <string name="credit_cards_warning_dialog_title_2">Suojaa tallennetut maksutavat</string>
    <!-- Message of warning dialog if users have no device authentication set up -->
    <string name="credit_cards_warning_dialog_message_3">Määritä laitteen lukituskuvio, PIN-koodi tai salasana suojataksesi tallennettuja maksutapojasi, jos laitteesi on jollain toisella.</string>
    <!-- Positive button to send users to set up a pin of warning dialog if users have no device authentication set up -->
    <string name="credit_cards_warning_dialog_set_up_now">Aseta nyt</string>
    <!-- Negative button to ignore warning dialog if users have no device authentication set up -->
    <string name="credit_cards_warning_dialog_later">Myöhemmin</string>
    <!-- Title of PIN verification dialog to direct users to re-enter their device credentials to access their credit cards -->
    <string name="credit_cards_biometric_prompt_message_pin">Avaa laitteen lukitus</string>

    <!-- Message displayed in biometric prompt for authentication, before allowing users to use their stored payment method information -->
    <string name="credit_cards_biometric_prompt_unlock_message_2">Avaa lukitus käyttääksesi tallennettuja maksutapoja</string>
    <!-- Title of the "Add address" screen -->
    <string name="addresses_add_address">Lisää osoite</string>
    <!-- Title of the "Edit address" screen -->
    <string name="addresses_edit_address">Muokkaa osoitetta</string>
    <!-- Title of the "Manage addresses" screen -->
    <string name="addresses_manage_addresses">Hallitse osoitteita</string>
    <!-- The header for the name of an address. Name represents a person's full name, typically made up of a first, middle and last name, e.g. John Joe Doe. -->
    <string name="addresses_name">Nimi</string>
    <!-- The header for the street address of an address -->
    <string name="addresses_street_address">Katuosoite</string>
    <!-- The header for the city of an address -->
    <string name="addresses_city">Kaupunki</string>
    <!-- The header for the subregion of an address when "state" should be used -->
    <string name="addresses_state">Osavaltio</string>
    <!-- The header for the subregion of an address when "province" should be used -->
    <string name="addresses_province">Maakunta</string>
    <!-- The header for the zip code of an address -->
    <string name="addresses_zip">Postinro</string>
    <!-- The header for the country or region of an address -->
    <string name="addresses_country">Maa tai alue</string>
    <!-- The header for the phone number of an address -->
    <string name="addresses_phone">Puhelin</string>
    <!-- The header for the email of an address -->
    <string name="addresses_email">Sähköposti</string>
    <!-- The text for the "Save" button for saving an address -->
    <string name="addresses_save_button">Tallenna</string>
    <!-- The text for the "Cancel" button for cancelling adding, updating or deleting an address -->
    <string name="addresses_cancel_button">Peruuta</string>
    <!-- The text for the "Delete address" button for deleting an address -->
    <string name="addressess_delete_address_button">Poista osoite</string>

    <!-- The title for the "Delete address" confirmation dialog -->
    <string name="addressess_confirm_dialog_message_2">Poistetaanko tämä osoite?</string>
    <!-- The text for the positive button on "Delete address" dialog -->
    <string name="addressess_confirm_dialog_ok_button">Poista</string>
    <!-- The text for the negative button on "Delete address" dialog -->
    <string name="addressess_confirm_dialog_cancel_button">Peruuta</string>
    <!-- The text for the "Save address" menu item for saving an address -->
    <string name="address_menu_save_address">Tallenna osoite</string>
    <!-- The text for the "Delete address" menu item for deleting an address -->
    <string name="address_menu_delete_address">Poista osoite</string>

    <!-- Title of the Add search engine screen -->
    <string name="search_engine_add_custom_search_engine_title">Lisää hakukone</string>
    <!-- Content description (not visible, for screen readers etc.): Title for the button that navigates to add new engine screen -->
    <string name="search_engine_add_custom_search_engine_button_content_description">Lisää uusi hakukone</string>
    <!-- Title of the Edit search engine screen -->
    <string name="search_engine_edit_custom_search_engine_title">Muokkaa hakukonetta</string>
    <!-- Text for the menu button to edit a search engine -->
    <string name="search_engine_edit">Muokkaa</string>
    <!-- Text for the menu button to delete a search engine -->
    <string name="search_engine_delete">Poista</string>

    <!-- Label for the TextField in which user enters custom search engine name -->
    <string name="search_add_custom_engine_name_label">Nimi</string>
    <!-- Placeholder text shown in the Search Engine Name text field before a user enters text -->
    <string name="search_add_custom_engine_name_hint_2">Hakukoneen nimi</string>
    <!-- Label for the TextField in which user enters custom search engine URL -->
    <string name="search_add_custom_engine_url_label">Hakumerkkijonon URL-osoite</string>
    <!-- Placeholder text shown in the Search String TextField before a user enters text -->
    <string name="search_add_custom_engine_search_string_hint_2">URL-osoite, jota käytetään haussa</string>
    <!-- Description text for the Search String TextField. The %s is part of the string -->
    <string name="search_add_custom_engine_search_string_example" formatted="false">Korvaa kysely käyttäen ”%s”. Esimerkki:\nhttps://www.google.com/search?q=%s</string>

    <!-- Accessibility description for the form in which details about the custom search engine are entered -->
    <string name="search_add_custom_engine_form_description">Mukautetun hakukoneen tiedot</string>

    <!-- Label for the TextField in which user enters custom search engine suggestion URL -->
    <string name="search_add_custom_engine_suggest_url_label">Hakuehdotuksen rajapinta (valinnainen)</string>
    <!-- Placeholder text shown in the Search Suggestion String TextField before a user enters text -->
    <string name="search_add_custom_engine_suggest_string_hint">Hakuehdotuksen rajapinnan URL-osoite</string>
    <!-- Description text for the Search Suggestion String TextField. The %s is part of the string -->
    <string name="search_add_custom_engine_suggest_string_example_2" formatted="false">Korvaa kysely merkkijonolla “%s”. Esimerkki:\nhttps://suggestqueries.google.com/complete/search?client=firefox&amp;q=%s</string>
    <!-- The text for the "Save" button for saving a custom search engine -->
    <string name="search_custom_engine_save_button">Tallenna</string>

    <!-- Text shown when a user leaves the name field empty -->
    <string name="search_add_custom_engine_error_empty_name">Anna hakukoneen nimi</string>
    <!-- Text shown when a user leaves the search string field empty -->
    <string name="search_add_custom_engine_error_empty_search_string">Kirjoita hakujono</string>
    <!-- Text shown when a user leaves out the required template string -->
    <string name="search_add_custom_engine_error_missing_template">Varmista, että hakujono vastaa esimerkin muotoilua</string>
    <!-- Text shown when we aren't able to validate the custom search query. The first parameter is the url of the custom search engine -->
    <string name="search_add_custom_engine_error_cannot_reach">Virhe yhdistäessä hakukoneeseen ”%s”</string>
    <!-- Text shown when a user creates a new search engine -->
    <string name="search_add_custom_engine_success_message">Luotiin %s</string>
    <!-- Text shown when a user successfully edits a custom search engine -->
    <string name="search_edit_custom_engine_success_message">Tallennettiin %s</string>
    <!-- Text shown when a user successfully deletes a custom search engine -->
    <string name="search_delete_search_engine_success_message">Poistettiin %s</string>

    <!-- Heading for the instructions to allow a permission -->
    <string name="phone_feature_blocked_intro">Salliaksesi sen:</string>
    <!-- First step for the allowing a permission -->
    <string name="phone_feature_blocked_step_settings">1. Mene Androidin asetuksiin</string>

    <!-- Second step for the allowing a permission -->
    <string name="phone_feature_blocked_step_permissions"><![CDATA[2. Napauta <b>Käyttöoikeudet</b>]]></string>
    <!-- Third step for the allowing a permission (Fore example: Camera) -->
    <string name="phone_feature_blocked_step_feature"><![CDATA[3. Aseta <b>%1$s</b> PÄÄLLÄ-asentoon]]></string>

    <!-- Label that indicates a site is using a secure connection -->
    <string name="quick_settings_sheet_secure_connection_2">Yhteys on suojattu</string>
    <!-- Label that indicates a site is using a insecure connection -->
    <string name="quick_settings_sheet_insecure_connection_2">Yhteys ei ole suojattu</string>
    <!-- Label to clear site data -->
    <string name="clear_site_data">Tyhjennä evästeet ja sivustotiedot</string>
    <!-- Confirmation message for a dialog confirming if the user wants to delete all data for current site -->
    <string name="confirm_clear_site_data"><![CDATA[Haluatko varmasti poistaa kaikki evästeet ja tyhjentää tiedot sivuston <b>%s</b> osalta?]]></string>
    <!-- Confirmation message for a dialog confirming if the user wants to delete all the permissions for all sites-->
    <string name="confirm_clear_permissions_on_all_sites">Haluatko varmasti tyhjentää kaikki oikeudet kaikkien sivustojen osalta?</string>
    <!-- Confirmation message for a dialog confirming if the user wants to delete all the permissions for a site-->
    <string name="confirm_clear_permissions_site">Haluatko varmasti tyhjentää kaikki oikeudet tämän sivuston osalta?</string>
    <!-- Confirmation message for a dialog confirming if the user wants to set default value a permission for a site-->
    <string name="confirm_clear_permission_site">Haluatko varmasti tyhjentää tämän oikeuden tämän sivuston osalta?</string>
    <!-- label shown when there are not site exceptions to show in the site exception settings -->
    <string name="no_site_exceptions">Ei sivustopoikkeuksia</string>
    <!-- Bookmark deletion confirmation -->
    <string name="bookmark_deletion_confirmation">Haluatko varmasti poistaa tämän kirjanmerkin?</string>
    <!-- Browser menu button that adds a shortcut to the home fragment -->
    <string name="browser_menu_add_to_shortcuts">Lisää pikavalintoihin</string>
    <!-- Browser menu button that removes a shortcut from the home fragment -->
    <string name="browser_menu_remove_from_shortcuts">Poista pikavalinnoista</string>
    <!-- text shown before the issuer name to indicate who its verified by, parameter is the name of
     the certificate authority that verified the ticket-->
    <string name="certificate_info_verified_by">Varmentanut: %1$s</string>
    <!-- Login overflow menu delete button -->
    <string name="login_menu_delete_button">Poista</string>
    <!-- Login overflow menu edit button -->
    <string name="login_menu_edit_button">Muokkaa</string>
    <!-- Message in delete confirmation dialog for password -->
    <string name="login_deletion_confirmation_2">Haluatko varmasti poistaa tämän salasanan?</string>
    <!-- Positive action of a dialog asking to delete  -->
    <string name="dialog_delete_positive">Poista</string>
    <!-- Negative action of a dialog asking to delete login -->
    <string name="dialog_delete_negative">Peruuta</string>
    <!--  The saved password options menu description. -->
    <string name="login_options_menu_2">Salasanojen asetukset</string>
    <!--  The editable text field for a website address. -->
    <string name="saved_login_hostname_description_3">Verkkosivuston muokattava tekstikenttä.</string>
    <!--  The editable text field for a username. -->
    <string name="saved_login_username_description_3">Käyttäjätunnuksen muokattava tekstikenttä.</string>
    <!--  The editable text field for a login's password. -->
    <string name="saved_login_password_description_2">Salasanan muokattava tekstikenttä.</string>
    <!--  The button description to save changes to an edited password. -->
    <string name="save_changes_to_login_2">Tallenna muutokset.</string>
    <!--  The page title for editing a saved password. -->
    <string name="edit_2">Muokkaa salasanaa</string>
    <!--  The page title for adding new password. -->
    <string name="add_login_2">Lisää salasana</string>
    <!--  Error text displayed underneath the password field when it is in an error case. -->
    <string name="saved_login_password_required_2">Kirjoita salasana</string>
    <!--  The error message in add login view when username field is blank. -->
    <string name="saved_login_username_required_2">Kirjoita käyttäjätunnus</string>
    <!--  The error message in add login view when hostname field is blank. -->
    <string name="saved_login_hostname_required" tools:ignore="UnusedResources">Isäntänimi vaaditaan</string>
    <!--  The error message in add login view when hostname field is blank. -->
    <string name="saved_login_hostname_required_2" tools:ignore="UnusedResources">Kirjoita verkko-osoite</string>
    <!-- Voice search button content description  -->
    <string name="voice_search_content_description">Äänihaku</string>
    <!-- Voice search prompt description displayed after the user presses the voice search button -->
    <string name="voice_search_explainer">Puhu nyt</string>

    <!--  The error message in edit login view when a duplicate username exists. -->
    <string name="saved_login_duplicate">Kirjautumistieto tällä käyttäjänimellä on jo olemassa</string>

    <!-- This is the hint text that is shown inline on the hostname field of the create new login page. 'https://www.example.com' intentionally hardcoded here -->
    <string name="add_login_hostname_hint_text">https://www.example.com</string>
    <!-- This is an error message shown below the hostname field of the add login page when a hostname does not contain http or https. -->
    <string name="add_login_hostname_invalid_text_3">Verkkosivun osoitteen tulee sisältää &quot;https://&quot; tai &quot;http://&quot;</string>
    <!-- This is an error message shown below the hostname field of the add login page when a hostname is invalid. -->
    <string name="add_login_hostname_invalid_text_2">Kelvollinen isäntänimi vaaditaan</string>

    <!-- Synced Tabs -->
    <!-- Text displayed to ask user to connect another device as no devices found with account -->
    <string name="synced_tabs_connect_another_device">Yhdistä toinen laite.</string>
    <!-- Text displayed asking user to re-authenticate -->
    <string name="synced_tabs_reauth">Tunnistaudu uudelleen.</string>
    <!-- Text displayed when user has disabled tab syncing in Firefox Sync Account -->
    <string name="synced_tabs_enable_tab_syncing">Ota välilehtien synkronointi käyttöön.</string>
    <!-- Text displayed when user has no tabs that have been synced -->
    <string name="synced_tabs_no_tabs" tools:ignore="BrandUsage">Sinulla ei ole muilla laitteilla avoimia välilehtiä Firefoxissa.</string>
    <!-- Text displayed in the synced tabs screen when a user is not signed in to Firefox Sync describing Synced Tabs -->
    <string name="synced_tabs_sign_in_message">Katso välilehtilistaus muilta laitteiltasi.</string>
    <!-- Text displayed on a button in the synced tabs screen to link users to sign in when a user is not signed in to Firefox Sync -->
    <string name="synced_tabs_sign_in_button">Kirjaudu sisään synkronoidaksesi</string>

    <!-- The text displayed when a synced device has no tabs to show in the list of Synced Tabs. -->
    <string name="synced_tabs_no_open_tabs">Ei avoimia välilehtiä</string>

    <!-- Content description for expanding a group of synced tabs. -->
    <string name="synced_tabs_expand_group">Laajenna synkronoitujen välilehtien ryhmää</string>
    <!-- Content description for collapsing a group of synced tabs. -->
    <string name="synced_tabs_collapse_group">Supista synkronoitujen välilehtien ryhmää</string>

    <!-- Top Sites -->
    <!-- Title text displayed in the dialog when shortcuts limit is reached. -->
    <string name="shortcut_max_limit_title">Pikavalintojen raja tuli vastaan</string>
    <!-- Content description text displayed in the dialog when shortcut limit is reached. -->
    <string name="shortcut_max_limit_content">Lisätäksesi uuden pikavalinnan, poista yksi olemassa oleva. Kosketa sivustoa ja pidä pohjassa, sitten valitse poista.</string>
    <!-- Confirmation dialog button text when top sites limit is reached. -->
    <string name="top_sites_max_limit_confirmation_button">Selvä</string>

    <!-- Label for the preference to show the shortcuts for the most visited top sites on the homepage -->
    <string name="top_sites_toggle_top_recent_sites_4">Pikavalinnat</string>
    <!-- Title text displayed in the rename top site dialog. -->
    <string name="top_sites_rename_dialog_title">Nimi</string>
    <!-- Hint for renaming title of a shortcut -->
    <string name="shortcut_name_hint">Pikavalinnan nimi</string>
    <!-- Hint for editing URL of a shortcut. -->
    <string name="shortcut_url_hint">Oikotien URL-osoite</string>
    <!-- Button caption to confirm the renaming of the top site. -->
    <string name="top_sites_rename_dialog_ok" moz:removedIn="130" tools:ignore="UnusedResources">OK</string>
    <!-- Dialog button text for canceling the rename top site prompt. -->
    <string name="top_sites_rename_dialog_cancel">Peruuta</string>

    <!-- Text for the menu button to open the homepage settings. -->
    <string name="top_sites_menu_settings">Asetukset</string>
    <!-- Text for the menu button to navigate to sponsors and privacy support articles. '&amp;' is replaced with the ampersand symbol: & -->
    <string name="top_sites_menu_sponsor_privacy">Tukijamme ja yksityisyytesi</string>
    <!-- Label text displayed for a sponsored top site. -->
    <string name="top_sites_sponsored_label">Sponsoroitu</string>

    <!-- Text for the menu item to edit a top site. -->
    <string name="top_sites_edit_top_site">Muokkaa</string>
    <!-- Text for the dialog title to edit a top site. -->
    <string name="top_sites_edit_dialog_title">Muokkaa oikotietä</string>
    <!-- Button caption to confirm the edit of the top site. -->
    <string name="top_sites_edit_dialog_save">Tallenna</string>

    <!-- Error message when the user entered an invalid URL -->
    <string name="top_sites_edit_dialog_url_error">Anna kelvollinen URL-osoite</string>
    <!-- Label for the URL edit field in the edit top site dialog. -->
    <string name="top_sites_edit_dialog_url_title">URL-osoite</string>

    <!-- Inactive tabs in the tabs tray -->
    <!-- Title text displayed in the tabs tray when a tab has been unused for 14 days. -->
    <string name="inactive_tabs_title">Passiiviset välilehdet</string>
    <!-- Content description for closing all inactive tabs -->
    <string name="inactive_tabs_delete_all">Sulje kaikki passiiviset välilehdet</string>

    <!-- Content description for expanding the inactive tabs section. -->
    <string name="inactive_tabs_expand_content_description">Laajenna passiiviset välilehdet</string>
    <!-- Content description for collapsing the inactive tabs section. -->
    <string name="inactive_tabs_collapse_content_description">Supista passiiviset välilehdet</string>

    <!-- Inactive tabs auto-close message in the tabs tray -->
    <!-- The header text of the auto-close message when the user is asked if they want to turn on the auto-closing of inactive tabs. -->
    <string name="inactive_tabs_auto_close_message_header" tools:ignore="UnusedResources">Suljetaanko automaattisesti kuukauden kuluttua?</string>
    <!-- A description below the header to notify the user what the inactive tabs auto-close feature is. -->
    <string name="inactive_tabs_auto_close_message_description" tools:ignore="BrandUsage,UnusedResources">Firefox voi sulkea välilehdet, joita et ole katsonut viimeisen kuukauden aikana.</string>
    <!-- A call to action below the description to allow the user to turn on the auto closing of inactive tabs. -->
    <string name="inactive_tabs_auto_close_message_action" tools:ignore="UnusedResources">KÄYTÄ AUTOMAATTISTA SULKEMISTA</string>

    <!-- Text for the snackbar to confirm auto-close is enabled for inactive tabs -->
    <string name="inactive_tabs_auto_close_message_snackbar">Automaattinen sulkeminen käytössä</string>

    <!-- Awesome bar suggestion's headers -->
    <!-- Search suggestions title for Firefox Suggest. -->
    <string name="firefox_suggest_header" tools:ignore="BrandUsage">Firefox-ehdotukset</string>

    <!-- Title for search suggestions when Google is the default search suggestion engine. -->
    <string name="google_search_engine_suggestion_header">Google-haku</string>

    <!-- Title for search suggestions when the default search suggestion engine is anything other than Google. The first parameter is default search engine name. -->
    <string name="other_default_search_engine_suggestion_header">%s-haku</string>

    <!-- Default browser experiment -->
    <!-- Default browser card title -->
    <string name="default_browser_experiment_card_title">Vaihda oletusselain</string>
    <!-- Default browser card text -->
    <string name="default_browser_experiment_card_text" tools:ignore="BrandUsage">Aseta verkkosivustojen, sähköpostien ja viestien linkit avautumaan automaattisesti Firefoxissa.</string>

    <!-- Content description for close button in collection placeholder. -->
    <string name="remove_home_collection_placeholder_content_description">Poista</string>

    <!-- Content description radio buttons with a link to more information -->
    <string name="radio_preference_info_content_description">Napsauta saadaksesi lisätietoja</string>

    <!-- Content description for the action bar "up" button -->
    <string name="action_bar_up_description" moz:removedIn="124" tools:ignore="UnusedResources">Liiku ylöspäin</string>

    <!-- Content description for privacy content close button -->
    <string name="privacy_content_close_button_content_description">Sulje</string>

    <!-- Pocket recommended stories -->
    <!-- Header text for a section on the home screen. -->
    <string name="pocket_stories_header_1">Ajatuksia herättäviä tarinoita</string>
    <!-- Header text for a section on the home screen. -->
    <string name="pocket_stories_categories_header">Tarinoita aiheittain</string>
    <!-- Text of a button allowing users to access an external url for more Pocket recommendations. -->
    <string name="pocket_stories_placeholder_text">Löydä lisää</string>
    <!-- Title of an app feature. Smaller than a heading. The first parameter is product name Pocket -->
    <string name="pocket_stories_feature_title_2">Mahdollistajana %s.</string>
    <!-- Caption for describing a certain feature. The placeholder is for a clickable text (eg: Learn more) which will load an url in a new tab when clicked.  -->
    <string name="pocket_stories_feature_caption" tools:ignore="BrandUsage">Osa Firefox-perhettä. %s</string>
    <!-- Clickable text for opening an external link for more information about Pocket. -->
    <string name="pocket_stories_feature_learn_more">Lue lisää</string>

    <!-- Text indicating that the Pocket story that also displays this text is a sponsored story by other 3rd party entity. -->
    <string name="pocket_stories_sponsor_indication">Sponsoroitu</string>

    <!-- Snackbar message for enrolling in a Nimbus experiment from the secret settings when Studies preference is Off.-->
    <string name="experiments_snackbar">Ota telemetria käyttöön tietojen lähettämiseksi.</string>
    <!-- Snackbar button text to navigate to telemetry settings.-->
    <string name="experiments_snackbar_button">Siirry asetuksiin</string>

    <!-- Review quality check feature-->
    <!-- Name for the review quality check feature used as title for the panel. -->
    <string name="review_quality_check_feature_name_2">Arvostelun tarkistin</string>
    <!-- Summary for grades A and B for review quality check adjusted grading. -->
    <string name="review_quality_check_grade_a_b_description">Luotettavat arvostelut</string>
    <!-- Summary for grade C for review quality check adjusted grading. -->
    <string name="review_quality_check_grade_c_description">Sekoitus luotettavia ja epäluotettavia arvosteluja</string>
    <!-- Summary for grades D and F for review quality check adjusted grading. -->
    <string name="review_quality_check_grade_d_f_description">Epäluotettavat arvostelut</string>
    <!-- Text for title presenting the reliability of a product's reviews. -->
    <string name="review_quality_check_grade_title">Kuinka luotettavia nämä arvostelut ovat?</string>
    <!-- Title for when the rating has been updated by the review checker -->
    <string name="review_quality_check_adjusted_rating_title">Oikaistu arvosana</string>
    <!-- Description for a product's adjusted star rating. The text presents that the product's reviews which were evaluated as unreliable were removed from the adjusted rating. -->
    <string name="review_quality_check_adjusted_rating_description_2">Luotettavien arvostelujen pohjalta</string>
    <!-- Title for list of highlights from a product's review emphasizing a product's important traits. -->
    <string name="review_quality_check_highlights_title">Kohokohdat viimeaikaisista arvosteluista</string>
    <!-- Title for section explaining how we analyze the reliability of a product's reviews. -->
    <string name="review_quality_check_explanation_title">Kuinka määritämme arvostelun laadun</string>
    <!-- Paragraph explaining how we analyze the reliability of a product's reviews. First parameter is the Fakespot product name. In the phrase "Fakespot by Mozilla", "by" can be localized. Does not need to stay by. -->
    <string name="review_quality_check_explanation_body_reliability">Käytämme Mozillan %s-tekoälytekniikkaa tuotearvioiden luotettavuuden tarkistamiseen. Tämä auttaa arvioimaan vain arvostelun laatua, ei tuotteen laatua. </string>
    <!-- Paragraph explaining the grading system we use to classify the reliability of a product's reviews. -->
    <string name="review_quality_check_info_review_grade_header"><![CDATA[Annamme kunkin tuotteen arvosteluille <b>kirjainarvosanan</b> A:sta F:ään.]]></string>
    <!-- Description explaining grades A and B for review quality check adjusted grading. -->
    <string name="review_quality_check_info_grade_info_AB">Luotettavat arvostelut. Uskomme, että arvostelut ovat todennäköisesti todellisilta asiakkailta, jotka ovat jättäneet rehellisiä, puolueettomia arvosteluja.</string>
    <!-- Description explaining grade C for review quality check adjusted grading. -->
    <string name="review_quality_check_info_grade_info_C">Uskomme, että kyseessä on sekä luotettavia että epäluotettavia arvosteluja.</string>
    <!-- Description explaining grades D and F for review quality check adjusted grading. -->
    <string name="review_quality_check_info_grade_info_DF">Epäluotettavat arvostelut. Uskomme, että arvostelut ovat todennäköisesti vääriä tai puolueellisia.</string>
    <!-- Paragraph explaining how a product's adjusted grading is calculated. -->
    <string name="review_quality_check_explanation_body_adjusted_grading"><![CDATA[<b>Oikaistu arvosana</b> perustuu vain niihin arvosteluihin, jotka koemme luotettaviksi.]]></string>
    <!-- Paragraph explaining product review highlights. First parameter is the name of the retailer (e.g. Amazon). -->
    <string name="review_quality_check_explanation_body_highlights"><![CDATA[<b>Kohokohdat</b> ovat %s arvostelusta viimeisten 80 päivän ajalta, joiden uskomme olevan luotettavia.]]></string>
    <!-- Text for learn more caption presenting a link with information about review quality. First parameter is for clickable text defined in review_quality_check_info_learn_more_link. -->
    <string name="review_quality_check_info_learn_more">Lue lisää %s.</string>
    <!-- Clickable text that links to review quality check SuMo page. First parameter is the Fakespot product name. -->
    <string name="review_quality_check_info_learn_more_link_2">miten %s määrittää arvostelujen laadun</string>
    <!-- Text for title of settings section. -->
    <string name="review_quality_check_settings_title">Asetukset</string>
    <!-- Text for label for switch preference to show recommended products from review quality check settings section. -->
    <string name="review_quality_check_settings_recommended_products">Näytä mainoksia arvostelujen tarkistimessa</string>
    <!-- Description for switch preference to show recommended products from review quality check settings section. First parameter is for clickable text defined in review_quality_check_settings_recommended_products_learn_more.-->
    <string name="review_quality_check_settings_recommended_products_description_2" tools:ignore="UnusedResources">Näet ajoittain asiaan liittyvien tuotteiden mainoksia. Mainostamme vain luotettavia arvosteluja saaneita tuotteita. %s</string>
    <!-- Clickable text that links to review quality check recommended products support article. -->
    <string name="review_quality_check_settings_recommended_products_learn_more" tools:ignore="UnusedResources">Lue lisää</string>
    <!-- Text for turning sidebar off button from review quality check settings section. -->
    <string name="review_quality_check_settings_turn_off">Poista arvostelujen tarkistus käytöstä</string>
    <!-- Text for title of recommended product section. This is displayed above a product image, suggested as an alternative to the product reviewed. -->
    <string name="review_quality_check_ad_title" tools:ignore="UnusedResources">Lisää harkittavaa</string>
    <!-- Caption for recommended product section indicating this is an ad by Fakespot. First parameter is the Fakespot product name. -->
    <string name="review_quality_check_ad_caption" tools:ignore="UnusedResources">Mainostaja %s</string>
    <!-- Caption for review quality check panel. First parameter is for clickable text defined in review_quality_check_powered_by_link. -->
    <string name="review_quality_check_powered_by_2">Arvostelujen tarkistuksen tarjoaa %s</string>
    <!-- Clickable text that links to Fakespot.com. First parameter is the Fakespot product name. In the phrase "Fakespot by Mozilla", "by" can be localized. Does not need to stay by. -->
    <string name="review_quality_check_powered_by_link" tools:ignore="UnusedResources">%s Mozillalta</string>
    <!-- Text for title of warning card informing the user that the current analysis is outdated. -->
    <string name="review_quality_check_outdated_analysis_warning_title" tools:ignore="UnusedResources">Uusia tietoja tarkistettavaksi</string>
    <!-- Text for button from warning card informing the user that the current analysis is outdated. Clicking this should trigger the product's re-analysis. -->
    <string name="review_quality_check_outdated_analysis_warning_action" tools:ignore="UnusedResources">Tarkista nyt</string>
    <!-- Title for warning card informing the user that the current product does not have enough reviews for a review analysis. -->
    <string name="review_quality_check_no_reviews_warning_title">Ei vielä tarpeeksi arvosteluja</string>
    <!-- Text for body of warning card informing the user that the current product does not have enough reviews for a review analysis. -->
    <string name="review_quality_check_no_reviews_warning_body">Kun tästä tuotteesta on enemmän arvosteluja, voimme tarkistaa niiden laadun.</string>
    <!-- Title for warning card informing the user that the current product is currently not available. -->
    <string name="review_quality_check_product_availability_warning_title">Tuote ei ole saatavilla</string>
    <!-- Text for the body of warning card informing the user that the current product is currently not available. -->
    <string name="review_quality_check_product_availability_warning_body">Jos huomaat, että tämä tuote on jälleen varastossa, ilmoita siitä, niin tarkistamme arvostelut.</string>
    <!-- Clickable text for warning card informing the user that the current product is currently not available. Clicking this should inform the server that the product is available. -->
    <string name="review_quality_check_product_availability_warning_action_2">Ilmoita, että tuoteta on varastossa</string>
    <!-- Title for warning card informing the user that the current product's analysis is still processing. The parameter is the percentage progress (0-100%) of the analysis process (e.g. 56%). -->
    <string name="review_quality_check_analysis_in_progress_warning_title_2">Tarkistetaan arvostelun laatua (%s)</string>
    <!-- Text for body of warning card informing the user that the current product's analysis is still processing. -->
    <string name="review_quality_check_analysis_in_progress_warning_body">Tämä voi kestää noin 60 sekuntia.</string>
    <!-- Title for info card displayed after the user reports a product is back in stock. -->
    <string name="review_quality_check_analysis_requested_info_title">Kiitos ilmoituksesta!</string>
    <!-- Text for body of info card displayed after the user reports a product is back in stock. -->
    <string name="review_quality_check_analysis_requested_info_body">Meillä pitäisi olla tietoa tämän tuotteen arvosteluista 24 tunnin sisällä. Tarkista tilanne uudelleen.</string>
    <!-- Title for info card displayed when the user review checker while on a product that Fakespot does not analyze (e.g. gift cards, music). -->
    <string name="review_quality_check_not_analyzable_info_title">Emme voi tarkistaa näitä arvosteluja</string>
    <!-- Text for body of info card displayed when the user review checker while on a product that Fakespot does not analyze (e.g. gift cards, music). -->
    <string name="review_quality_check_not_analyzable_info_body">Valitettavasti emme voi tarkistaa arvostelun laatua tietyntyyppisten tuotteiden osalta. Esimerkiksi lahjakortit ja suoratoistovideot, musiikki ja pelit.</string>
    <!-- Title for info card displayed when another user reported the displayed product is back in stock. -->
    <string name="review_quality_check_analysis_requested_other_user_info_title" tools:ignore="UnusedResources">Tietoa tulossa pian</string>
    <!-- Text for body of info card displayed when another user reported the displayed product is back in stock. -->
    <string name="review_quality_check_analysis_requested_other_user_info_body" tools:ignore="UnusedResources">Meillä pitäisi olla tietoa tämän tuotteen arvosteluista 24 tunnin sisällä. Tarkista tilanne uudelleen.</string>
    <!-- Title for info card displayed to the user when analysis finished updating. -->
    <string name="review_quality_check_analysis_updated_confirmation_title" tools:ignore="UnusedResources">Analyysi on ajan tasalla</string>
    <!-- Text for the action button from info card displayed to the user when analysis finished updating. -->
    <string name="review_quality_check_analysis_updated_confirmation_action" tools:ignore="UnusedResources">Selvä</string>
    <!-- Title for error card displayed to the user when an error occurred. -->
    <string name="review_quality_check_generic_error_title">Tietoja ei juuri nyt saatavilla</string>
    <!-- Text for body of error card displayed to the user when an error occurred. -->
    <string name="review_quality_check_generic_error_body">Pyrimme ratkaisemaan ongelman. Tarkista tilanne pian uudelleen.</string>
    <!-- Title for error card displayed to the user when the device is disconnected from the network. -->
    <string name="review_quality_check_no_connection_title">Ei verkkoyhteyttä</string>
    <!-- Text for body of error card displayed to the user when the device is disconnected from the network. -->
    <string name="review_quality_check_no_connection_body">Tarkista verkkoyhteytesi ja yritä sitten ladata sivu uudelleen.</string>
    <!-- Title for card displayed to the user for products whose reviews were not analyzed yet. -->
    <string name="review_quality_check_no_analysis_title">Näistä arvosteluista ei ole vielä tietoa</string>
    <!-- Text for the body of card displayed to the user for products whose reviews were not analyzed yet. -->
    <string name="review_quality_check_no_analysis_body">Tarkista arvostelun laatu, jos haluat tietää, ovatko tämän tuotteen arvostelut luotettavia. Se kestää vain noin 60 sekuntia.</string>
    <!-- Text for button from body of card displayed to the user for products whose reviews were not analyzed yet. Clicking this should trigger a product analysis. -->
    <string name="review_quality_check_no_analysis_link">Tarkista arvostelun laatu</string>
    <!-- Headline for review quality check contextual onboarding card. -->
    <string name="review_quality_check_contextual_onboarding_title">Kokeile luotettavaa tuotearvosteluopastamme</string>
    <!-- Description for review quality check contextual onboarding card. The first parameters is for retailer name (e.g. Amazon). The second parameter is for the name of the application (e.g. Firefox). -->
    <string name="review_quality_check_contextual_onboarding_description_one_vendor">Katso, kuinka luotettavia tuotearvostelut ovat palvelussa %1$s, ennen kuin ostat. Arvostelujen tarkistin, %2$sin kokeellinen ominaisuus, on sisäänrakennettu suoraan selaimeen.</string>
    <!-- Paragraph presenting review quality check feature. First parameter is the Fakespot product name. Second parameter is for clickable text defined in review_quality_check_contextual_onboarding_learn_more_link. In the phrase "Fakespot by Mozilla", "by" can be localized. Does not need to stay by. -->
    <string name="review_quality_check_contextual_onboarding_learn_more">Mozillan %1$s auttaa välttämään puolueellisia ja epäaitoja arvosteluja. Tekoälymallimme kehittyy jatkuvasti suojatakseen sinua, kun teet ostoksia. %2$s</string>
    <!-- Clickable text from the contextual onboarding card that links to review quality check support article. -->
    <string name="review_quality_check_contextual_onboarding_learn_more_link">Lue lisää</string>
    <!-- Text for opt-in button from the review quality check contextual onboarding card. -->
    <string name="review_quality_check_contextual_onboarding_primary_button_text">Kyllä, kokeile</string>
    <!-- Text for opt-out button from the review quality check contextual onboarding card. -->
    <string name="review_quality_check_contextual_onboarding_secondary_button_text">Ei nyt</string>
    <!-- Text for the first CFR presenting the review quality check feature. -->
    <string name="review_quality_check_first_cfr_message">Ota selvää, voitko luottaa tämän tuotteen arvosteluihin – ennen kuin ostat.</string>
    <!-- Text displayed in the first CFR presenting the review quality check feature that opens the review checker when clicked. -->
    <string name="review_quality_check_first_cfr_action" tools:ignore="UnusedResources">Kokeile arvostelujen tarkistusta</string>
    <!-- Text for the second CFR presenting the review quality check feature. -->
    <string name="review_quality_check_second_cfr_message">Ovatko nämä arvostelut luotettavia? Tarkista nyt, niin näet oikaistun arvosanan.</string>
    <!-- Text displayed in the second CFR presenting the review quality check feature that opens the review checker when clicked. -->
    <string name="review_quality_check_second_cfr_action" tools:ignore="UnusedResources">Avaa arvostelujen tarkistus</string>
    <!-- Content description (not visible, for screen readers etc.) for opening browser menu button to open review quality check bottom sheet. -->
    <string name="review_quality_check_open_handle_content_description">Avaa arvostelujen tarkistus</string>
    <!-- Content description (not visible, for screen readers etc.) for closing browser menu button to open review quality check bottom sheet. -->
    <string name="review_quality_check_close_handle_content_description">Sulje arvostelujen tarkistus</string>
    <!-- Content description (not visible, for screen readers etc.) for review quality check star rating. First parameter is the number of stars (1-5) representing the rating. -->
    <string name="review_quality_check_star_rating_content_description">%1$s/5 tähteä</string>
    <!-- Text for minimize button from highlights card. When clicked the highlights card should reduce its size. -->
    <string name="review_quality_check_highlights_show_less">Näytä vähemmän</string>
    <!-- Text for maximize button from highlights card. When clicked the highlights card should expand to its full size. -->
    <string name="review_quality_check_highlights_show_more">Näytä lisää</string>
    <!-- Text for highlights card quality category header. Reviews shown under this header should refer the product's quality. -->
    <string name="review_quality_check_highlights_type_quality">Laatu</string>
    <!-- Text for highlights card price category header. Reviews shown under this header should refer the product's price. -->
    <string name="review_quality_check_highlights_type_price">Hinta</string>
    <!-- Text for highlights card shipping category header. Reviews shown under this header should refer the product's shipping. -->
    <string name="review_quality_check_highlights_type_shipping">Toimitus</string>
    <!-- Text for highlights card packaging and appearance category header. Reviews shown under this header should refer the product's packaging and appearance. -->
    <string name="review_quality_check_highlights_type_packaging_appearance">Paketointi ja ulkoasu</string>
    <!-- Text for highlights card competitiveness category header. Reviews shown under this header should refer the product's competitiveness. -->
    <string name="review_quality_check_highlights_type_competitiveness">Kilpailukyky</string>

    <!-- Text that is surrounded by quotes. The parameter is the actual text that is in quotes. An example of that text could be: Excellent craftsmanship, and that is displayed as “Excellent craftsmanship”. The text comes from a buyer's review that the feature is highlighting"   -->
    <string name="surrounded_with_quotes">“%s”</string>

    <!-- Accessibility services actions labels. These will be appended to accessibility actions like "Double tap to.." but not by or applications but by services like Talkback. -->
    <!-- Action label for elements that can be collapsed if interacting with them. Talkback will append this to say "Double tap to collapse". -->
    <string name="a11y_action_label_collapse">supista</string>
    <!-- Current state for elements that can be collapsed if interacting with them. Talkback will dictate this after a state change. -->
    <string name="a11y_state_label_collapsed">supistettu</string>
    <!-- Action label for elements that can be expanded if interacting with them. Talkback will append this to say "Double tap to expand". -->
    <string name="a11y_action_label_expand">laajenna</string>
    <!-- Current state for elements that can be expanded if interacting with them. Talkback will dictate this after a state change. -->
    <string name="a11y_state_label_expanded">laajennettu</string>
    <!-- Action label for links to a website containing documentation about a wallpaper collection. Talkback will append this to say "Double tap to open link to learn more about this collection". -->
    <string name="a11y_action_label_wallpaper_collection_learn_more">avataksesi linkin, josta saat lisätietoja tästä kokoelmasta</string>
    <!-- Action label for links that point to an article. Talkback will append this to say "Double tap to read the article". -->
    <string name="a11y_action_label_read_article">lukeaksesi artikkelin</string>
    <!-- Action label for links to the Firefox Pocket website. Talkback will append this to say "Double tap to open link to learn more". -->
    <string name="a11y_action_label_pocket_learn_more">avataksesi linkin ja lukeaksesi lisää</string>

    <!-- Content description for headings announced by accessibility service. The first parameter is the text of the heading. Talkback will announce the first parameter and then speak the word "Heading" indicating to the user that this text is a heading for a section. -->
    <string name="a11y_heading">%s, Otsikko</string>
    <!-- Title for dialog displayed when trying to access links present in a text. -->
    <string name="a11y_links_title">Linkit</string>
    <!-- Additional content description for text bodies that contain urls. -->
    <string name="a11y_links_available">Linkkejä saatavilla</string>

    <!-- Translations feature-->

    <!-- Translation request dialog -->
    <!-- Title for the translation dialog that allows a user to translate the webpage. -->
    <string name="translations_bottom_sheet_title">Käännetäänkö sivu?</string>

    <!-- Title for the translation dialog after a translation was completed successfully.
    The first parameter is the name of the language that the page was translated from, for example, "French".
    The second parameter is the name of the language that the page was translated to, for example, "English". -->
    <string name="translations_bottom_sheet_title_translation_completed">Sivu käännetty kielestä %1$s kielelle %2$s</string>
    <!-- Title for the translation dialog that allows a user to translate the webpage when a user uses the translation feature the first time. The first parameter is the name of the application, for example, "Fenix". -->
    <string name="translations_bottom_sheet_title_first_time">Kokeile yksityisiä käännöksiä %1$sissa</string>
    <!-- Additional information on the translation dialog that appears when a user uses the translation feature the first time. The first parameter is clickable text with a link, for example, "Learn more". -->
    <string name="translations_bottom_sheet_info_message">Yksityisyytesi vuoksi käännökset eivät koskaan lähde laitteestasi eteenpäin. Uusia kieliä ja parannuksia tulossa pian! %1$s</string>
    <!-- Text that links to additional information about the Firefox translations feature. -->
    <string name="translations_bottom_sheet_info_message_learn_more">Lue lisää</string>
    <!-- Label for the dropdown to select which language to translate from on the translations dialog. Usually the translate from language selected will be the same as the page language. -->
    <string name="translations_bottom_sheet_translate_from">Käännä kieleltä</string>
    <!-- Label for the dropdown to select which language to translate to on the translations dialog. Usually the translate to language selected will be the user's preferred language. -->
    <string name="translations_bottom_sheet_translate_to">Käännä kielelle</string>
    <!-- Label for the dropdown to select which language to translate from on the translations dialog when the page language is not supported. This selection is to allow the user to select another language, in case we automatically detected the page language incorrectly. -->
    <string name="translations_bottom_sheet_translate_from_unsupported_language">Kokeile toista lähdekieltä</string>
    <!-- Button text on the translations dialog to dismiss the dialog and return to the browser. -->
    <string name="translations_bottom_sheet_negative_button">Ei nyt</string>
    <!-- Button text on the translations dialog to restore the translated website back to the original untranslated version. -->
    <string name="translations_bottom_sheet_negative_button_restore">Näytä alkuperäinen</string>
    <!-- Accessibility announcement (not visible, for screen readers etc.) for the translations dialog after restore button was pressed that indicates the original untranslated page was loaded. -->
    <string name="translations_bottom_sheet_restore_accessibility_announcement">Alkuperäinen kääntämätön sivu ladattu</string>
    <!-- Button text on the translations dialog when a translation error appears, used to dismiss the dialog and return to the browser. -->
    <string name="translations_bottom_sheet_negative_button_error">Valmis</string>
    <!-- Button text on the translations dialog to begin a translation of the website. -->
    <string name="translations_bottom_sheet_positive_button">Käännä</string>
    <!-- Button text on the translations dialog when a translation error appears. -->
    <string name="translations_bottom_sheet_positive_button_error">Yritä uudestaan</string>
    <!-- Inactive button text on the translations dialog that indicates a translation is currently in progress. This button will be accompanied by a loading icon. -->
    <string name="translations_bottom_sheet_translating_in_progress">Käännetään</string>
    <!-- Button content description (not visible, for screen readers etc.) for the translations dialog translate button that indicates a translation is currently in progress. -->
    <string name="translations_bottom_sheet_translating_in_progress_content_description">Käännös käynnissä</string>

    <!-- Default dropdown option when initially selecting a language from the translations dialog language selection dropdown. -->
    <string name="translations_bottom_sheet_default_dropdown_selection">Valitse kieli</string>
    <!-- The title of the warning card informs the user that a translation could not be completed. -->
    <string name="translation_error_could_not_translate_warning_text">Käännettäessä ilmeni ongelma. Yritä uudelleen.</string>

    <!-- The title of the warning card informs the user that the list of languages cannot be loaded. -->
    <string name="translation_error_could_not_load_languages_warning_text">Kieliä ei voitu ladata. Tarkista internetyhteytesi ja yritä uudelleen.</string>
    <!-- The title of the warning card informs the user that a language is not supported. The first parameter is the name of the language that is not supported. -->
    <string name="translation_error_language_not_supported_warning_text">Valitettavasti kieltä %1$s ei tueta vielä.</string>

    <!-- Snackbar title shown if the user closes the Translation Request dialogue and a translation is in progress. -->
    <string name="translation_in_progress_snackbar">Käännetään…</string>

    <!-- Title for the data saving mode warning dialog used in the translation request dialog.
    This dialog will be presented when the user attempts to perform
    a translation without the necessary language files downloaded first when Android's data saver mode is enabled and the user is not using WiFi.
    The first parameter is the size in kilobytes or megabytes of the language file. -->
    <string name="translations_download_language_file_dialog_title">Ladataanko kieli datansäästötilassa (%1$s)?</string>


    <!-- Translations options dialog -->
    <!-- Title of the translation options dialog that allows a user to set their translation options for the site the user is currently on. -->
    <string name="translation_option_bottom_sheet_title_heading">Käännösasetukset</string>
    <!-- Toggle switch label that allows a user to set the setting if they would like the browser to always offer or suggest translations when available. -->
    <string name="translation_option_bottom_sheet_always_translate">Tarjoa aina käännöstä</string>
    <!-- Toggle switch label that allows a user to set if they would like a given language to automatically translate or not. The first parameter is the language name, for example, "Spanish". -->
    <string name="translation_option_bottom_sheet_always_translate_in_language">Käännä aina %1$s</string>
    <!-- Toggle switch label that allows a user to set if they would like to never be offered a translation of the given language. The first parameter is the language name, for example, "Spanish". -->
    <string name="translation_option_bottom_sheet_never_translate_in_language">Älä koskaan käännä %1$s</string>
    <!-- Toggle switch label that allows a user to set the setting if they would like the browser to never translate the site the user is currently visiting. -->
    <string name="translation_option_bottom_sheet_never_translate_site">Älä koskaan käännä sivustoa</string>
    <!-- Toggle switch description that will appear under the "Never translate these sites" settings toggle switch to provide more information on how this setting interacts with other settings. -->
    <string name="translation_option_bottom_sheet_switch_never_translate_site_description">Ohittaa kaikki muut asetukset</string>
    <!-- Toggle switch description that will appear under the "Never translate" and "Always translate" toggle switch settings to provide more information on how these  settings interacts with other settings. -->
    <string name="translation_option_bottom_sheet_switch_description">Ohittaa käännöstarjoukset</string>
    <!-- Button text for the button that will take the user to the translation settings dialog. -->
    <string name="translation_option_bottom_sheet_translation_settings">Käännösasetukset</string>

    <!-- Button text for the button that will take the user to a website to learn more about how translations works in the given app. The first parameter is the name of the application, for example, "Fenix". -->
    <string name="translation_option_bottom_sheet_about_translations">Tietoja käännöksistä %1$sissa</string>

    <!-- Content description (not visible, for screen readers etc.) for closing the translations bottom sheet. -->
    <string name="translation_option_bottom_sheet_close_content_description">Sulje käännössivu</string>
    <!-- The title of the warning card informs the user that an error has occurred at page settings. -->
    <string name="translation_option_bottom_sheet_error_warning_text">Jotkut asetukset eivät ole tilapäisesti käytettävissä.</string>

    <!-- Translation settings dialog -->
    <!-- Title of the translation settings dialog that allows a user to set their preferred translation settings. -->
    <string name="translation_settings_toolbar_title">Käännökset</string>
    <!-- Toggle switch label that indicates that the browser should signal or indicate when a translation is possible for any page. -->
    <string name="translation_settings_offer_to_translate">Tarjoa käännös, kun mahdollista</string>
    <!-- Toggle switch label that indicates that downloading files required for translating is permitted when using data saver mode in Android. -->
    <string name="translation_settings_always_download">Lataa aina kielet datansäästötilassa</string>
    <!-- Section header text that begins the section of a list of different options the user may select to adjust their translation preferences. -->
    <string name="translation_settings_translation_preference">Kääntämisen asetukset</string>
    <!-- Button text for the button that will take the user to the automatic translations settings dialog. On the automatic translations settings dialog, the user can set if translations should occur automatically for a given language. -->
    <string name="translation_settings_automatic_translation">Automaattinen käännös</string>
    <!-- Button text for the button that will take the user to the never translate these sites dialog. On the never translate these sites dialog, the user can set if translations should never occur on certain websites. -->
    <string name="translation_settings_automatic_never_translate_sites">Älä käännä koskaan näitä sivustoja</string>

    <!-- Button text for the button that will take the user to the download languages dialog. On the download languages dialog, the user can manage which languages they would like to download for translations. -->
    <string name="translation_settings_download_language">Lataa kieliä</string>

    <!-- Automatic translation preference screen -->
    <!-- Title of the automatic translation preference screen that will appear on the toolbar.-->
    <string name="automatic_translation_toolbar_title_preference">Automaattinen käännös</string>

    <!-- Screen header presenting the automatic translation preference feature. It will appear under the toolbar. -->
    <string name="automatic_translation_header_preference">Valitse kieli hallitaksesi &quot;käännä aina&quot;- ja &quot;älä käännä koskaan&quot;-asetuksia.</string>

    <!-- The title of the warning card informs the user that the system could not load languages for translation settings. -->
    <string name="automatic_translation_error_warning_text">Kieliä ei voitu ladata. Tarkista myöhemmin uudelleen.</string>

    <!-- Automatic translation options preference screen -->
    <!-- Preference option for offering to translate. Radio button title text.-->
    <string name="automatic_translation_option_offer_to_translate_title_preference">Tarjoa käännöstä (oletus)</string>
    <!-- Preference option for offering to translate. Radio button summary text. The first parameter is the name of the app defined in app_name (for example: Fenix)-->
    <string name="automatic_translation_option_offer_to_translate_summary_preference">%1$s tarjoaa tällä kielellä olevien sivustojen kääntämistä.</string>
    <!-- Preference option for always translate. Radio button title text. -->
    <string name="automatic_translation_option_always_translate_title_preference">Käännä aina</string>
    <!-- Preference option for always translate. Radio button summary text. The first parameter is the name of the app defined in app_name (for example: Fenix)-->
    <string name="automatic_translation_option_always_translate_summary_preference">%1$s kääntää tämän kielen automaattisesti, kun sivu latautuu.</string>
    <!-- Preference option for never translate. Radio button title text.-->
    <string name="automatic_translation_option_never_translate_title_preference">Älä käännä koskaan</string>

    <!-- Preference option for never translate. Radio button summary text. The first parameter is the name of the app defined in app_name (for example: Fenix)-->
    <string name="automatic_translation_option_never_translate_summary_preference">%1$s ei koskaan tarjoa tällä kielellä olevien sivustojen kääntämistä.</string>

    <!-- Never translate site preference screen -->
    <!-- Title of the never translate site preference screen that will appear on the toolbar.-->
    <string name="never_translate_site_toolbar_title_preference">Älä käännä koskaan näitä sivustoja</string>
    <!-- Screen header presenting the never translate site preference feature. It will appear under the toolbar. -->
    <string name="never_translate_site_header_preference">Uuden sivuston lisääminen: Käy sivustolla ja valitse käännösvalikosta “Älä käännä koskaan tätä sivustoa”.</string>
    <!-- Content description (not visible, for screen readers etc.): For a never-translated site list item that is selected.
             The first parameter is web site url (for example:"wikipedia.com") -->
    <string name="never_translate_site_item_list_content_description_preference">Poista %1$s</string>
    <!-- The title of the warning card informs the user that an error has occurred at the never translate sites list. -->
    <string name="never_translate_site_error_warning_text">Sivustoja ei voitu ladata. Tarkista myöhemmin uudelleen.</string>
    <!-- The Delete site dialogue title will appear when the user clicks on a list item.
             The first parameter is web site url (for example:"wikipedia.com") -->
    <string name="never_translate_site_dialog_title_preference">Poistetaanko %1$s?</string>
    <!-- The Delete site dialogue positive button will appear when the user clicks on a list item. The site will be deleted. -->
    <string name="never_translate_site_dialog_confirm_delete_preference">Poista</string>
    <!-- The Delete site dialogue negative button will appear when the user clicks on a list item. The dialog will be dismissed. -->
    <string name="never_translate_site_dialog_cancel_preference">Peruuta</string>

    <!-- Download languages preference screen -->
    <!-- Title of the download languages preference screen toolbar.-->
    <string name="download_languages_toolbar_title_preference" moz:removedIn="130" tools:ignore="UnusedResources">Lataa kieliä</string>
    <!-- Title of the toolbar for the translation feature screen where users may download different languages for translation. -->
    <string name="download_languages_translations_toolbar_title_preference">Lataa kieliä</string>
    <!-- Screen header presenting the download language preference feature. It will appear under the toolbar.The first parameter is "Learn More," a clickable text with a link. Talkback will append this to say "Double tap to open link to learn more". -->
    <string name="download_languages_header_preference">Lataa kokonaisia kieliä nopeuttaaksesi käännöksiä ja kääntääksesi yhteydettömässä tilassa. %1$s</string>
    <!-- Clickable text from the screen header that links to a website. -->
    <string name="download_languages_header_learn_more_preference">Lue lisää</string>
    <!-- The subhead of the download language preference screen will appear above the pivot language. -->
    <string name="download_languages_available_languages_preference">Saatavilla olevat kielet</string>
    <!-- Text that will appear beside a core or pivot language package name to show that the language is necessary for the translation feature to function. -->
    <string name="download_languages_default_system_language_require_preference">vaadittu</string>
    <!-- A text for download language preference item.
    The first parameter is the language name, for example, "Spanish".
    The second parameter is the language file size, for example, "(3.91 KB)" or, if the language package name is a pivot language, "(required)". -->
    <string name="download_languages_language_item_preference">%1$s (%2$s)</string>
    <!-- The subhead of the download language preference screen will appear above the items that were not downloaded. -->
    <string name="download_language_header_preference">Lataa kielet</string>
    <!-- All languages list item. When the user presses this item, they can download all languages. -->
    <string name="download_language_all_languages_item_preference">Kaikki kielet</string>
    <!-- All languages list item. When the user presses this item, they can delete all languages that were downloaded. -->
    <string name="download_language_all_languages_item_preference_to_delete">Poista kaikki kielet</string>
    <!-- Content description (not visible, for screen readers etc.): For a language list item that was downloaded, the user can now delete it. -->
    <string name="download_languages_item_content_description_downloaded_state">Poista</string>
    <!-- Content description (not visible, for screen readers etc.): For a language list item, deleting is in progress. -->
    <string name="download_languages_item_content_description_delete_in_progress_state">Käynnissä</string>
    <!-- Content description (not visible, for screen readers etc.): For a language list item, downloading is in progress.
    The first parameter is the language name, for example, "Spanish".
    The second parameter is the language file size, for example, "(3.91 KB)". -->
    <string name="download_languages_item_content_description_download_in_progress_state">Lopeta kielen %1$s lataaminen (%2$s)</string>
    <!-- Content description (not visible, for screen readers etc.): For a language list item that was not downloaded. -->
    <string name="download_languages_item_content_description_not_downloaded_state">Lataa</string>

    <!-- The title of the warning card informs the user that an error has occurred when fetching the list of languages. -->
    <string name="download_languages_fetch_error_warning_text">Kieliä ei voitu ladata. Tarkista myöhemmin uudelleen.</string>
    <!-- The title of the warning card informs the user that an error has occurred at downloading a language.
      The first parameter is the language name, for example, "Spanish". -->
    <string name="download_languages_error_warning_text"><![CDATA[Kieltä <b>%1$s</b> ei voitu ladata. Yritä uudelleen.]]></string>
    <!-- The title of the warning card informs the user that an error has occurred at deleting a language.
          The first parameter is the language name, for example, "Spanish". -->
    <string name="download_languages_delete_error_warning_text"><![CDATA[Kieltä <b>%1$s</b> ei voitu poistaa. Yritä uudelleen.]]></string>

    <!-- Title for the dialog used by the translations feature to confirm deleting a language.
    The dialog will be presented when the user requests deletion of a language.
    The first parameter is the name of the language, for example, "Spanish" and the second parameter is the size in kilobytes or megabytes of the language file. -->
    <string name="delete_language_file_dialog_title">Poistetaanko %1$s (%2$s)?</string>
    <!-- Additional information for the dialog used by the translations feature to confirm deleting a language. The first parameter is the name of the application, for example, "Fenix". -->
    <string name="delete_language_file_dialog_message">Jos poistat tämän kielen, %1$s lataa osittaisia kieliä välimuistiin kääntäessäsi.</string>
    <!-- Title for the dialog used by the translations feature to confirm deleting all languages file.
    The dialog will be presented when the user requests deletion of all languages file.
    The first parameter is the size in kilobytes or megabytes of the language file. -->
    <string name="delete_language_all_languages_file_dialog_title">Poistetaanko kaikki kielet (%1$s)?</string>
    <!-- Additional information for the dialog used by the translations feature to confirm deleting all languages file. The first parameter is the name of the application, for example, "Fenix". -->
    <string name="delete_language_all_languages_file_dialog_message">Jos poistat kaikki kielet, %1$s lataa osittaisia kieliä välimuistiin kääntäessäsi.</string>
    <!-- Button text on the dialog used by the translations feature to confirm deleting a language. -->
    <string name="delete_language_file_dialog_positive_button_text">Poista</string>
    <!-- Button text on the dialog used by the translations feature to cancel deleting a language. -->
    <string name="delete_language_file_dialog_negative_button_text">Peruuta</string>

    <!-- Title for the dialog used by the translations feature to confirm canceling a download in progress for a language file.
    The first parameter is the name of the language, for example, "Spanish". -->
    <string name="cancel_download_language_file_dialog_title" moz:removedIn="130" tools:ignore="UnusedResources">Perutaanko kielen %1$s lataus?</string>
    <!-- Button text on the dialog used by the translations feature confirms canceling a download in progress for a language file. -->
    <string name="cancel_download_language_file_dialog_positive_button_text" moz:removedIn="130" tools:ignore="UnusedResources">Kyllä</string>
    <!-- Button text on the dialog used by the translations feature to dismiss the dialog. -->
    <string name="cancel_download_language_file_negative_button_text" moz:removedIn="130" tools:ignore="UnusedResources">Ei</string>

    <!-- Title for the data saving mode warning dialog used by the translations feature.
    This dialog will be presented when the user attempts to download a language or perform
    a translation without the necessary language files downloaded first when Android's data saver mode is enabled and the user is not using WiFi.
    The first parameter is the size in kilobytes or megabytes of the language file.-->
    <string name="download_language_file_dialog_title">Ladataanko datansäästötilassa (%1$s)?</string>
    <!-- Additional information for the data saving mode warning dialog used by the translations feature. This text explains the reason a download is required for a translation. -->
    <string name="download_language_file_dialog_message_all_languages">Lataamme osittaiset kielet välimuistiin pitääksemme käännökset yksityisinä.</string>
    <!-- Checkbox label text on the data saving mode warning dialog used by the translations feature. This checkbox allows users to ignore the data usage warnings. -->
    <string name="download_language_file_dialog_checkbox_text">Lataa aina datansäästötilassa</string>
    <!-- Button text on the data saving mode warning dialog used by the translations feature to allow users to confirm they wish to continue and download the language file. -->
    <string name="download_language_file_dialog_positive_button_text">Lataa</string>
    <!-- Button text on the data saving mode warning dialog used by the translations feature to allow users to confirm they wish to continue and download the language file and perform a translation. -->
    <string name="download_language_file_dialog_positive_button_text_all_languages">Lataa ja käännä</string>
    <!-- Button text on the data saving mode warning dialog used by the translations feature to allow users to cancel the action and not perform a download of the language file. -->
    <string name="download_language_file_dialog_negative_button_text">Peruuta</string>

    <!-- Debug drawer -->
    <!-- The user-facing title of the Debug Drawer feature. -->
    <string name="debug_drawer_title">Vianjäljitystyökalut</string>
    <!-- Content description (not visible, for screen readers etc.): Navigate back within the debug drawer. -->
    <string name="debug_drawer_back_button_content_description">Siirry taaksepäin</string>

    <!-- Content description (not visible, for screen readers etc.): Open debug drawer. -->
    <string name="debug_drawer_fab_content_description">Avaa vianjäljitysvalikko</string>

    <!-- Debug drawer tabs tools -->
    <!-- The title of the Tab Tools feature in the Debug Drawer. -->
    <string name="debug_drawer_tab_tools_title">Välilehtityökalut</string>
    <!-- The title of the tab count section in Tab Tools. -->
    <string name="debug_drawer_tab_tools_tab_count_title">Välilehtien määrä</string>
    <!-- The active tab count category in the tab count section in Tab Tools. -->
    <string name="debug_drawer_tab_tools_tab_count_active">Aktiivinen</string>
    <!-- The inactive tab count category in the tab count section in Tab Tools. -->
    <string name="debug_drawer_tab_tools_tab_count_inactive">Passiivinen</string>
    <!-- The private tab count category in the tab count section in Tab Tools. -->
    <string name="debug_drawer_tab_tools_tab_count_private">Yksityinen</string>
    <!-- The total tab count category in the tab count section in Tab Tools. -->
    <string name="debug_drawer_tab_tools_tab_count_total">Yhteensä</string>
    <!-- The title of the tab creation tool section in Tab Tools. -->
    <string name="debug_drawer_tab_tools_tab_creation_tool_title">Välilehtien luontityökalu</string>
    <!-- The label of the text field in the tab creation tool. -->
    <string name="debug_drawer_tab_tools_tab_creation_tool_text_field_label">Luotavien välilehtien määrä</string>
    <!-- The error message of the text field in the tab creation tool when the text field is empty -->
    <string name="debug_drawer_tab_tools_tab_quantity_empty_error">Tekstikenttä on tyhjä</string>
    <!-- The error message of the text field in the tab creation tool when the text field has characters other than digits -->
    <string name="debug_drawer_tab_tools_tab_quantity_non_digits_error">Anna vain positiivisia kokonaislukuja</string>
    <!-- The error message of the text field in the tab creation tool when the text field is a zero -->
    <string name="debug_drawer_tab_tools_tab_quantity_non_zero_error">Anna numero, joka on suurempi kuin nolla</string>
    <!-- The error message of the text field in the tab creation tool when the text field is a
        quantity greater than the max tabs. The first parameter is the maximum number of tabs
        that can be generated in one operation.-->
    <string name="debug_drawer_tab_tools_tab_quantity_exceed_max_error">Yhdellä toiminnolla luotavien välilehtien enimmäismäärä (%1$s) täynnä</string>
    <!-- The button text to add tabs to the active tab group in the tab creation tool. -->
    <string name="debug_drawer_tab_tools_tab_creation_tool_button_text_active">Lisää aktiivisiin välilehtiin</string>
    <!-- The button text to add tabs to the inactive tab group in the tab creation tool. -->
    <string name="debug_drawer_tab_tools_tab_creation_tool_button_text_inactive">Lisää passiivisiin välilehtiin</string>
    <!-- The button text to add tabs to the private tab group in the tab creation tool. -->
    <string name="debug_drawer_tab_tools_tab_creation_tool_button_text_private">Lisää yksityisiin välilehtiin</string>

    <!-- Micro survey -->

    <!-- Microsurvey -->
    <!-- Prompt view -->
    <!-- The microsurvey prompt title. Note: The word "Firefox" should NOT be translated -->
    <string name="micro_survey_prompt_title" tools:ignore="BrandUsage,UnusedResources">Auta tekemään Firefoxista entistä parempi. Se kestää vain minuutin.</string>
    <!-- The continue button label -->
    <string name="micro_survey_continue_button_label" tools:ignore="UnusedResources">Jatka</string>
    <!-- Survey view -->
    <!-- The survey header -->
    <string name="micro_survey_survey_header_2">Ole hyvä ja täytä kysely</string>
    <!-- The privacy notice link -->
    <string name="micro_survey_privacy_notice_2">Tietosuojakäytäntö</string>
    <!-- The submit button label text -->
    <string name="micro_survey_submit_button_label">Lähetä</string>
    <!-- The survey completion header -->
    <string name="micro_survey_survey_header_confirmation" tools:ignore="UnusedResources">Kysely valmis</string>
    <!-- The survey completion confirmation text -->
    <string name="micro_survey_feedback_confirmation">Kiitos palautteestasi!</string>
    <!-- Option for likert scale -->
    <string name="likert_scale_option_1" tools:ignore="UnusedResources">Hyvin tyytyväinen</string>
    <!-- Option for likert scale -->
    <string name="likert_scale_option_2" tools:ignore="UnusedResources">Tyytyväinen</string>
    <!-- Option for likert scale -->
    <string name="likert_scale_option_3" tools:ignore="UnusedResources">Neutraali</string>
    <!-- Option for likert scale -->
    <string name="likert_scale_option_4" tools:ignore="UnusedResources">Tyytymätön</string>
    <!-- Option for likert scale -->
    <string name="likert_scale_option_5" tools:ignore="UnusedResources">Hyvin tyytymätön</string>

    <!-- Option for likert scale -->
    <string name="likert_scale_option_6" tools:ignore="UnusedResources">En käytä sitä</string>
    <!-- Option for likert scale. Note: The word "Firefox" should NOT be translated. -->
    <string name="likert_scale_option_7" tools:ignore="BrandUsage,UnusedResources">En käytä hakua Firefoxissa</string>
    <!-- Option for likert scale -->
    <string name="likert_scale_option_8" tools:ignore="UnusedResources">En käytä synkronointia</string>
    <!-- Text shown in prompt for homepage microsurvey. Note: The word "Firefox" should NOT be translated. -->
    <string name="microsurvey_prompt_homepage_title" tools:ignore="BrandUsage,UnusedResources" moz:removedIn="130">Kuinka tyytyväinen olet Firefox-etusivuusi?</string>
    <!-- Text shown in prompt for printing microsurvey. "sec" It's an abbreviation for "second". Note: The word "Firefox" should NOT be translated. -->
    <string name="microsurvey_prompt_printing_title" tools:ignore="BrandUsage,UnusedResources">Auta parantamaan tulostamista Firefoxissa. Se kestää vain sekunnin</string>
    <!-- Text shown in prompt for search microsurvey. Note: The word "Firefox" should NOT be translated. -->
    <string name="microsurvey_prompt_search_title" tools:ignore="BrandUsage,UnusedResources">Auta tekemään Firefoxista entistä parempi. Se kestää vain minuutin.</string>
    <!-- Text shown in prompt for sync microsurvey. Note: The word "Firefox" should NOT be translated. -->
    <string name="microsurvey_prompt_sync_title" tools:ignore="BrandUsage,UnusedResources">Auta parantamaan synkronointia Firefoxissa. Se kestää vain minuutin</string>
    <!-- Text shown in the survey title for printing microsurvey. Note: The word "Firefox" should NOT be translated. -->
    <string name="microsurvey_survey_printing_title" tools:ignore="BrandUsage,UnusedResources">Kuinka tyytyväinen olet tulostamiseen Firefoxissa?</string>
    <!-- Text shown in the survey title for homepage microsurvey. Note: The word "Firefox" should NOT be translated. -->
    <string name="microsurvey_homepage_title" tools:ignore="BrandUsage,UnusedResources">Kuinka tyytyväinen olet Firefox-etusivuusi?</string>
    <!-- Text shown in the survey title for search experience microsurvey. Note: The word "Firefox" should NOT be translated. -->
    <string name="microsurvey_search_title" tools:ignore="BrandUsage,UnusedResources">Kuinka tyytyväinen olet Firefoxin hakukokemukseen?</string>
    <!-- Text shown in the survey title for sync experience microsurvey. Note: The word "Firefox" should NOT be translated. -->
    <string name="microsurvey_sync_title" tools:ignore="BrandUsage,UnusedResources">Kuinka tyytyväinen olet Firefoxin synkronointikokemukseen?</string>
    <!-- Accessibility -->
    <!-- Content description for the survey application icon. Note: The word "Firefox" should NOT be translated.  -->
    <string name="microsurvey_app_icon_content_description" tools:ignore="BrandUsage">Firefox-logo</string>
    <!-- Content description for the survey feature icon. -->
    <string name="microsurvey_feature_icon_content_description">Kyselytutkimuksen kuvake</string>
    <!-- Content description (not visible, for screen readers etc.) for opening microsurvey bottom sheet. -->
    <string name="microsurvey_open_handle_content_description" tools:ignore="UnusedResources" moz:removedIn="130">Avaa kysely</string>
    <!-- Content description (not visible, for screen readers etc.) for closing microsurvey bottom sheet. -->
    <string name="microsurvey_close_handle_content_description">Sulje kysely</string>
    <!-- Content description for "X" button that is closing microsurvey. -->
    <string name="microsurvey_close_button_content_description">Sulje</string>

    <!-- Debug drawer logins -->
    <!-- The title of the Logins feature in the Debug Drawer. -->
    <string name="debug_drawer_logins_title">Kirjautumistiedot</string>
    <!-- The title of the logins section in the Logins feature, where the parameter will be the site domain  -->
    <string name="debug_drawer_logins_current_domain_label">Nykyinen verkkotunnus: %s</string>
    <!-- The label for a button to add a new fake login for the current domain in the Logins feature. -->
    <string name="debug_drawer_logins_add_login_button">Lisää kuvitteellinen kirjautumistunnus tälle verkkotunnukselle</string>
    <!-- Content description for delete button where parameter will be the username of the login -->
    <string name="debug_drawer_logins_delete_login_button_content_description">Poista kirjautumistieto käyttäjätunnuksella %s</string>

    <!-- Debug drawer "contextual feature recommendation" (CFR) tools -->
    <!-- The title of the CFR Tools feature in the Debug Drawer -->
    <string name="debug_drawer_cfr_tools_title">CFR-työkalut</string>
    <!-- The title of the reset CFR section in CFR Tools -->
    <string name="debug_drawer_cfr_tools_reset_cfr_title">Nollaa CFR:t</string>

    <!-- Messages explaining how to exit fullscreen mode -->
    <!-- Message shown to explain how to exit fullscreen mode when gesture navigation is enabled -->
    <string name="exit_fullscreen_with_gesture" moz:removedIn="132" tools:ignore="UnusedResources">Poistu koko näytöstä vetämällä ylhäältä ja käyttämällä Takaisin-elettä</string>
    <!-- Message shown to explain how to exit fullscreen mode when using back button navigation -->
    <string name="exit_fullscreen_with_back_button" moz:removedIn="132" tools:ignore="UnusedResources">Poistu koko näytöstä vetämällä ylhäältä ja painamalla takaisin</string>

    <!-- Message shown to explain how to exit fullscreen mode when gesture navigation is enabled. -->
    <!-- Localisation note: this text should be as short as possible, max 68 chars -->
    <string name="exit_fullscreen_with_gesture_short">Vedä ylhäältä ja poistu takaisin-eleellä</string>
    <!-- Message shown to explain how to exit fullscreen mode when using back button navigation. -->
    <!-- Localisation note: this text should be as short as possible, max 68 chars -->
    <string name="exit_fullscreen_with_back_button_short">Vedä ylhäältä ja paina takaisin poistuaksesi</string>

    </resources><|MERGE_RESOLUTION|>--- conflicted
+++ resolved
@@ -121,15 +121,9 @@
 
     <!-- Tablet navigation bar "contextual feature recommendation" (CFR) -->
     <!-- Text for the title displayed in the contextual feature recommendation popup promoting the tablet navigation bar. -->
-<<<<<<< HEAD
-    <string name="tablet_nav_bar_cfr_title">Uutta: yhdellä napautuksella taakse- ja eteenpäin osoittavat nuolet</string>
-    <!-- Text for the message displayed in the contextual feature recommendation popup promoting the tablet navigation bar. -->
-    <string name="tablet_nav_bar_cfr_message">Nauti nopeammasta, aina käden ulottuvilla olevasta navigoinnista.</string>
-=======
     <string name="tablet_nav_bar_cfr_title" moz:removedIn="132" tools:ignore="UnusedResources">Uutta: yhdellä napautuksella taakse- ja eteenpäin osoittavat nuolet</string>
     <!-- Text for the message displayed in the contextual feature recommendation popup promoting the tablet navigation bar. -->
     <string name="tablet_nav_bar_cfr_message" moz:removedIn="132" tools:ignore="UnusedResources">Nauti nopeammasta, aina käden ulottuvilla olevasta navigoinnista.</string>
->>>>>>> 80823484
 
     <!-- Text for the info dialog when camera permissions have been denied but user tries to access a camera feature. -->
     <string name="camera_permissions_needed_message">Kameran käyttöoikeus vaaditaan. Siirry Androidin asetuksiin, napauta käyttöoikeudet ja napauta salli.</string>
@@ -355,15 +349,12 @@
         The first parameter is the name of the app defined in app_name (for example: Fenix). -->
     <string name="browser_menu_delete_browsing_data_on_quit">Lopeta %1$s</string>
 
-<<<<<<< HEAD
-=======
     <!-- Menu "contextual feature recommendation" (CFR) -->
     <!-- Text for the title in the contextual feature recommendation popup promoting the menu feature. -->
     <string name="menu_cfr_title">Uutta: virtaviivaistettu valikko</string>
     <!-- Text for the message in the contextual feature recommendation popup promoting the menu feature. -->
     <string name="menu_cfr_body">Löydä tarvitsemasi nopeammin aina yksityisestä selaamisesta toimintojen tallentamiseen.</string>
 
->>>>>>> 80823484
     <!-- Extensions management fragment -->
     <!-- Text displayed when there are no extensions to be shown -->
     <string name="extensions_management_no_extensions">Täällä ei ole laajennuksia</string>
