<?xml version="1.0" encoding="utf-8"?>
<resources xmlns:tools="http://schemas.android.com/tools" xmlns:moz="http://mozac.org/tools">

    <!-- App name for private browsing mode. The first parameter is the name of the app defined in app_name (for example: Fenix)-->
    <string name="app_name_private_5">Yksityinen %s</string>
    <!-- App name for private browsing mode. The first parameter is the name of the app defined in app_name (for example: Fenix)-->
    <string name="app_name_private_4">%s (Yksityinen)</string>

    <!-- Home Fragment -->
    <!-- Content description (not visible, for screen readers etc.): "Three dot" menu button. -->
    <string name="content_description_menu">Lisää valintoja</string>

    <!-- Content description (not visible, for screen readers etc.): "Private Browsing" menu button. -->
    <string name="content_description_private_browsing_button">Käytä yksityistä selausta</string>
    <!-- Content description (not visible, for screen readers etc.): "Private Browsing" menu button. -->
    <string name="content_description_disable_private_browsing_button">Poista yksityinen selaus käytöstä</string>
    <!-- Content description (not visible, for screen readers etc.): "Private Browsing" menu button. -->
    <string name="content_description_private_browsing">Yksityinen selaus</string>
    <!-- Placeholder text shown in the search bar before a user enters text for the default engine -->
    <string name="search_hint">Hae tai kirjoita osoite</string>
    <!-- Placeholder text shown in the search bar before a user enters text for a general engine -->
    <string name="search_hint_general_engine">Hae verkosta</string>
    <!-- Placeholder text shown in search bar when using history search -->
    <string name="history_search_hint">Etsi historiasta</string>
    <!-- Placeholder text shown in search bar when using bookmarks search -->
    <string name="bookmark_search_hint">Etsi kirjanmerkeistä</string>
    <!-- Placeholder text shown in search bar when using tabs search -->
    <string name="tab_search_hint">Etsi välilehdistä</string>
    <!-- Placeholder text shown in the search bar when using application search engines -->
    <string name="application_search_hint">Kirjoita hakuehdot</string>
    <!-- No Open Tabs Message Description -->
    <string name="no_open_tabs_description">Avoimet välilehdet näkyvät tässä.</string>

    <!-- No Private Tabs Message Description -->
    <string name="no_private_tabs_description">Yksityiset välilehdet näkyvät tässä.</string>

    <!-- Tab tray multi select title in app bar. The first parameter is the number of tabs selected -->
    <string name="tab_tray_multi_select_title">%1$d valittu</string>
    <!-- Label of button in create collection dialog for creating a new collection  -->
    <string name="tab_tray_add_new_collection">Lisää uusi kokoelma</string>
    <!-- Label of editable text in create collection dialog for naming a new collection  -->
    <string name="tab_tray_add_new_collection_name">Nimi</string>
    <!-- Label of button in save to collection dialog for selecting a current collection  -->
    <string name="tab_tray_select_collection">Valitse kokoelma</string>
    <!-- Content description for close button while in multiselect mode in tab tray -->
    <string name="tab_tray_close_multiselect_content_description">Poistu monivalintatilasta</string>
    <!-- Content description for save to collection button while in multiselect mode in tab tray -->
    <string name="tab_tray_collection_button_multiselect_content_description">Tallenna valitut välilehdet kokoelmaan</string>
    <!-- Content description on checkmark while tab is selected in multiselect mode in tab tray -->
    <string name="tab_tray_multiselect_selected_content_description" moz:removedIn="136" tools:ignore="UnusedResources">Valittu</string>

    <!-- Home - Bookmarks -->
    <!-- Title for the home screen section with bookmarks. -->
    <string name="home_bookmarks_title">Kirjanmerkit</string>
    <!-- Content description for the button which navigates the user to show all of their bookmarks. -->
    <string name="home_bookmarks_show_all_content_description">Näytä kaikki kirjanmerkit</string>
    <!-- Text for the menu button to remove a recently saved bookmark from the user's home screen -->
    <string name="home_bookmarks_menu_item_remove">Poista</string>

    <!-- About content. The first parameter is the name of the application. (For example: Fenix) -->
    <string name="about_content">%1$s on Mozillan tuote.</string>

    <!-- Private Browsing -->
    <!-- Explanation for private browsing displayed to users on home view when they first enable private mode
        The first parameter is the name of the app defined in app_name (for example: Fenix) -->
    <string name="private_browsing_placeholder_description_2">%1$s tyhjentää haku- ja selaushistoriasi, kun suljet sovelluksen tai kaikki yksityiset välilehdet. Vaikka tämä ei tee sinusta anonyymia verkkosivustojen tai internetpalveluntarjoajan suuntaan, se helpottaa piilottamaan verkossa tekemiäsi asioita muilta tätä laitetta käyttäviltä.</string>
    <string name="private_browsing_common_myths">
       Yleiset myytit yksityisestä selaamisesta
    </string>

    <!-- True Private Browsing Mode -->
    <!-- Title for info card on private homescreen in True Private Browsing Mode. -->
    <string name="felt_privacy_desc_card_title">Älä jätä jälkiä tähän laitteeseen</string>
    <!-- Explanation for private browsing displayed to users on home view when they first enable
        private mode in our new Total Private Browsing mode.
        The first parameter is the name of the app defined in app_name (for example: Firefox Nightly)
        The second parameter is the clickable link text in felt_privacy_info_card_subtitle_link_text -->
    <string name="felt_privacy_info_card_subtitle_2">%1$s poistaa evästeet, historian ja sivustotiedot, kun suljet kaikki yksityiset välilehdet. %2$s</string>
    <!-- Clickable portion of the explanation for private browsing that links the user to our
        about privacy page.
        This string is used in felt_privacy_info_card_subtitle as the second parameter.-->
    <string name="felt_privacy_info_card_subtitle_link_text">Kuka voi nähdä toimintani?</string>

    <!-- Private mode shortcut "contextual feature recommendation" (CFR) -->
    <!-- Text for the Private mode shortcut CFR message for adding a private mode shortcut to open private tabs from the Home screen -->
    <string name="private_mode_cfr_message_2">Avaa seuraava yksityinen välilehti yhdellä napautuksella.</string>
    <!-- Text for the positive button to accept adding a Private Browsing shortcut to the Home screen -->
    <string name="private_mode_cfr_pos_button_text">Lisää aloitusnäytölle</string>
    <!-- Text for the negative button to decline adding a Private Browsing shortcut to the Home screen -->
    <string name="cfr_neg_button_text">Ei kiitos</string>

    <!-- Open in App "contextual feature recommendation" (CFR) -->
    <!-- Text for the info message. The first parameter is the name of the application.-->
    <string name="open_in_app_cfr_info_message_2">Voit asettaa %1$sin avaamaan linkit automaattisesti sovelluksissa.</string>
    <!-- Text for the positive action button -->
    <string name="open_in_app_cfr_positive_button_text">Siirry asetuksiin</string>
    <!-- Text for the negative action button -->
    <string name="open_in_app_cfr_negative_button_text">Hylkää</string>

    <!-- Private browsing erase action "contextual feature recommendation" (CFR) -->
    <!-- Text for the message displayed in the contextual feature recommendation popup promoting the erase private browsing feature. -->
    <string name="erase_action_cfr_message">Aloita uusi yksityinen istunto napauttamalla tästä. Poista historia, evästeet — kaikki.</string>


    <!-- Toolbar "contextual feature recommendation" (CFR) -->
    <!-- Text for the title displayed in the contextual feature recommendation popup promoting the navigation bar. -->
    <string name="navbar_cfr_title">Selaa nopeammin uuden navigoinnin ansiosta</string>

    <!-- Text for the message displayed in the contextual feature recommendation popup promoting the navigation bar. -->
    <string name="navbar_cfr_message_2">Tämä palkki työntyy pois näkyvistä, kun vierität alas, jotta saat enemmän selaustilaa.</string>

    <!-- Text for the message displayed for the popup promoting the long press of navigation in the navigation bar. -->
    <string name="navbar_navigation_buttons_cfr_message">Napauta ja pidä nuolia painettuna siirtyäksesi tämän välilehden historian sivujen välillä.</string>

    <!-- Address bar swipe "contextual feature recommendation" (CFR) -->
    <!-- Text for the title displayed in the contextual feature recommendation popup promoting swipe of address bar. -->
    <string name="address_bar_swipe_cfr_title">Vaihda välilehtiä pyyhkäisemällä työkalupalkkia</string>
    <!-- Text for the message displayed in the contextual feature recommendation popup promoting swipe of address bar. -->
    <string name="address_bar_swipe_cfr_message">Vaihda pyyhkäisemällä vasemmalle tai oikealle. Avaa uusi välilehti pyyhkäisemällä vasemmalle viimeisellä välilehdelläsi.</string>

    <!-- Text for the info dialog when camera permissions have been denied but user tries to access a camera feature. -->
    <string name="camera_permissions_needed_message">Kameran käyttöoikeus vaaditaan. Siirry Androidin asetuksiin, napauta käyttöoikeudet ja napauta salli.</string>
    <!-- Text for the positive action button to go to Android Settings to grant permissions. -->
    <string name="camera_permissions_needed_positive_button_text">Siirry asetuksiin</string>
    <!-- Text for the negative action button to dismiss the dialog. -->
    <string name="camera_permissions_needed_negative_button_text">Hylkää</string>

    <!-- Text for the banner message to tell users about our auto close feature. -->
    <string name="tab_tray_close_tabs_banner_message">Aseta avoimet välilehdet sulkeutumaan automaattisesti, jos niitä ei ole katsottu viimeisen päivän, viikon tai kuukauden aikana.</string>
    <!-- Text for the positive action button to go to Settings for auto close tabs. -->
    <string name="tab_tray_close_tabs_banner_positive_button_text">Näytä valinnat</string>
    <!-- Text for the negative action button to dismiss the Close Tabs Banner. -->
    <string name="tab_tray_close_tabs_banner_negative_button_text">Hylkää</string>

    <!-- Text for the banner message to tell users about our inactive tabs feature. -->
    <string name="tab_tray_inactive_onboarding_message">Välilehdet, joita et ole katsonut kahteen viikkoon, siirretään tänne.</string>
    <!-- Text for the action link to go to Settings for inactive tabs. -->
    <string name="tab_tray_inactive_onboarding_button_text">Sammuta asetuksista</string>

    <!-- Text for title for the auto-close dialog of the inactive tabs. -->
    <string name="tab_tray_inactive_auto_close_title">Suljetaanko automaattisesti kuukauden jälkeen?</string>
    <!-- Text for the body for the auto-close dialog of the inactive tabs.
        The first parameter is the name of the application.-->
    <string name="tab_tray_inactive_auto_close_body_2">%1$s voi sulkea välilehdet, joita et ole katsonut viimeisen kuukauden aikana.</string>
    <!-- Content description for close button in the auto-close dialog of the inactive tabs. -->
    <string name="tab_tray_inactive_auto_close_button_content_description">Sulje</string>

    <!-- Text for turn on auto close tabs button in the auto-close dialog of the inactive tabs. -->
    <string name="tab_tray_inactive_turn_on_auto_close_button_2">Käytä automaattista sulkemista</string>


    <!-- Home screen icons - Long press shortcuts -->
    <!-- Shortcut action to open new tab -->
    <string name="home_screen_shortcut_open_new_tab_2">Uusi välilehti</string>
    <!-- Shortcut action to open new private tab -->
    <string name="home_screen_shortcut_open_new_private_tab_2">Uusi yksityinen välilehti</string>

    <!-- Shortcut action to open Passwords screen -->
    <string name="home_screen_shortcut_passwords">Salasanat</string>

    <!-- Recent Tabs -->
    <!-- Header text for jumping back into the recent tab in the home screen -->
    <string name="recent_tabs_header">Palaa takaisin</string>
    <!-- Button text for showing all the tabs in the tabs tray -->
    <string name="recent_tabs_show_all">Näytä kaikki</string>

    <!-- Content description for the button which navigates the user to show all recent tabs in the tabs tray. -->
    <string name="recent_tabs_show_all_content_description_2">Näytä kaikki viimeisimmät välilehdet -painike</string>

    <!-- Text for button in synced tab card that opens synced tabs tray -->
    <string name="recent_tabs_see_all_synced_tabs_button_text">Näytä kaikki synkronoidut välilehdet</string>
    <!-- Accessibility description for device icon used for recent synced tab -->
    <string name="recent_tabs_synced_device_icon_content_description">Synkronoidut laitteet</string>
    <!-- Text for the dropdown menu to remove a recent synced tab from the homescreen -->
    <string name="recent_synced_tab_menu_item_remove">Poista</string>
    <!-- Text for the menu button to remove a grouped highlight from the user's browsing history
         in the Recently visited section -->
    <string name="recent_tab_menu_item_remove">Poista</string>

    <!-- History Metadata -->
    <!-- Header text for a section on the home screen that displays grouped highlights from the
         user's browsing history, such as topics they have researched or explored on the web -->
    <string name="history_metadata_header_2">Äskettäin vierailtu</string>
    <!-- Text for the menu button to remove a grouped highlight from the user's browsing history
         in the Recently visited section -->
    <string name="recently_visited_menu_item_remove">Poista</string>

    <!-- Content description for the button which navigates the user to show all of their history. -->
    <string name="past_explorations_show_all_content_description_2">Näytä kaikki aiemmat tutkimukset</string>

    <!-- Browser Fragment -->
    <!-- Content description (not visible, for screen readers etc.): Navigate backward (browsing history) -->
    <string name="browser_menu_back">Taaksepäin</string>
    <!-- Content description (not visible, for screen readers etc.): Navigate forward (browsing history) -->
    <string name="browser_menu_forward">Eteenpäin</string>
    <!-- Content description (not visible, for screen readers etc.): Refresh current website -->
    <string name="browser_menu_refresh">Päivitä</string>
    <!-- Content description (not visible, for screen readers etc.): Stop loading current website -->
    <string name="browser_menu_stop">Pysäytä</string>
    <!-- Browser menu button that opens the extensions manager -->
    <string name="browser_menu_extensions">Laajennukset</string>
    <!-- Browser menu banner header text for extensions onboarding.
        The first parameter is the name of the app defined in app_name (for example: Fenix). -->
    <string name="browser_menu_extensions_banner_onboarding_header">Tee %sista mieleisesi</string>
    <!-- Browser menu banner header text for extensions onboarding when all installed extensions have been disabled. -->
    <string name="browser_menu_disabled_extensions_banner_onboarding_header">Sinulla on asennettuna laajennuksia, mutta niitä ei ole otettu käyttöön</string>
    <!-- Browser menu banner body text for extensions onboarding.
        The first parameter is the name of the app defined in app_name (for example: Fenix). -->
    <string name="browser_menu_extensions_banner_onboarding_body">Laajennukset parantavat selaamistasi aina %sin ulkoasun ja toiminnan muuttamisesta yksityisyyden sekä turvallisuuden parantamiseen.</string>
    <!-- Browser menu banner body text for extensions onboarding when all installed extensions have been disabled.
     The first parameter is the name of the button that opens extension manager (for example "Manage extensions"). -->
    <string name="browser_menu_disabled_extensions_banner_onboarding_body">Jos haluat käyttää laajennuksia, ota ne käyttöön asetuksissa tai valitsemalla alta “%s”.</string>
    <!-- Browser menu banner link text for learning more about extensions -->
    <string name="browser_menu_extensions_banner_learn_more">Lue lisää</string>
    <!-- Browser menu button that opens the extensions manager -->
    <string name="browser_menu_manage_extensions">Hallitse laajennuksia</string>
    <!-- Content description (not visible, for screen readers etc.): Section heading for recommended extensions.-->
    <string name="browser_menu_recommended_section_content_description">Suositellut laajennukset</string>
    <!-- Content description (not visible, for screen readers etc.): Label for plus icon used to add extension.
      The first parameter is the name of the extension (for example: ClearURLs). -->
    <string name="browser_menu_extension_plus_icon_content_description_2">Lisää %1$s</string>
    <!-- Browser menu button that opens AMO in a tab -->
    <string name="browser_menu_discover_more_extensions">Löydä lisää laajennuksia</string>
    <!-- Browser menu description that is shown when one or more extensions are disabled due to extension errors -->
    <string name="browser_menu_extensions_disabled_description">Tilapäisesti pois käytöstä</string>
    <!-- The description of the browser menu appears when the user hasn't installed any extensions. -->
    <string name="browser_menu_no_extensions_installed_description">Laajennuksia ei ole käytössä</string>
    <!-- Browser menu button that opens account settings -->
    <string name="browser_menu_account_settings">Tilin tiedot</string>
    <!-- Browser menu button that sends a user to help articles -->
    <string name="browser_menu_help">Ohje</string>
    <!-- Browser menu button that sends a to a the what's new article -->
    <string name="browser_menu_whats_new">Mitä uutta</string>
    <!-- Browser menu button that opens the settings menu -->
    <string name="browser_menu_settings">Asetukset</string>
    <!-- Browser menu button that opens a user's library -->
    <string name="browser_menu_library">Kirjasto</string>
    <!-- Browser menu toggle that requests a desktop site -->
    <string name="browser_menu_desktop_site">Työpöytäsivusto</string>
    <!-- Browser menu button that reopens a private tab as a regular tab -->
    <string name="browser_menu_open_in_regular_tab">Avaa tavallisessa välilehdessä</string>
    <!-- Browser menu toggle that adds a shortcut to the site on the device home screen. -->
    <string name="browser_menu_add_to_homescreen">Lisää aloitusnäytölle</string>
    <!-- Browser menu toggle that adds a PWA of the site on the device home screen. -->
    <string name="browser_menu_add_app_to_homescreen">Lisää sovellus aloitusnäytölle</string>
    <!-- Browser menu toggle that adds a shortcut to the site on the device home screen. -->
    <string name="browser_menu_add_to_homescreen_2">Lisää aloitusnäytölle…</string>
    <!-- Browser menu toggle that adds a PWA of the site on the device home screen. -->
    <string name="browser_menu_add_app_to_homescreen_2">Lisää sovellus aloitusnäytölle…</string>
    <!-- Text for notifying users that Xiaomi devices require additional permissions to add to home screen -->
    <string name="browser_menu_add_to_homescreen_xiaomi">Xiaomi-laitteet saattavat tarvita ylimääräisiä käyttöoikeuksia lisätäkseen pikakuvakkeita aloitusnäyttöön. Tarkista asetuksesi.</string>
    <!-- Content description (not visible, for screen readers etc.) for the Resync tabs button -->
    <string name="resync_button_content_description">Synkronoi uudelleen</string>
    <!-- Browser menu button that opens the find in page menu -->
    <string name="browser_menu_find_in_page">Etsi sivulta</string>
    <!-- Browser menu button that opens the find in page menu -->
    <string name="browser_menu_find_in_page_2">Etsi sivulta…</string>
    <!-- Browser menu button that opens the translations dialog, which has options to translate the current browser page. -->
    <string name="browser_menu_translations">Käännä sivu</string>
    <!-- Browser menu button that saves the current tab to a collection -->
    <string name="browser_menu_save_to_collection">Tallenna kokoelmaan…</string>
    <!-- Browser menu button that saves the current tab to a collection -->
    <string name="browser_menu_save_to_collection_2">Tallenna kokoelmaan</string>
    <!-- Browser menu button that open a share menu to share the current site -->
    <string name="browser_menu_share">Jaa</string>

    <!-- Browser menu button that open a share menu to share the current site -->
    <string name="browser_menu_share_2">Jaa…</string>
    <!-- Browser menu button shown in custom tabs that opens the current tab in Fenix
        The first parameter is the name of the app defined in app_name (for example: Fenix) -->
    <string name="browser_menu_open_in_fenix">Avaa sovelluksessa %1$s</string>

    <!-- Browser menu text shown in custom tabs to indicate this is a Fenix tab
        The first parameter is the name of the app defined in app_name (for example: Fenix) -->
    <string name="browser_menu_powered_by">MAHDOLLISTAJANA %1$s</string>
    <!-- Browser menu text shown in custom tabs to indicate this is a Fenix tab
        The first parameter is the name of the app defined in app_name (for example: Fenix) -->
    <string name="browser_menu_powered_by2">Mahdollistajana %1$s</string>
    <!-- Browser menu button to put the current page in reader mode -->
    <string name="browser_menu_read">Lukunäkymä</string>
    <!-- Browser menu button content description to close reader mode and return the user to the regular browser -->
    <string name="browser_menu_read_close">Sulje lukunäkymä</string>
    <!-- Browser menu button to open the current page in an external app -->
    <string name="browser_menu_open_app_link">Avaa sovelluksessa</string>

    <!-- Browser menu button to show reader view appearance controls e.g. the used font type and size -->
    <string name="browser_menu_customize_reader_view">Mukauta lukunäkymää</string>

    <!-- Browser menu button to show reader view appearance controls e.g. the used font type and size -->
    <string name="browser_menu_customize_reader_view_2">Mukauta lukunäkymää</string>
    <!-- Browser menu label for adding a bookmark -->
    <string name="browser_menu_add">Lisää</string>
    <!-- Browser menu label for editing a bookmark -->
    <string name="browser_menu_edit">Muokkaa</string>

    <!-- Button shown on the home page that opens the Customize home settings -->
    <string name="browser_menu_customize_home_1">Mukauta kotisivua</string>

    <!-- Browser menu label to sign in to sync on the device using Mozilla accounts -->
    <string name="browser_menu_sign_in">Kirjaudu sisään</string>
    <!-- Browser menu caption label for the "Sign in" browser menu item described in `browser_menu_sign_in` -->
    <string name="browser_menu_sign_in_caption">Synkronoi salasanat, välilehdet ja paljon muuta</string>

    <!-- Browser menu label to sign back in to sync on the device when the user's account needs to be reauthenticated -->
    <string name="browser_menu_sign_back_in_to_sync">Kirjaudu takaisin sisään synkronointia varten</string>
    <!-- Browser menu caption label for the "Sign back in to sync" browser menu item described in `browser_menu_sign_back_in_to_sync` when there is an error in syncing -->
    <string name="browser_menu_syncing_paused_caption">Synkronointi keskeytetty</string>
    <!-- Browser menu label that creates a private tab -->
    <string name="browser_menu_new_private_tab">Uusi yksityinen välilehti</string>
    <!-- Browser menu label that navigates to the Password screen -->
    <string name="browser_menu_passwords">Salasanat</string>

    <!-- Browser menu label that navigates to the SUMO page for the Firefox for Android release notes.
         The first parameter is the name of the app defined in app_name (for example: Fenix)-->
    <string name="browser_menu_new_in_firefox">Uutta %1$sissa</string>

    <!-- Browser menu label that toggles the request for the desktop site of the currently visited page -->
    <string name="browser_menu_switch_to_desktop_site">Siirry työpöytäsivustolle</string>
    <!-- Browser menu label that toggles the request for the mobile site of the currently visited page -->
    <string name="browser_menu_switch_to_mobile_site">Siirry mobiilisivustolle</string>
    <!-- Browser menu label that navigates to the page tools sub-menu -->
    <string name="browser_menu_tools">Työkalut</string>
    <!-- Content description (not visible, for screen readers etc.): Back button for all menu redesign sub-menu -->
    <string name="browser_menu_back_button_content_description">Takaisin päävalikkoon</string>
    <!-- Content description (not visible, for screen readers etc.) for bottom sheet handlebar main menu. -->
    <string name="browser_main_menu_handlebar_content_description">Sulje päävalikko</string>
    <!-- Content description (not visible, for screen readers etc.) for main menu help button. -->
    <string name="browser_main_menu_content_description_help_button">Ohje</string>
    <!-- Content description (not visible, for screen readers etc.) for main menu settings button. -->
    <string name="browser_main_menu_content_description_settings_button">Asetukset</string>
    <!-- Content description (not visible, for screen readers etc.) for bottom sheet handlebar extensions menu. -->
    <string name="browser_extensions_menu_handlebar_content_description">Sulje laajennusvalikko</string>
    <!-- Content description (not visible, for screen readers etc.) for bottom sheet handlebar save menu. -->
    <string name="browser_save_menu_handlebar_content_description">Sulje tallennusvalikko</string>
    <!-- Content description (not visible, for screen readers etc.) for bottom sheet handlebar tools menu. -->
    <string name="browser_tools_menu_handlebar_content_description">Sulje työkaluvalikko</string>
    <!-- Content description (not visible, for screen readers etc.) for bottom sheet handlebar custom tab menu. -->
    <string name="browser_custom_tab_menu_handlebar_content_description">Sulje mukautetun välilehden valikko</string>
    <!-- Browser menu description that describes the various tools related menu items inside of the tools sub-menu -->
    <string name="browser_menu_tools_description_with_translate" moz:removedIn="134" tools:ignore="UnusedResources">Lukunäkymä, käännä, tulosta, jaa, avaa sovellus</string>
    <!-- Browser menu description that describes the various tools related menu items inside of the tools sub-menu -->
    <string name="browser_menu_tools_description" moz:removedIn="134" tools:ignore="UnusedResources">Lukunäkymä, tulosta, jaa, avaa sovellus</string>
    <!-- Browser menu description that describes the various tools related menu items inside of the tools sub-menu
         The first parameter is the label of the report site issue (for example: Report Site issue) -->
    <string name="browser_menu_tools_description_with_translate_with_report_site" moz:removedIn="135" tools:ignore="UnusedResources">Lukunäkymä, käännä, %s, tulosta, jaa, avaa sovellus</string>
    <!-- Browser menu description that describes the various tools related menu items inside of the tools sub-menu when the "Report broken site" feature is available-->
    <string name="browser_menu_tools_description_with_translate_with_report_site_2">Lukunäkymä, käännä, ilmoita rikkinäisestä sivustosta, tulosta, jaa, avaa sovellus</string>
    <!-- Browser menu description that describes the various tools related menu items inside of the tools sub-menu -->
    <string name="browser_menu_tools_description_with_translate_without_report_site">Lukunäkymä, käännä, tulosta, jaa, avaa sovellus</string>
    <!-- Browser menu description that describes the various tools related menu items inside of the tools sub-menu
         The first parameter is the label of the report site issue (for example: Report Site issue) -->
    <string name="browser_menu_tools_description_with_report_site" moz:removedIn="135" tools:ignore="UnusedResources">Lukunäkymä, %s, tulosta, jaa, avaa sovellus</string>
    <!-- Browser menu description that describes the various tools related menu items inside of the tools sub-menu when the "Report broken site" feature is available-->
    <string name="browser_menu_tools_description_with_report_site_2">Lukunäkymä, ilmoita rikkinäisestä sivustosta, tulosta, jaa, avaa sovellus</string>
    <!-- Browser menu description that describes the various tools related menu items inside of the tools sub-menu -->
    <string name="browser_menu_tools_description_without_report_site">Lukunäkymä, tulosta, jaa, avaa sovellus</string>
    <!-- Browser menu label that navigates to the save sub-menu, which contains various save related menu items such as
         bookmarking a page, saving to collection, shortcut or as a PDF, and adding to home screen -->
    <string name="browser_menu_save">Tallenna</string>

    <!-- Browser menu description that describes the various save related menu items inside of the save sub-menu -->
    <string name="browser_menu_save_description">Lisää kirjanmerkki, pikakuvake, etusivu, kokoelma, PDF</string>
    <!-- Browser menu label that bookmarks the currently visited page -->
    <string name="browser_menu_bookmark_this_page">Lisää tämä sivu kirjanmerkkeihin</string>
    <!-- Browser menu label that navigates to the edit bookmark screen for the current bookmarked page -->
    <string name="browser_menu_edit_bookmark">Muokkaa kirjanmerkkiä</string>
    <!-- Browser menu label that the saves the currently visited page as a PDF -->
    <string name="browser_menu_save_as_pdf">Tallenna PDF-muodossa…</string>
    <!-- Browser menu label for turning ON reader view of the current visited page -->
    <string name="browser_menu_turn_on_reader_view">Avaa lukunäkymä</string>
    <!-- Browser menu label for turning OFF reader view of the current visited page -->
    <string name="browser_menu_turn_off_reader_view">Sulje lukunäkymä</string>
    <!-- Browser menu button that reopens a private tab as a regular tab -->
<<<<<<< HEAD
    <string name="browser_menu_open_in_normal_tab">Siirrä yksityisestä tavalliselle välilehdelle</string>dsa
=======
    <string name="browser_menu_open_in_normal_tab">Siirrä yksityisestä tavalliselle välilehdelle</string>
>>>>>>> 07ff4473
    <!-- Browser menu label for navigating to the translation feature, which provides language translation options the current visited page -->
    <string name="browser_menu_translate_page">Käännä sivu…</string>
    <!-- Browser menu label for navigating to the Web Compat Reporter feature, which provides users the ability to send bug reports for broken sites. -->
    <string name="browser_menu_webcompat_reporter">Ilmoita rikkinäisestä sivustosta…</string>
    <!-- Browser menu label that is displayed when the current page has been translated by the translation feature.
         The first parameter is the name of the language that page was translated to (e.g. English). -->
    <string name="browser_menu_translated_to">Käännetty kielelle %1$s</string>
    <!-- Browser menu label for the print feature -->
    <string name="browser_menu_print">Tulosta…</string>

    <!-- Browser menu label for the Delete browsing data on quit feature.
        The first parameter is the name of the app defined in app_name (for example: Fenix). -->
    <string name="browser_menu_delete_browsing_data_on_quit">Lopeta %1$s</string>

    <!-- Menu "contextual feature recommendation" (CFR) -->
    <!-- Text for the title in the contextual feature recommendation popup promoting the menu feature. -->
    <string name="menu_cfr_title">Uutta: virtaviivaistettu valikko</string>
    <!-- Text for the message in the contextual feature recommendation popup promoting the menu feature. -->
    <string name="menu_cfr_body">Löydä tarvitsemasi nopeammin aina yksityisestä selaamisesta toimintojen tallentamiseen.</string>

    <!-- Extensions management fragment -->
    <!-- Text displayed when there are no extensions to be shown -->
    <string name="extensions_management_no_extensions">Täällä ei ole laajennuksia</string>

    <!-- Browser Toolbar -->
    <!-- Content description for the Home screen button on the browser toolbar -->
    <string name="browser_toolbar_home">Aloitusnäkymä</string>

    <!-- Content description (not visible, for screen readers etc.): Erase button: Erase the browsing
         history and go back to the home screen. -->
    <string name="browser_toolbar_erase">Tyhjennä selaushistoria</string>
    <!-- Content description for the translate page toolbar button that opens the translations dialog when no translation has occurred. -->
    <string name="browser_toolbar_translate">Käännä sivu</string>

    <!-- Content description (not visible, for screen readers etc.) for the translate page toolbar button that opens the translations dialog when the page is translated successfully.
         The first parameter is the name of the language that is displayed in the original page. (For example: English)
         The second parameter is the name of the language which the page was translated to. (For example: French) -->
    <string name="browser_toolbar_translated_successfully">Sivu käännetty kielestä %1$s kielelle %2$s.</string>

    <!-- Locale Settings Fragment -->
    <!-- Content description for tick mark on selected language -->
    <string name="a11y_selected_locale_content_description">Valittu kieli</string>
    <!-- Text for default locale item -->
    <string name="default_locale_text">Seuraa laitteen kieltä</string>
    <!-- Placeholder text shown in the search bar before a user enters text -->
    <string name="locale_search_hint">Hakukieli</string>

    <!-- Search Fragment -->
    <!-- Button in the search view that lets a user search by scanning a QR code -->
    <string name="search_scan_button_2">Skannaa QR-koodi</string>
    <!-- Button in the search view when shortcuts are displayed that takes a user to the search engine settings -->
    <string name="search_shortcuts_engine_settings">Hakukoneasetukset</string>
    <!-- Button in the search view that lets a user navigate to the site in their clipboard -->
    <string name="awesomebar_clipboard_title">Täytä linkki leikepöydältä</string>

    <!-- Button in the search suggestions onboarding that allows search suggestions in private sessions -->
    <string name="search_suggestions_onboarding_allow_button">Salli</string>
    <!-- Button in the search suggestions onboarding that does not allow search suggestions in private sessions -->
    <string name="search_suggestions_onboarding_do_not_allow_button">Älä salli</string>
    <!-- Search suggestion onboarding hint title text -->
    <string name="search_suggestions_onboarding_title">Sallitaanko hakuehdotukset yksityisissä istunnoissa?</string>
    <!-- Search suggestion onboarding hint description text, first parameter is the name of the app defined in app_name (for example: Fenix)-->
    <string name="search_suggestions_onboarding_text">%s jakaa kaiken osoitepalkkiin kirjoittamasi asettamallesi oletushakukoneelle.</string>

    <!-- Search engine suggestion title text. The first parameter is the name of the suggested engine-->
    <string name="search_engine_suggestions_title">Hae hakukoneella %s</string>
    <!-- Search engine suggestion description text -->
    <string name="search_engine_suggestions_description">Hae suoraan osoitepalkista</string>

    <!-- Menu option in the search selector menu to open the search settings -->
    <string name="search_settings_menu_item">Hakuasetukset</string>

    <!-- Header text for the search selector menu -->
    <string name="search_header_menu_item_2">Tällä kertaa hae:</string>

    <!-- Content description (not visible, for screen readers etc.): Search engine icon.
    The parameter is the search engine name (for example: DuckDuckGo). -->
    <string name="search_engine_icon_content_description_1">Hakukone: %s</string>

    <!-- Content description (not visible, for screen readers etc.) of the search engine selector from the search toolbar.
    The parameter is the search engine name (for example: DuckDuckGo).
    The colon character (in "%s:") is intended to have the screen reader make a small pause between the search engine name and the description of the button. -->
    <string name="search_engine_selector_content_description">%s: hakukoneen valitsin</string>

    <!-- Home onboarding -->
    <!-- Home onboarding dialog welcome screen title text. -->
    <string name="onboarding_home_welcome_title_2">Tervetuloa entistä henkilökohtaisempaan internetiin</string>
    <!-- Home onboarding dialog welcome screen description text. -->
    <string name="onboarding_home_welcome_description">Lisää värejä. Parempi yksityisyys. Ihmisiin sitoutumisen priorisointi liikevoittojen edelle.</string>
    <!-- Home onboarding dialog sign into sync screen title text. -->
    <string name="onboarding_home_sync_title_3">Näyttöjen vaihtaminen on helpompaa kuin koskaan</string>
    <!-- Home onboarding dialog sign into sync screen description text. -->
    <string name="onboarding_home_sync_description">Jatka siitä, mihin jäit muiden laitteidesi välilehdillä.</string>
    <!-- Text for the button to continue the onboarding on the home onboarding dialog. -->
    <string name="onboarding_home_get_started_button">Aloitetaan</string>
    <!-- Text for the button to navigate to the sync sign in screen on the home onboarding dialog. -->
    <string name="onboarding_home_sign_in_button">Kirjaudu sisään</string>
    <!-- Text for the button to skip the onboarding on the home onboarding dialog. -->
    <string name="onboarding_home_skip_button">Ohita</string>

    <!-- Onboarding home screen sync popup dialog message, shown on top of Recent Synced Tabs in the Jump back in section. -->
    <string name="sync_cfr_message">Välilehtiäsi synkronoidaan! Jatka siitä, mihin jäit toisella laitteellasi.</string>

    <!-- Content description (not visible, for screen readers etc.): Close button for the home onboarding dialog -->
    <string name="onboarding_home_content_description_close_button">Sulje</string>

    <!-- Juno first user onboarding flow experiment, strings are marked unused as they are only referenced by Nimbus experiments. -->
    <!-- Description for learning more about our privacy notice. -->
    <string name="juno_onboarding_privacy_notice_text" tools:ignore="BrandUsage">Firefoxin tietosuojakäytäntö</string>
    <!-- Title for set firefox as default browser screen used by Nimbus experiments. -->
    <string name="juno_onboarding_default_browser_title_nimbus_2">Turvaamisesi on tärkeää meille</string>
    <!-- Title for set firefox as default browser screen used by Nimbus experiments.
        Note: The word "Firefox" should NOT be translated -->
    <string name="juno_onboarding_default_browser_title_nimbus_3" tools:ignore="BrandUsage,UnusedResources">Ota selvää, miksi miljoonat rakastavat Firefoxia</string>
    <!-- Title for set firefox as default browser screen used by Nimbus experiments. -->
    <string name="juno_onboarding_default_browser_title_nimbus_4" tools:ignore="UnusedResources">Turvallista selausta ja enemmän vaihtoehtoja</string>
    <!-- Description for set firefox as default browser screen used by Nimbus experiments. -->
    <string name="juno_onboarding_default_browser_description_nimbus_3">Voittoa tavoittelemattoman tahon tukema selaimemme auttaa estämään yrityksiä seuraamasta sinua salaa verkossa.</string>
    <!-- Description for set firefox as default browser screen used by Nimbus experiments. -->
    <string name="juno_onboarding_default_browser_description_nimbus_4" tools:ignore="UnusedResources">Yli 100 miljoonaa ihmistä suojaa yksityisyyttään valitsemalla voittoa tavoittelemattoman järjestön tukeman selaimen.</string>
    <!-- Description for set firefox as default browser screen used by Nimbus experiments. -->
    <string name="juno_onboarding_default_browser_description_nimbus_5" tools:ignore="UnusedResources">Tunnetut seuraimet? Estetty automaattisesti. Laajennukset? Kokeile kaikkia 700:aa. PDF-tiedostoja? Sisäänrakennettu lukija tekee niistä helposti hallittavia.</string>
    <!-- Text for the button to set firefox as default browser on the device -->
    <string name="juno_onboarding_default_browser_positive_button" tools:ignore="UnusedResources">Aseta oletusselaimeksi</string>
    <!-- Text for the button dismiss the screen and move on with the flow -->
    <string name="juno_onboarding_default_browser_negative_button" tools:ignore="UnusedResources">Ei nyt</string>
    <!-- Title for sign in to sync screen. -->
    <string name="juno_onboarding_sign_in_title_2">Pysy salattuna, kun vaihtelet laitteiden välillä</string>
    <!-- Description for sign in to sync screen. Nimbus experiments do not support string placeholders.
     Note: The word "Firefox" should NOT be translated -->
    <string name="juno_onboarding_sign_in_description_3" tools:ignore="BrandUsage">Firefox salaa salasanasi, kirjanmerkkisi ja paljon muuta, kun olet synkronoitu.</string>
    <!-- Text for the button to sign in to sync on the device -->
    <string name="juno_onboarding_sign_in_positive_button" tools:ignore="UnusedResources">Kirjaudu sisään</string>
    <!-- Text for the button dismiss the screen and move on with the flow -->
    <string name="juno_onboarding_sign_in_negative_button" tools:ignore="UnusedResources">Ei nyt</string>
    <!-- Title for enable notification permission screen used by Nimbus experiments. Nimbus experiments do not support string placeholders.
        Note: The word "Firefox" should NOT be translated -->
    <string name="juno_onboarding_enable_notifications_title_nimbus_2" tools:ignore="BrandUsage">Ilmoitukset auttavat sinua pysymään paremmassa turvassa Firefoxilla</string>
    <!-- Description for enable notification permission screen used by Nimbus experiments. Nimbus experiments do not support string placeholders.
       Note: The word "Firefox" should NOT be translated -->
    <string name="juno_onboarding_enable_notifications_description_nimbus_2" tools:ignore="BrandUsage">Lähetä turvallisesti välilehtiä laitteidesi välillä ja löydä muita Firefoxin tietosuojaominaisuuksia.</string>
    <!-- Text for the button to request notification permission on the device -->
    <string name="juno_onboarding_enable_notifications_positive_button" tools:ignore="UnusedResources">Ota ilmoitukset käyttöön</string>
    <!-- Text for the button dismiss the screen and move on with the flow -->
    <string name="juno_onboarding_enable_notifications_negative_button" tools:ignore="UnusedResources">Ei nyt</string>

    <!-- Title for add search widget screen used by Nimbus experiments. Nimbus experiments do not support string placeholders.
        Note: The word "Firefox" should NOT be translated -->
    <string name="juno_onboarding_add_search_widget_title" tools:ignore="BrandUsage,UnusedResources">Kokeile Firefox-hakuwidgetiä</string>
    <!-- Description for add search widget screen used by Nimbus experiments. Nimbus experiments do not support string placeholders.
        Note: The word "Firefox" should NOT be translated -->
    <string name="juno_onboarding_add_search_widget_description" tools:ignore="BrandUsage,UnusedResources">Kun Firefox on aloitusnäytölläsi, pääset helposti yksityisyyden etusijalle asettavaan selaimeen, joka estää sivustorajat ylittävät seuraimet.</string>
    <!-- Text for the button to add search widget on the device used by Nimbus experiments. Nimbus experiments do not support string placeholders.
        Note: The word "Firefox" should NOT be translated -->
    <string name="juno_onboarding_add_search_widget_positive_button" tools:ignore="BrandUsage,UnusedResources">Lisää Firefox-widget</string>
    <!-- Text for the button to dismiss the screen and move on with the flow -->
    <string name="juno_onboarding_add_search_widget_negative_button" tools:ignore="UnusedResources">Ei nyt</string>

    <!-- Onboarding header for the add-ons card used by Nimbus experiments. Nimbus experiments do not support string placeholders.
    Note: The word "Firefox" should NOT be translated -->
    <string name="onboarding_add_on_header" tools:ignore="BrandUsage,UnusedResources">Mukauta Firefoxia laajennuksilla</string>
    <!-- Onboarding sub header for the add-ons card, used by Nimbus experiments. -->
    <string name="onboarding_add_on_sub_header" tools:ignore="UnusedResources">Lisää kolmannen osapuolen laajennuksia parantaaksesi turvallisuuttasi, tuottavuuttasi ja paljon muuta.</string>
    <!-- Onboarding add-ons card, for checking more add-ons on, used by Nimbus experiments. -->
    <string name="onboarding_add_on_explore_more_extensions_2">Tutustu muihin laajennuksiin</string>
    <!-- Onboarding add-ons card, button for start browsing, used by Nimbus experiments. -->
    <string name="onboarding_add_on_start_browsing_button_2">Aloita selaaminen</string>
    <!-- Ublock name for the onboarding add-ons card, used by Nimbus experiments. Note: The word "Ublock Origin" is a brand name should NOT be translated -->
    <string name="onboarding_add_on_ublock_name" tools:ignore="UnusedResources">uBlock Origin</string>
    <!-- Ublock description for the onboarding add-ons card, used by Nimbus experiments. -->
    <string name="onboarding_add_on_ublock_description" tools:ignore="UnusedResources">Estä mainokset tehokkaasti.</string>
    <!-- Privacy Badger name for the onboarding add-ons card, used by Nimbus experiments. Note: The word "Privacy Badger" is a brand name should NOT be translated -->
    <string name="onboarding_add_on_privacy_badger_name" tools:ignore="UnusedResources">Privacy Badger</string>
    <!-- Privacy Badger description for the onboarding add-ons card, used by Nimbus experiments. -->
    <string name="onboarding_add_on_privacy_badger_description" tools:ignore="UnusedResources">Seurannan esto. Pysäytä näkymättömät seuraimet ja vakoilevat mainokset.</string>
    <!-- Search by Image name for the onboarding add-ons card, used by Nimbus experiments. Note: The word "Search by Image" is a brand name should NOT be translated -->
    <string name="onboarding_add_on_search_by_image_name" tools:ignore="UnusedResources">Hae kuvan perusteella</string>
    <!-- Search by Image description for the onboarding add-ons card, used by Nimbus experiments. -->
    <string name="onboarding_add_on_search_by_image_description" tools:ignore="UnusedResources">Näe mielenkiintoinen kuva ja opi siitä lisää.</string>
    <!-- Dark Reader name for the onboarding add-ons card, used by Nimbus experiments. Note: The word "Dark Reader" is a brand name should NOT be translated -->
    <string name="onboarding_add_on_dark_reader_name" tools:ignore="UnusedResources">Dark Reader</string>
    <!-- Privacy Badger description for the onboarding add-ons card, used by Nimbus experiments. -->
    <string name="onboarding_add_on_dark_reader_description" tools:ignore="UnusedResources">Mukautettu tumma tila mobiiliin verkkoon.</string>

    <!-- Label for the number of reviews for an add-on. The parameter is for the formatted number of reviews e.g. "1,234", "12,345", "123,456". -->
    <string name="onboarding_add_on_reviews_label">Arvosteluja: %1$s</string>
    <!-- Content description for the add-on icon. -->
    <string name="onboarding_add_on_icon_content_description">Lisäosan kuvake</string>
    <!-- Content description for the an installed add-on icon. -->
    <string name="onboarding_installed_add_on_icon_content_description">Asennetun lisäosan kuvake</string>
    <!-- Content description for the an installing add-on icon. -->
    <string name="onboarding_installing_add_on_icon_content_description">Lisäosan asennuksen kuvake</string>
    <!-- Content description for the add add-on button. -->
    <string name="onboarding_add_on_add_button_content_description">Lisää lisäosa -painike</string>
    <!-- Content description for the star rating group. -->
    <string name="onboarding_add_on_star_rating_content_description">Arvostelu %1$s/5</string>

    <!-- Title for the privacy preferences dialog shown during onboarding. Note: The word "Firefox" should NOT be translated. -->
<<<<<<< HEAD
    <string name="onboarding_preferences_dialog_title" tools:ignore="BrandUsage,UnusedResources">Auta meitä parantamaan Firefoxia</string>
    <!-- Title for the crash reporting option in the privacy preferences dialog shown during onboarding. -->
    <string name="onboarding_preferences_dialog_crash_reporting_title" tools:ignore="UnusedResources">Lähetä kaatumisilmoitukset automaattisesti</string>
    <!-- Description for the crash reporting option in the privacy preferences dialog shown during onboarding. -->
    <string name="onboarding_preferences_dialog_crash_reporting_description" tools:ignore="UnusedResources">Kaatumisilmoitusten avulla voimme diagnosoida ja korjata selaimen ongelmia. Ilmoitukset voivat sisältää henkilökohtaisia tai arkaluonteisia tietoja.</string>
    <!-- Learn more link for the crash reporting option in the privacy preferences dialog shown during onboarding. -->
    <string name="onboarding_preferences_dialog_crash_reporting_learn_more" tools:ignore="UnusedResources">Lue lisää kaatumisilmoituksista</string>
    <!-- Title for the usage data option in the privacy preferences dialog shown during onboarding. Note: The word "Mozilla" should NOT be translated. -->
    <string name="onboarding_preferences_dialog_usage_data_title" tools:ignore="UnusedResources">Lähetä teknistä ja vuorovaikutustietoa Mozillalle</string>
    <!-- Description for the usage data option in the privacy preferences dialog shown during onboarding. Note: The word "Firefox" should NOT be translated. -->
    <string name="onboarding_preferences_dialog_usage_data_description" tools:ignore="BrandUsage,UnusedResources">Tiedot laitteestasi, laitteistokokoonpanosta ja Firefoxin käytöstä auttavat parantamaan ominaisuuksia, suorituskykyä ja vakautta käyttäjille kaikkialla.</string>
    <!-- Learn more link for the usage data option in the privacy preferences dialog shown during onboarding. -->
    <string name="onboarding_preferences_dialog_usage_data_learn_more" tools:ignore="UnusedResources">Lue lisää tietojen käytöstä</string>
    <!-- Positive button label for the privacy preferences dialog shown during onboarding. -->
    <string name="onboarding_preferences_dialog_positive_button" tools:ignore="UnusedResources">Valmis</string>
    <!-- Negative button label for the privacy preferences dialog shown during onboarding. -->
    <string name="onboarding_preferences_dialog_negative_button" tools:ignore="UnusedResources">Peruuta</string>

    <!-- Terms of service onboarding title card label. 'Firefox' intentionally hardcoded here-->
    <string name="onboarding_welcome_to_firefox" tools:ignore="UnusedResources,BrandUsage">Tervetuloa Firefoxiin</string>
    <!-- Terms of service onboarding page continue button label. -->
    <string name="onboarding_term_of_service_agree_and_continue_button_label" tools:ignore="UnusedResources">Hyväksy ja jatka</string>

    <!-- Line one of the terms of service onboarding page. 'Firefox' is intentionally hardcoded. %1$s is replaced by an active link, using onboarding_term_of_service_line_one_link_text as text (“Terms of Service”). -->
    <string name="onboarding_term_of_service_line_one" tools:ignore="UnusedResources,BrandUsage">Jatkamalla hyväksyt Firefox-%1$s.</string>
    <!-- Used as text for the link in onboarding_term_of_service_line_one. -->
    <string name="onboarding_term_of_service_line_one_link_text" tools:ignore="UnusedResources,BrandUsage">käyttöehdot</string>
    <!-- Line two of the terms of service onboarding page. 'Firefox' is intentionally hardcoded. %1$s is replaced by an active link, using onboarding_term_of_service_line_two_link_text as text (Privacy Notice”). -->
    <string name="onboarding_term_of_service_line_two" tools:ignore="UnusedResources,BrandUsage">Firefox välittää yksityisyydestäsi. Lue lisää: %1$s.</string>
    <!-- Used as text for the link in onboarding_term_of_service_line_two. -->
    <string name="onboarding_term_of_service_line_two_link_text" tools:ignore="UnusedResources,BrandUsage">Tietosuojakäytäntö</string>
    <!-- Line three of the terms of service onboarding page. 'Firefox' and 'Mozilla' are intentionally hardcoded. %1$S is replaced by an active link, using onboarding_term_of_service_line_three_link_text as text (Manage”). -->
    <string name="onboarding_term_of_service_line_three" tools:ignore="UnusedResources,BrandUsage">Selaimen parantamiseksi Firefox lähettää diagnostiikka- ja vuorovaikutustietoja Mozillalle. %1$s</string>
    <!-- Used as text for the link in onboarding_term_of_service_line_three. -->
    <string name="onboarding_term_of_service_line_three_link_text" tools:ignore="UnusedResources,BrandUsage">Hallitse</string>
=======
    <string name="onboarding_preferences_dialog_title" tools:ignore="BrandUsage">Auta meitä parantamaan Firefoxia</string>
    <!-- Title for the crash reporting option in the privacy preferences dialog shown during onboarding. -->
    <string name="onboarding_preferences_dialog_crash_reporting_title">Lähetä kaatumisilmoitukset automaattisesti</string>
    <!-- Description for the crash reporting option in the privacy preferences dialog shown during onboarding. -->
    <string name="onboarding_preferences_dialog_crash_reporting_description">Kaatumisilmoitusten avulla voimme diagnosoida ja korjata selaimen ongelmia. Ilmoitukset voivat sisältää henkilökohtaisia tai arkaluonteisia tietoja.</string>
    <!-- Learn more link for the crash reporting option in the privacy preferences dialog shown during onboarding. -->
    <string name="onboarding_preferences_dialog_crash_reporting_learn_more" moz:removedIn="136" tools:ignore="UnusedResources">Lue lisää kaatumisilmoituksista</string>
    <!-- Title for the usage data option in the privacy preferences dialog shown during onboarding. Note: The word "Mozilla" should NOT be translated. -->
    <string name="onboarding_preferences_dialog_usage_data_title">Lähetä teknistä ja vuorovaikutustietoa Mozillalle</string>
    <!-- Description for the usage data option in the privacy preferences dialog shown during onboarding. Note: The word "Firefox" should NOT be translated. -->
    <string name="onboarding_preferences_dialog_usage_data_description" moz:removedIn="136" tools:ignore="BrandUsage,UnusedResources">Tiedot laitteestasi, laitteistokokoonpanosta ja Firefoxin käytöstä auttavat parantamaan ominaisuuksia, suorituskykyä ja vakautta käyttäjille kaikkialla.</string>
    <!-- Learn more link for the usage data option in the privacy preferences dialog shown during onboarding. -->
    <string name="onboarding_preferences_dialog_usage_data_learn_more" moz:removedIn="136" tools:ignore="UnusedResources">Lue lisää tietojen käytöstä</string>
    <!-- Positive button label for the privacy preferences dialog shown during onboarding. -->
    <string name="onboarding_preferences_dialog_positive_button">Valmis</string>
    <!-- Negative button label for the privacy preferences dialog shown during onboarding. -->
    <string name="onboarding_preferences_dialog_negative_button">Peruuta</string>

    <!-- Terms of service onboarding title card label. 'Firefox' intentionally hardcoded here-->
    <string name="onboarding_welcome_to_firefox" tools:ignore="BrandUsage">Tervetuloa Firefoxiin</string>
    <!-- Terms of service onboarding page continue button label. -->
    <string name="onboarding_term_of_service_agree_and_continue_button_label">Hyväksy ja jatka</string>

    <!-- Line one of the terms of service onboarding page. %1$s is replaced by an active link, using onboarding_term_of_service_line_one_link_text as text (“Firefox Terms of Use”). -->
    <string name="onboarding_term_of_service_line_one" moz:removedIn="136" tools:ignore="BrandUsage, UnusedResources">Jatkamalla hyväksyt Firefox-%1$s.</string>
    <!-- Used as text for the link in onboarding_term_of_service_line_one. -->
    <string name="onboarding_term_of_service_line_one_link_text" moz:removedIn="136" tools:ignore="UnusedResources">käyttöehdot</string>
    <!-- Line two of the terms of service onboarding page. 'Firefox' is intentionally hardcoded. %1$s is replaced by an active link, using onboarding_term_of_service_line_two_link_text as text (“Privacy Notice”). -->
    <string name="onboarding_term_of_service_line_two" moz:removedIn="136" tools:ignore="UnusedResources,BrandUsage">Firefox välittää yksityisyydestäsi. Lue lisää: %1$s.</string>
    <!-- Used as text for the link in onboarding_term_of_service_line_two. -->
    <string name="onboarding_term_of_service_line_two_link_text">Tietosuojakäytäntö</string>
    <!-- Line three of the terms of service onboarding page. 'Firefox' and 'Mozilla' are intentionally hardcoded. %1$S is replaced by an active link, using onboarding_term_of_service_line_three_link_text as text (“Manage”). -->
    <string name="onboarding_term_of_service_line_three" tools:ignore="BrandUsage">Selaimen parantamiseksi Firefox lähettää diagnostiikka- ja vuorovaikutustietoja Mozillalle. %1$s</string>
    <!-- Used as text for the link in onboarding_term_of_service_line_three. -->
    <string name="onboarding_term_of_service_line_three_link_text">Hallitse</string>
>>>>>>> 07ff4473
    <!-- Onboarding header for the toolbar selection card, used by Nimbus experiments. -->
    <string name="onboarding_customize_toolbar_title" tools:ignore="UnusedResources">Valitse työkalupalkin sijoitus</string>
    <!-- Onboarding sub header for toolbar selection card, used by Nimbus experiments. -->
    <string name="onboarding_customize_toolbar_description" tools:ignore="UnusedResources">Pidä haut käden ulottuvilla.</string>
    <!-- Onboarding label for 'Save and continue' button, used by Nimbus experiments. -->
    <string name="onboarding_save_and_continue_button">Tallenna ja jatka</string>
    <!-- Onboarding toolbar selection card label for 'skip' button, used by Nimbus experiments. -->
<<<<<<< HEAD
    <string name="onboarding_customize_toolbar_skip_button">Ohita</string>
=======
    <string name="onboarding_customize_toolbar_skip_button" moz:removedIn="135" tools:ignore="UnusedResources">Ohita</string>
>>>>>>> 07ff4473

    <!-- Onboarding toolbar selection card label for 'top' option, used by Nimbus experiments. -->
    <string name="onboarding_customize_toolbar_top_option">Ylhäällä</string>
    <!-- Onboarding toolbar selection card label for 'bottom' option, used by Nimbus experiments. -->
    <string name="onboarding_customize_toolbar_bottom_option">Alhaalla</string>

    <!-- Onboarding toolbar selection card content description for the toolbar placement image. %1$s is placeholder for either 'top' or 'bottom'. -->
    <string name="onboarding_customize_toolbar_placement_content_description" moz:removedIn="135" tools:ignore="UnusedResources">%1$s olevan työkalupalkin kuva</string>

<<<<<<< HEAD
=======
    <!-- Onboarding toolbar selection card content description for the toolbar placement image. -->
    <string name="onboarding_customize_toolbar_placement_bottom_content_description">Kuva työkalupalkista alhaalla</string>
    <string name="onboarding_customize_toolbar_placement_top_content_description">Kuva työkalupalkista ylhäällä</string>
    <!-- Onboarding toolbar selection card label for 'Not now' button, used by Nimbus experiments. -->
    <string name="onboarding_customize_toolbar_not_now_button" moz:removedIn="136" tools:ignore="UnusedResources">Ei nyt</string>

>>>>>>> 07ff4473
    <!-- Onboarding header for the theme selection card, used by Nimbus experiments. -->
    <string name="onboarding_customize_theme_title" tools:ignore="UnusedResources">Valitse teema</string>
    <!-- Onboarding sub header for theme selection card, used by Nimbus experiments. -->
    <string name="onboarding_customize_theme_description" tools:ignore="UnusedResources">Näe verkko parhaassa valossa.</string>
    <!-- Onboarding label for 'Save and start browsing' button, used by Nimbus experiments. -->
    <string name="onboarding_save_and_start_button">Tallenna ja aloita selaaminen</string>
    <!-- Onboarding theme selection card label for 'skip' button, used by Nimbus experiments. -->
<<<<<<< HEAD
    <string name="onboarding_customize_theme_skip_button">Ohita</string>
=======
    <string name="onboarding_customize_theme_skip_button" moz:removedIn="135" tools:ignore="UnusedResources">Ohita</string>
>>>>>>> 07ff4473
    <!-- Onboarding theme selection card label for 'dark' option, used by Nimbus experiments. -->
    <string name="onboarding_customize_theme_dark_option">Tumma</string>
    <!-- Onboarding theme selection card label for 'light' option, used by Nimbus experiments. -->
    <string name="onboarding_customize_theme_light_option">Vaalea</string>
    <!-- Onboarding theme selection card label for 'System auto' option, used by Nimbus experiments. -->
    <string name="onboarding_customize_theme_system_option">Järjestelmän teema</string>
    <!-- Onboarding theme selection card content description for the theme selection image. %1$s is placeholder for either 'system', 'light' or 'dark'. -->
    <string name="onboarding_customize_theme_content_description">%1$sn teeman kuva</string>

<<<<<<< HEAD
=======
    <!-- Onboarding theme selection card label for 'Not now' button, used by Nimbus experiments. -->
    <string name="onboarding_customize_theme_not_now_button" moz:removedIn="136" tools:ignore="UnusedResources">Ei nyt</string>

>>>>>>> 07ff4473
    <!-- Search Widget -->
    <!-- Content description for searching with a widget. The first parameter is the name of the application.-->
    <string name="search_widget_content_description_2">Avaa uusi %1$s-välilehti</string>
    <!-- Text preview for smaller sized widgets -->
    <string name="search_widget_text_short">Hae</string>
    <!-- Text preview for larger sized widgets -->
    <string name="search_widget_text_long">Hae verkosta</string>

    <!-- Content description (not visible, for screen readers etc.): Voice search -->
    <string name="search_widget_voice">Äänihaku</string>

    <!-- Preferences -->
    <!-- Title for the settings page-->
    <string name="settings">Asetukset</string>
    <!-- Preference category for general settings -->
    <string name="preferences_category_general">Yleiset</string>
    <!-- Preference category for all links about Fenix -->
    <string name="preferences_category_about">Tietoja</string>
    <!-- Preference category for settings related to changing the default search engine -->
    <string name="preferences_category_select_default_search_engine">Valitse yksi</string>
    <!-- Preference for settings related to managing search shortcuts for the quick search menu -->
    <string name="preferences_manage_search_shortcuts_2">Hallitse vaihtoehtoisia hakukoneita</string>
    <!-- Summary for preference for settings related to managing search shortcuts for the quick search menu -->
    <string name="preferences_manage_search_shortcuts_summary">Muokkaa hakuvalikossa näkyviä koneita</string>
    <!-- Preference category for settings related to managing search shortcuts for the quick search menu -->
    <string name="preferences_category_engines_in_search_menu">Hakuvalikossa näkyvät koneet</string>
    <!-- Preference for settings related to changing the default search engine -->
    <string name="preferences_default_search_engine">Oletushakukone</string>
    <!-- Preference for settings related to Search -->
    <string name="preferences_search">Haku</string>
    <!-- Preference for settings related to Search engines -->
    <string name="preferences_search_engines">Hakukoneet</string>
    <!-- Preference for settings related to Search engines suggestions-->
    <string name="preferences_search_engines_suggestions">Ehdotukset hakukoneilta</string>
    <!-- Preference Category for settings related to Search address bar -->
    <string name="preferences_settings_address_bar">Osoitepalkin asetukset</string>
    <!-- Preference Category for settings to Firefox Suggest -->
    <string name="preference_search_address_bar_fx_suggest" tools:ignore="BrandUsage">Osoitepalkki - Firefox Suggest</string>
    <!-- Preference link to Learn more about Firefox Suggest -->
    <string name="preference_search_learn_about_fx_suggest" tools:ignore="BrandUsage">Lisätietoja Firefox Suggestista</string>
    <!-- Preference link to rating Fenix on the Play Store -->
    <string name="preferences_rate">Arvostele Google Playssa</string>
    <!-- Preference linking to about page for Fenix
        The first parameter is the name of the app defined in app_name (for example: Fenix) -->
    <string name="preferences_about">Tietoja: %1$s</string>


    <!-- Preference for settings related to changing the default browser -->
    <string name="preferences_set_as_default_browser">Aseta oletusselaimeksi</string>
    <!-- Preference category for advanced settings -->
    <string name="preferences_category_advanced">Lisäasetukset</string>
    <!-- Preference category for privacy and security settings -->
    <string name="preferences_category_privacy_security">Tietosuoja ja turvallisuus</string>
    <!-- Preference for advanced site settings -->
    <string name="preferences_site_settings">Sivuston asetukset</string>
    <!-- Preference for private browsing options -->
    <string name="preferences_private_browsing_options">Yksityinen selaus</string>
    <!-- Preference for opening links in a private tab-->
    <string name="preferences_open_links_in_a_private_tab">Avaa linkit yksityisessä välilehdessä</string>
    <!-- Preference for allowing screenshots to be taken while in a private tab-->
    <string name="preferences_allow_screenshots_in_private_mode">Salli kuvakaappaukset yksityisen selauksen tilassa</string>
    <!-- Will inform the user of the risk of activating Allow screenshots in private browsing option -->
    <string name="preferences_screenshots_in_private_mode_disclaimer">Jos sallittu, yksityiset välilehdet ovat näkyvissä kun useita sovelluksia on avoinna</string>
    <!-- Preference for adding private browsing shortcut -->
    <string name="preferences_add_private_browsing_shortcut">Lisää yksityisen selauksen pikakuvake</string>
    <!-- Preference for enabling "HTTPS-Only" mode -->
    <string name="preferences_https_only_title">Vain HTTPS -tila</string>

    <!-- Label for cookie banner section in quick settings panel. -->
    <string name="cookie_banner_blocker">Evästeilmoitusten esto</string>
    <!-- Preference for removing cookie/consent banners from sites automatically in private mode. See reduce_cookie_banner_summary for additional context. -->
    <string name="preferences_cookie_banner_reduction_private_mode">Evästeilmoitusten esto yksityisessä selaamisessa</string>

    <!-- Text for indicating cookie banner handling is off this site, this is shown as part of the protections panel with the tracking protection toggle -->
    <string name="reduce_cookie_banner_off_for_site">Ei käytössä tällä sivustolla</string>
    <!-- Text for cancel button indicating that cookie banner reduction is not supported for the current site, this is shown as part of the cookie banner details view. -->
    <string name="cookie_banner_handling_details_site_is_not_supported_cancel_button">Peruuta</string>
    <!-- Text for request support button indicating that cookie banner reduction is not supported for the current site, this is shown as part of the cookie banner details view. -->
    <string name="cookie_banner_handling_details_site_is_not_supported_request_support_button_2">Lähetä pyyntö</string>
    <!-- Text for title indicating that cookie banner reduction is not supported for the current site, this is shown as part of the cookie banner details view. -->
    <string name="cookie_banner_handling_details_site_is_not_supported_title_2">Haluatko pyytää tukea tälle sivustolle?</string>
    <!-- Label for the snackBar, after the user reports with success a website where cookie banner reducer did not work -->
    <string name="cookie_banner_handling_report_site_snack_bar_text_2">Pyyntö lähetetty</string>
    <!-- Text for indicating cookie banner handling is on this site, this is shown as part of the protections panel with the tracking protection toggle -->
    <string name="reduce_cookie_banner_on_for_site">Käytössä tällä sivustolla</string>
    <!-- Text for indicating that a request for unsupported site was sent to Nimbus (it's a Mozilla library for experiments), this is shown as part of the protections panel with the tracking protection toggle -->
    <string name="reduce_cookie_banner_unsupported_site_request_submitted_2">Tukipyyntö lähetetty</string>
    <!-- Text for indicating cookie banner handling is currently not supported for this site, this is shown as part of the protections panel with the tracking protection toggle -->
    <string name="reduce_cookie_banner_unsupported_site">Sivusto ei ole tuettu tällä hetkellä</string>
    <!-- Title text for a detail explanation indicating cookie banner handling is on this site, this is shown as part of the cookie banner panel in the toolbar. The first parameter is a shortened URL of the current site-->
    <string name="reduce_cookie_banner_details_panel_title_on_for_site_1">Haluatko ottaa evästeilmoitusten eston käyttöön sivustolla %1$s?</string>
    <!-- Title text for a detail explanation indicating cookie banner handling is off this site, this is shown as part of the cookie banner panel in the toolbar. The first parameter is a shortened URL of the current site-->
    <string name="reduce_cookie_banner_details_panel_title_off_for_site_1">Haluatko poistaa evästeilmoitusten eston käytöstä sivustolla %1$s?</string>
    <!-- Title text for a detail explanation indicating cookie banner reducer didn't work for the current site, this is shown as part of the cookie banner panel in the toolbar. The first parameter is the application name-->
    <string name="reduce_cookie_banner_details_panel_title_unsupported_site_request_2">%1$s ei voi automaattisesti hylätä tämän sivuston evästepyyntöjä. Voit lähettää pyynnön ja pyytää tukea tälle sivustolle tulevaisuudessa.</string>

    <!-- Long text for a detail explanation indicating what will happen if cookie banner handling is off for a site, this is shown as part of the cookie banner panel in the toolbar. The first parameter is the application name -->
    <string name="reduce_cookie_banner_details_panel_description_off_for_site_1">Poista käytöstä ja %1$s poistaa evästeet sekä lataa tämän sivuston uudelleen. Tämä voi kirjata sinut ulos tai tyhjentää ostoskorin.</string>
    <!-- Long text for a detail explanation indicating what will happen if cookie banner handling is on for a site, this is shown as part of the cookie banner panel in the toolbar. The first parameter is the application name -->
    <string name="reduce_cookie_banner_details_panel_description_on_for_site_3">Ota käyttöön ja %1$s yrittää automaattisesti hylätä evästeilmoitukset tällä sivustolla.</string>

    <!--Title for the cookie banner re-engagement CFR, the placeholder is replaced with app name -->
    <string name="cookie_banner_cfr_title">%1$s kieltäytyi juuri evästeistä</string>
    <!--Message for the cookie banner re-engagement CFR -->
    <string name="cookie_banner_cfr_message">Vähemmän häiriötekijöitä, vähemmän sinua tällä sivustolla seuraavia evästeitä.</string>

    <!-- Description of the preference to enable "HTTPS-Only" mode. -->
    <string name="preferences_https_only_summary">Yrittää muodostaa automaattisesti yhteyden sivustoihin käyttämällä salattua HTTPS-protokollaa turvallisuuden parantamiseksi.</string>
    <!-- Summary of https only preference if https only is set to off -->
    <string name="preferences_https_only_off">Pois</string>
    <!-- Summary of https only preference if https only is set to on in all tabs -->
    <string name="preferences_https_only_on_all">Kaikissa välilehdissä</string>
    <!-- Summary of https only preference if https only is set to on in private tabs only -->
    <string name="preferences_https_only_on_private">Yksityisissä välilehdissä</string>
    <!-- Text displayed that links to website containing documentation about "HTTPS-Only" mode -->
    <string name="preferences_http_only_learn_more">Lue lisää</string>
    <!-- Option for the https only setting -->
    <string name="preferences_https_only_in_all_tabs">Käytä kaikissa välilehdissä</string>
    <!-- Option for the https only setting -->
    <string name="preferences_https_only_in_private_tabs">Käytä vain yksityisissä välilehdissä</string>
    <!-- Title shown in the error page for when trying to access a http website while https only mode is enabled. -->
    <string name="errorpage_httpsonly_title">Suojattu sivusto ei saatavilla</string>
    <!-- Message shown in the error page for when trying to access a http website while https only mode is enabled. The message has two paragraphs. This is the first. -->
    <string name="errorpage_httpsonly_message_title">Todennäköisesti sivusto ei tue HTTPS:ää.</string>
    <!-- Message shown in the error page for when trying to access a http website while https only mode is enabled. The message has two paragraphs. This is the second. -->
    <string name="errorpage_httpsonly_message_summary">On kuitenkin myös mahdollista, että hyökkäävä taho on läsnä. Jos jatkat verkkosivustolle, älä anna arkaluonteisia tietoja. Jos jatkat, &quot;Vain HTTPS&quot;-tila poistetaan väliaikaisesti käytöstä sivustolta.</string>
    <!-- Preference for accessibility -->
    <string name="preferences_accessibility">Saavutettavuus</string>
    <!-- Preference to override the Mozilla account server -->
    <string name="preferences_override_account_server">Mukautettu Mozilla-tilin palvelin</string>
    <!-- Preference to override the Sync token server -->
    <string name="preferences_override_sync_tokenserver">Mukautettu synkronointipalvelin</string>
    <!-- Toast shown after updating the Mozilla account/Sync server override preferences -->
    <string name="toast_override_account_sync_server_done">Mozilla-tilin tai synkronoinnin palvelinta muutettu. Lopetetaan sovellus, jotta muutokset tulevat voimaan…</string>
    <!-- Preference category for account information -->
    <string name="preferences_category_account">Tili</string>
    <!-- Preference for changing where the AddressBar is positioned -->
    <string name="preferences_toolbar_2">Osoitepalkin sijainti</string>
    <!-- Preference for changing default theme to dark or light mode -->
    <string name="preferences_theme">Teema</string>
    <!-- Preference for customizing the home screen -->
    <string name="preferences_home_2">Kotisivu</string>
    <!-- Preference for gestures based actions -->
    <string name="preferences_gestures">Eleet</string>
    <!-- Preference for settings related to visual options -->
    <string name="preferences_customize">Mukauta</string>
    <!-- Preference description for banner about signing in -->
    <string name="preferences_sign_in_description_2">Kirjaudu sisään synkronoidaksesi välilehtesi, kirjanmerkkisi, salasanasi ja muita tietoja.</string>
    <!-- Preference shown instead of account display name while account profile information isn't available yet. -->
    <string name="preferences_account_default_name_2">Mozilla-tili</string>
    <!-- Preference text for account title when there was an error syncing FxA -->
    <string name="preferences_account_sync_error">Yhdistä uudelleen jatkaaksesi synkronointia</string>
    <!-- Preference for language -->
    <string name="preferences_language">Kieli</string>
    <!-- Preference for translations -->
    <string name="preferences_translations">Käännökset</string>
    <!-- Preference for data choices -->
    <string name="preferences_data_choices">Tietovalinnat</string>
    <!-- Preference for data collection -->
    <string name="preferences_data_collection">Tietojen keruu</string>
    <!-- Preference for developers -->
    <string name="preferences_remote_debugging">Etävianjäljitys USB:n kautta</string>
    <!-- Preference title for switch preference to show search suggestions -->
    <string name="preferences_show_search_suggestions">Näytä hakuehdotukset</string>
    <!-- Preference title for switch preference to show voice search button -->
    <string name="preferences_show_voice_search">Näytä äänihaku</string>
    <!-- Preference title for switch preference to show search suggestions also in private mode -->
    <string name="preferences_show_search_suggestions_in_private">Näytä yksityisissä istunnoissa</string>
    <!-- Preference title for switch preference to show a clipboard suggestion when searching -->
    <string name="preferences_show_clipboard_suggestions">Näytä leikepöydän ehdotukset</string>
    <!-- Preference title for switch preference to suggest browsing history when searching -->
    <string name="preferences_search_browsing_history">Etsi selaushistoriasta</string>
    <!-- Preference title for switch preference to suggest bookmarks when searching -->
    <string name="preferences_search_bookmarks">Etsi kirjanmerkeistä</string>
    <!-- Preference title for switch preference to suggest synced tabs when searching -->
    <string name="preferences_search_synced_tabs">Etsi synkronoiduista välilehdistä</string>
    <!-- Preference for account settings -->
    <string name="preferences_account_settings">Tilin asetukset</string>

    <!-- Preference for enabling url autocomplete-->
    <string name="preferences_enable_autocomplete_urls">Täydennä osoitteet automaattisesti</string>
    <!-- Preference title for switch preference to show sponsored Firefox Suggest search suggestions -->
    <string name="preferences_show_sponsored_suggestions">Ehdotuksia sponsoreilta</string>
    <!-- Summary for preference to show sponsored Firefox Suggest search suggestions.
         The first parameter is the name of the application. -->
    <string name="preferences_show_sponsored_suggestions_summary">Tue %1$sia satunnaisilla sponsoroiduilla ehdotuksilla</string>
    <!-- Preference title for switch preference to show Firefox Suggest search suggestions for web content.
         The first parameter is the name of the application. -->
    <string name="preferences_show_nonsponsored_suggestions">Ehdotuksia %1$silta</string>
    <!-- Summary for preference to show Firefox Suggest search suggestions for web content -->
    <string name="preferences_show_nonsponsored_suggestions_summary">Vastaanota ehdotuksia verkosta hakuusi liittyen</string>
    <!-- Preference for open links in third party apps -->
    <string name="preferences_open_links_in_apps">Avaa linkit sovelluksissa</string>

    <!-- Preference for open links in third party apps always open in apps option -->
    <string name="preferences_open_links_in_apps_always">Aina</string>
    <!-- Preference for open links in third party apps ask before opening option -->
    <string name="preferences_open_links_in_apps_ask">Kysy ennen avaamista</string>
    <!-- Preference for open links in third party apps never open in apps option -->
    <string name="preferences_open_links_in_apps_never">Ei koskaan</string>
    <!-- Preference for open download with an external download manager app -->
    <string name="preferences_external_download_manager">Erillinen latausten hallinta</string>
    <!-- Preference for enabling gecko engine logs -->
    <string name="preferences_enable_gecko_logs">Ota Gecko-lokit käyttöön</string>
    <!-- Message to indicate users that we are quitting the application to apply the changes -->
    <string name="quit_application">Lopetetaan sovellus, jotta muutokset tulevat voimaan…</string>

    <!-- Preference for extensions -->
    <string name="preferences_extensions">Laajennukset</string>
    <!-- Preference for installing a local extension -->
    <string name="preferences_install_local_extension">Asenna laajennus tiedostosta</string>
    <!-- Preference for notifications -->
    <string name="preferences_notifications">Ilmoitukset</string>

    <!-- Summary for notification preference indicating notifications are allowed -->
    <string name="notifications_allowed_summary">Sallittu</string>
    <!-- Summary for notification preference indicating notifications are not allowed -->
    <string name="notifications_not_allowed_summary">Ei sallittu</string>

    <!-- Add-on Permissions -->
    <!-- The title of the required permissions section from addon's permissions screen -->
    <string name="addons_permissions_heading_required" tools:ignore="UnusedResources">Pakollinen</string>
    <!-- The title of the optional permissions section from addon's permissions screen -->
    <string name="addons_permissions_heading_optional" tools:ignore="UnusedResources">Valinnainen</string>
    <!-- The title of the origin permission option allowing a user to enable the extension to run on all sites -->
    <string name="addons_permissions_allow_for_all_sites" tools:ignore="UnusedResources">Salli kaikille sivustoille</string>
    <!-- The subtitle for the allow for all sites preference toggle -->
    <string name="addons_permissions_allow_for_all_sites_subtitle" tools:ignore="UnusedResources">Jos luotat tähän laajennukseen, voit antaa sille luvan jokaisella verkkosivustolla.</string>

    <!-- The text shown when an extension does not require permissions -->
    <string name="addons_does_not_require_permissions">Tämä laajennus ei vaadi mitään oikeuksia.</string>

    <!-- Add-on Preferences -->
    <!-- Preference to customize the configured AMO (addons.mozilla.org) collection -->
    <string name="preferences_customize_extension_collection">Mukautettu laajennuskokoelma</string>
    <!-- Button caption to confirm the add-on collection configuration -->
    <string name="customize_addon_collection_ok">OK</string>
    <!-- Button caption to abort the add-on collection configuration -->
    <string name="customize_addon_collection_cancel">Peruuta</string>
    <!-- Hint displayed on input field for custom collection name -->
    <string name="customize_addon_collection_hint">Kokoelman nimi</string>
    <!-- Hint displayed on input field for custom collection user ID-->
    <string name="customize_addon_collection_user_hint">Kokoelman omistaja (käyttäjätunniste)</string>

    <!-- Toast shown after confirming the custom extension collection configuration -->
    <string name="toast_customize_extension_collection_done">Laajennuskokoelmaa muokattu. Suljetaan sovellus, jotta muutokset tulevat käyttöön…</string>

    <!-- Customize Home -->
    <!-- Header text for jumping back into the recent tab in customize the home screen -->
    <string name="customize_toggle_jump_back_in">Palaa takaisin</string>
    <!-- Title for the customize home screen section with bookmarks. -->
    <string name="customize_toggle_bookmarks">Kirjanmerkit</string>
    <!-- Title for the customize home screen section with recently visited. Recently visited is
    a section where users see a list of tabs that they have visited in the past few days -->
    <string name="customize_toggle_recently_visited">Äskettäin vierailtu</string>

    <!-- Title for the customize home screen section with Pocket. -->
    <string name="customize_toggle_pocket_2">Ajatuksia herättäviä tarinoita</string>
    <!-- Summary for the customize home screen section with Pocket. The first parameter is product name Pocket -->
    <string name="customize_toggle_pocket_summary">Artikkelit tarjoaa %s</string>
    <!-- Title for the customize home screen section with sponsored Pocket stories. -->
    <string name="customize_toggle_pocket_sponsored">Sponsoroidut tarinat</string>
    <!-- Title for the opening wallpaper settings screen -->
    <string name="customize_wallpapers">Taustakuvat</string>
    <!-- Title for the customize home screen section with sponsored shortcuts. -->
    <string name="customize_toggle_contile">Sponsoroidut pikavalinnat</string>

    <!-- Wallpapers -->
    <!-- Content description for various wallpapers. The first parameter is the name of the wallpaper -->
    <string name="wallpapers_item_name_content_description">Taustakuvatietue: %1$s</string>
    <!-- Snackbar message for when wallpaper is selected -->
    <string name="wallpaper_updated_snackbar_message">Taustakuva päivitetty!</string>
    <!-- Snackbar label for action to view selected wallpaper -->
    <string name="wallpaper_updated_snackbar_action">Näytä</string>

    <!-- Snackbar message for when wallpaper couldn't be downloaded -->
    <string name="wallpaper_download_error_snackbar_message">Taustakuvan lataaminen epäonnistui</string>
    <!-- Snackbar label for action to retry downloading the wallpaper -->
    <string name="wallpaper_download_error_snackbar_action">Yritä uudelleen</string>
    <!-- Snackbar message for when wallpaper couldn't be selected because of the disk error -->
    <string name="wallpaper_select_error_snackbar_message">Taustakuvaa ei voitu vaihtaa</string>
    <!-- Text displayed that links to website containing documentation about the "Limited Edition" wallpapers. -->
    <string name="wallpaper_learn_more">Lue lisää</string>

    <!-- Text for classic wallpapers title. The first parameter is the Firefox name. -->
    <string name="wallpaper_classic_title">Klassinen %s</string>
    <!-- Text for artist series wallpapers title. "Artist series" represents a collection of artist collaborated wallpapers. -->
    <string name="wallpaper_artist_series_title">Taiteilija-sarja</string>
    <!-- Description text for the artist series wallpapers with learn more link. The first parameter is the learn more string defined in wallpaper_learn_more. "Independent voices" is the name of the wallpaper collection -->
    <string name="wallpaper_artist_series_description_with_learn_more">Itsenäiset äänet -kokoelma. %s</string>
    <!-- Description text for the artist series wallpapers. "Independent voices" is the name of the wallpaper collection -->
    <string name="wallpaper_artist_series_description">Itsenäiset äänet -kokoelma.</string>
    <!-- Wallpaper onboarding dialog header text. -->
    <string name="wallpapers_onboarding_dialog_title_text">Lisää ripaus väriä</string>
    <!-- Wallpaper onboarding dialog body text. -->
    <string name="wallpapers_onboarding_dialog_body_text">Valitse taustakuva, joka puhuttelee sinua.</string>
    <!-- Wallpaper onboarding dialog learn more button text. The button navigates to the wallpaper settings screen. -->
    <string name="wallpapers_onboarding_dialog_explore_more_button_text">Tutustu muihin taustakuviin</string>

    <!-- Add-ons general availability nimbus message-->
    <!-- Title of the Nimbus message for extension general availability-->
    <string name="addon_ga_message_title_2" tools:ignore="UnusedResources">Uusia laajennuksia nyt saatavilla</string>
    <!-- Body of the Nimbus message for add-ons general availability. 'Firefox' intentionally hardcoded here-->
    <string name="addon_ga_message_body" tools:ignore="BrandUsage,UnusedResources">Tutustu yli 100 uuteen laajennukseen, joiden avulla voit tehdä Firefoxista omasi.</string>

    <!-- Button text of the Nimbus message for extensions general availability. -->
    <string name="addon_ga_message_button_2" tools:ignore="UnusedResources">Selaa laajennuksia</string>

    <!-- Extension process crash dialog to user -->
    <!-- Title of the extension crash dialog shown to the user when enough errors have occurred with extensions and they need to be temporarily disabled -->
    <string name="extension_process_crash_dialog_title">Laajennukset on väliaikaisesti poistettu käytöstä</string>
    <!-- This is a message shown to the user when too many errors have occurred with the extensions process and they have been disabled.
    The user can decide if they would like to continue trying to start extensions or if they'd rather continue without them.
    The first parameter is the application name. -->
    <string name="extension_process_crash_dialog_message">Yksi tai useampi laajennus lakkasi toimimasta, mikä teki järjestelmästä epävakaan. %1$s ei onnistunut käynnistämään laajennuksia uudelleen.\n\nLaajennuksia ei käynnistetä uudelleen nykyisen istunnon aikana.\n\nLaajennuksien poistaminen tai poistaminen käytöstä saattaa korjata tämän ongelman.</string>
    <!-- Button text on the extension crash dialog to prompt the user to try restarting the extensions but the dialog will reappear if it is unsuccessful again -->
    <string name="extension_process_crash_dialog_retry_button_text" tools:ignore="UnusedResources">Yritä käynnistää laajennukset uudelleen</string>

    <!-- Button text on the extension crash dialog to prompt the user to continue with all extensions disabled. -->
    <string name="extension_process_crash_dialog_disable_extensions_button_text">Jatka pitäen laajennukset pois käytöstä</string>

    <!-- Account Preferences -->
    <!-- Preference for managing your account via accounts.firefox.com -->
    <string name="preferences_manage_account">Hallitse tiliä</string>
    <!-- Summary of the preference for managing your account via accounts.firefox.com. -->
    <string name="preferences_manage_account_summary">Vaihda salasanasi, hallitse tiedonkeruuta tai poista tilisi</string>
    <!-- Preference for triggering sync -->
    <string name="preferences_sync_now">Synkronoi nyt</string>
    <!-- Preference category for sync -->
    <string name="preferences_sync_category">Valitse mitä synkronoidaan</string>
    <!-- Preference for syncing history -->
    <string name="preferences_sync_history">Historia</string>
    <!-- Preference for syncing bookmarks -->
    <string name="preferences_sync_bookmarks">Kirjanmerkit</string>
    <!-- Preference for syncing passwords -->
    <string name="preferences_sync_logins_2">Salasanat</string>
    <!-- Preference for syncing tabs -->
    <string name="preferences_sync_tabs_2">Avoimet välilehdet</string>
    <!-- Preference for signing out -->
    <string name="preferences_sign_out">Kirjaudu ulos</string>
    <!-- Preference displays and allows changing current FxA device name -->
    <string name="preferences_sync_device_name">Laitteen nimi</string>
    <!-- Text shown when user enters empty device name -->
    <string name="empty_device_name_error">Laitteen nimi ei voi olla tyhjä.</string>
    <!-- Label indicating that sync is in progress -->
    <string name="sync_syncing_in_progress">Synkronoidaan…</string>
    <!-- Label summary indicating that sync failed. The first parameter is the date stamp showing last time it succeeded -->
    <string name="sync_failed_summary">Synkronointi epäonnistui. Viimeisin onnistuminen: %s</string>
    <!-- Label summary showing never synced -->
    <string name="sync_failed_never_synced_summary">Synkronointi epäonnistui. Viimeksi synkronoitu: ei koskaan</string>
    <!-- Label summary the date we last synced. The first parameter is date stamp showing last time synced -->
    <string name="sync_last_synced_summary">Viimeksi synkronoitu: %s</string>
    <!-- Label summary showing never synced -->
    <string name="sync_never_synced_summary">Viimeksi synkronoitu: ei koskaan</string>

    <!-- Text for displaying the default device name.
        The first parameter is the application name, the second is the device manufacturer name
        and the third is the device model. -->
    <string name="default_device_name_2">%1$s laitteella %2$s %3$s</string>

    <!-- Preference for syncing payment methods -->
    <string name="preferences_sync_credit_cards_2">Maksutavat</string>
    <!-- Preference for syncing addresses -->
    <string name="preferences_sync_address">Osoitteet</string>

    <!-- Send Tab -->
    <!-- Name of the "receive tabs" notification channel. Displayed in the "App notifications" system settings for the app -->
    <string name="fxa_received_tab_channel_name">Vastaanotetut välilehdet</string>
    <!-- Description of the "receive tabs" notification channel. Displayed in the "App notifications" system settings for the app -->
    <string name="fxa_received_tab_channel_description" tools:ignore="BrandUsage">Ilmoitukset muista Firefox-laitteista vastaanotetuista välilehdistä.</string>
    <!--  The body for these is the URL of the tab received  -->
    <string name="fxa_tab_received_notification_name">Välilehti vastaanotettu</string>
    <!-- %s is the device name -->
    <string name="fxa_tab_received_from_notification_name">Välilehti laitteesta %s</string>

    <!-- Close Synced Tabs -->
    <!-- The title for a notification shown when the user closes tabs that are currently
    open on this device from another device that's signed in to the same Mozilla account.
    %1$s is a placeholder for the app name; %2$d is the number of tabs closed.  -->
    <string name="fxa_tabs_closed_notification_title">%1$s-välilehtiä suljettu: %2$d</string>
    <!-- The body for a "closed synced tabs" notification. -->
    <string name="fxa_tabs_closed_text">Näytä viimeksi suljetut välilehdet</string>

    <!-- Advanced Preferences -->
    <!-- Preference for tracking protection exceptions -->
    <string name="preferences_tracking_protection_exceptions">Poikkeukset</string>

    <!-- Button in Exceptions Preference to turn on tracking protection for all sites (remove all exceptions) -->
    <string name="preferences_tracking_protection_exceptions_turn_on_for_all">Ota käyttöön kaikille sivustoille</string>

    <!-- Text displayed when there are no exceptions -->
    <string name="exceptions_empty_message_description">Poikkeukset mahdollistavat seurannan suojauksen poistamisen valittujen sivustojen kohdalla.</string>
    <!-- Text displayed when there are no exceptions, with learn more link that brings users to a tracking protection SUMO page -->
    <string name="exceptions_empty_message_learn_more_link">Lue lisää</string>

    <!-- Preference switch for usage and technical data collection -->
    <string name="preference_usage_data" moz:removedIn="134" tools:ignore="UnusedResources">Käyttö- ja tekniset tiedot</string>
    <!-- Preference switch for usage and technical data collection -->
    <string name="preference_usage_data_1">Tekniset ja vuorovaikutustiedot</string>
    <!-- Preference switch for usage and technical learn more link -->
    <string name="preference_usage_data_learn_more" tools:ignore="UnusedResources">Lue lisää</string>
    <!-- Preference description for usage and technical data collection -->
    <string name="preferences_usage_data_description">Jakaa selaimen suorituskykyyn, käyttöön, laitteistoon ja mukauttamiseen liittyviä tietoja Mozillan kanssa, jotta %1$sia voidaan parantaa</string>
    <!-- Preference switch for marketing data collection -->
    <string name="preferences_marketing_data">Markkinointitiedot</string>
    <!-- Preference description for marketing data collection -->
    <string name="preferences_marketing_data_description2" moz:removedIn="134" tools:ignore="UnusedResources">Jakaa perustiedot käytöstä mobiilimarkkinointitoimittajamme Adjustin kanssa</string>
    <!-- Preference description for marketing data collection. Note: The words "Firefox" and "Mozilla" should NOT be translated -->
    <string name="preferences_marketing_data_description_3" tools:ignore="BrandUsage">Jaa Mozillan markkinointikumppaneiden kanssa tietoja siitä, kuinka löysit Firefoxin. Tämä auttaa meitä kasvattamaan Firefoxia ja rakentamaan parempaa Internetiä</string>
    <!-- Learn more link for marketing data preference -->
    <string name="preferences_marketing_data_learn_more">Lue lisää markkinointitiedoista</string>

<<<<<<< HEAD
=======
    <!-- Preference switch for daily usage ping data collection -->
    <string name="preferences_daily_usage_ping_title">Päivittäinen käyttöilmoitus</string>
    <string name="preferences_daily_usage_ping_description">Tämä auttaa Mozillaa arvioimaan aktiivisten käyttäjien määrää.</string>
    <string name="preferences_daily_usage_ping_learn_more">Lisätietoja päivittäisistä käyttöilmoituksista</string>
>>>>>>> 07ff4473
    <!-- Preference switch title for automatically submitting crash reports -->
    <string name="preferences_automatically_send_crashes_title">Lähetä kaatumisilmoitukset automaattisesti</string>
    <string name="preferences_automatically_submit_crashes_title" moz:removedIn="136" tools:ignore="UnusedResources">Lähetä kaatumisilmoitukset automaattisesti</string>

    <!-- Preference switch description for automatically submitting crash reports -->
    <string name="preferences_automatically_send_crashes_description">Tämä auttaa meitä diagnosoimaan ja korjaamaan selaimen ongelmia. Ilmoitukset voivat sisältää henkilökohtaisia tai arkaluonteisia tietoja.</string>
    <string name="preferences_automatically_submit_crashes_description" moz:removedIn="136" tools:ignore="UnusedResources">Jakaa kaatumistiedot automaattisesti Mozillan kanssa kaatumisen jälkeen käynnistettäessä</string>

    <!-- Title for studies preferences -->
    <string name="preference_experiments_2">Tutkimukset</string>
    <!-- Summary for studies preferences -->
    <string name="preference_experiments_summary_2">Salli Mozillan asentaa ja suorittaa tutkimuksia</string>

    <!-- Turn On Sync Preferences -->
    <!-- Header of the Sync and save your data preference view -->
    <string name="preferences_sync_2">Synkronoi ja tallenna tietosi</string>
    <!-- Preference for reconnecting to FxA sync -->
    <string name="preferences_sync_sign_in_to_reconnect">Kirjaudu yhdistääksesi uudelleen</string>
    <!-- Preference for removing FxA account -->
    <string name="preferences_sync_remove_account">Poista tili</string>

    <!-- Pairing Feature strings -->
    <!-- Instructions on how to access pairing -->
    <string name="pair_instructions_2"><![CDATA[Skannaa sivulla <b>firefox.com/pair</b> näkyvä QR-koodi]]></string>

    <!-- Toolbar Preferences -->
    <!-- Preference for using top toolbar -->
    <string name="preference_top_toolbar">Ylhäällä</string>
    <!-- Preference for using bottom toolbar -->
    <string name="preference_bottom_toolbar">Alhaalla</string>

    <!-- Theme Preferences -->
    <!-- Preference for using light theme -->
    <string name="preference_light_theme">Vaalea</string>
    <!-- Preference for using dark theme -->
    <string name="preference_dark_theme">Tumma</string>
    <!-- Preference for using using dark or light theme automatically set by battery -->
    <string name="preference_auto_battery_theme">Asetettu virransäästön toimesta</string>
    <!-- Preference for using following device theme -->
    <string name="preference_follow_device_theme">Seuraa laitteen teemaa</string>

    <!-- Gestures Preferences-->
    <!-- Preferences for using pull to refresh in a webpage -->
    <string name="preference_gestures_website_pull_to_refresh">Vedä päivittääksesi</string>
    <!-- Preference for using the dynamic toolbar -->
    <string name="preference_gestures_dynamic_toolbar">Vieritä piilottaaksesi työkalurivin</string>

    <!-- Preference for showing the opened tabs by swiping up on the toolbar-->
    <string name="preference_gestures_swipe_toolbar_show_tabs">Pyyhkäise työkaluriviä ylös avataksesi välilehdet</string>

    <!-- Preference for using the dynamic toolbars -->
    <string name="preference_gestures_dynamic_toolbar_2">Vieritä piilottaaksesi osoite- ja työkalupalkin</string>
    <!-- Preference for switching tabs by swiping horizontally on the addressbar -->
    <string name="preference_gestures_swipe_toolbar_switch_tabs_2">Vaihda välilehtiä pyyhkäisemällä osoitepalkkia sivuttain</string>

    <!-- Library -->
    <!-- Option in Library to open Downloads page -->
    <string name="library_downloads">Lataukset</string>
    <!-- Option in library to open Bookmarks page -->
    <string name="library_bookmarks">Kirjanmerkit</string>
    <!-- Option in library to open Desktop Bookmarks root page -->
    <string name="library_desktop_bookmarks_root">Työpöydän kirjanmerkit</string>
    <!-- Option in library to open Desktop Bookmarks "menu" page -->
    <string name="library_desktop_bookmarks_menu">Kirjanmerkkivalikko</string>
    <!-- Option in library to open Desktop Bookmarks "toolbar" page -->
    <string name="library_desktop_bookmarks_toolbar">Kirjanmerkkipalkki</string>
    <!-- Option in library to open Desktop Bookmarks "unfiled" page -->
    <string name="library_desktop_bookmarks_unfiled">Muut kirjanmerkit</string>
    <!-- Option in Library to open History page -->
    <string name="library_history">Historia</string>
    <!-- Option in Library to open a new tab -->
    <string name="library_new_tab">Uusi välilehti</string>
    <!-- Settings Page Title -->
    <string name="settings_title">Asetukset</string>
    <!-- Content description (not visible, for screen readers etc.): "Close button for library settings" -->
    <string name="content_description_close_button">Sulje</string>

    <!-- Title to show in alert when a lot of tabs are to be opened
    %d is a placeholder for the number of tabs that will be opened -->
    <string name="open_all_warning_title">Avataanko %d välilehteä?</string>
    <!-- Message to warn users that a large number of tabs will be opened
    %s will be replaced by app name. -->
    <string name="open_all_warning_message">Näin monen välilehden avaaminen voi hidastaa %sia sivujen latautuessa. Haluatko varmasti jatkaa?</string>
    <!-- Dialog button text for confirming open all tabs -->
    <string name="open_all_warning_confirm">Avaa välilehdet</string>
    <!-- Dialog button text for canceling open all tabs -->
    <string name="open_all_warning_cancel">Peruuta</string>

    <!-- Text to show users they have one page in the history group section of the History fragment.
    %d is a placeholder for the number of pages in the group. -->
    <string name="history_search_group_site_1">%d sivu</string>

    <!-- Text to show users they have multiple pages in the history group section of the History fragment.
    %d is a placeholder for the number of pages in the group. -->
    <string name="history_search_group_sites_1">%d sivua</string>

    <!-- Option in library for Recently Closed Tabs -->
    <string name="library_recently_closed_tabs">Viimeksi suljetut välilehdet</string>
    <!-- Option in library to open Recently Closed Tabs page -->
    <string name="recently_closed_show_full_history">Näytä koko sivuhistoria</string>
    <!-- Text to show users they have multiple tabs saved in the Recently Closed Tabs section of history.
    %d is a placeholder for the number of tabs selected. -->
    <string name="recently_closed_tabs">%d välilehteä</string>
    <!-- Text to show users they have one tab saved in the Recently Closed Tabs section of history.
    %d is a placeholder for the number of tabs selected. -->
    <string name="recently_closed_tab">%d välilehti</string>
    <!-- Recently closed tabs screen message when there are no recently closed tabs -->
    <string name="recently_closed_empty_message">Ei viimeksi suljettuja välilehtiä</string>

    <!-- Tab Management -->
    <!-- Title of preference for tabs management -->
    <string name="preferences_tabs">Välilehdet</string>
    <!-- Title of preference that allows a user to specify the tab view -->
    <string name="preferences_tab_view">Välilehtinäkymä</string>
    <!-- Option for a list tab view -->
    <string name="tab_view_list">Lista</string>
    <!-- Option for a grid tab view -->
    <string name="tab_view_grid">Ruudukko</string>
    <!-- Title of preference that allows a user to auto close tabs after a specified amount of time -->
    <string name="preferences_close_tabs">Sulje välilehdet</string>
    <!-- Option for auto closing tabs that will never auto close tabs, always allows user to manually close tabs -->
    <string name="close_tabs_manually">Manuaalisesti</string>
    <!-- Option for auto closing tabs that will auto close tabs after one day -->
    <string name="close_tabs_after_one_day">Yhden päivän jälkeen</string>
    <!-- Option for auto closing tabs that will auto close tabs after one week -->
    <string name="close_tabs_after_one_week">Yhden viikon jälkeen</string>

    <!-- Option for auto closing tabs that will auto close tabs after one month -->
    <string name="close_tabs_after_one_month">Yhden kuukauden jälkeen</string>

    <!-- Title of preference that allows a user to specify the auto-close settings for open tabs -->
    <string name="preference_auto_close_tabs" tools:ignore="UnusedResources">Sulje automaattisesti avoimet välilehdet</string>

    <!-- Opening screen -->
    <!-- Title of a preference that allows a user to choose what screen to show after opening the app -->
    <string name="preferences_opening_screen">Avautuva näkymä</string>
    <!-- Option for always opening the homepage when re-opening the app -->
    <string name="opening_screen_homepage">Kotisivu</string>
    <!-- Option for always opening the user's last-open tab when re-opening the app -->
    <string name="opening_screen_last_tab">Viimeisin välilehti</string>
    <!-- Option for always opening the homepage when re-opening the app after four hours of inactivity -->
    <string name="opening_screen_after_four_hours_of_inactivity">Kotisivu neljän tunnin käyttämättömyyden jälkeen</string>
    <!-- Summary for tabs preference when auto closing tabs setting is set to manual close-->
    <string name="close_tabs_manually_summary">Sulje manuaalisesti</string>
    <!-- Summary for tabs preference when auto closing tabs setting is set to auto close tabs after one day-->
    <string name="close_tabs_after_one_day_summary">Sulje päivän kuluttua</string>
    <!-- Summary for tabs preference when auto closing tabs setting is set to auto close tabs after one week-->
    <string name="close_tabs_after_one_week_summary">Sulje viikon kuluttua</string>
    <!-- Summary for tabs preference when auto closing tabs setting is set to auto close tabs after one month-->
    <string name="close_tabs_after_one_month_summary">Sulje kuukauden kuluttua</string>

    <!-- Summary for homepage preference indicating always opening the homepage when re-opening the app -->
    <string name="opening_screen_homepage_summary">Avaa etusivu</string>
    <!-- Summary for homepage preference indicating always opening the last-open tab when re-opening the app -->
    <string name="opening_screen_last_tab_summary">Avaa viimeisin välilehti</string>
    <!-- Summary for homepage preference indicating opening the homepage when re-opening the app after four hours of inactivity -->
    <string name="opening_screen_after_four_hours_of_inactivity_summary">Avaa etusivu neljän tunnin kuluttua</string>

    <!-- Inactive tabs -->
    <!-- Category header of a preference that allows a user to enable or disable the inactive tabs feature -->
    <string name="preferences_inactive_tabs">Siirrä vanhat välilehdet passiivisiksi</string>
    <!-- Title of inactive tabs preference -->
    <string name="preferences_inactive_tabs_title">Välilehdet, joita et ole katsonut kahteen viikkoon, siirretään passiivisten osioon.</string>

    <!-- Studies -->
    <!-- Title of the remove studies button -->
    <string name="studies_remove">Poista</string>
    <!-- Title of the active section on the studies list -->
    <string name="studies_active">Käynnissä</string>
    <!-- Description for studies, it indicates why Firefox use studies. The first parameter is the name of the application. -->
    <string name="studies_description_2">%1$s saattaa asentaa ja suorittaa tutkimuksia silloin tällöin.</string>
    <!-- Learn more link for studies, links to an article for more information about studies. -->
    <string name="studies_learn_more">Lue lisää</string>

    <!-- Dialog message shown after removing a study -->
    <string name="studies_restart_app" moz:removedIn="135">Tämä sovellus sulkeutuu, jotta muutokset tulevat käyttöön</string>
    <!-- Dialog button to confirm the removing a study. -->
    <string name="studies_restart_dialog_ok" moz:removedIn="135">OK</string>
    <!-- Dialog button text for canceling removing a study. -->
    <string name="studies_restart_dialog_cancel" moz:removedIn="135">Peruuta</string>

    <!-- Toast shown after turning on/off studies preferences -->
    <string name="studies_toast_quit_application" moz:removedIn="135" tools:ignore="UnusedResources">Lopetetaan sovellus, jotta muutokset tulevat voimaan…</string>

    <!-- Sessions -->
    <!-- Title for the list of tabs -->
    <string name="tab_header_label" moz:removedIn="135" tools:ignore="UnusedResources">Avoimet välilehdet</string>
    <!-- Title for the list of tabs in the current private session -->
    <string name="tabs_header_private_tabs_title" moz:removedIn="136" tools:ignore="UnusedResources">Yksityiset välilehdet</string>
    <!-- Title for the list of tabs in the current private session used by a11y services
    The %1$s will be replaced by the number of opened private tabs -->
    <string name="tabs_header_private_tabs_counter_title">Yksityisiä välilehtiä avoinna: %1$s. Vaihda välilehteä napauttamalla.</string>
    <!-- Title for the list of tabs in the synced tabs -->
    <string name="tabs_header_synced_tabs_title" moz:removedIn="136" tools:ignore="UnusedResources">Synkronoidut välilehdet</string>
    <!-- Title for the list of tabs in the synced tabs used by a11y services
    The %1$s will be replaced by the number of opened synced tabs -->
    <string name="tabs_header_synced_tabs_counter_title">Synkronoituja välilehtiä avoinna: %1$s. Vaihda välilehteä napauttamalla.</string>
    <!-- Content description (not visible, for screen readers etc.): Add tab button. Adds a news tab when pressed -->
    <string name="add_tab">Lisää välilehti</string>
    <!-- Content description (not visible, for screen readers etc.): Add tab button. Adds a news tab when pressed -->
    <string name="add_private_tab">Lisää yksityinen välilehti</string>
    <!-- Text for the new tab button to indicate adding a new private tab in the tab -->
    <string name="tab_drawer_fab_content">Yksityinen</string>
    <!-- Text for the new tab button to indicate syncing command on the synced tabs page -->
    <string name="tab_drawer_fab_sync">Synkronoi</string>
    <!-- Text shown in the menu for sharing all tabs -->
    <string name="tab_tray_menu_item_share">Jaa kaikki välilehdet</string>
    <!-- Text shown in the menu to view recently closed tabs -->
    <string name="tab_tray_menu_recently_closed">Viimeksi suljetut välilehdet</string>
    <!-- Text shown in the tabs tray inactive tabs section -->
    <string name="tab_tray_inactive_recently_closed" tools:ignore="UnusedResources">Viimeksi suljettu</string>
    <!-- Text shown in the menu to view account settings -->
    <string name="tab_tray_menu_account_settings">Tilin asetukset</string>
    <!-- Text shown in the menu to view tab settings -->
    <string name="tab_tray_menu_tab_settings">Välilehtiasetukset</string>
    <!-- Text shown in the menu for closing all tabs -->
    <string name="tab_tray_menu_item_close">Sulje kaikki välilehdet</string>
    <!-- Text shown in the multiselect menu for bookmarking selected tabs. -->
    <string name="tab_tray_multiselect_menu_item_bookmark">Lisää kirjanmerkeiksi</string>
    <!-- Text shown in the multiselect menu for closing selected tabs. -->
    <string name="tab_tray_multiselect_menu_item_close">Sulje</string>
    <!-- Content description for tabs tray multiselect share button -->
    <string name="tab_tray_multiselect_share_content_description">Jaa valitut välilehdet</string>
    <!-- Content description for tabs tray multiselect menu -->
    <string name="tab_tray_multiselect_menu_content_description">Valittujen välilehtien valikko</string>
    <!-- Content description (not visible, for screen readers etc.): Removes tab from collection button. Removes the selected tab from collection when pressed -->
    <string name="remove_tab_from_collection">Poista välilehti kokoelmasta</string>
    <!-- Text for button to enter multiselect mode in tabs tray -->
    <string name="tabs_tray_select_tabs">Valitse välilehdet</string>
    <!-- Content description (not visible, for screen readers etc.): Close tab button. Closes the current session when pressed -->
    <string name="close_tab">Sulje välilehti</string>
    <!-- Content description (not visible, for screen readers etc.): Close tab <title> button. First parameter is tab title  -->
    <string name="close_tab_title">Sulje välilehti %s</string>
    <!-- Content description (not visible, for screen readers etc.): Opens the open tabs menu when pressed -->
    <string name="open_tabs_menu">Avointen välilehtien valikko</string>
    <!-- Open tabs menu item to save tabs to collection -->
    <string name="tabs_menu_save_to_collection1">Tallenna välilehdet kokoelmaan</string>
    <!-- Text for the menu button to delete a collection -->
    <string name="collection_delete">Poista kokoelma</string>
    <!-- Text for the menu button to rename a collection -->
    <string name="collection_rename">Nimeä kokoelma uudelleen</string>
    <!-- Text for the button to open tabs of the selected collection -->
    <string name="collection_open_tabs">Avaa välilehdet</string>


    <!-- Hint for adding name of a collection -->
    <string name="collection_name_hint">Kokoelman nimi</string>
    <!-- Text for the menu button to remove a top site -->
    <string name="remove_top_site">Poista</string>

    <!-- Text for the menu button to delete a top site from history -->
    <string name="delete_from_history">Poista historiasta</string>
    <!-- Postfix for private WebApp titles, placeholder is replaced with app name -->
    <string name="pwa_site_controls_title_private">%1$s (yksityinen tila)</string>

    <!-- History -->
    <!-- Text for the button to search all history -->
    <string name="history_search_1">Kirjoita hakuehdot</string>
    <!-- Text for the button to clear all history -->
    <string name="history_delete_all">Poista historia</string>
    <!-- Text for the snackbar to confirm that multiple browsing history items has been deleted -->
    <string name="history_delete_multiple_items_snackbar">Historia poistettu</string>
    <!-- Text for the snackbar to confirm that a single browsing history item has been deleted. The first parameter is the shortened URL of the deleted history item. -->
    <string name="history_delete_single_item_snackbar">%1$s poistettu</string>
    <!-- Context description text for the button to delete a single history item -->
    <string name="history_delete_item">Poista</string>
    <!-- History multi select title in app bar
    The first parameter is the number of bookmarks selected -->
    <string name="history_multi_select_title">%1$d valittu</string>

    <!-- Text for the header that groups the history for today -->
    <string name="history_today">Tänään</string>
    <!-- Text for the header that groups the history for yesterday -->
    <string name="history_yesterday">Eilen</string>
    <!-- Text for the header that groups the history the past 7 days -->
    <string name="history_7_days">Viimeiset 7 päivää</string>
    <!-- Text for the header that groups the history the past 30 days -->
    <string name="history_30_days">Viimeiset 30 päivää</string>
    <!-- Text for the header that groups the history older than the last month -->
    <string name="history_older">Vanhemmat</string>
    <!-- Text shown when no history exists -->
    <string name="history_empty_message">Ei historiaa täällä</string>

    <!-- Downloads -->
    <!-- Text for the snackbar to confirm that multiple downloads items have been removed -->
    <string name="download_delete_multiple_items_snackbar_1">Lataukset poistettu</string>
    <!-- Text for the snackbar to confirm that a single download item has been removed. The first parameter is the name of the download item. -->
    <string name="download_delete_single_item_snackbar">Poistettiin %1$s</string>
    <!-- Text shown when no download exists -->
    <string name="download_empty_message_1">Ei ladattuja tiedostoja</string>
    <!-- History multi select title in app bar
    The first parameter is the number of downloads selected -->
    <string name="download_multi_select_title">%1$d valittu</string>


    <!-- Text for the button to remove a single download item -->
    <string name="download_delete_item_1">Poista</string>


    <!-- WebCompat Reporter -->

    <!-- WebCompat Reporter -->
    <!-- The title of the Web Compat Reporter feature. This is displayed in the top app bar. -->
    <string name="webcompat_reporter_screen_title">Ilmoita rikkinäisestä sivustosta</string>
    <!-- The description of the Web Compat Reporter feature. This first parameter is the name of the application (For example: Fenix) -->
    <string name="webcompat_reporter_description">Auta tekemään %1$sista parempi kaikille. Mozillan työntekijät käyttävät lähettämiäsi tietoja verkkosivustojen ongelmien korjaamiseen.</string>
    <!-- The text field label of the URL text field. This is displayed above the user-inputted URL. -->
    <string name="webcompat_reporter_label_url">URL-osoite</string>
    <!-- The error message of the URL text field when an invalid URL has been entered. -->
    <string name="webcompat_reporter_url_error_invalid">Kirjoita kelvollinen URL-osoite</string>
    <!-- The label/title of an optional field in the Web Compat Reporter feature for explaining a high-level reason why the site is broken. -->
    <string name="webcompat_reporter_label_whats_broken" moz:removedIn="136" tools:ignore="UnusedResources">Mikä on rikki? (valinnainen)</string>
    <!-- The placeholder text for the dropdown where a user selects a high-level reason why the site is broken. -->
    <string name="webcompat_reporter_choose_reason">Valitse syy</string>
    <!-- The label/title of an optional field in the Web Compat Reporter feature for adding additional information. -->
    <string name="webcompat_reporter_label_description">Kuvaa ongelma (valinnainen)</string>
    <!-- The button text for navigating away from the feature to provide more information on the broken site's bug report. -->
    <string name="webcompat_reporter_send_more_info">Lähetä lisätietoja</string>
    <!-- The button text for the cancel button to leave the Web Compat Reporter feature. -->
    <string name="webcompat_reporter_cancel">Peruuta</string>
    <!-- The button text for the send button to submit the provided form data. -->
    <string name="webcompat_reporter_send">Lähetä</string>


    <!-- Text for a snackbar to confirm the successful submission of a WebCompat report. -->
    <string name="webcompat_reporter_success_snackbar_text">Ilmoituksesi on lähetetty</string>
    <!-- Button text for closing or dismissing the snackbar shown after successfully submitting a WebCompat report. -->
    <string name="webcompat_reporter_dismiss_success_snackbar_text">Sulje</string>

    <!-- These reason strings are dropdown options on a WebCompat reporter form, indicating what is broken on the site. -->
    <!-- Broken site reason text for site slow or not working -->
    <string name="webcompat_reporter_reason_slow">Sivusto on hidas tai ei toimi</string>
    <!-- Broken site reason text for images or videos -->
    <string name="webcompat_reporter_reason_media">Kuvat tai videot</string>
    <!-- Broken site reason text for buttons, links, and other content -->
    <string name="webcompat_reporter_reason_content">Painikkeet, linkit ja muu sisältö</string>
    <!-- Broken site reason text for sign in or sign out -->
    <string name="webcompat_reporter_reason_account">Sisään- tai uloskirjautuminen</string>
    <!-- Broken site reason text for ad blocker -->
    <string name="webcompat_reporter_reason_ad_blocker">Mainosten esto</string>
    <!-- Broken site reason text for something else -->
    <string name="webcompat_reporter_reason_other">Jotain muuta</string>

    <!-- Crashes -->
    <!-- Title text displayed on the tab crash page. This first parameter is the name of the application (For example: Fenix) -->
    <string name="tab_crash_title_2">Pahoittelut, %1$s ei voi ladata tätä sivua.</string>
    <!-- Send crash report checkbox text on the tab crash page -->
    <string name="tab_crash_send_report">Lähetä kaatumisilmoitus Mozillalle</string>
    <!-- Close tab button text on the tab crash page -->
    <string name="tab_crash_close">Sulje välilehti</string>
    <!-- Restore tab button text on the tab crash page -->
    <string name="tab_crash_restore">Palauta välilehti</string>

    <!-- Unsubmitted crash dialog title, The first parameter is the name of the app (e.g. Firefox)  -->
    <string name="unsubmitted_crash_dialog_title">%s oli käynnistettävä uudelleen</string>
    <!-- Unsubmitted crash dialog checkbox label for automatically sending reports in the future -->
    <string name="unsubmitted_crash_dialog_checkbox_label">Lähetä kaatumisilmoitukset automaattisesti</string>
    <!-- Unsubmitted crash dialog negative button to dismiss the dialog -->
    <string name="unsubmitted_crash_dialog_negative_button">Sulje</string>
    <!-- Unsubmitted crash dialog positive button to submit crash report -->
    <string name="unsubmitted_crash_dialog_positive_button">Lähetä kaatumisilmoitus</string>

    <!-- Bookmarks -->
    <!-- Confirmation message for a dialog confirming if the user wants to delete the selected folder -->
    <string name="bookmark_delete_folder_confirmation_dialog">Haluatko varmasti poistaa tämän kansion?</string>
    <!-- Confirmation message for a dialog confirming if the user wants to delete multiple items. -->
    <string name="bookmark_delete_folders_confirmation_dialog">Haluatko varmasti poistaa valitut kohteet?</string>
    <!-- Confirmation message for a dialog confirming if the user wants to delete multiple items including folders. Parameter will be replaced by app name. -->
    <string name="bookmark_delete_multiple_folders_confirmation_dialog">%s poistaa valitut kohteet.</string>
    <!-- Text for the cancel button on delete bookmark dialog -->
    <string name="bookmark_delete_negative">Peruuta</string>
    <!-- Screen title for adding a bookmarks folder -->
    <string name="bookmark_add_folder">Lisää kansio</string>
    <!-- Snackbar title that confirms a bookmark was saved into a folder. Parameter will be replaced by the name of the folder the bookmark was saved into. -->
    <string name="bookmark_saved_in_folder_snackbar">Tallennettu kansioon “%s”</string>
    <!-- Snackbar edit button shown after a bookmark has been created. -->
    <string name="edit_bookmark_snackbar_action">MUOKKAA</string>
    <!-- Bookmark menu move button -->
    <string name="bookmark_menu_move_button">Siirrä</string>
    <!-- Bookmark overflow menu edit button -->
    <string name="bookmark_menu_edit_button">Muokkaa</string>
    <!-- Bookmark overflow menu copy button -->
    <string name="bookmark_menu_copy_button">Kopioi</string>
    <!-- Bookmark overflow menu share button -->
    <string name="bookmark_menu_share_button">Jaa</string>
    <!-- Bookmark overflow menu open in new tab button -->
    <string name="bookmark_menu_open_in_new_tab_button">Avaa uudessa välilehdessä</string>
    <!-- Bookmark overflow menu open in private tab button -->
    <string name="bookmark_menu_open_in_private_tab_button">Avaa yksityisessä välilehdessä</string>
    <!-- Bookmark overflow menu open all in tabs button -->
    <string name="bookmark_menu_open_all_in_tabs_button">Avaa kaikki uusissa välilehdissä</string>
    <!-- Bookmark overflow menu open all in private tabs button -->
    <string name="bookmark_menu_open_all_in_private_tabs_button">Avaa kaikki yksityisissä välilehdissä</string>
    <!-- Bookmark overflow menu delete button -->
    <string name="bookmark_menu_delete_button">Poista</string>
    <!--Bookmark overflow menu save button -->
    <string name="bookmark_menu_save_button">Tallenna</string>
    <!-- Bookmark multi select title in app bar
     The first parameter is the number of bookmarks selected -->
    <string name="bookmarks_multi_select_title">%1$d valittu</string>
    <!-- Bookmark editing screen title -->
    <string name="edit_bookmark_fragment_title">Muokkaa kirjanmerkkiä</string>
    <!-- Bookmark folder editing screen title -->
    <string name="edit_bookmark_folder_fragment_title">Muokkaa kansiota</string>
    <!-- Bookmark sign in button message -->
    <string name="bookmark_sign_in_button">Kirjaudu sisään nähdäksesi synkronoidut kirjanmerkit</string>
    <!-- Bookmark URL editing field label -->
    <string name="bookmark_url_label">OSOITE</string>
    <!-- Bookmark FOLDER editing field label -->
    <string name="bookmark_folder_label">KANSIO</string>
    <!-- Text indicating which folder a bookmark or folder will be saved in -->
    <string name="bookmark_save_in_label">Tallenna kansioon</string>
    <!-- Bookmark NAME editing field label -->
    <string name="bookmark_name_label">NIMI</string>

    <!-- Label for a text input field for a bookmark or folder name -->
    <string name="bookmark_name_label_normal_case">Nimi</string>
    <!-- Bookmark add folder screen title -->
    <string name="bookmark_add_folder_fragment_label">Lisää kansio</string>
    <!-- Bookmark select folder screen title -->
    <string name="bookmark_select_folder_fragment_label">Valitse kansio</string>
    <!-- Bookmark editing error missing title -->
    <string name="bookmark_empty_title_error">Otsikko on pakollinen</string>
    <!-- Bookmark editing error missing or improper URL -->
    <string name="bookmark_invalid_url_error">Virheellinen osoite</string>
    <!-- Bookmark screen message for empty bookmarks folder -->
    <string name="bookmarks_empty_message">Ei kirjanmerkkejä täällä</string>
    <!-- Bookmark snackbar message on deletion
     The first parameter is the host part of the URL of the bookmark deleted, if any -->
    <string name="bookmark_deletion_snackbar_message">Poistettu %1$s</string>
    <!-- Bookmark snackbar message on deleting multiple bookmarks not including folders-->
    <string name="bookmark_deletion_multiple_snackbar_message_2">Kirjanmerkit poistettu</string>
    <!-- Bookmark snackbar message on deleting multiple bookmarks including folders-->
    <string name="bookmark_deletion_multiple_snackbar_message_3">Poistetaan valitut kansiot</string>
    <!-- Bookmark undo button for deletion snackbar action -->
    <string name="bookmark_undo_deletion">KUMOA</string>

    <!-- Bookmark snackbar message for deleting a single item. Parameter is the title of the item being deleted -->
    <string name="bookmark_delete_single_item">Poistettiin %s</string>
    <!-- Bookmark snackbar message for deleting multiple items. Parameter is the number of items being deleted -->
    <string name="bookmark_delete_multiple_items">Poistetut kohteet: %s</string>
    <!-- Text for the button to search all bookmarks -->
    <string name="bookmark_search">Kirjoita hakuehdot</string>

    <!-- Content description for the bookmark navigation bar back button -->
    <string name="bookmark_navigate_back_button_content_description">Siirry taaksepäin</string>
    <!-- Content description for the bookmark list new folder navigation bar button -->
    <string name="bookmark_add_new_folder_button_content_description">Lisää uusi kansio</string>
    <!-- Content description for the bookmark screen delete bookmark navigation bar button -->
    <string name="bookmark_delete_bookmark_content_description">Poista kirjanmerkki</string>
    <!-- Content description for the bookmark screen delete bookmark folder navigation bar button -->
    <string name="bookmark_delete_folder_content_description">Poista kansio</string>
    <!-- Content description for bookmark search floating action button -->
    <string name="bookmark_search_button_content_description">Etsi kirjanmerkeistä</string>

    <!-- Content description for the overflow menu for a bookmark item. Paramter will a folder name or bookmark title. -->
    <string name="bookmark_item_menu_button_content_description">Valikkokohde %s</string>

    <!-- Title for the bookmark list empty state-->
    <string name="bookmark_empty_list_title">Ei kirjanmerkkejä vielä</string>
    <!-- Description for the bookmark list empty state when you're not signed into sync. -->
    <string name="bookmark_empty_list_guest_description">Tallenna sivustoja selatessasi. Kirjaudu sisään saadaksesi kirjanmerkkejä muista synkronoiduista laitteista.</string>
    <!-- Text for the button to navigate to sync authentication -->
    <string name="bookmark_empty_list_guest_cta">Kirjaudu synkronoidaksesi</string>
    <!-- Description for the bookmark list empty state when you're signed into sync. -->
    <string name="bookmark_empty_list_authenticated_description">Tallenna sivustoja selatessasi. Noudamme kirjanmerkit myös muista synkronoiduista laitteista.</string>
    <!-- Description for the bookmark list empty state when you're in an empty folder. -->
    <string name="bookmark_empty_list_folder_description">Lisää kirjanmerkkejä selatessasi, jotta löydät suosikkisivustosi myöhemmin.</string>

    <!-- Description for the add new folder button when selecting a folder. -->
    <string name="bookmark_select_folder_new_folder_button_title">Uusi kansio</string>

    <!-- Site Permissions -->
    <!-- Button label that take the user to the Android App setting -->
    <string name="phone_feature_go_to_settings">Siirry asetuksiin</string>
    <!-- Content description (not visible, for screen readers etc.): Quick settings sheet
        to give users access to site specific information / settings. For example:
        Secure settings status and a button to modify site permissions -->
    <string name="quick_settings_sheet">Pika-asetuslomake</string>
    <!-- Label that indicates that this option it the recommended one -->
    <string name="phone_feature_recommended">Suositeltu</string>
    <!-- Button label for clearing all the information of site permissions-->
    <string name="clear_permissions">Tyhjennä oikeudet</string>
    <!-- Text for the OK button on Clear permissions dialog -->
    <string name="clear_permissions_positive">OK</string>
    <!-- Text for the cancel button on Clear permissions dialog -->
    <string name="clear_permissions_negative">Peruuta</string>
    <!-- Button label for clearing a site permission-->
    <string name="clear_permission">Tyhjennä oikeus</string>
    <!-- Text for the OK button on Clear permission dialog -->
    <string name="clear_permission_positive">OK</string>
    <!-- Text for the cancel button on Clear permission dialog -->
    <string name="clear_permission_negative">Peruuta</string>
    <!-- Button label for clearing all the information on all sites-->
    <string name="clear_permissions_on_all_sites">Tyhjennä oikeudet kaikilta sivustoilta</string>
    <!-- Preference for altering video and audio autoplay for all websites -->
    <string name="preference_browser_feature_autoplay">Automaattinen toisto</string>
    <!-- Preference for altering the camera access for all websites -->
    <string name="preference_phone_feature_camera">Kamera</string>
    <!-- Preference for altering the microphone access for all websites -->
    <string name="preference_phone_feature_microphone">Mikrofoni</string>
    <!-- Preference for altering the location access for all websites -->
    <string name="preference_phone_feature_location">Sijainti</string>
    <!-- Preference for altering the notification access for all websites -->
    <string name="preference_phone_feature_notification">Ilmoitus</string>
    <!-- Preference for altering the persistent storage access for all websites -->
    <string name="preference_phone_feature_persistent_storage">Pysyvä tallennustila</string>
    <!-- Preference for altering the storage access setting for all websites -->
    <string name="preference_phone_feature_cross_origin_storage_access">Sivustorajat ylittävät evästeet</string>
    <!-- Preference for altering the EME access for all websites -->
    <string name="preference_phone_feature_media_key_system_access">DRM-suojattu sisältö</string>
    <!-- Label that indicates that a permission must be asked always -->
    <string name="preference_option_phone_feature_ask_to_allow">Kysy lupaa</string>
    <!-- Label that indicates that a permission must be blocked -->
    <string name="preference_option_phone_feature_blocked">Estetty</string>
    <!-- Label that indicates that a permission must be allowed -->
    <string name="preference_option_phone_feature_allowed">Sallittu</string>
    <!--Label that indicates a permission is by the Android OS-->
    <string name="phone_feature_blocked_by_android">Estetty Androidin toimesta</string>
    <!-- Preference for showing a list of websites that the default configurations won't apply to them -->
    <string name="preference_exceptions">Poikkeukset</string>

    <!-- Summary of tracking protection preference if tracking protection is set to off -->
    <string name="tracking_protection_off">Pois</string>

    <!-- Summary of tracking protection preference if tracking protection is set to standard -->
    <string name="tracking_protection_standard">Vakio</string>
    <!-- Summary of tracking protection preference if tracking protection is set to strict -->
    <string name="tracking_protection_strict">Tiukka</string>
    <!-- Summary of tracking protection preference if tracking protection is set to custom -->
    <string name="tracking_protection_custom">Mukautettu</string>
    <!-- Label for global setting that indicates that all video and audio autoplay is allowed -->
    <string name="preference_option_autoplay_allowed2">Salli ääni ja video</string>
    <!-- Label for site specific setting that indicates that all video and audio autoplay is allowed -->
    <string name="quick_setting_option_autoplay_allowed">Salli ääni ja video</string>
    <!-- Label that indicates that video and audio autoplay is only allowed over Wi-Fi -->
    <string name="preference_option_autoplay_allowed_wifi_only2">Estä ääni ja video vain käytettäessä matkapuhelinverkon datayhteyttä</string>
    <!-- Subtext that explains 'autoplay on Wi-Fi only' option -->
    <string name="preference_option_autoplay_allowed_wifi_subtext">Ääni ja video toistetaan käytettäessä Wi-Fi-yhteyttä</string>
    <!-- Label for global setting that indicates that video autoplay is allowed, but audio autoplay is blocked -->
    <string name="preference_option_autoplay_block_audio2">Estä vain ääni</string>
    <!-- Label for site specific setting that indicates that video autoplay is allowed, but audio autoplay is blocked -->
    <string name="quick_setting_option_autoplay_block_audio">Estä vain ääni</string>
    <!-- Label for global setting that indicates that all video and audio autoplay is blocked -->
    <string name="preference_option_autoplay_blocked3">Estä ääni ja video</string>
    <!-- Label for site specific setting that indicates that all video and audio autoplay is blocked -->
    <string name="quick_setting_option_autoplay_blocked">Estä ääni ja video</string>
    <!-- Summary of delete browsing data on quit preference if it is set to on -->
    <string name="delete_browsing_data_quit_on">Päällä</string>
    <!-- Summary of delete browsing data on quit preference if it is set to off -->
    <string name="delete_browsing_data_quit_off">Pois</string>

    <!-- Summary of studies preference if it is set to on -->
    <string name="studies_on">Päällä</string>
    <!-- Summary of studies data on quit preference if it is set to off -->
    <string name="studies_off">Pois päältä</string>

    <!-- Category header of a preference that allows a user to alter settings related to web permissions. -->
    <string name="preferences_category_permissions">Oikeudet</string>
    <!-- Category header of a preference that allows a user to alter settings related to web content. -->
    <string name="preferences_category_content">Sisältö</string>
    <!-- Preference for altering the default browsing mode. When enabled, the desktop site will always be requested. -->
    <string name="preference_feature_desktop_mode_default">Pyydä aina työpöytäsivustoa</string>

    <!-- Collections -->
    <!-- Collections header on home fragment -->
    <string name="collections_header">Kokoelmat</string>
    <!-- Content description (not visible, for screen readers etc.): Opens the collection menu when pressed -->
    <string name="collection_menu_button_content_description">Kokoelmavalikko</string>
    <!-- Label to describe what collections are to a new user without any collections -->
    <string name="no_collections_description2">Kerää merkitykselliset asiat yhteen.\nRyhmitä samanlaiset haut, sivustot ja välilehdet nopeaa käyttöä varten.</string>
    <!-- Title for the "select tabs" step of the collection creator -->
    <string name="create_collection_select_tabs">Valitse välilehdet</string>
    <!-- Title for the "select collection" step of the collection creator -->
    <string name="create_collection_select_collection">Valitse kokoelma</string>
    <!-- Title for the "name collection" step of the collection creator -->
    <string name="create_collection_name_collection">Nimeä kokoelma</string>
    <!-- Button to add new collection for the "select collection" step of the collection creator -->
    <string name="create_collection_add_new_collection">Lisää uusi kokoelma</string>
    <!-- Button to select all tabs in the "select tabs" step of the collection creator -->
    <string name="create_collection_select_all">Valitse kaikki</string>
    <!-- Button to deselect all tabs in the "select tabs" step of the collection creator -->
    <string name="create_collection_deselect_all">Poista kaikkien valinta</string>
    <!-- Text to prompt users to select the tabs to save in the "select tabs" step of the collection creator -->
    <string name="create_collection_save_to_collection_empty">Valitse tallennettavat välilehdet</string>
    <!-- Text to show users how many tabs they have selected in the "select tabs" step of the collection creator.
     %d is a placeholder for the number of tabs selected. -->
    <string name="create_collection_save_to_collection_tabs_selected">%d välilehteä valittu</string>
    <!-- Text to show users they have one tab selected in the "select tabs" step of the collection creator.
    %d is a placeholder for the number of tabs selected. -->
    <string name="create_collection_save_to_collection_tab_selected">%d välilehti valittu</string>
    <!-- Text shown in snackbar when multiple tabs have been saved in a collection -->
    <string name="create_collection_tabs_saved">Välilehdet tallennettu!</string>
    <!-- Text shown in snackbar when one or multiple tabs have been saved in a new collection -->
    <string name="create_collection_tabs_saved_new_collection">Kokoelma tallennettu!</string>
    <!-- Text shown in snackbar when one tab has been saved in a collection -->
    <string name="create_collection_tab_saved">Välilehti tallennettu!</string>
    <!-- Content description (not visible, for screen readers etc.): button to close the collection creator -->
    <string name="create_collection_close">Sulje</string>
    <!-- Button to save currently selected tabs in the "select tabs" step of the collection creator-->
    <string name="create_collection_save">Tallenna</string>

    <!-- Snackbar action to view the collection the user just created or updated -->
    <string name="create_collection_view">Näytä</string>

    <!-- Text for the OK button from collection dialogs -->
    <string name="create_collection_positive">OK</string>
    <!-- Text for the cancel button from collection dialogs -->
    <string name="create_collection_negative">Peruuta</string>

    <!-- Default name for a new collection in "name new collection" step of the collection creator. %d is a placeholder for the number of collections-->
    <string name="create_collection_default_name">Kokoelma %d</string>

    <!-- Share -->
    <!-- Share screen header -->
    <string name="share_header_2">Jaa</string>
    <!-- Content description (not visible, for screen readers etc.):
        "Share" button. Opens the share menu when pressed. -->
    <string name="share_button_content_description">Jaa</string>
    <!-- Text for the Save to PDF feature in the share menu -->
    <string name="share_save_to_pdf">Tallenna PDF-muodossa</string>
    <!-- Text for error message when generating a PDF file Text. -->
    <string name="unable_to_save_to_pdf_error">PDF:n luominen ei onnistu</string>
    <!-- Text for standard error snackbar dismiss button. -->
    <string name="standard_snackbar_error_dismiss">Hylkää</string>
    <!-- Text for error message when printing a page and it fails. -->
    <string name="unable_to_print_page_error">Sivun tulostaminen ei onnistunut</string>
    <!-- Text for the print feature in the share and browser menu -->
    <string name="menu_print">Tulosta</string>
    <!-- Sub-header in the dialog to share a link to another sync device -->
    <string name="share_device_subheader">Lähetä laitteeseen</string>
    <!-- Sub-header in the dialog to share a link to an app from the full list -->
    <string name="share_link_all_apps_subheader">Kaikki toiminnot</string>
    <!-- Sub-header in the dialog to share a link to an app from the most-recent sorted list -->
    <string name="share_link_recent_apps_subheader">Äskettäin käytetty</string>
    <!-- Text for the copy link action in the share screen. -->
    <string name="share_copy_link_to_clipboard">Kopioi leikepöydälle</string>
    <!-- Toast shown after copying link to clipboard -->
    <string name="toast_copy_link_to_clipboard">Kopioitu leikepöydälle</string>
    <!-- An option from the share dialog to sign into sync -->
    <string name="sync_sign_in">Kirjaudu sisään Synciin</string>
     <!-- An option from the three dot menu to sync and save data -->
    <string name="sync_menu_sync_and_save_data">Synkronoi ja tallenna tiedot</string>
    <!-- An option from the share dialog to send link to all other sync devices -->
    <string name="sync_send_to_all">Lähetä kaikkiin laitteisiin</string>
    <!-- An option from the share dialog to reconnect to sync -->
    <string name="sync_reconnect">Yhdistä uudelleen Synciin</string>
    <!-- Text displayed when sync is offline and cannot be accessed -->
    <string name="sync_offline">Ei yhteydessä</string>
    <!-- An option to connect additional devices -->
    <string name="sync_connect_device">Yhdistä toinen laite</string>
    <!-- The dialog text shown when additional devices are not available -->
    <string name="sync_connect_device_dialog" tools:ignore="BrandUsage">Lähetä välilehti kirjautumalla Firefoxiin vähintään yhdellä muulla laitteella.</string>
    <!-- Confirmation dialog button -->
    <string name="sync_confirmation_button">Selvä</string>

    <!-- Share error message -->
    <string name="share_error_snackbar">Tälle sovellukselle ei voi jakaa</string>
    <!-- Add new device screen title -->
    <string name="sync_add_new_device_title">Lähetä laitteeseen</string>
    <!-- Text for the warning message on the Add new device screen -->
    <string name="sync_add_new_device_message">Ei yhdistettyjä laitteita</string>
    <!-- Text for the button to learn about sending tabs -->
    <string name="sync_add_new_device_learn_button">Lue lisää välilehtien lähettämisestä…</string>
    <!-- Text for the button to connect another device -->
    <string name="sync_add_new_device_connect_button">Yhdistä muu laite…</string>

    <!-- Notifications -->
    <!-- Text shown in the notification that pops up to remind the user that a private browsing session is active. -->
    <string name="notification_pbm_delete_text_2">Sulje yksityiset välilehdet</string>


    <!-- Text shown in the notification that pops up to remind the user that a private browsing session is active for Android 14+ -->
    <string name="notification_erase_title_android_14">Suljetaanko yksityiset välilehdet?</string>
    <string name="notification_erase_text_android_14">Sulje yksityiset välilehdet napauttamalla tai pyyhkäisemällä tätä ilmoitusta.</string>

    <!-- Name of the marketing notification channel. Displayed in the "App notifications" system settings for the app -->
    <string name="notification_marketing_channel_name">Markkintointi</string>

    <!-- Title shown in the notification that pops up to remind the user to set fenix as default browser.
    The app name is in the text, due to limitations with localizing Nimbus experiments -->
    <string name="nimbus_notification_default_browser_title" tools:ignore="BrandUsage,UnusedResources">Firefox on nopea ja yksityinen</string>
    <!-- Text shown in the notification that pops up to remind the user to set fenix as default browser.
    The app name is in the text, due to limitations with localizing Nimbus experiments -->
    <string name="nimbus_notification_default_browser_text" tools:ignore="BrandUsage,UnusedResources">Aseta Firefox oletusselaimeksi</string>
    <!-- Title shown in the notification that pops up to re-engage the user -->
    <string name="notification_re_engagement_title">Kokeile yksityistä selaamista</string>
    <!-- Text shown in the notification that pops up to re-engage the user.
    %1$s is a placeholder that will be replaced by the app name. -->
    <string name="notification_re_engagement_text">%1$s mahdollistaa selaamisen ilman evästeiden tai historian tallentamista</string>

    <!-- Title A shown in the notification that pops up to re-engage the user -->
    <string name="notification_re_engagement_A_title">Selaa jälkiä jättämättä</string>

    <!-- Text A shown in the notification that pops up to re-engage the user.
    %1$s is a placeholder that will be replaced by the app name. -->
    <string name="notification_re_engagement_A_text">Yksityinen selaus %1$sissa ei tallenna tietojasi.</string>
    <!-- Title B shown in the notification that pops up to re-engage the user -->
    <string name="notification_re_engagement_B_title">Aloita ensimmäinen haku</string>
    <!-- Text B shown in the notification that pops up to re-engage the user -->
    <string name="notification_re_engagement_B_text">Etsi jotain läheltäsi. Tai löydä jotain hauskaa.</string>

    <!-- Survey -->
    <!-- Text shown in the fullscreen message that pops up to ask user to take a short survey.
    The app name is in the text, due to limitations with localizing Nimbus experiments -->
    <string name="nimbus_survey_message_text" tools:ignore="BrandUsage">Auta parantamaan Firefoxia vastaamalla lyhyeen kyselyyn.</string>
    <!-- Preference for taking the short survey. -->
    <string name="preferences_take_survey">Vastaa kyselyyn</string>
    <!-- Preference for not taking the short survey. -->
    <string name="preferences_not_take_survey">Ei kiitos</string>

    <!-- Snackbar -->
    <!-- Text shown in snackbar when user deletes a collection -->
    <string name="snackbar_collection_deleted">Kokoelma poistettu</string>
    <!-- Text shown in snackbar when user renames a collection -->
    <string name="snackbar_collection_renamed">Kokoelma nimetty uudelleen</string>
    <!-- Text shown in snackbar when user closes a tab -->
    <string name="snackbar_tab_closed">Välilehti suljettu</string>
    <!-- Text shown in snackbar when user closes all tabs -->
    <string name="snackbar_tabs_closed">Välilehdet suljettu</string>
    <!-- Text shown in snackbar when user closes multiple inactive tabs. %1$s will be replaced with the number of tabs closed. -->
    <string name="snackbar_num_tabs_closed">Välilehtiä suljettu: %1$s</string>
    <!-- Text shown in snackbar when user bookmarks a list of tabs. Parameter will be replaced by the name of the folder the bookmark was saved into.-->
    <string name="snackbar_message_bookmarks_saved_in">Kirjanmerkit tallennettu kansioon “%s”!</string>
    <!-- Text shown in snackbar when user adds a site to shortcuts -->
    <string name="snackbar_added_to_shortcuts">Lisätty pikavalintoihin!</string>
    <!-- Text shown in snackbar when user closes a private tab -->
    <string name="snackbar_private_tab_closed">Yksityinen välilehti suljettu</string>
    <!-- Text shown in snackbar when user closes all private tabs -->
    <string name="snackbar_private_tabs_closed">Yksityiset välilehdet suljettu</string>
    <!-- Text shown in snackbar when user erases their private browsing data -->
    <string name="snackbar_private_data_deleted">Yksityiset selaustiedot poistettu</string>
    <!-- Text shown in snackbar to undo deleting a tab, top site or collection -->
    <string name="snackbar_deleted_undo">KUMOA</string>
    <!-- Text shown in snackbar when user removes a top site -->
    <string name="snackbar_top_site_removed">Sivusto poistettu</string>
    <!-- QR code scanner prompt which appears after scanning a code, but before navigating to it
        First parameter is the name of the app, second parameter is the URL or text scanned-->
    <string name="qr_scanner_confirmation_dialog_message">Salli %1$sin avata %2$s</string>
    <!-- QR code scanner prompt dialog positive option to allow navigation to scanned link -->
    <string name="qr_scanner_dialog_positive">SALLI</string>
    <!-- QR code scanner prompt dialog positive option to deny navigation to scanned link -->
    <string name="qr_scanner_dialog_negative">ESTÄ</string>
    <!-- QR code scanner prompt dialog error message shown when a hostname does not contain http or https. -->
    <string name="qr_scanner_dialog_invalid">Verkko-osoite ei ole kelvollinen.</string>
    <!-- QR code scanner prompt dialog positive option when there is an error -->
    <string name="qr_scanner_dialog_invalid_ok">OK</string>
    <!-- Tab collection deletion prompt dialog message. Placeholder will be replaced with the collection name -->
    <string name="tab_collection_dialog_message">Poistetaanko %1$s?</string>
    <!-- Tab collection deletion prompt dialog option to delete the collection -->
    <string name="tab_collection_dialog_positive">Poista</string>

    <!-- Message for copying the URL via long press on the toolbar -->
    <string name="url_copied">Osoite kopioitu</string>

    <!-- Sample text for accessibility font size -->
    <string name="accessibility_text_size_sample_text_1">Tämä on esimerkkitekstiä. Sen on tarkoitus osoittaa, miltä teksti näyttää kun suurennat tai pienennät tekstin kokoa tällä asetuksella.</string>
    <!-- Summary for Accessibility Text Size Scaling Preference -->
    <string name="preference_accessibility_text_size_summary">Tee verkkosivujen tekstistä suurempaa tai pienempää</string>
    <!-- Title for Accessibility Text Size Scaling Preference -->
    <string name="preference_accessibility_font_size_title">Fontin koko</string>

    <!-- Title for Accessibility Text Automatic Size Scaling Preference -->
    <string name="preference_accessibility_auto_size_2">Automaattinen fonttikoko</string>
    <!-- Summary for Accessibility Text Automatic Size Scaling Preference -->
    <string name="preference_accessibility_auto_size_summary">Fonttikoko vastaa Androidin asetuksia. Poista valinta käytöstä hallitaksesi fontin kokoa täällä.</string>

    <!-- Title for the Delete browsing data preference -->
    <string name="preferences_delete_browsing_data">Poista selaustiedot</string>
    <!-- Title for the tabs item in Delete browsing data -->
    <string name="preferences_delete_browsing_data_tabs_title_2">Avoimet välilehdet</string>
    <!-- Subtitle for the tabs item in Delete browsing data, parameter will be replaced with the number of open tabs -->
    <string name="preferences_delete_browsing_data_tabs_subtitle">%d välilehteä</string>
    <!-- Title for the data and history items in Delete browsing data -->
    <!-- Title for the history item in Delete browsing data -->
    <string name="preferences_delete_browsing_data_browsing_history_title">Selaushistoria</string>
    <!-- Subtitle for the data and history items in delete browsing data, parameter will be replaced with the
        number of history items the user has -->
    <string name="preferences_delete_browsing_data_browsing_data_subtitle">%d osoitetta</string>
    <!-- Title for the cookies and site data items in Delete browsing data -->
    <string name="preferences_delete_browsing_data_cookies_and_site_data">Evästeet ja sivustotiedot</string>
    <!-- Subtitle for the cookies item in Delete browsing data -->
    <string name="preferences_delete_browsing_data_cookies_subtitle">Sinut kirjataan ulos useimmilta sivustoilta</string>
    <!-- Title for the cached images and files item in Delete browsing data -->
    <string name="preferences_delete_browsing_data_cached_files">Välimuistissa olevat kuvat ja tiedostot</string>
    <!-- Subtitle for the cached images and files item in Delete browsing data -->
    <string name="preferences_delete_browsing_data_cached_files_subtitle">Vapauttaa tallennustilaa</string>
    <!-- Title for the site permissions item in Delete browsing data -->
    <string name="preferences_delete_browsing_data_site_permissions">Sivustojen käyttöoikeudet</string>
    <!-- Title for the downloads item in Delete browsing data -->
    <string name="preferences_delete_browsing_data_downloads">Lataukset</string>
    <!-- Text for the button to delete browsing data -->
    <string name="preferences_delete_browsing_data_button">Poista selaustiedot</string>

    <!-- Title for the Delete browsing data on quit preference -->
    <string name="preferences_delete_browsing_data_on_quit">Poista selaustiedot lopettaessa</string>

    <!-- Summary for the Delete browsing data on quit preference. "Quit" translation should match delete_browsing_data_on_quit_action translation. -->
    <string name="preference_summary_delete_browsing_data_on_quit_2">Poistaa automaattisesti selaustiedot, kun valitset \&quot;Lopeta\&quot; päävalikosta</string>

    <!-- Action item in menu for the Delete browsing data on quit feature -->
    <string name="delete_browsing_data_on_quit_action">Lopeta</string>

    <!-- Title text of a delete browsing data dialog. -->
    <string name="delete_history_prompt_title">Tyhjennettävä aikajakso</string>
    <!-- Body text of a delete browsing data dialog. -->
    <string name="delete_history_prompt_body_2">Poistaa historian (mukaan lukien muista laitteista synkronoitu historia)</string>
    <!-- Radio button in the delete browsing data dialog to delete history items for the last hour. -->
    <string name="delete_history_prompt_button_last_hour">Viimeinen tunti</string>
    <!-- Radio button in the delete browsing data dialog to delete history items for today and yesterday. -->
    <string name="delete_history_prompt_button_today_and_yesterday">Tämä ja eilinen päivä</string>
    <!-- Radio button in the delete browsing data dialog to delete all history. -->
    <string name="delete_history_prompt_button_everything">Kaikki</string>

    <!-- Dialog message to the user asking to delete browsing data. Parameter will be replaced by app name. -->
    <string name="delete_browsing_data_prompt_message_3">%s poistaa valitut selaustiedot.</string>
    <!-- Text for the cancel button for the data deletion dialog -->
    <string name="delete_browsing_data_prompt_cancel">Peruuta</string>
    <!-- Text for the allow button for the data deletion dialog -->
    <string name="delete_browsing_data_prompt_allow">Poista</string>
    <!-- Text for the snackbar confirmation that the data was deleted -->
    <string name="preferences_delete_browsing_data_snackbar">Selaustiedot poistettu</string>

    <!-- Text for the snackbar to show the user that the deletion of browsing data is in progress -->
    <string name="deleting_browsing_data_in_progress">Poistetaan selaustietoja…</string>

    <!-- Dialog message to the user asking to delete all history items inside the opened group. Parameter will be replaced by a history group name. -->
    <string name="delete_all_history_group_prompt_message">Poista kaikki sivustot ryhmästä “%s”</string>
    <!-- Text for the cancel button for the history group deletion dialog -->
    <string name="delete_history_group_prompt_cancel">Peruuta</string>
    <!-- Text for the allow button for the history group dialog -->
    <string name="delete_history_group_prompt_allow">Poista</string>
    <!-- Text for the snackbar confirmation that the history group was deleted -->
    <string name="delete_history_group_snackbar">Ryhmä poistettu</string>

    <!-- Onboarding -->
    <!-- text to display in the snackbar once account is signed-in -->
    <string name="onboarding_firefox_account_sync_is_on">Sync on käytössä</string>

    <!-- Onboarding theme -->
    <!-- Text shown in snackbar when multiple tabs have been sent to device -->
    <string name="sync_sent_tabs_snackbar">Välilehdet lähetetty!</string>
    <!-- Text shown in snackbar when one tab has been sent to device  -->
    <string name="sync_sent_tab_snackbar">Välilehti lähetetty!</string>
    <!-- Text shown in snackbar when sharing tabs failed  -->
    <string name="sync_sent_tab_error_snackbar">Lähettäminen ei onnistu</string>
    <!-- Text shown in snackbar for the "retry" action that the user has after sharing tabs failed -->
    <string name="sync_sent_tab_error_snackbar_action">YRITÄ UUDELLEEN</string>
    <!-- Title of QR Pairing Fragment -->
    <string name="sync_scan_code">Skannaa koodi</string>
    <!-- Instructions on how to access pairing -->
    <string name="sign_in_instructions" tools:ignore="BrandUsage"><![CDATA[Avaa Firefox tietokoneellasi ja siirry sivulle <b>https://firefox.com/pair</b>]]></string>
    <!-- Text shown for sign in pairing when ready -->
    <string name="sign_in_ready_for_scan">Valmiina skannaamaan</string>
    <!-- Text shown for settings option for sign with pairing -->
    <string name="sign_in_with_camera">Kirjaudu sisään kamerallasi</string>
    <!-- Text shown for settings option for sign with email -->
    <string name="sign_in_with_email">Käytä sähköpostia</string>
    <!-- Text shown for settings option for create new account text.'Firefox' intentionally hardcoded here.-->
    <string name="sign_in_create_account_text" tools:ignore="BrandUsage"><![CDATA[Vailla tiliä? <u>Luo tili</u> synkronoidaksesi Firefox laitteiden välillä.]]></string>
    <!-- Text shown in confirmation dialog to sign out of account. The first parameter is the name of the app (e.g. Firefox Preview) -->
    <string name="sign_out_confirmation_message_2">%s lopettaa synkronoinnin tilisi kanssa, mutta ei poista selaustietojasi tältä laitteelta.</string>
    <!-- Option to continue signing out of account shown in confirmation dialog to sign out of account -->
    <string name="sign_out_disconnect">Katkaise yhteys</string>
    <!-- Option to cancel signing out shown in confirmation dialog to sign out of account -->
    <string name="sign_out_cancel">Peruuta</string>

    <!-- Error message snackbar shown after the user tried to select a default folder which cannot be altered -->
    <string name="bookmark_cannot_edit_root">Oletuskansioita ei voi muokata</string>

    <!-- Enhanced Tracking Protection -->
    <!-- Link displayed in enhanced tracking protection panel to access tracking protection settings -->
    <string name="etp_settings">Suojauksen asetukset</string>
    <!-- Preference title for enhanced tracking protection settings -->
    <string name="preference_enhanced_tracking_protection">Tehostettu seurannan suojaus</string>
    <!-- Preference summary for enhanced tracking protection settings on/off switch -->
    <string name="preference_enhanced_tracking_protection_summary">Sisältää nyt täydellisen evästesuojauksen, joka on toistaiseksi tehokkain esteemme sivustojen välistä seurantaa vastaan.</string>
    <!-- Description of enhanced tracking protection. The parameter is the name of the application (For example: Firefox Fenix) -->
    <string name="preference_enhanced_tracking_protection_explanation_2">%s suojaa sinua monilta yleisimmiltä verkossa tekemiäsi asioita jäljittäviltä seuraimilta.</string>
    <!-- Text displayed that links to website about enhanced tracking protection -->
    <string name="preference_enhanced_tracking_protection_explanation_learn_more">Lue lisää</string>
    <!-- Preference for enhanced tracking protection for the standard protection settings -->
    <string name="preference_enhanced_tracking_protection_standard_default_1">Tavallinen (oletus)</string>
    <!-- Preference description for enhanced tracking protection for the standard protection settings -->
    <string name="preference_enhanced_tracking_protection_standard_description_5">Sivut latautuvat normaalisti, mutta seuraimia estetään vähemmän.</string>
    <!--  Accessibility text for the Standard protection information icon  -->
    <string name="preference_enhanced_tracking_protection_standard_info_button">Mitä tavallinen seurannan suojaus estää</string>
    <!-- Preference for enhanced tracking protection for the strict protection settings -->
    <string name="preference_enhanced_tracking_protection_strict">Tiukka</string>
    <!-- Preference description for enhanced tracking protection for the strict protection settings -->
    <string name="preference_enhanced_tracking_protection_strict_description_4">Vahvempi seurantasuojaus ja nopeampi suorituskyky, mutta jotkin sivustot eivät välttämättä toimi kunnolla.</string>
    <!--  Accessibility text for the Strict protection information icon  -->
    <string name="preference_enhanced_tracking_protection_strict_info_button">Mitä tiukka seurannan suojaus estää</string>
    <!-- Preference for enhanced tracking protection for the custom protection settings -->
    <string name="preference_enhanced_tracking_protection_custom">Mukautettu</string>
    <!-- Preference description for enhanced tracking protection for the strict protection settings -->
    <string name="preference_enhanced_tracking_protection_custom_description_2">Valitse, mitkä seuraimet ja komentosarjat estetään.</string>
    <!--  Accessibility text for the Strict protection information icon  -->
    <string name="preference_enhanced_tracking_protection_custom_info_button">Mitä mukautettu seurannan suojaus estää</string>
    <!-- Header for categories that are being blocked by current Enhanced Tracking Protection settings -->
    <!-- Preference for enhanced tracking protection for the custom protection settings for cookies-->
    <string name="preference_enhanced_tracking_protection_custom_cookies">Evästeet</string>
    <!-- Option for enhanced tracking protection for the custom protection settings for cookies-->
    <string name="preference_enhanced_tracking_protection_custom_cookies_1">Sivustorajat ylittävät ja sosiaalisen median seuraimet</string>
    <!-- Option for enhanced tracking protection for the custom protection settings for cookies-->
    <string name="preference_enhanced_tracking_protection_custom_cookies_2">Evästeet sivustoilta, joilla ei ole käyty</string>
    <!-- Option for enhanced tracking protection for the custom protection settings for cookies-->
    <string name="preference_enhanced_tracking_protection_custom_cookies_3">Kaikki 3. osapuolen evästeet (voi aiheuttaa sivustovirheitä)</string>
    <!-- Option for enhanced tracking protection for the custom protection settings for cookies-->
    <string name="preference_enhanced_tracking_protection_custom_cookies_4">Kaikki evästeet (aiheuttaa sivustovirheitä)</string>
    <!-- Option for enhanced tracking protection for the custom protection settings for cookies-->
    <string name="preference_enhanced_tracking_protection_custom_cookies_5">Eristä sivustorajat ylittävät evästeet</string>
    <!-- Preference for Global Privacy Control for the custom privacy settings for Global Privacy Control. '&amp;' is replaced with the ampersand symbol: &-->
    <string name="preference_enhanced_tracking_protection_custom_global_privacy_control">Pyydä verkkosivustoja olemaan jakamatta ja myymättä tietojani</string>
    <!-- Preference for enhanced tracking protection for the custom protection settings for tracking content -->
    <string name="preference_enhanced_tracking_protection_custom_tracking_content">Seurantaan tarkoitettu sisältö</string>
    <!-- Option for enhanced tracking protection for the custom protection settings for tracking content-->
    <string name="preference_enhanced_tracking_protection_custom_tracking_content_1">Kaikissa välilehdissä</string>
    <!-- Option for enhanced tracking protection for the custom protection settings for tracking content-->
    <string name="preference_enhanced_tracking_protection_custom_tracking_content_2">Vain yksityisissä välilehdissä</string>
    <!-- Preference for enhanced tracking protection for the custom protection settings -->
    <string name="preference_enhanced_tracking_protection_custom_cryptominers">Kryptolouhijat</string>
    <!-- Preference for enhanced tracking protection for the custom protection settings -->
    <string name="preference_enhanced_tracking_protection_custom_known_fingerprinters">Tunnetut yksilöijät</string>
    <!-- Button label for navigating to the Enhanced Tracking Protection details -->
    <string name="enhanced_tracking_protection_details">Yksityiskohdat</string>
    <!-- Header for categories that are being being blocked by current Enhanced Tracking Protection settings -->
    <string name="enhanced_tracking_protection_blocked">Estetty</string>
    <!-- Header for categories that are being not being blocked by current Enhanced Tracking Protection settings -->
    <string name="enhanced_tracking_protection_allowed">Sallittu</string>
    <!-- Category of trackers (social media trackers) that can be blocked by Enhanced Tracking Protection -->
    <string name="etp_social_media_trackers_title">Sosiaalisen median seuraimet</string>
    <!-- Description of social media trackers that can be blocked by Enhanced Tracking Protection -->
    <string name="etp_social_media_trackers_description">Rajoittaa sosiaalisten verkostojen kykyä seurata selailutoimintaa verkossa.</string>
    <!-- Category of trackers (cross-site tracking cookies) that can be blocked by Enhanced Tracking Protection -->
    <string name="etp_cookies_title">Sivustorajat ylittävät seurainevästeet</string>
    <!-- Category of trackers (cross-site tracking cookies) that can be blocked by Enhanced Tracking Protection -->
    <string name="etp_cookies_title_2">Sivustorajat ylittävät evästeet</string>
    <!-- Description of cross-site tracking cookies that can be blocked by Enhanced Tracking Protection -->
    <string name="etp_cookies_description">Estää evästeet, joita mainosverkot ja analytiikkayritykset käyttävät kerätäksesi selaustietojasi yli sivustorajojen.</string>
    <!-- Description of cross-site tracking cookies that can be blocked by Enhanced Tracking Protection -->
    <string name="etp_cookies_description_2">Totaalinen evästesuoja eristää evästeet sivustolle, jolla olet, joten seuraimet kuten mainosverkostot eivät voi käyttää evästeitä seurantaan sivustojen välillä.</string>
    <!-- Category of trackers (cryptominers) that can be blocked by Enhanced Tracking Protection -->
    <string name="etp_cryptominers_title">Kryptolouhijat</string>
    <!-- Description of cryptominers that can be blocked by Enhanced Tracking Protection -->
    <string name="etp_cryptominers_description">Estää haitallisia komentosarjoja pääsemästä laitteellesi, jotta ne eivät voi louhia virtuaalivaluuttoja.</string>
    <!-- Description of fingerprinters that can be blocked by Enhanced Tracking Protection -->
    <string name="etp_known_fingerprinters_description">Estää keräämästä laitteestasi yksilöitävissä olevia tietoja, joita voidaan käyttää seurantatarkoituksiin.</string>
    <!-- Category of trackers (tracking content) that can be blocked by Enhanced Tracking Protection -->
    <string name="etp_tracking_content_title">Seurantaan tarkoitettu sisältö</string>
    <!-- Description of tracking content that can be blocked by Enhanced Tracking Protection -->
    <string name="etp_tracking_content_description">Estää lataamasta ulkopuolisia mainoksia, videoita ja muuta sisältöä, joka sisältää seurantakoodin. Voi vaikuttaa joidenkin verkkosivustojen toimimiseen.</string>
    <!-- Enhanced Tracking Protection message that protection is currently on for this site -->
    <string name="etp_panel_on">Suojaukset ovat PÄÄLLÄ tällä sivustolla</string>
    <!-- Enhanced Tracking Protection message that protection is currently off for this site -->
    <string name="etp_panel_off">Suojaukset ovat POIS PÄÄLTÄ tällä sivustolla</string>
    <!-- Header for exceptions list for which sites enhanced tracking protection is always off -->
    <string name="enhanced_tracking_protection_exceptions">Tehostettu seurannan suojaus ei ole käytössä näillä sivustoilla</string>
    <!-- Content description (not visible, for screen readers etc.): Navigate
    back from ETP details (Ex: Tracking content) -->
    <string name="etp_back_button_content_description">Siirry taaksepäin</string>
    <!-- About page link text to open what's new link -->
    <string name="about_whats_new">Mitä uutta %s sisältää</string>
    <!-- Open source licenses page title
    The first parameter is the app name -->
    <string name="open_source_licenses_title">%s | Avoimen lähdekoodin kirjastot</string>

    <!-- Category of trackers (redirect trackers) that can be blocked by Enhanced Tracking Protection -->
    <string name="etp_redirect_trackers_title">Uudelleenohjausseuraimet</string>
    <!-- Description of redirect tracker cookies that can be blocked by Enhanced Tracking Protection -->
    <string name="etp_redirect_trackers_description">Tyhjentää evästeet, jotka on asetettu tunnetuille seurantasivustoille johtavilla uudelleenohjauksilla.</string>

    <!-- Preference for fingerprinting protection for the custom protection settings -->
    <string name="etp_suspected_fingerprinters_title">Epäillyt yksilöijät</string>
    <!-- Description of fingerprinters that can be blocked by fingerprinting protection -->
    <string name="etp_suspected_fingerprinters_description">Ottaa käyttöön suojauksen yksilöijiltä, jotta epäillyt yksilöijät estetään.</string>
    <!-- Category of trackers (fingerprinters) that can be blocked by Enhanced Tracking Protection -->
    <string name="etp_known_fingerprinters_title">Tunnetut yksilöijät</string>
    <!-- Description of the SmartBlock Enhanced Tracking Protection feature. The * symbol is intentionally hardcoded here,
         as we use it on the UI to indicate which trackers have been partially unblocked.  -->
    <string name="preference_etp_smartblock_description">Jotkin alapuolella näytettävät seuraimet ovat osittain estämättä tällä sivulla, koska olit vuorovaikutuksessa niiden kanssa *.</string>
    <!-- Text displayed that links to website about enhanced tracking protection SmartBlock -->
    <string name="preference_etp_smartblock_learn_more">Lue lisää</string>

    <!-- Content description (not visible, for screen readers etc.):
    Enhanced tracking protection exception preference icon for ETP settings. -->
    <string name="preference_etp_exceptions_icon_description">Tehostetun seurannan suojauksen poikkeusasetuskuvake</string>

    <!-- About page link text to open support link -->
    <string name="about_support">Tuki</string>
    <!-- About page link text to list of past crashes (like about:crashes on desktop) -->
    <string name="about_crashes">Kaatumiset</string>
    <!-- About page link text to open privacy notice link -->
    <string name="about_privacy_notice">Tietosuojakäytäntö</string>
    <!-- About page link text to open know your rights link -->
    <string name="about_know_your_rights">Tunne oikeutesi</string>
    <!-- About page link text to open licensing information link -->
    <string name="about_licensing_information">Lisenssitiedot</string>
    <!-- About page link text to open a screen with libraries that are used -->
    <string name="about_other_open_source_libraries">Käyttämämme kirjastot</string>

    <!-- Toast shown to the user when they are activating the secret dev menu
        The first parameter is number of long clicks left to enable the menu -->
    <string name="about_debug_menu_toast_progress">Vianjäljitysvalikko: napsautuksia jäljellä %1$d</string>
    <string name="about_debug_menu_toast_done">Vianjäljitysvalikko käytössä</string>

    <!-- Browser long press popup menu -->
    <!-- Copy the current url -->
    <string name="browser_toolbar_long_press_popup_copy">Kopioi</string>
    <!-- Paste & go the text in the clipboard. '&amp;' is replaced with the ampersand symbol: & -->
    <string name="browser_toolbar_long_press_popup_paste_and_go">Liitä ja avaa</string>
    <!-- Paste the text in the clipboard -->
    <string name="browser_toolbar_long_press_popup_paste">Liitä</string>

    <!-- Snackbar message shown after an URL has been copied to clipboard. -->
    <string name="browser_toolbar_url_copied_to_clipboard_snackbar">Osoite kopioitu leikepöydälle</string>

    <!-- Title text for the Add To Homescreen dialog -->
    <string name="add_to_homescreen_title">Lisää aloitusnäytölle</string>
    <!-- Cancel button text for the Add to Homescreen dialog -->
    <string name="add_to_homescreen_cancel">Peruuta</string>
    <!-- Add button text for the Add to Homescreen dialog -->
    <string name="add_to_homescreen_add">Lisää</string>

    <!-- Continue to website button text for the first-time Add to Homescreen dialog -->
    <string name="add_to_homescreen_continue">Jatka sivustolle</string>
    <!-- Placeholder text for the TextView in the Add to Homescreen dialog -->
    <string name="add_to_homescreen_text_placeholder">Pikavalinnan nimi</string>

    <!-- Describes the add to homescreen functionality -->
    <string name="add_to_homescreen_description_2">Voit lisätä tämän sivuston laitteesi aloitusnäytölle, jolloin sivuston käyttö onnistuu nopeasti ja tarjoaa sovelluksen kaltaisen kokemuksen.</string>

    <!-- Preference for managing the settings for logins and passwords in Fenix -->
    <string name="preferences_passwords_logins_and_passwords_2">Salasanat</string>
    <!-- Preference for managing the saving of logins and passwords in Fenix -->
    <string name="preferences_passwords_save_logins_2">Tallenna salasanat</string>
    <!-- Preference option for asking to save passwords in Fenix -->
    <string name="preferences_passwords_save_logins_ask_to_save">Kysy tallennusta</string>
    <!-- Preference option for never saving passwords in Fenix -->
    <string name="preferences_passwords_save_logins_never_save">Älä tallenna koskaan</string>

    <!-- Preference for autofilling saved logins in Firefox (in web content), %1$s will be replaced with the app name -->
    <string name="preferences_passwords_autofill2">Täytä automaattisesti sovelluksessa %1$s</string>
    <!-- Description for the preference for autofilling saved logins in Firefox (in web content), %1$s will be replaced with the app name -->
    <string name="preferences_passwords_autofill_description">Täytä ja tallenna käyttäjätunnukset ja salasanat verkkosivuilla, kun käytät sovellusta %1$s.</string>
    <!-- Preference for autofilling logins from Fenix in other apps (e.g. autofilling the Twitter app) -->
    <string name="preferences_android_autofill">Automaattinen täyttö muissa sovelluksissa</string>
    <!-- Description for the preference for autofilling logins from Fenix in other apps (e.g. autofilling the Twitter app) -->
    <string name="preferences_android_autofill_description">Täytä käyttäjätunnukset ja salasanat muissa laitteesi sovelluksissa.</string>

    <!-- Preference option for adding a password -->
    <string name="preferences_logins_add_login_2">Lisää salasana</string>

    <!-- Preference for syncing saved passwords in Fenix -->
    <string name="preferences_passwords_sync_logins_2">Synkronoi salasanat</string>
    <!-- Preference for syncing saved passwords in Fenix, when not signed in-->
    <string name="preferences_passwords_sync_logins_across_devices_2">Synkronoi salasanat eri laitteiden välillä</string>
    <!-- Preference to access list of saved passwords -->
    <string name="preferences_passwords_saved_logins_2">Tallennetut salasanat</string>
    <!-- Description of empty list of saved passwords. Placeholder is replaced with app name.  -->
    <string name="preferences_passwords_saved_logins_description_empty_text_2">%siin tallentamasi tai synkronoimasi salasanat näkyvät tässä. Kaikki tallentamasi salasanat ovat salattuja.</string>
    <!-- Clickable text for opening an external link for more information about Sync. -->
    <string name="preferences_passwords_saved_logins_description_empty_learn_more_link_2">Lisätietoja synkronoinnista</string>
    <!-- Preference to access list of login exceptions that we never save logins for -->
    <string name="preferences_passwords_exceptions">Poikkeukset</string>
    <!-- Empty description of list of login exceptions that we never save passwords for. Parameter will be replaced by app name. -->
    <string name="preferences_passwords_exceptions_description_empty_2">%s ei tallenna tässä lueteltujen sivustojen salasanoja.</string>
    <!-- Description of list of login exceptions that we never save passwords for. Parameter will be replaced by app name. -->
    <string name="preferences_passwords_exceptions_description_2">%s ei tallenna näiden sivustojen salasanoja.</string>
    <!-- Text on button to remove all saved login exceptions -->
    <string name="preferences_passwords_exceptions_remove_all">Poista kaikki poikkeukset</string>
    <!-- Hint for search box in passwords list -->
    <string name="preferences_passwords_saved_logins_search_2">Etsi salasanoja</string>
    <!-- The header for the site that a login is for -->
    <string name="preferences_passwords_saved_logins_site">Sivusto</string>
    <!-- The header for the username for a login -->
    <string name="preferences_passwords_saved_logins_username">Käyttäjätunnus</string>
    <!-- The header for the password for a login -->
    <string name="preferences_passwords_saved_logins_password">Salasana</string>
    <!-- Shown in snackbar to tell user that the password has been copied -->
    <string name="logins_password_copied">Salasana kopioitu leikepöydälle</string>
    <!-- Shown in snackbar to tell user that the username has been copied -->
    <string name="logins_username_copied">Käyttäjätunnus kopioitu leikepöydälle</string>
    <!-- Content Description (for screenreaders etc) read for the button to copy a password in logins-->
    <string name="saved_logins_copy_password">Kopioi salasana</string>
    <!-- Content Description (for screenreaders etc) read for the button to clear a password while editing a login-->
    <string name="saved_logins_clear_password">Tyhjennä salasana</string>
    <!-- Content Description (for screenreaders etc) read for the button to copy a username in logins -->
    <string name="saved_login_copy_username">Kopioi käyttäjätunnus</string>
    <!-- Content Description (for screenreaders etc) read for the button to clear a username while editing a login -->
    <string name="saved_login_clear_username">Tyhjennä käyttäjätunnus</string>
    <!-- Content Description (for screenreaders etc) read for the button to clear the hostname field while creating a login -->
    <string name="saved_login_clear_hostname">Tyhjennä isäntänimi</string>
    <!-- Content Description (for screenreaders etc) read for the button to open a site in logins -->
    <string name="saved_login_open_site">Avaa sivusto selaimessa</string>
    <!-- Content Description (for screenreaders etc) read for the button to reveal a password in logins -->
    <string name="saved_login_reveal_password">Näytä salasana</string>
    <!-- Content Description (for screenreaders etc) read for the button to hide a password in logins -->
    <string name="saved_login_hide_password">Piilota salasana</string>
    <!-- Message displayed in biometric prompt displayed for authentication before allowing users to view their passwords -->
    <string name="logins_biometric_prompt_message_2">Avaa lukitus nähdäksesi tallennetut salasanat</string>
    <!-- Title of warning dialog if users have no device authentication set up -->
    <string name="logins_warning_dialog_title_2">Suojaa tallennetut salasanat</string>
    <!-- Message of warning dialog if users have no device authentication set up -->
    <string name="logins_warning_dialog_message_2">Määritä laitteen lukituskuvio, PIN-koodi tai salasana suojataksesi tallennettuja salasanojasi, jos laitteesi on jollain toisella.</string>
    <!-- Negative button to ignore warning dialog if users have no device authentication set up -->
    <string name="logins_warning_dialog_later">Myöhemmin</string>
    <!-- Positive button to send users to set up a pin of warning dialog if users have no device authentication set up -->
    <string name="logins_warning_dialog_set_up_now">Aseta nyt</string>
    <!-- Title of PIN verification dialog to direct users to re-enter their device credentials to access their logins -->
    <string name="logins_biometric_prompt_message_pin">Avaa laitteen lukitus</string>
    <!-- Title for Accessibility Force Enable Zoom Preference -->
    <string name="preference_accessibility_force_enable_zoom">Lähennä kaikilla sivustoilla</string>

    <!-- Summary for Accessibility Force Enable Zoom Preference -->
    <string name="preference_accessibility_force_enable_zoom_summary">Ota käyttöön salliaksesi nipistämisen ja zoomauksen, jopa niillä sivustoilla mitkä eivät tue tätä elettä.</string>

    <!-- Saved logins sorting strategy menu item -by name- (if selected, it will sort saved logins alphabetically) -->
    <string name="saved_logins_sort_strategy_alphabetically">Nimi (A-Ö)</string>
    <!-- Saved logins sorting strategy menu item -by last used- (if selected, it will sort saved logins by last used) -->
    <string name="saved_logins_sort_strategy_last_used">Viimeksi käytetty</string>

    <!-- Content description (not visible, for screen readers etc.) -->
    <string name="saved_logins_menu_dropdown_chevron_icon_content_description_2">Salasanojen järjestysvalikko</string>

    <!-- Autofill -->
    <!-- Preference and title for managing the autofill settings -->
    <string name="preferences_autofill">Automaattinen täyttö</string>
    <!-- Preference and title for managing the settings for addresses -->
    <string name="preferences_addresses">Osoitteet</string>
    <!-- Preference and title for managing the settings for payment methods -->
    <string name="preferences_credit_cards_2">Maksutavat</string>
    <!-- Preference for saving and autofilling credit cards -->
    <string name="preferences_credit_cards_save_and_autofill_cards_2">Tallenna ja täytä maksutavat</string>
    <!-- Preference summary for saving and autofilling payment method data. Parameter will be replaced by app name. -->
    <string name="preferences_credit_cards_save_and_autofill_cards_summary_2">%s salaa kaikki tallentamasi maksutavat</string>
    <!-- Preference option for syncing credit cards across devices. This is displayed when the user is not signed into sync -->
    <string name="preferences_credit_cards_sync_cards_across_devices">Synkronoi kortit laitteiden välillä</string>
    <!-- Preference option for syncing credit cards across devices. This is displayed when the user is signed into sync -->
    <string name="preferences_credit_cards_sync_cards">Synkronoi kortit</string>

    <!-- Preference option for adding a card -->
    <string name="preferences_credit_cards_add_credit_card_2">Lisää kortti</string>
    <!-- Preference option for managing saved cards -->
    <string name="preferences_credit_cards_manage_saved_cards_2">Hallitse kortteja</string>
    <!-- Preference option for adding an address -->
    <string name="preferences_addresses_add_address">Lisää osoite</string>
    <!-- Preference option for managing saved addresses -->
    <string name="preferences_addresses_manage_addresses">Hallitse osoitteita</string>
    <!-- Preference for saving and filling addresses -->
    <string name="preferences_addresses_save_and_autofill_addresses_2">Tallenna ja täytä osoitteet</string>

    <!-- Preference summary for saving and filling address data -->
    <string name="preferences_addresses_save_and_autofill_addresses_summary_2">Sisältää puhelinnumerot ja sähköpostiosoitteet</string>

    <!-- Title of the "Add card" screen -->
    <string name="credit_cards_add_card">Lisää kortti</string>
    <!-- Title of the "Edit card" screen -->
    <string name="credit_cards_edit_card">Muokkaa korttia</string>
    <!-- The header for the card number of a credit card -->
    <string name="credit_cards_card_number">Kortin numero</string>
    <!-- The header for the expiration date of a credit card -->
    <string name="credit_cards_expiration_date">Vanhenemispäivä</string>
    <!-- The label for the expiration date month of a credit card to be used by a11y services-->
    <string name="credit_cards_expiration_date_month">Vanhenemispäivän kuukausi</string>
    <!-- The label for the expiration date year of a credit card to be used by a11y services-->
    <string name="credit_cards_expiration_date_year">Vanhenemispäivän vuosi</string>
    <!-- The header for the name on the credit card -->
    <string name="credit_cards_name_on_card">Nimi kortissa</string>
    <!-- The text for the "Delete card" menu item for deleting a credit card -->
    <string name="credit_cards_menu_delete_card">Poista kortti</string>
    <!-- The text for the "Delete card" button for deleting a credit card -->
    <string name="credit_cards_delete_card_button">Poista kortti</string>
    <!-- The text for the confirmation message of "Delete card" dialog -->
    <string name="credit_cards_delete_dialog_confirmation_2">Poistetaanko kortti?</string>
    <!-- The text for the positive button on "Delete card" dialog -->
    <string name="credit_cards_delete_dialog_button">Poista</string>
    <!-- The title for the "Save" menu item for saving a credit card -->
    <string name="credit_cards_menu_save">Tallenna</string>
    <!-- The text for the "Save" button for saving a credit card -->
    <string name="credit_cards_save_button">Tallenna</string>
    <!-- The text for the "Cancel" button for cancelling adding, updating or deleting a credit card -->
    <string name="credit_cards_cancel_button">Peruuta</string>

    <!-- Title of the "Saved cards" screen -->
    <string name="credit_cards_saved_cards">Tallennetut kortit</string>

    <!-- Error message for card number validation -->
    <string name="credit_cards_number_validation_error_message_2">Anna kelvollinen kortin numero</string>
    <!-- Error message for card name on card validation -->
    <string name="credit_cards_name_on_card_validation_error_message_2">Lisää nimi</string>
    <!-- Message displayed in biometric prompt displayed for authentication before allowing users to view their saved credit cards -->
    <string name="credit_cards_biometric_prompt_message">Avaa lukitus nähdäksesi tallennetut kortit</string>
    <!-- Title of warning dialog if users have no device authentication set up -->
    <string name="credit_cards_warning_dialog_title_2">Suojaa tallennetut maksutavat</string>
    <!-- Message of warning dialog if users have no device authentication set up -->
    <string name="credit_cards_warning_dialog_message_3">Määritä laitteen lukituskuvio, PIN-koodi tai salasana suojataksesi tallennettuja maksutapojasi, jos laitteesi on jollain toisella.</string>
    <!-- Positive button to send users to set up a pin of warning dialog if users have no device authentication set up -->
    <string name="credit_cards_warning_dialog_set_up_now">Aseta nyt</string>
    <!-- Negative button to ignore warning dialog if users have no device authentication set up -->
    <string name="credit_cards_warning_dialog_later">Myöhemmin</string>
    <!-- Title of PIN verification dialog to direct users to re-enter their device credentials to access their credit cards -->
    <string name="credit_cards_biometric_prompt_message_pin">Avaa laitteen lukitus</string>

    <!-- Message displayed in biometric prompt for authentication, before allowing users to use their stored payment method information -->
    <string name="credit_cards_biometric_prompt_unlock_message_2">Avaa lukitus käyttääksesi tallennettuja maksutapoja</string>
    <!-- Title of the "Add address" screen -->
    <string name="addresses_add_address">Lisää osoite</string>
    <!-- Title of the "Edit address" screen -->
    <string name="addresses_edit_address">Muokkaa osoitetta</string>
    <!-- Title of the "Manage addresses" screen -->
    <string name="addresses_manage_addresses">Hallitse osoitteita</string>
    <!-- The header for the name of an address. Name represents a person's full name, typically made up of a first, middle and last name, e.g. John Joe Doe. -->
    <string name="addresses_name">Nimi</string>
    <!-- The header for the street address of an address -->
    <string name="addresses_street_address">Katuosoite</string>
    <!-- The header for the city of an address -->
    <string name="addresses_city">Kaupunki</string>
    <!-- The header for the subregion of an address when "state" should be used -->
    <string name="addresses_state">Osavaltio</string>
    <!-- The header for the subregion of an address when "province" should be used -->
    <string name="addresses_province">Maakunta</string>
    <!-- The header for the zip code of an address -->
    <string name="addresses_zip">Postinro</string>
    <!-- The header for the country or region of an address -->
    <string name="addresses_country">Maa tai alue</string>
    <!-- The header for the phone number of an address -->
    <string name="addresses_phone">Puhelin</string>
    <!-- The header for the email of an address -->
    <string name="addresses_email">Sähköposti</string>
    <!-- The text for the "Save" button for saving an address -->
    <string name="addresses_save_button">Tallenna</string>
    <!-- The text for the "Cancel" button for cancelling adding, updating or deleting an address -->
    <string name="addresses_cancel_button">Peruuta</string>
    <!-- The text for the "Delete address" button for deleting an address -->
    <string name="addressess_delete_address_button">Poista osoite</string>

    <!-- The title for the "Delete address" confirmation dialog -->
    <string name="addressess_confirm_dialog_message_2">Poistetaanko tämä osoite?</string>
    <!-- The text for the positive button on "Delete address" dialog -->
    <string name="addressess_confirm_dialog_ok_button">Poista</string>
    <!-- The text for the negative button on "Delete address" dialog -->
    <string name="addressess_confirm_dialog_cancel_button">Peruuta</string>
    <!-- The text for the "Save address" menu item for saving an address -->
    <string name="address_menu_save_address">Tallenna osoite</string>
    <!-- The text for the "Delete address" menu item for deleting an address -->
    <string name="address_menu_delete_address">Poista osoite</string>

    <!-- Title of the Add search engine screen -->
    <string name="search_engine_add_custom_search_engine_title">Lisää hakukone</string>
    <!-- Content description (not visible, for screen readers etc.): Title for the button that navigates to add new engine screen -->
    <string name="search_engine_add_custom_search_engine_button_content_description">Lisää uusi hakukone</string>
    <!-- Title of the Edit search engine screen -->
    <string name="search_engine_edit_custom_search_engine_title">Muokkaa hakukonetta</string>
    <!-- Text for the menu button to edit a search engine -->
    <string name="search_engine_edit">Muokkaa</string>
    <!-- Text for the menu button to delete a search engine -->
    <string name="search_engine_delete">Poista</string>

    <!-- Label for the TextField in which user enters custom search engine name -->
    <string name="search_add_custom_engine_name_label">Nimi</string>
    <!-- Placeholder text shown in the Search Engine Name text field before a user enters text -->
    <string name="search_add_custom_engine_name_hint_2">Hakukoneen nimi</string>
    <!-- Label for the TextField in which user enters custom search engine URL -->
    <string name="search_add_custom_engine_url_label">Hakumerkkijonon URL-osoite</string>
    <!-- Placeholder text shown in the Search String TextField before a user enters text -->
    <string name="search_add_custom_engine_search_string_hint_2">URL-osoite, jota käytetään haussa</string>
    <!-- Description text for the Search String TextField. The %s is part of the string -->
    <string name="search_add_custom_engine_search_string_example" formatted="false">Korvaa kysely käyttäen ”%s”. Esimerkki:\nhttps://www.google.com/search?q=%s</string>

    <!-- Accessibility description for the form in which details about the custom search engine are entered -->
    <string name="search_add_custom_engine_form_description">Mukautetun hakukoneen tiedot</string>

    <!-- Label for the TextField in which user enters custom search engine suggestion URL -->
    <string name="search_add_custom_engine_suggest_url_label">Hakuehdotuksen rajapinta (valinnainen)</string>
    <!-- Placeholder text shown in the Search Suggestion String TextField before a user enters text -->
    <string name="search_add_custom_engine_suggest_string_hint">Hakuehdotuksen rajapinnan URL-osoite</string>
    <!-- Description text for the Search Suggestion String TextField. The %s is part of the string -->
    <string name="search_add_custom_engine_suggest_string_example_2" formatted="false">Korvaa kysely merkkijonolla “%s”. Esimerkki:\nhttps://suggestqueries.google.com/complete/search?client=firefox&amp;q=%s</string>
    <!-- The text for the "Save" button for saving a custom search engine -->
    <string name="search_custom_engine_save_button">Tallenna</string>

    <!-- Text shown when a user leaves the name field empty -->
    <string name="search_add_custom_engine_error_empty_name">Anna hakukoneen nimi</string>
    <!-- Text shown when a user leaves the search string field empty -->
    <string name="search_add_custom_engine_error_empty_search_string">Kirjoita hakujono</string>
    <!-- Text shown when a user leaves out the required template string -->
    <string name="search_add_custom_engine_error_missing_template">Varmista, että hakujono vastaa esimerkin muotoilua</string>
    <!-- Text shown when we aren't able to validate the custom search query. The first parameter is the url of the custom search engine -->
    <string name="search_add_custom_engine_error_cannot_reach">Virhe yhdistäessä hakukoneeseen ”%s”</string>
    <!-- Text shown when a user creates a new search engine -->
    <string name="search_add_custom_engine_success_message">Luotiin %s</string>
    <!-- Text shown when a user successfully edits a custom search engine -->
    <string name="search_edit_custom_engine_success_message">Tallennettiin %s</string>
    <!-- Text shown when a user successfully deletes a custom search engine -->
    <string name="search_delete_search_engine_success_message">Poistettiin %s</string>

    <!-- Heading for the instructions to allow a permission -->
    <string name="phone_feature_blocked_intro">Salliaksesi sen:</string>
    <!-- First step for the allowing a permission -->
    <string name="phone_feature_blocked_step_settings">1. Mene Androidin asetuksiin</string>

    <!-- Second step for the allowing a permission -->
    <string name="phone_feature_blocked_step_permissions"><![CDATA[2. Napauta <b>Käyttöoikeudet</b>]]></string>
    <!-- Third step for the allowing a permission (Fore example: Camera) -->
    <string name="phone_feature_blocked_step_feature"><![CDATA[3. Aseta <b>%1$s</b> PÄÄLLÄ-asentoon]]></string>

    <!-- Label that indicates a site is using a secure connection -->
    <string name="quick_settings_sheet_secure_connection_2">Yhteys on suojattu</string>
    <!-- Label that indicates a site is using a insecure connection -->
    <string name="quick_settings_sheet_insecure_connection_2">Yhteys ei ole suojattu</string>
    <!-- Label to clear site data -->
    <string name="clear_site_data">Tyhjennä evästeet ja sivustotiedot</string>
    <!-- Confirmation message for a dialog confirming if the user wants to delete all data for current site -->
    <string name="confirm_clear_site_data"><![CDATA[Haluatko varmasti poistaa kaikki evästeet ja tyhjentää tiedot sivuston <b>%s</b> osalta?]]></string>
    <!-- Confirmation message for a dialog confirming if the user wants to delete all the permissions for all sites-->
    <string name="confirm_clear_permissions_on_all_sites">Haluatko varmasti tyhjentää kaikki oikeudet kaikkien sivustojen osalta?</string>
    <!-- Confirmation message for a dialog confirming if the user wants to delete all the permissions for a site-->
    <string name="confirm_clear_permissions_site">Haluatko varmasti tyhjentää kaikki oikeudet tämän sivuston osalta?</string>
    <!-- Confirmation message for a dialog confirming if the user wants to set default value a permission for a site-->
    <string name="confirm_clear_permission_site">Haluatko varmasti tyhjentää tämän oikeuden tämän sivuston osalta?</string>
    <!-- label shown when there are not site exceptions to show in the site exception settings -->
    <string name="no_site_exceptions">Ei sivustopoikkeuksia</string>
    <!-- Bookmark deletion confirmation -->
    <string name="bookmark_deletion_confirmation">Haluatko varmasti poistaa tämän kirjanmerkin?</string>
    <!-- Browser menu button that adds a shortcut to the home fragment -->
    <string name="browser_menu_add_to_shortcuts">Lisää pikavalintoihin</string>
    <!-- Browser menu button that removes a shortcut from the home fragment -->
    <string name="browser_menu_remove_from_shortcuts">Poista pikavalinnoista</string>
    <!-- text shown before the issuer name to indicate who its verified by, parameter is the name of
     the certificate authority that verified the ticket-->
    <string name="certificate_info_verified_by">Varmentanut: %1$s</string>
    <!-- Login overflow menu delete button -->
    <string name="login_menu_delete_button">Poista</string>
    <!-- Login overflow menu edit button -->
    <string name="login_menu_edit_button">Muokkaa</string>
    <!-- Message in delete confirmation dialog for password -->
    <string name="login_deletion_confirmation_2">Haluatko varmasti poistaa tämän salasanan?</string>
    <!-- Positive action of a dialog asking to delete  -->
    <string name="dialog_delete_positive">Poista</string>
    <!-- Negative action of a dialog asking to delete login -->
    <string name="dialog_delete_negative">Peruuta</string>
    <!--  The saved password options menu description. -->
    <string name="login_options_menu_2">Salasanojen asetukset</string>
    <!--  The editable text field for a website address. -->
    <string name="saved_login_hostname_description_3">Verkkosivuston muokattava tekstikenttä.</string>
    <!--  The editable text field for a username. -->
    <string name="saved_login_username_description_3">Käyttäjätunnuksen muokattava tekstikenttä.</string>
    <!--  The editable text field for a login's password. -->
    <string name="saved_login_password_description_2">Salasanan muokattava tekstikenttä.</string>
    <!--  The button description to save changes to an edited password. -->
    <string name="save_changes_to_login_2">Tallenna muutokset.</string>
    <!--  The page title for editing a saved password. -->
    <string name="edit_2">Muokkaa salasanaa</string>
    <!--  The page title for adding new password. -->
    <string name="add_login_2">Lisää salasana</string>
    <!--  Error text displayed underneath the password field when it is in an error case. -->
    <string name="saved_login_password_required_2">Kirjoita salasana</string>
    <!--  The error message in add login view when username field is blank. -->
    <string name="saved_login_username_required_2">Kirjoita käyttäjätunnus</string>
    <!--  The error message in add login view when hostname field is blank. -->
    <string name="saved_login_hostname_required" tools:ignore="UnusedResources">Isäntänimi vaaditaan</string>
    <!--  The error message in add login view when hostname field is blank. -->
    <string name="saved_login_hostname_required_2" tools:ignore="UnusedResources">Kirjoita verkko-osoite</string>
    <!-- Voice search button content description  -->
    <string name="voice_search_content_description">Äänihaku</string>
    <!-- Voice search prompt description displayed after the user presses the voice search button -->
    <string name="voice_search_explainer">Puhu nyt</string>

    <!--  The error message in edit login view when a duplicate username exists. -->
    <string name="saved_login_duplicate">Kirjautumistieto tällä käyttäjänimellä on jo olemassa</string>

    <!-- This is the hint text that is shown inline on the hostname field of the create new login page. 'https://www.example.com' intentionally hardcoded here -->
    <string name="add_login_hostname_hint_text">https://www.example.com</string>
    <!-- This is an error message shown below the hostname field of the add login page when a hostname does not contain http or https. -->
    <string name="add_login_hostname_invalid_text_3">Verkkosivun osoitteen tulee sisältää &quot;https://&quot; tai &quot;http://&quot;</string>
    <!-- This is an error message shown below the hostname field of the add login page when a hostname is invalid. -->
    <string name="add_login_hostname_invalid_text_2">Kelvollinen isäntänimi vaaditaan</string>

    <!-- Synced Tabs -->
    <!-- Text displayed to ask user to connect another device as no devices found with account -->
    <string name="synced_tabs_connect_another_device">Yhdistä toinen laite.</string>
    <!-- Text displayed asking user to re-authenticate -->
    <string name="synced_tabs_reauth">Tunnistaudu uudelleen.</string>
    <!-- Text displayed when user has disabled tab syncing in Firefox Sync Account -->
    <string name="synced_tabs_enable_tab_syncing">Ota välilehtien synkronointi käyttöön.</string>
    <!-- Text displayed when user has no tabs that have been synced -->
    <string name="synced_tabs_no_tabs" tools:ignore="BrandUsage">Sinulla ei ole muilla laitteilla avoimia välilehtiä Firefoxissa.</string>
    <!-- Text displayed in the synced tabs screen when a user is not signed in to Firefox Sync describing Synced Tabs -->
    <string name="synced_tabs_sign_in_message">Katso välilehtilistaus muilta laitteiltasi.</string>
    <!-- Text displayed on a button in the synced tabs screen to link users to sign in when a user is not signed in to Firefox Sync -->
    <string name="synced_tabs_sign_in_button">Kirjaudu sisään synkronoidaksesi</string>

    <!-- The text displayed when a synced device has no tabs to show in the list of Synced Tabs. -->
    <string name="synced_tabs_no_open_tabs">Ei avoimia välilehtiä</string>

    <!-- Content description for expanding a group of synced tabs. -->
    <string name="synced_tabs_expand_group">Laajenna synkronoitujen välilehtien ryhmää</string>
    <!-- Content description for collapsing a group of synced tabs. -->
    <string name="synced_tabs_collapse_group">Supista synkronoitujen välilehtien ryhmää</string>

    <!-- Top Sites -->
    <!-- Title text displayed in the dialog when shortcuts limit is reached. -->
    <string name="shortcut_max_limit_title">Pikavalintojen raja tuli vastaan</string>
    <!-- Content description text displayed in the dialog when shortcut limit is reached. -->
    <string name="shortcut_max_limit_content">Lisätäksesi uuden pikavalinnan, poista yksi olemassa oleva. Kosketa sivustoa ja pidä pohjassa, sitten valitse poista.</string>
    <!-- Confirmation dialog button text when top sites limit is reached. -->
    <string name="top_sites_max_limit_confirmation_button">Selvä</string>

    <!-- Label for the preference to show the shortcuts for the most visited top sites on the homepage -->
    <string name="top_sites_toggle_top_recent_sites_4">Pikavalinnat</string>
    <!-- Title text displayed in the rename top site dialog. -->
    <string name="top_sites_rename_dialog_title">Nimi</string>
    <!-- Hint for renaming title of a shortcut -->
    <string name="shortcut_name_hint">Pikavalinnan nimi</string>
    <!-- Hint for editing URL of a shortcut. -->
    <string name="shortcut_url_hint">Oikotien URL-osoite</string>
    <!-- Dialog button text for canceling the rename top site prompt. -->
    <string name="top_sites_rename_dialog_cancel">Peruuta</string>

    <!-- Text for the menu button to open the homepage settings. -->
    <string name="top_sites_menu_settings">Asetukset</string>
    <!-- Text for the menu button to navigate to sponsors and privacy support articles. '&amp;' is replaced with the ampersand symbol: & -->
    <string name="top_sites_menu_sponsor_privacy">Tukijamme ja yksityisyytesi</string>
    <!-- Label text displayed for a sponsored top site. -->
    <string name="top_sites_sponsored_label">Sponsoroitu</string>

    <!-- Text for the menu item to edit a top site. -->
    <string name="top_sites_edit_top_site">Muokkaa</string>
    <!-- Text for the dialog title to edit a top site. -->
    <string name="top_sites_edit_dialog_title">Muokkaa oikotietä</string>
    <!-- Button caption to confirm the edit of the top site. -->
    <string name="top_sites_edit_dialog_save">Tallenna</string>

    <!-- Error message when the user entered an invalid URL -->
    <string name="top_sites_edit_dialog_url_error">Anna kelvollinen URL-osoite</string>
    <!-- Label for the URL edit field in the edit top site dialog. -->
    <string name="top_sites_edit_dialog_url_title">URL-osoite</string>

    <!-- Inactive tabs in the tabs tray -->
    <!-- Title text displayed in the tabs tray when a tab has been unused for 14 days. -->
    <string name="inactive_tabs_title">Passiiviset välilehdet</string>
    <!-- Content description for closing all inactive tabs -->
    <string name="inactive_tabs_delete_all">Sulje kaikki passiiviset välilehdet</string>

    <!-- Content description for expanding the inactive tabs section. -->
    <string name="inactive_tabs_expand_content_description">Laajenna passiiviset välilehdet</string>
    <!-- Content description for collapsing the inactive tabs section. -->
    <string name="inactive_tabs_collapse_content_description">Supista passiiviset välilehdet</string>

    <!-- Inactive tabs auto-close message in the tabs tray -->
    <!-- The header text of the auto-close message when the user is asked if they want to turn on the auto-closing of inactive tabs. -->
    <string name="inactive_tabs_auto_close_message_header" tools:ignore="UnusedResources">Suljetaanko automaattisesti kuukauden kuluttua?</string>
    <!-- A description below the header to notify the user what the inactive tabs auto-close feature is. -->
    <string name="inactive_tabs_auto_close_message_description" tools:ignore="BrandUsage,UnusedResources">Firefox voi sulkea välilehdet, joita et ole katsonut viimeisen kuukauden aikana.</string>
    <!-- A call to action below the description to allow the user to turn on the auto closing of inactive tabs. -->
    <string name="inactive_tabs_auto_close_message_action" tools:ignore="UnusedResources">KÄYTÄ AUTOMAATTISTA SULKEMISTA</string>

    <!-- Text for the snackbar to confirm auto-close is enabled for inactive tabs -->
    <string name="inactive_tabs_auto_close_message_snackbar">Automaattinen sulkeminen käytössä</string>

    <!-- Awesome bar suggestion's headers -->
    <!-- Search suggestions title for Firefox Suggest. -->
    <string name="firefox_suggest_header" tools:ignore="BrandUsage">Firefox-ehdotukset</string>

    <!-- Title for search suggestions when Google is the default search suggestion engine. -->
    <string name="google_search_engine_suggestion_header">Google-haku</string>

    <!-- Title for search suggestions when the default search suggestion engine is anything other than Google. The first parameter is default search engine name. -->
    <string name="other_default_search_engine_suggestion_header">%s-haku</string>

    <!-- Default browser experiment -->
    <!-- Default browser card title -->
    <string name="default_browser_experiment_card_title">Vaihda oletusselain</string>
    <!-- Default browser card text -->
    <string name="default_browser_experiment_card_text" tools:ignore="BrandUsage">Aseta verkkosivustojen, sähköpostien ja viestien linkit avautumaan automaattisesti Firefoxissa.</string>

    <!-- Content description for close button in collection placeholder. -->
    <string name="remove_home_collection_placeholder_content_description">Poista</string>

    <!-- Content description radio buttons with a link to more information -->
    <string name="radio_preference_info_content_description">Napsauta saadaksesi lisätietoja</string>

    <!-- Content description for the action bar "up" button -->
    <string name="action_bar_up_description">Liiku ylöspäin</string>

    <!-- Content description for privacy content close button -->
    <string name="privacy_content_close_button_content_description">Sulje</string>

    <!-- Pocket recommended stories -->
    <!-- Header text for a section on the home screen. -->
    <string name="pocket_stories_header_1">Ajatuksia herättäviä tarinoita</string>
    <!-- Header text for a section on the home screen. -->
    <string name="pocket_stories_categories_header">Tarinoita aiheittain</string>
    <!-- Text of a button allowing users to access an external url for more Pocket recommendations. -->
    <string name="pocket_stories_placeholder_text">Löydä lisää</string>
    <!-- Title of an app feature. Smaller than a heading. The first parameter is product name Pocket -->
    <string name="pocket_stories_feature_title_2">Mahdollistajana %s.</string>
    <!-- Caption for describing a certain feature. The placeholder is for a clickable text (eg: Learn more) which will load an url in a new tab when clicked.  -->
    <string name="pocket_stories_feature_caption" tools:ignore="BrandUsage">Osa Firefox-perhettä. %s</string>
    <!-- Clickable text for opening an external link for more information about Pocket. -->
    <string name="pocket_stories_feature_learn_more">Lue lisää</string>

    <!-- Text indicating that the Pocket story that also displays this text is a sponsored story by other 3rd party entity. -->
    <string name="pocket_stories_sponsor_indication">Sponsoroitu</string>

    <!-- Snackbar message for enrolling in a Nimbus experiment from the secret settings when Studies preference is Off.-->
    <string name="experiments_snackbar">Ota telemetria käyttöön tietojen lähettämiseksi.</string>
    <!-- Snackbar button text to navigate to telemetry settings.-->
    <string name="experiments_snackbar_button">Siirry asetuksiin</string>

    <!-- Review quality check feature-->
    <!-- Name for the review quality check feature used as title for the panel. -->
    <string name="review_quality_check_feature_name_2" moz:removedIn="136" tools:ignore="UnusedResources">Arvostelun tarkistin</string>
    <!-- Summary for grades A and B for review quality check adjusted grading. -->
    <string name="review_quality_check_grade_a_b_description" moz:removedIn="136" tools:ignore="UnusedResources">Luotettavat arvostelut</string>
    <!-- Summary for grade C for review quality check adjusted grading. -->
    <string name="review_quality_check_grade_c_description" moz:removedIn="136" tools:ignore="UnusedResources">Sekoitus luotettavia ja epäluotettavia arvosteluja</string>
    <!-- Summary for grades D and F for review quality check adjusted grading. -->
    <string name="review_quality_check_grade_d_f_description" moz:removedIn="136" tools:ignore="UnusedResources">Epäluotettavat arvostelut</string>
    <!-- Text for title presenting the reliability of a product's reviews. -->
    <string name="review_quality_check_grade_title" moz:removedIn="136" tools:ignore="UnusedResources">Kuinka luotettavia nämä arvostelut ovat?</string>
    <!-- Title for when the rating has been updated by the review checker -->
    <string name="review_quality_check_adjusted_rating_title" moz:removedIn="136" tools:ignore="UnusedResources">Oikaistu arvosana</string>
    <!-- Description for a product's adjusted star rating. The text presents that the product's reviews which were evaluated as unreliable were removed from the adjusted rating. -->
    <string name="review_quality_check_adjusted_rating_description_2" moz:removedIn="136" tools:ignore="UnusedResources">Luotettavien arvostelujen pohjalta</string>
    <!-- Title for list of highlights from a product's review emphasizing a product's important traits. -->
    <string name="review_quality_check_highlights_title" moz:removedIn="136" tools:ignore="UnusedResources">Kohokohdat viimeaikaisista arvosteluista</string>
    <!-- Title for section explaining how we analyze the reliability of a product's reviews. -->
    <string name="review_quality_check_explanation_title" moz:removedIn="136" tools:ignore="UnusedResources">Kuinka määritämme arvostelun laadun</string>
    <!-- Paragraph explaining how we analyze the reliability of a product's reviews. First parameter is the Fakespot product name. In the phrase "Fakespot by Mozilla", "by" can be localized. Does not need to stay by. -->
    <string name="review_quality_check_explanation_body_reliability" moz:removedIn="136" tools:ignore="UnusedResources">Käytämme Mozillan %s-tekoälytekniikkaa tuotearvioiden luotettavuuden tarkistamiseen. Tämä auttaa arvioimaan vain arvostelun laatua, ei tuotteen laatua. </string>
    <!-- Paragraph explaining the grading system we use to classify the reliability of a product's reviews. -->
    <string name="review_quality_check_info_review_grade_header" moz:removedIn="136" tools:ignore="UnusedResources"><![CDATA[Annamme kunkin tuotteen arvosteluille <b>kirjainarvosanan</b> A:sta F:ään.]]></string>
    <!-- Description explaining grades A and B for review quality check adjusted grading. -->
    <string name="review_quality_check_info_grade_info_AB" moz:removedIn="136" tools:ignore="UnusedResources">Luotettavat arvostelut. Uskomme, että arvostelut ovat todennäköisesti todellisilta asiakkailta, jotka ovat jättäneet rehellisiä, puolueettomia arvosteluja.</string>
    <!-- Description explaining grade C for review quality check adjusted grading. -->
    <string name="review_quality_check_info_grade_info_C" moz:removedIn="136" tools:ignore="UnusedResources">Uskomme, että kyseessä on sekä luotettavia että epäluotettavia arvosteluja.</string>
    <!-- Description explaining grades D and F for review quality check adjusted grading. -->
    <string name="review_quality_check_info_grade_info_DF" moz:removedIn="136" tools:ignore="UnusedResources">Epäluotettavat arvostelut. Uskomme, että arvostelut ovat todennäköisesti vääriä tai puolueellisia.</string>
    <!-- Paragraph explaining how a product's adjusted grading is calculated. -->
    <string name="review_quality_check_explanation_body_adjusted_grading" moz:removedIn="136" tools:ignore="UnusedResources"><![CDATA[<b>Oikaistu arvosana</b> perustuu vain niihin arvosteluihin, jotka koemme luotettaviksi.]]></string>
    <!-- Paragraph explaining product review highlights. First parameter is the name of the retailer (e.g. Amazon). -->
    <string name="review_quality_check_explanation_body_highlights" moz:removedIn="136" tools:ignore="UnusedResources"><![CDATA[<b>Kohokohdat</b> ovat %s arvostelusta viimeisten 80 päivän ajalta, joiden uskomme olevan luotettavia.]]></string>
    <!-- Text for learn more caption presenting a link with information about review quality. First parameter is for clickable text defined in review_quality_check_info_learn_more_link. -->
    <string name="review_quality_check_info_learn_more" moz:removedIn="136" tools:ignore="UnusedResources">Lue lisää %s.</string>
    <!-- Clickable text that links to review quality check SuMo page. First parameter is the Fakespot product name. -->
    <string name="review_quality_check_info_learn_more_link_2" moz:removedIn="136" tools:ignore="UnusedResources">miten %s määrittää arvostelujen laadun</string>
    <!-- Text for title of settings section. -->
    <string name="review_quality_check_settings_title" moz:removedIn="136" tools:ignore="UnusedResources">Asetukset</string>
    <!-- Text for label for switch preference to show recommended products from review quality check settings section. -->
    <string name="review_quality_check_settings_recommended_products" moz:removedIn="136" tools:ignore="UnusedResources">Näytä mainoksia arvostelujen tarkistimessa</string>
    <!-- Description for switch preference to show recommended products from review quality check settings section. First parameter is for clickable text defined in review_quality_check_settings_recommended_products_learn_more.-->
    <string name="review_quality_check_settings_recommended_products_description_2" moz:removedIn="136" tools:ignore="UnusedResources">Näet ajoittain asiaan liittyvien tuotteiden mainoksia. Mainostamme vain luotettavia arvosteluja saaneita tuotteita. %s</string>
    <!-- Clickable text that links to review quality check recommended products support article. -->
    <string name="review_quality_check_settings_recommended_products_learn_more" moz:removedIn="136" tools:ignore="UnusedResources">Lue lisää</string>
    <!-- Text for turning sidebar off button from review quality check settings section. -->
    <string name="review_quality_check_settings_turn_off" moz:removedIn="136" tools:ignore="UnusedResources">Poista arvostelujen tarkistus käytöstä</string>
    <!-- Text for title of recommended product section. This is displayed above a product image, suggested as an alternative to the product reviewed. -->
    <string name="review_quality_check_ad_title" moz:removedIn="136" tools:ignore="UnusedResources">Lisää harkittavaa</string>
    <!-- Caption for recommended product section indicating this is an ad by Fakespot. First parameter is the Fakespot product name. -->
    <string name="review_quality_check_ad_caption" moz:removedIn="136" tools:ignore="UnusedResources">Mainostaja %s</string>
    <!-- Caption for review quality check panel. First parameter is for clickable text defined in review_quality_check_powered_by_link. -->
    <string name="review_quality_check_powered_by_2" moz:removedIn="136" tools:ignore="UnusedResources">Arvostelujen tarkistuksen tarjoaa %s</string>
    <!-- Clickable text that links to Fakespot.com. First parameter is the Fakespot product name. In the phrase "Fakespot by Mozilla", "by" can be localized. Does not need to stay by. -->
    <string name="review_quality_check_powered_by_link" moz:removedIn="136" tools:ignore="UnusedResources">%s Mozillalta</string>
    <!-- Text for title of warning card informing the user that the current analysis is outdated. -->
    <string name="review_quality_check_outdated_analysis_warning_title" moz:removedIn="136" tools:ignore="UnusedResources">Uusia tietoja tarkistettavaksi</string>
    <!-- Text for button from warning card informing the user that the current analysis is outdated. Clicking this should trigger the product's re-analysis. -->
    <string name="review_quality_check_outdated_analysis_warning_action" moz:removedIn="136" tools:ignore="UnusedResources">Tarkista nyt</string>
    <!-- Title for warning card informing the user that the current product does not have enough reviews for a review analysis. -->
    <string name="review_quality_check_no_reviews_warning_title" moz:removedIn="136" tools:ignore="UnusedResources">Ei vielä tarpeeksi arvosteluja</string>
    <!-- Text for body of warning card informing the user that the current product does not have enough reviews for a review analysis. -->
    <string name="review_quality_check_no_reviews_warning_body" moz:removedIn="136" tools:ignore="UnusedResources">Kun tästä tuotteesta on enemmän arvosteluja, voimme tarkistaa niiden laadun.</string>
    <!-- Title for warning card informing the user that the current product is currently not available. -->
    <string name="review_quality_check_product_availability_warning_title" moz:removedIn="136" tools:ignore="UnusedResources">Tuote ei ole saatavilla</string>
    <!-- Text for the body of warning card informing the user that the current product is currently not available. -->
    <string name="review_quality_check_product_availability_warning_body" moz:removedIn="136" tools:ignore="UnusedResources">Jos huomaat, että tämä tuote on jälleen varastossa, ilmoita siitä, niin tarkistamme arvostelut.</string>
    <!-- Clickable text for warning card informing the user that the current product is currently not available. Clicking this should inform the server that the product is available. -->
    <string name="review_quality_check_product_availability_warning_action_2" moz:removedIn="136" tools:ignore="UnusedResources">Ilmoita, että tuoteta on varastossa</string>
    <!-- Title for warning card informing the user that the current product's analysis is still processing. The parameter is the percentage progress (0-100%) of the analysis process (e.g. 56%). -->
    <string name="review_quality_check_analysis_in_progress_warning_title_2" moz:removedIn="136" tools:ignore="UnusedResources">Tarkistetaan arvostelun laatua (%s)</string>
    <!-- Text for body of warning card informing the user that the current product's analysis is still processing. -->
    <string name="review_quality_check_analysis_in_progress_warning_body" moz:removedIn="136" tools:ignore="UnusedResources">Tämä voi kestää noin 60 sekuntia.</string>
    <!-- Title for info card displayed after the user reports a product is back in stock. -->
    <string name="review_quality_check_analysis_requested_info_title" moz:removedIn="136" tools:ignore="UnusedResources">Kiitos ilmoituksesta!</string>
    <!-- Text for body of info card displayed after the user reports a product is back in stock. -->
    <string name="review_quality_check_analysis_requested_info_body" moz:removedIn="136" tools:ignore="UnusedResources">Meillä pitäisi olla tietoa tämän tuotteen arvosteluista 24 tunnin sisällä. Tarkista tilanne uudelleen.</string>
    <!-- Title for info card displayed when the user review checker while on a product that Fakespot does not analyze (e.g. gift cards, music). -->
    <string name="review_quality_check_not_analyzable_info_title" moz:removedIn="136" tools:ignore="UnusedResources">Emme voi tarkistaa näitä arvosteluja</string>
    <!-- Text for body of info card displayed when the user review checker while on a product that Fakespot does not analyze (e.g. gift cards, music). -->
    <string name="review_quality_check_not_analyzable_info_body" moz:removedIn="136" tools:ignore="UnusedResources">Valitettavasti emme voi tarkistaa arvostelun laatua tietyntyyppisten tuotteiden osalta. Esimerkiksi lahjakortit ja suoratoistovideot, musiikki ja pelit.</string>
    <!-- Title for info card displayed when another user reported the displayed product is back in stock. -->
    <string name="review_quality_check_analysis_requested_other_user_info_title" moz:removedIn="136" tools:ignore="UnusedResources">Tietoa tulossa pian</string>
    <!-- Text for body of info card displayed when another user reported the displayed product is back in stock. -->
    <string name="review_quality_check_analysis_requested_other_user_info_body" moz:removedIn="136" tools:ignore="UnusedResources">Meillä pitäisi olla tietoa tämän tuotteen arvosteluista 24 tunnin sisällä. Tarkista tilanne uudelleen.</string>
    <!-- Title for info card displayed to the user when analysis finished updating. -->
    <string name="review_quality_check_analysis_updated_confirmation_title" moz:removedIn="136" tools:ignore="UnusedResources">Analyysi on ajan tasalla</string>
    <!-- Text for the action button from info card displayed to the user when analysis finished updating. -->
    <string name="review_quality_check_analysis_updated_confirmation_action" moz:removedIn="136" tools:ignore="UnusedResources">Selvä</string>
    <!-- Title for error card displayed to the user when an error occurred. -->
    <string name="review_quality_check_generic_error_title" moz:removedIn="136" tools:ignore="UnusedResources">Tietoja ei juuri nyt saatavilla</string>
    <!-- Text for body of error card displayed to the user when an error occurred. -->
    <string name="review_quality_check_generic_error_body" moz:removedIn="136" tools:ignore="UnusedResources">Pyrimme ratkaisemaan ongelman. Tarkista tilanne pian uudelleen.</string>
    <!-- Title for error card displayed to the user when the device is disconnected from the network. -->
    <string name="review_quality_check_no_connection_title" moz:removedIn="136" tools:ignore="UnusedResources">Ei verkkoyhteyttä</string>
    <!-- Text for body of error card displayed to the user when the device is disconnected from the network. -->
    <string name="review_quality_check_no_connection_body" moz:removedIn="136" tools:ignore="UnusedResources">Tarkista verkkoyhteytesi ja yritä sitten ladata sivu uudelleen.</string>
    <!-- Title for card displayed to the user for products whose reviews were not analyzed yet. -->
    <string name="review_quality_check_no_analysis_title" moz:removedIn="136" tools:ignore="UnusedResources">Näistä arvosteluista ei ole vielä tietoa</string>
    <!-- Text for the body of card displayed to the user for products whose reviews were not analyzed yet. -->
    <string name="review_quality_check_no_analysis_body" moz:removedIn="136" tools:ignore="UnusedResources">Tarkista arvostelun laatu, jos haluat tietää, ovatko tämän tuotteen arvostelut luotettavia. Se kestää vain noin 60 sekuntia.</string>
    <!-- Text for button from body of card displayed to the user for products whose reviews were not analyzed yet. Clicking this should trigger a product analysis. -->
    <string name="review_quality_check_no_analysis_link" moz:removedIn="136" tools:ignore="UnusedResources">Tarkista arvostelun laatu</string>
    <!-- Headline for review quality check contextual onboarding card. -->
    <string name="review_quality_check_contextual_onboarding_title" moz:removedIn="136" tools:ignore="UnusedResources">Kokeile luotettavaa tuotearvosteluopastamme</string>
    <!-- Description for review quality check contextual onboarding card. The first parameters is for retailer name (e.g. Amazon). The second parameter is for the name of the application (e.g. Firefox). -->
    <string name="review_quality_check_contextual_onboarding_description_one_vendor" moz:removedIn="136" tools:ignore="UnusedResources">Katso, kuinka luotettavia tuotearvostelut ovat palvelussa %1$s, ennen kuin ostat. Arvostelujen tarkistin, %2$sin kokeellinen ominaisuus, on sisäänrakennettu suoraan selaimeen.</string>
    <!-- Paragraph presenting review quality check feature. First parameter is the Fakespot product name. Second parameter is for clickable text defined in review_quality_check_contextual_onboarding_learn_more_link. In the phrase "Fakespot by Mozilla", "by" can be localized. Does not need to stay by. -->
    <string name="review_quality_check_contextual_onboarding_learn_more" moz:removedIn="136" tools:ignore="UnusedResources">Mozillan %1$s auttaa välttämään puolueellisia ja epäaitoja arvosteluja. Tekoälymallimme kehittyy jatkuvasti suojatakseen sinua, kun teet ostoksia. %2$s</string>
    <!-- Clickable text from the contextual onboarding card that links to review quality check support article. -->
    <string name="review_quality_check_contextual_onboarding_learn_more_link" moz:removedIn="136" tools:ignore="UnusedResources">Lue lisää</string>
    <!-- Caption text to be displayed in review quality check contextual onboarding card above the opt-in button. First parameter is Firefox app name, third parameter is the Fakespot product name. Second & fourth are for clickable texts defined in review_quality_check_contextual_onboarding_privacy_policy_3 and review_quality_check_contextual_onboarding_terms_use. -->
    <string name="review_quality_check_contextual_onboarding_caption_4" moz:removedIn="136" tools:ignore="UnusedResources">Valitsemalla “Kyllä, kokeile” hyväksyt %1$sin %2$s ja %3$sin %4$s.</string>
    <!-- Clickable text from the review quality check contextual onboarding card that links to Fakespot privacy notice. -->
    <string name="review_quality_check_contextual_onboarding_privacy_policy_3" moz:removedIn="136" tools:ignore="UnusedResources">tietosuojakäytännön</string>
    <!-- Clickable text from the review quality check contextual onboarding card that links to Fakespot terms of use. -->
    <string name="review_quality_check_contextual_onboarding_terms_use" moz:removedIn="136" tools:ignore="UnusedResources">käyttöehdot</string>
    <!-- Text for opt-in button from the review quality check contextual onboarding card. -->
    <string name="review_quality_check_contextual_onboarding_primary_button_text" moz:removedIn="136" tools:ignore="UnusedResources">Kyllä, kokeile</string>
    <!-- Text for opt-out button from the review quality check contextual onboarding card. -->
<<<<<<< HEAD
    <string name="review_quality_check_contextual_onboarding_secondary_button_text">Ei nyt</string>
=======
    <string name="review_quality_check_contextual_onboarding_secondary_button_text" moz:removedIn="136" tools:ignore="UnusedResources">Ei nyt</string>
>>>>>>> 07ff4473
    <!-- Content description (not visible, for screen readers etc.) for opening browser menu button to open review quality check bottom sheet. -->
    <string name="review_quality_check_open_handle_content_description" moz:removedIn="136" tools:ignore="UnusedResources">Avaa arvostelujen tarkistus</string>
    <!-- Content description (not visible, for screen readers etc.) for closing browser menu button to open review quality check bottom sheet. -->
    <string name="review_quality_check_close_handle_content_description" moz:removedIn="136" tools:ignore="UnusedResources">Sulje arvostelujen tarkistus</string>
    <!-- Content description (not visible, for screen readers etc.) for review quality check star rating. First parameter is the number of stars (1-5) representing the rating. -->
    <string name="review_quality_check_star_rating_content_description" moz:removedIn="136" tools:ignore="UnusedResources">%1$s/5 tähteä</string>
    <!-- Text for minimize button from highlights card. When clicked the highlights card should reduce its size. -->
    <string name="review_quality_check_highlights_show_less" moz:removedIn="136" tools:ignore="UnusedResources">Näytä vähemmän</string>
    <!-- Text for maximize button from highlights card. When clicked the highlights card should expand to its full size. -->
    <string name="review_quality_check_highlights_show_more" moz:removedIn="136" tools:ignore="UnusedResources">Näytä lisää</string>
    <!-- Text for highlights card quality category header. Reviews shown under this header should refer the product's quality. -->
    <string name="review_quality_check_highlights_type_quality" moz:removedIn="136" tools:ignore="UnusedResources">Laatu</string>
    <!-- Text for highlights card price category header. Reviews shown under this header should refer the product's price. -->
    <string name="review_quality_check_highlights_type_price" moz:removedIn="136" tools:ignore="UnusedResources">Hinta</string>
    <!-- Text for highlights card shipping category header. Reviews shown under this header should refer the product's shipping. -->
    <string name="review_quality_check_highlights_type_shipping" moz:removedIn="136" tools:ignore="UnusedResources">Toimitus</string>
    <!-- Text for highlights card packaging and appearance category header. Reviews shown under this header should refer the product's packaging and appearance. -->
    <string name="review_quality_check_highlights_type_packaging_appearance" moz:removedIn="136" tools:ignore="UnusedResources">Paketointi ja ulkoasu</string>
    <!-- Text for highlights card competitiveness category header. Reviews shown under this header should refer the product's competitiveness. -->
    <string name="review_quality_check_highlights_type_competitiveness" moz:removedIn="136" tools:ignore="UnusedResources">Kilpailukyky</string>

    <!-- Text that is surrounded by quotes. The parameter is the actual text that is in quotes. An example of that text could be: Excellent craftsmanship, and that is displayed as “Excellent craftsmanship”. The text comes from a buyer's review that the feature is highlighting"   -->
    <string name="surrounded_with_quotes" moz:removedIn="136" tools:ignore="UnusedResources">“%s”</string>

    <!-- Accessibility services actions labels. These will be appended to accessibility actions like "Double tap to.." but not by or applications but by services like Talkback. -->
    <!-- Action label for elements that can be collapsed if interacting with them. Talkback will append this to say "Double tap to collapse". -->
    <string name="a11y_action_label_collapse">supista</string>
    <!-- Current state for elements that can be collapsed if interacting with them. Talkback will dictate this after a state change. -->
    <string name="a11y_state_label_collapsed">supistettu</string>
    <!-- Action label for elements that can be expanded if interacting with them. Talkback will append this to say "Double tap to expand". -->
    <string name="a11y_action_label_expand">laajenna</string>
    <!-- Current state for elements that can be expanded if interacting with them. Talkback will dictate this after a state change. -->
    <string name="a11y_state_label_expanded">laajennettu</string>
    <!-- Action label for links to a website containing documentation about a wallpaper collection. Talkback will append this to say "Double tap to open link to learn more about this collection". -->
    <string name="a11y_action_label_wallpaper_collection_learn_more">avataksesi linkin, josta saat lisätietoja tästä kokoelmasta</string>
    <!-- Action label for links that point to an article. Talkback will append this to say "Double tap to read the article". -->
    <string name="a11y_action_label_read_article">lukeaksesi artikkelin</string>
    <!-- Action label for links to the Firefox Pocket website. Talkback will append this to say "Double tap to open link to learn more". -->
    <string name="a11y_action_label_pocket_learn_more">avataksesi linkin ja lukeaksesi lisää</string>

    <!-- Content description for headings announced by accessibility service. The first parameter is the text of the heading. Talkback will announce the first parameter and then speak the word "Heading" indicating to the user that this text is a heading for a section. -->
    <string name="a11y_heading">%s, Otsikko</string>
    <!-- Title for dialog displayed when trying to access links present in a text. -->
    <string name="a11y_links_title">Linkit</string>
    <!-- Additional content description for text bodies that contain urls. -->
    <string name="a11y_links_available">Linkkejä saatavilla</string>

    <!-- Translations feature-->

    <!-- Translation request dialog -->
    <!-- Title for the translation dialog that allows a user to translate the webpage. -->
    <string name="translations_bottom_sheet_title">Käännetäänkö sivu?</string>

    <!-- Title for the translation dialog after a translation was completed successfully.
    The first parameter is the name of the language that the page was translated from, for example, "French".
    The second parameter is the name of the language that the page was translated to, for example, "English". -->
    <string name="translations_bottom_sheet_title_translation_completed">Sivu käännetty kielestä %1$s kielelle %2$s</string>
    <!-- Title for the translation dialog that allows a user to translate the webpage when a user uses the translation feature the first time. The first parameter is the name of the application, for example, "Fenix". -->
    <string name="translations_bottom_sheet_title_first_time">Kokeile yksityisiä käännöksiä %1$sissa</string>
    <!-- Additional information on the translation dialog that appears when a user uses the translation feature the first time. The first parameter is clickable text with a link, for example, "Learn more". -->
    <string name="translations_bottom_sheet_info_message">Yksityisyytesi vuoksi käännökset eivät koskaan lähde laitteestasi eteenpäin. Uusia kieliä ja parannuksia tulossa pian! %1$s</string>
    <!-- Text that links to additional information about the Firefox translations feature. -->
    <string name="translations_bottom_sheet_info_message_learn_more">Lue lisää</string>
    <!-- Label for the dropdown to select which language to translate from on the translations dialog. Usually the translate from language selected will be the same as the page language. -->
    <string name="translations_bottom_sheet_translate_from">Käännä kieleltä</string>
    <!-- Label for the dropdown to select which language to translate to on the translations dialog. Usually the translate to language selected will be the user's preferred language. -->
    <string name="translations_bottom_sheet_translate_to">Käännä kielelle</string>
    <!-- Label for the dropdown to select which language to translate from on the translations dialog when the page language is not supported. This selection is to allow the user to select another language, in case we automatically detected the page language incorrectly. -->
    <string name="translations_bottom_sheet_translate_from_unsupported_language">Kokeile toista lähdekieltä</string>
    <!-- Button text on the translations dialog to dismiss the dialog and return to the browser. -->
    <string name="translations_bottom_sheet_negative_button">Ei nyt</string>
    <!-- Button text on the translations dialog to restore the translated website back to the original untranslated version. -->
    <string name="translations_bottom_sheet_negative_button_restore">Näytä alkuperäinen</string>
    <!-- Accessibility announcement (not visible, for screen readers etc.) for the translations dialog after restore button was pressed that indicates the original untranslated page was loaded. -->
    <string name="translations_bottom_sheet_restore_accessibility_announcement">Alkuperäinen kääntämätön sivu ladattu</string>
    <!-- Button text on the translations dialog when a translation error appears, used to dismiss the dialog and return to the browser. -->
    <string name="translations_bottom_sheet_negative_button_error">Valmis</string>
    <!-- Button text on the translations dialog to begin a translation of the website. -->
    <string name="translations_bottom_sheet_positive_button">Käännä</string>
    <!-- Button text on the translations dialog when a translation error appears. -->
    <string name="translations_bottom_sheet_positive_button_error">Yritä uudestaan</string>
    <!-- Inactive button text on the translations dialog that indicates a translation is currently in progress. This button will be accompanied by a loading icon. -->
    <string name="translations_bottom_sheet_translating_in_progress">Käännetään</string>
    <!-- Button content description (not visible, for screen readers etc.) for the translations dialog translate button that indicates a translation is currently in progress. -->
    <string name="translations_bottom_sheet_translating_in_progress_content_description">Käännös käynnissä</string>

    <!-- Default dropdown option when initially selecting a language from the translations dialog language selection dropdown. -->
    <string name="translations_bottom_sheet_default_dropdown_selection">Valitse kieli</string>
    <!-- The title of the warning card informs the user that a translation could not be completed. -->
    <string name="translation_error_could_not_translate_warning_text">Käännettäessä ilmeni ongelma. Yritä uudelleen.</string>

    <!-- The title of the warning card informs the user that the list of languages cannot be loaded. -->
    <string name="translation_error_could_not_load_languages_warning_text">Kieliä ei voitu ladata. Tarkista internetyhteytesi ja yritä uudelleen.</string>
    <!-- The title of the warning card informs the user that a language is not supported. The first parameter is the name of the language that is not supported. -->
    <string name="translation_error_language_not_supported_warning_text">Valitettavasti kieltä %1$s ei tueta vielä.</string>

    <!-- Snackbar title shown if the user closes the Translation Request dialogue and a translation is in progress. -->
    <string name="translation_in_progress_snackbar">Käännetään…</string>

    <!-- Title for the data saving mode warning dialog used in the translation request dialog.
    This dialog will be presented when the user attempts to perform
    a translation without the necessary language files downloaded first when Android's data saver mode is enabled and the user is not using WiFi.
    The first parameter is the size in kilobytes or megabytes of the language file. -->
    <string name="translations_download_language_file_dialog_title">Ladataanko kieli datansäästötilassa (%1$s)?</string>


    <!-- Translations options dialog -->
    <!-- Title of the translation options dialog that allows a user to set their translation options for the site the user is currently on. -->
    <string name="translation_option_bottom_sheet_title_heading">Käännösasetukset</string>
    <!-- Toggle switch label that allows a user to set the setting if they would like the browser to always offer or suggest translations when available. -->
    <string name="translation_option_bottom_sheet_always_translate">Tarjoa aina käännöstä</string>
    <!-- Toggle switch label that allows a user to set if they would like a given language to automatically translate or not. The first parameter is the language name, for example, "Spanish". -->
    <string name="translation_option_bottom_sheet_always_translate_in_language">Käännä aina %1$s</string>
    <!-- Toggle switch label that allows a user to set if they would like to never be offered a translation of the given language. The first parameter is the language name, for example, "Spanish". -->
    <string name="translation_option_bottom_sheet_never_translate_in_language">Älä koskaan käännä %1$s</string>
    <!-- Toggle switch label that allows a user to set the setting if they would like the browser to never translate the site the user is currently visiting. -->
    <string name="translation_option_bottom_sheet_never_translate_site">Älä koskaan käännä sivustoa</string>
    <!-- Toggle switch description that will appear under the "Never translate these sites" settings toggle switch to provide more information on how this setting interacts with other settings. -->
    <string name="translation_option_bottom_sheet_switch_never_translate_site_description">Ohittaa kaikki muut asetukset</string>
    <!-- Toggle switch description that will appear under the "Never translate" and "Always translate" toggle switch settings to provide more information on how these  settings interacts with other settings. -->
    <string name="translation_option_bottom_sheet_switch_description">Ohittaa käännöstarjoukset</string>
    <!-- Button text for the button that will take the user to the translation settings dialog. -->
    <string name="translation_option_bottom_sheet_translation_settings">Käännösasetukset</string>

    <!-- Button text for the button that will take the user to a website to learn more about how translations works in the given app. The first parameter is the name of the application, for example, "Fenix". -->
    <string name="translation_option_bottom_sheet_about_translations">Tietoja käännöksistä %1$sissa</string>

    <!-- Content description (not visible, for screen readers etc.) for closing the translations bottom sheet. -->
    <string name="translation_option_bottom_sheet_close_content_description">Sulje käännössivu</string>
    <!-- The title of the warning card informs the user that an error has occurred at page settings. -->
    <string name="translation_option_bottom_sheet_error_warning_text">Jotkut asetukset eivät ole tilapäisesti käytettävissä.</string>

    <!-- Translation settings dialog -->
    <!-- Title of the translation settings dialog that allows a user to set their preferred translation settings. -->
    <string name="translation_settings_toolbar_title">Käännökset</string>
    <!-- Toggle switch label that indicates that the browser should signal or indicate when a translation is possible for any page. -->
    <string name="translation_settings_offer_to_translate">Tarjoa käännös, kun mahdollista</string>
    <!-- Toggle switch label that indicates that downloading files required for translating is permitted when using data saver mode in Android. -->
    <string name="translation_settings_always_download">Lataa aina kielet datansäästötilassa</string>
    <!-- Section header text that begins the section of a list of different options the user may select to adjust their translation preferences. -->
    <string name="translation_settings_translation_preference">Kääntämisen asetukset</string>
    <!-- Button text for the button that will take the user to the automatic translations settings dialog. On the automatic translations settings dialog, the user can set if translations should occur automatically for a given language. -->
    <string name="translation_settings_automatic_translation">Automaattinen käännös</string>
    <!-- Button text for the button that will take the user to the never translate these sites dialog. On the never translate these sites dialog, the user can set if translations should never occur on certain websites. -->
    <string name="translation_settings_automatic_never_translate_sites">Älä käännä koskaan näitä sivustoja</string>

    <!-- Button text for the button that will take the user to the download languages dialog. On the download languages dialog, the user can manage which languages they would like to download for translations. -->
    <string name="translation_settings_download_language">Lataa kieliä</string>

    <!-- Automatic translation preference screen -->
    <!-- Title of the automatic translation preference screen that will appear on the toolbar.-->
    <string name="automatic_translation_toolbar_title_preference">Automaattinen käännös</string>

    <!-- Screen header presenting the automatic translation preference feature. It will appear under the toolbar. -->
    <string name="automatic_translation_header_preference">Valitse kieli hallitaksesi &quot;käännä aina&quot;- ja &quot;älä käännä koskaan&quot;-asetuksia.</string>

    <!-- The title of the warning card informs the user that the system could not load languages for translation settings. -->
    <string name="automatic_translation_error_warning_text">Kieliä ei voitu ladata. Tarkista myöhemmin uudelleen.</string>

    <!-- Automatic translation options preference screen -->
    <!-- Preference option for offering to translate. Radio button title text.-->
    <string name="automatic_translation_option_offer_to_translate_title_preference">Tarjoa käännöstä (oletus)</string>
    <!-- Preference option for offering to translate. Radio button summary text. The first parameter is the name of the app defined in app_name (for example: Fenix)-->
    <string name="automatic_translation_option_offer_to_translate_summary_preference">%1$s tarjoaa tällä kielellä olevien sivustojen kääntämistä.</string>
    <!-- Preference option for always translate. Radio button title text. -->
    <string name="automatic_translation_option_always_translate_title_preference">Käännä aina</string>
    <!-- Preference option for always translate. Radio button summary text. The first parameter is the name of the app defined in app_name (for example: Fenix)-->
    <string name="automatic_translation_option_always_translate_summary_preference">%1$s kääntää tämän kielen automaattisesti, kun sivu latautuu.</string>
    <!-- Preference option for never translate. Radio button title text.-->
    <string name="automatic_translation_option_never_translate_title_preference">Älä käännä koskaan</string>

    <!-- Preference option for never translate. Radio button summary text. The first parameter is the name of the app defined in app_name (for example: Fenix)-->
    <string name="automatic_translation_option_never_translate_summary_preference">%1$s ei koskaan tarjoa tällä kielellä olevien sivustojen kääntämistä.</string>

    <!-- Never translate site preference screen -->
    <!-- Title of the never translate site preference screen that will appear on the toolbar.-->
    <string name="never_translate_site_toolbar_title_preference">Älä käännä koskaan näitä sivustoja</string>
    <!-- Screen header presenting the never translate site preference feature. It will appear under the toolbar. -->
    <string name="never_translate_site_header_preference">Uuden sivuston lisääminen: Käy sivustolla ja valitse käännösvalikosta “Älä käännä koskaan tätä sivustoa”.</string>
    <!-- Content description (not visible, for screen readers etc.): For a never-translated site list item that is selected.
             The first parameter is web site url (for example:"wikipedia.com") -->
    <string name="never_translate_site_item_list_content_description_preference">Poista %1$s</string>
    <!-- The title of the warning card informs the user that an error has occurred at the never translate sites list. -->
    <string name="never_translate_site_error_warning_text">Sivustoja ei voitu ladata. Tarkista myöhemmin uudelleen.</string>
    <!-- The Delete site dialogue title will appear when the user clicks on a list item.
             The first parameter is web site url (for example:"wikipedia.com") -->
    <string name="never_translate_site_dialog_title_preference">Poistetaanko %1$s?</string>
    <!-- The Delete site dialogue positive button will appear when the user clicks on a list item. The site will be deleted. -->
    <string name="never_translate_site_dialog_confirm_delete_preference">Poista</string>
    <!-- The Delete site dialogue negative button will appear when the user clicks on a list item. The dialog will be dismissed. -->
    <string name="never_translate_site_dialog_cancel_preference">Peruuta</string>

    <!-- Download languages preference screen -->
    <!-- Title of the toolbar for the translation feature screen where users may download different languages for translation. -->
    <string name="download_languages_translations_toolbar_title_preference">Lataa kieliä</string>
    <!-- Screen header presenting the download language preference feature. It will appear under the toolbar.The first parameter is "Learn More," a clickable text with a link. Talkback will append this to say "Double tap to open link to learn more". -->
    <string name="download_languages_header_preference">Lataa kokonaisia kieliä nopeuttaaksesi käännöksiä ja kääntääksesi yhteydettömässä tilassa. %1$s</string>
    <!-- Clickable text from the screen header that links to a website. -->
    <string name="download_languages_header_learn_more_preference">Lue lisää</string>
    <!-- The subhead of the download language preference screen will appear above the pivot language. -->
    <string name="download_languages_available_languages_preference">Saatavilla olevat kielet</string>
    <!-- Text that will appear beside a core or pivot language package name to show that the language is necessary for the translation feature to function. -->
    <string name="download_languages_default_system_language_require_preference">vaadittu</string>
    <!-- A text for download language preference item.
    The first parameter is the language name, for example, "Spanish".
    The second parameter is the language file size, for example, "(3.91 KB)" or, if the language package name is a pivot language, "(required)". -->
    <string name="download_languages_language_item_preference">%1$s (%2$s)</string>
    <!-- The subhead of the download language preference screen will appear above the items that were not downloaded. -->
    <string name="download_language_header_preference">Lataa kielet</string>
    <!-- All languages list item. When the user presses this item, they can download all languages. -->
    <string name="download_language_all_languages_item_preference">Kaikki kielet</string>
    <!-- All languages list item. When the user presses this item, they can delete all languages that were downloaded. -->
    <string name="download_language_all_languages_item_preference_to_delete">Poista kaikki kielet</string>
    <!-- Content description (not visible, for screen readers etc.): For a language list item that was downloaded, the user can now delete it. -->
    <string name="download_languages_item_content_description_downloaded_state">Poista</string>
    <!-- Content description (not visible, for screen readers etc.): For a language list item, deleting is in progress. -->
    <string name="download_languages_item_content_description_delete_in_progress_state">Käynnissä</string>
    <!-- Content description (not visible, for screen readers etc.): For a language list item, downloading is in progress.
    The first parameter is the language name, for example, "Spanish".
    The second parameter is the language file size, for example, "(3.91 KB)". -->
    <string name="download_languages_item_content_description_download_in_progress_state">Lopeta kielen %1$s lataaminen (%2$s)</string>
    <!-- Content description (not visible, for screen readers etc.): For a language list item that was not downloaded. -->
    <string name="download_languages_item_content_description_not_downloaded_state">Lataa</string>

    <!-- The title of the warning card informs the user that an error has occurred when fetching the list of languages. -->
    <string name="download_languages_fetch_error_warning_text">Kieliä ei voitu ladata. Tarkista myöhemmin uudelleen.</string>
    <!-- The title of the warning card informs the user that an error has occurred at downloading a language.
      The first parameter is the language name, for example, "Spanish". -->
    <string name="download_languages_error_warning_text"><![CDATA[Kieltä <b>%1$s</b> ei voitu ladata. Yritä uudelleen.]]></string>
    <!-- The title of the warning card informs the user that an error has occurred at deleting a language.
          The first parameter is the language name, for example, "Spanish". -->
    <string name="download_languages_delete_error_warning_text"><![CDATA[Kieltä <b>%1$s</b> ei voitu poistaa. Yritä uudelleen.]]></string>

    <!-- Title for the dialog used by the translations feature to confirm deleting a language.
    The dialog will be presented when the user requests deletion of a language.
    The first parameter is the name of the language, for example, "Spanish" and the second parameter is the size in kilobytes or megabytes of the language file. -->
    <string name="delete_language_file_dialog_title">Poistetaanko %1$s (%2$s)?</string>
    <!-- Additional information for the dialog used by the translations feature to confirm deleting a language. The first parameter is the name of the application, for example, "Fenix". -->
    <string name="delete_language_file_dialog_message">Jos poistat tämän kielen, %1$s lataa osittaisia kieliä välimuistiin kääntäessäsi.</string>
    <!-- Title for the dialog used by the translations feature to confirm deleting all languages file.
    The dialog will be presented when the user requests deletion of all languages file.
    The first parameter is the size in kilobytes or megabytes of the language file. -->
    <string name="delete_language_all_languages_file_dialog_title">Poistetaanko kaikki kielet (%1$s)?</string>
    <!-- Additional information for the dialog used by the translations feature to confirm deleting all languages file. The first parameter is the name of the application, for example, "Fenix". -->
    <string name="delete_language_all_languages_file_dialog_message">Jos poistat kaikki kielet, %1$s lataa osittaisia kieliä välimuistiin kääntäessäsi.</string>
    <!-- Button text on the dialog used by the translations feature to confirm deleting a language. -->
    <string name="delete_language_file_dialog_positive_button_text">Poista</string>
    <!-- Button text on the dialog used by the translations feature to cancel deleting a language. -->
    <string name="delete_language_file_dialog_negative_button_text">Peruuta</string>

    <!-- Title for the data saving mode warning dialog used by the translations feature.
    This dialog will be presented when the user attempts to download a language or perform
    a translation without the necessary language files downloaded first when Android's data saver mode is enabled and the user is not using WiFi.
    The first parameter is the size in kilobytes or megabytes of the language file.-->
    <string name="download_language_file_dialog_title">Ladataanko datansäästötilassa (%1$s)?</string>
    <!-- Additional information for the data saving mode warning dialog used by the translations feature. This text explains the reason a download is required for a translation. -->
    <string name="download_language_file_dialog_message_all_languages">Lataamme osittaiset kielet välimuistiin pitääksemme käännökset yksityisinä.</string>
    <!-- Checkbox label text on the data saving mode warning dialog used by the translations feature. This checkbox allows users to ignore the data usage warnings. -->
    <string name="download_language_file_dialog_checkbox_text">Lataa aina datansäästötilassa</string>
    <!-- Button text on the data saving mode warning dialog used by the translations feature to allow users to confirm they wish to continue and download the language file. -->
    <string name="download_language_file_dialog_positive_button_text">Lataa</string>
    <!-- Button text on the data saving mode warning dialog used by the translations feature to allow users to confirm they wish to continue and download the language file and perform a translation. -->
    <string name="download_language_file_dialog_positive_button_text_all_languages">Lataa ja käännä</string>
    <!-- Button text on the data saving mode warning dialog used by the translations feature to allow users to cancel the action and not perform a download of the language file. -->
    <string name="download_language_file_dialog_negative_button_text">Peruuta</string>

    <!-- Unified Trust Panel -->
    <!-- Title text for the protection panel banner when the site is not secure. -->
    <string name="protection_panel_banner_not_secure_title">Ole varovainen tällä sivustolla</string>
    <!-- Description text for the protection panel banner when the site is not secure. -->
    <string name="protection_panel_banner_not_secure_description">Yhteys ei ole suojattu.</string>
    <!-- Title text for the protection panel banner when tracking protection is disabled. -->
    <string name="protection_panel_banner_not_protected_title">Poistit suojaukset käytöstä</string>
    <!-- Description text for the protection panel banner when tracking protection is disabled.
        The first parameter is the name of the app defined in app_name (for example: Fenix) -->
    <string name="protection_panel_banner_not_protected_description">%s on vapaalla. Suosittelemme kytkemään suojaukset takaisin päälle.</string>
    <!-- Title text for the protection panel banner when tracking protection is enabled.
        The first parameter is the name of the app defined in app_name (for example: Fenix) -->
    <string name="protection_panel_banner_protected_title">%s on valppaana</string>
    <!-- Description text for the protection panel banner when tracking protection is enabled. -->
    <string name="protection_panel_banner_protected_description">Olet suojattu. Jos havaitsemme jotain, ilmoitamme sinulle.</string>
    <!-- Label text for the Enhanced Tracking Protection toggle. -->
    <string name="protection_panel_etp_toggle_label">Tehostettu seurannan suojaus</string>
    <!-- Description text for the Enhanced Tracking Protection toggle when tracking protection is enabled. -->
    <string name="protection_panel_etp_toggle_enabled_description">Jos jokin näyttää olevan rikki tällä sivustolla, yritä poistaa suojaukset käytöstä.</string>
    <!-- Description text for the Enhanced Tracking Protection toggle when tracking protection is disabled. -->
    <string name="protection_panel_etp_toggle_disabled_description">Suojaukset ovat POIS PÄÄLTÄ. Suosittelemme kytkemään ne takaisin päälle.</string>

    <!-- Debug drawer -->
    <!-- The user-facing title of the Debug Drawer feature. -->
    <string name="debug_drawer_title">Vianjäljitystyökalut</string>
    <!-- Content description (not visible, for screen readers etc.): Navigate back within the debug drawer. -->
    <string name="debug_drawer_back_button_content_description">Siirry taaksepäin</string>

    <!-- Content description (not visible, for screen readers etc.): Open debug drawer. -->
    <string name="debug_drawer_fab_content_description">Avaa vianjäljitysvalikko</string>

    <!-- Debug drawer tabs tools -->
    <!-- The title of the Tab Tools feature in the Debug Drawer. -->
    <string name="debug_drawer_tab_tools_title">Välilehtityökalut</string>
    <!-- The title of the tab count section in Tab Tools. -->
    <string name="debug_drawer_tab_tools_tab_count_title">Välilehtien määrä</string>
    <!-- The active tab count category in the tab count section in Tab Tools. -->
    <string name="debug_drawer_tab_tools_tab_count_active">Aktiivinen</string>
    <!-- The inactive tab count category in the tab count section in Tab Tools. -->
    <string name="debug_drawer_tab_tools_tab_count_inactive">Passiivinen</string>
    <!-- The private tab count category in the tab count section in Tab Tools. -->
    <string name="debug_drawer_tab_tools_tab_count_private">Yksityinen</string>
    <!-- The total tab count category in the tab count section in Tab Tools. -->
    <string name="debug_drawer_tab_tools_tab_count_total">Yhteensä</string>
    <!-- The title of the tab creation tool section in Tab Tools. -->
    <string name="debug_drawer_tab_tools_tab_creation_tool_title">Välilehtien luontityökalu</string>
    <!-- The label of the text field in the tab creation tool. -->
    <string name="debug_drawer_tab_tools_tab_creation_tool_text_field_label">Luotavien välilehtien määrä</string>
    <!-- The error message of the text field in the tab creation tool when the text field is empty -->
    <string name="debug_drawer_tab_tools_tab_quantity_empty_error">Tekstikenttä on tyhjä</string>
    <!-- The error message of the text field in the tab creation tool when the text field has characters other than digits -->
    <string name="debug_drawer_tab_tools_tab_quantity_non_digits_error">Anna vain positiivisia kokonaislukuja</string>
    <!-- The error message of the text field in the tab creation tool when the text field is a zero -->
    <string name="debug_drawer_tab_tools_tab_quantity_non_zero_error">Anna numero, joka on suurempi kuin nolla</string>
    <!-- The error message of the text field in the tab creation tool when the text field is a
        quantity greater than the max tabs. The first parameter is the maximum number of tabs
        that can be generated in one operation.-->
    <string name="debug_drawer_tab_tools_tab_quantity_exceed_max_error">Yhdellä toiminnolla luotavien välilehtien enimmäismäärä (%1$s) täynnä</string>
    <!-- The button text to add tabs to the active tab group in the tab creation tool. -->
    <string name="debug_drawer_tab_tools_tab_creation_tool_button_text_active">Lisää aktiivisiin välilehtiin</string>
    <!-- The button text to add tabs to the inactive tab group in the tab creation tool. -->
    <string name="debug_drawer_tab_tools_tab_creation_tool_button_text_inactive">Lisää passiivisiin välilehtiin</string>
    <!-- The button text to add tabs to the private tab group in the tab creation tool. -->
    <string name="debug_drawer_tab_tools_tab_creation_tool_button_text_private">Lisää yksityisiin välilehtiin</string>

    <!-- Micro survey -->

    <!-- Microsurvey -->
    <!-- Prompt view -->
    <!-- The microsurvey prompt title. Note: The word "Firefox" should NOT be translated -->
    <string name="micro_survey_prompt_title" tools:ignore="BrandUsage,UnusedResources">Auta tekemään Firefoxista entistä parempi. Se kestää vain minuutin.</string>
    <!-- The continue button label -->
    <string name="micro_survey_continue_button_label" tools:ignore="UnusedResources">Jatka</string>
    <!-- Survey view -->
    <!-- The survey header -->
    <string name="micro_survey_survey_header_2">Ole hyvä ja täytä kysely</string>
    <!-- The privacy notice link -->
    <string name="micro_survey_privacy_notice_2">Tietosuojakäytäntö</string>
    <!-- The submit button label text -->
    <string name="micro_survey_submit_button_label">Lähetä</string>
    <!-- The survey completion header -->
    <string name="micro_survey_survey_header_confirmation" tools:ignore="UnusedResources">Kysely valmis</string>
    <!-- The survey completion confirmation text -->
    <string name="micro_survey_feedback_confirmation">Kiitos palautteestasi!</string>
    <!-- Option for likert scale -->
    <string name="likert_scale_option_1" tools:ignore="UnusedResources">Hyvin tyytyväinen</string>
    <!-- Option for likert scale -->
    <string name="likert_scale_option_2" tools:ignore="UnusedResources">Tyytyväinen</string>
    <!-- Option for likert scale -->
    <string name="likert_scale_option_3" tools:ignore="UnusedResources">Neutraali</string>
    <!-- Option for likert scale -->
    <string name="likert_scale_option_4" tools:ignore="UnusedResources">Tyytymätön</string>
    <!-- Option for likert scale -->
    <string name="likert_scale_option_5" tools:ignore="UnusedResources">Hyvin tyytymätön</string>

    <!-- Option for likert scale -->
    <string name="likert_scale_option_6" tools:ignore="UnusedResources">En käytä sitä</string>
    <!-- Option for likert scale. Note: The word "Firefox" should NOT be translated. -->
    <string name="likert_scale_option_7" tools:ignore="BrandUsage,UnusedResources">En käytä hakua Firefoxissa</string>
    <!-- Option for likert scale -->
    <string name="likert_scale_option_8" tools:ignore="UnusedResources">En käytä synkronointia</string>
    <!-- Text shown in prompt for printing microsurvey. "sec" It's an abbreviation for "second". Note: The word "Firefox" should NOT be translated. -->
    <string name="microsurvey_prompt_printing_title" tools:ignore="BrandUsage,UnusedResources">Auta parantamaan tulostamista Firefoxissa. Se kestää vain sekunnin</string>
    <!-- Text shown in prompt for search microsurvey. Note: The word "Firefox" should NOT be translated. -->
    <string name="microsurvey_prompt_search_title" tools:ignore="BrandUsage,UnusedResources">Auta tekemään Firefoxista entistä parempi. Se kestää vain minuutin.</string>
    <!-- Text shown in prompt for sync microsurvey. Note: The word "Firefox" should NOT be translated. -->
    <string name="microsurvey_prompt_sync_title" tools:ignore="BrandUsage,UnusedResources">Auta parantamaan synkronointia Firefoxissa. Se kestää vain minuutin</string>
    <!-- Text shown in the survey title for printing microsurvey. Note: The word "Firefox" should NOT be translated. -->
    <string name="microsurvey_survey_printing_title" tools:ignore="BrandUsage,UnusedResources">Kuinka tyytyväinen olet tulostamiseen Firefoxissa?</string>
    <!-- Text shown in the survey title for homepage microsurvey. Note: The word "Firefox" should NOT be translated. -->
    <string name="microsurvey_homepage_title" tools:ignore="BrandUsage,UnusedResources">Kuinka tyytyväinen olet Firefox-etusivuusi?</string>
    <!-- Text shown in the survey title for search experience microsurvey. Note: The word "Firefox" should NOT be translated. -->
    <string name="microsurvey_search_title" tools:ignore="BrandUsage,UnusedResources">Kuinka tyytyväinen olet Firefoxin hakukokemukseen?</string>
    <!-- Text shown in the survey title for sync experience microsurvey. Note: The word "Firefox" should NOT be translated. -->
    <string name="microsurvey_sync_title" tools:ignore="BrandUsage,UnusedResources">Kuinka tyytyväinen olet Firefoxin synkronointikokemukseen?</string>
    <!-- Accessibility -->
    <!-- Content description for the survey application icon. Note: The word "Firefox" should NOT be translated.  -->
    <string name="microsurvey_app_icon_content_description" tools:ignore="BrandUsage">Firefox-logo</string>
    <!-- Content description for the survey feature icon. -->
    <string name="microsurvey_feature_icon_content_description">Kyselytutkimuksen kuvake</string>
    <!-- Content description (not visible, for screen readers etc.) for closing microsurvey bottom sheet. -->
    <string name="microsurvey_close_handle_content_description">Sulje kysely</string>
    <!-- Content description for "X" button that is closing microsurvey. -->
    <string name="microsurvey_close_button_content_description">Sulje</string>

    <!-- Debug drawer logins -->
    <!-- The title of the Logins feature in the Debug Drawer. -->
    <string name="debug_drawer_logins_title">Kirjautumistiedot</string>
    <!-- The title of the logins section in the Logins feature, where the parameter will be the site domain  -->
    <string name="debug_drawer_logins_current_domain_label">Nykyinen verkkotunnus: %s</string>
    <!-- The label for a button to add a new fake login for the current domain in the Logins feature. -->
    <string name="debug_drawer_logins_add_login_button">Lisää kuvitteellinen kirjautumistunnus tälle verkkotunnukselle</string>
    <!-- Content description for delete button where parameter will be the username of the login -->
    <string name="debug_drawer_logins_delete_login_button_content_description">Poista kirjautumistieto käyttäjätunnuksella %s</string>

    <!-- Debug drawer addresses -->
    <!-- The title of the Addresses feature in the Debug Drawer. -->
    <string name="debug_drawer_addresses_title">Osoitteet</string>

    <!-- The title of the section header for the list of debug locales that can be enabled and disabled. -->
    <string name="debug_drawer_addresses_debug_locales_header">Maa-asetustot käyttöönotettavaksi vianjäljitystä varten</string>

    <!-- Debug drawer "contextual feature recommendation" (CFR) tools -->
    <!-- The title of the CFR Tools feature in the Debug Drawer -->
    <string name="debug_drawer_cfr_tools_title">CFR-työkalut</string>
    <!-- The title of the reset CFR section in CFR Tools -->
    <string name="debug_drawer_cfr_tools_reset_cfr_title">Nollaa CFR:t</string>

    <!-- Glean debug tools -->
    <!-- The title of the glean debugging feature -->
    <string name="glean_debug_tools_title">Glean-vianjäljitystyökalut</string>

    <!-- Messages explaining how to exit fullscreen mode -->
    <!-- Message shown to explain how to exit fullscreen mode when gesture navigation is enabled. -->
    <!-- Localisation note: this text should be as short as possible, max 68 chars -->
    <string name="exit_fullscreen_with_gesture_short">Vedä ylhäältä ja poistu takaisin-eleellä</string>
    <!-- Message shown to explain how to exit fullscreen mode when using back button navigation. -->
    <!-- Localisation note: this text should be as short as possible, max 68 chars -->
    <string name="exit_fullscreen_with_back_button_short">Vedä ylhäältä ja paina takaisin poistuaksesi</string>

    <!-- Root certificate expiration warnings -->
    <!-- These strings for homepage cards and push notifications to be pushed to users running outdated versions of Firefox. We want to encourage these users to update to the latest version so their extensions and other features don't stop working when Firefox's old root certificate expires on 2025-03-14. For more information, see this SUMO article: https://support.mozilla.org/kb/root-certificate-expiration !-->
    <!-- Homepage card button to open Google Play Store. "Update" is a verb. -->
    <string name="certificate_warning_homepage_card_update_now_button" tools:ignore="UnusedResources">Päivitä nyt</string>
    <!-- Homepage card title about old Firefox version. "Update" is a verb. Note: The word "Firefox" should NOT be translated. -->
    <string name="certificate_warning_homepage_card_hca1_title" tools:ignore="BrandUsage,UnusedResources">Päivitä Firefox-selaimesi</string>
    <!-- Homepage card message about old Firefox version -->
    <string name="certificate_warning_homepage_card_hca1_message" tools:ignore="UnusedResources">Juurivarmenne vanhenee, jolloin jotkin ominaisuudet lakkaavat toimimasta 14. maaliskuuta.</string>
    <!-- Homepage card title about old Firefox version. "Update" is a verb. -->
    <string name="certificate_warning_homepage_card_hcr1_title" tools:ignore="UnusedResources">Päivitä 14. maaliskuuta mennessä</string>
    <!-- Homepage card message about old Firefox version. Note: The word "Firefox" should NOT be translated. -->
    <string name="certificate_warning_homepage_card_hcr1_message" tools:ignore="BrandUsage,UnusedResources">Juurivarmenne vanhenee, ja Firefox-versiosi lakkaa toimimasta kunnolla.</string>
    <!-- Homepage card title about old Firefox version -->
    <string name="certificate_warning_homepage_card_hcw2_title" tools:ignore="UnusedResources">Alle 7 päivää aikaa päivittää</string>
    <!-- Homepage card message about old Firefox version. Note: The word "Firefox" should NOT be translated. -->
    <string name="certificate_warning_homepage_card_hcw2_message" tools:ignore="BrandUsage,UnusedResources">Maaliskuun 14. päivänä lisäosat ja muut Firefoxin ominaisuudet lakkaavat toimimasta, koska juurivarmenne vanhenee.</string>
    <!-- Homepage card title about old Firefox version. Note: The word "Firefox" should NOT be translated. -->
    <string name="certificate_warning_homepage_card_hcw3_title" tools:ignore="BrandUsage,UnusedResources">Viimeinen mahdollisuus säilyttää Firefox</string>
    <!-- Homepage card message about old Firefox version. Note: The word "Firefox" should NOT be translated. -->
    <string name="certificate_warning_homepage_card_hcw3_message" tools:ignore="BrandUsage,UnusedResources">Firefox-versiosi lakkaa toimimasta kunnolla 14. maaliskuuta, koska juurivarmenne on vanhentumassa.</string>
    <!-- Push notification title about old Firefox version. "Update" is a noun. -->
    <string name="certificate_warning_push_notification_update_recommended_title" tools:ignore="UnusedResources">Päivitystä suositellaan</string>
    <!-- Push notification message about old Firefox version -->
    <string name="certificate_warning_push_notification_pnr1_message" tools:ignore="UnusedResources">Lisäosat ja jotkin ominaisuudet lakkaavat toimimasta 14. maaliskuuta.</string>
    <!-- Push notification title about old Firefox version. Note: The word "Firefox" should NOT be translated. -->
    <string name="certificate_warning_push_notification_pnw2_title" tools:ignore="BrandUsage,UnusedResources">Käytät Firefoxin vanhempaa versiota</string>
    <!-- Push notification message about old Firefox version. "Update" is a verb. -->
    <string name="certificate_warning_push_notification_pnw2_message" tools:ignore="UnusedResources">Päivitä ennen 14. maaliskuuta, jotta voit jatkaa lisäosien ja muiden ominaisuuksien käyttöä.</string>
    <!-- Push notification message about old Firefox version -->
    <string name="certificate_warning_push_notification_pnw3_message" tools:ignore="UnusedResources">Jotkut ominaisuudet lakkaavat toimimasta huomenna.</string>
</resources><|MERGE_RESOLUTION|>--- conflicted
+++ resolved
@@ -371,11 +371,7 @@
     <!-- Browser menu label for turning OFF reader view of the current visited page -->
     <string name="browser_menu_turn_off_reader_view">Sulje lukunäkymä</string>
     <!-- Browser menu button that reopens a private tab as a regular tab -->
-<<<<<<< HEAD
-    <string name="browser_menu_open_in_normal_tab">Siirrä yksityisestä tavalliselle välilehdelle</string>dsa
-=======
     <string name="browser_menu_open_in_normal_tab">Siirrä yksityisestä tavalliselle välilehdelle</string>
->>>>>>> 07ff4473
     <!-- Browser menu label for navigating to the translation feature, which provides language translation options the current visited page -->
     <string name="browser_menu_translate_page">Käännä sivu…</string>
     <!-- Browser menu label for navigating to the Web Compat Reporter feature, which provides users the ability to send bug reports for broken sites. -->
@@ -574,43 +570,6 @@
     <string name="onboarding_add_on_star_rating_content_description">Arvostelu %1$s/5</string>
 
     <!-- Title for the privacy preferences dialog shown during onboarding. Note: The word "Firefox" should NOT be translated. -->
-<<<<<<< HEAD
-    <string name="onboarding_preferences_dialog_title" tools:ignore="BrandUsage,UnusedResources">Auta meitä parantamaan Firefoxia</string>
-    <!-- Title for the crash reporting option in the privacy preferences dialog shown during onboarding. -->
-    <string name="onboarding_preferences_dialog_crash_reporting_title" tools:ignore="UnusedResources">Lähetä kaatumisilmoitukset automaattisesti</string>
-    <!-- Description for the crash reporting option in the privacy preferences dialog shown during onboarding. -->
-    <string name="onboarding_preferences_dialog_crash_reporting_description" tools:ignore="UnusedResources">Kaatumisilmoitusten avulla voimme diagnosoida ja korjata selaimen ongelmia. Ilmoitukset voivat sisältää henkilökohtaisia tai arkaluonteisia tietoja.</string>
-    <!-- Learn more link for the crash reporting option in the privacy preferences dialog shown during onboarding. -->
-    <string name="onboarding_preferences_dialog_crash_reporting_learn_more" tools:ignore="UnusedResources">Lue lisää kaatumisilmoituksista</string>
-    <!-- Title for the usage data option in the privacy preferences dialog shown during onboarding. Note: The word "Mozilla" should NOT be translated. -->
-    <string name="onboarding_preferences_dialog_usage_data_title" tools:ignore="UnusedResources">Lähetä teknistä ja vuorovaikutustietoa Mozillalle</string>
-    <!-- Description for the usage data option in the privacy preferences dialog shown during onboarding. Note: The word "Firefox" should NOT be translated. -->
-    <string name="onboarding_preferences_dialog_usage_data_description" tools:ignore="BrandUsage,UnusedResources">Tiedot laitteestasi, laitteistokokoonpanosta ja Firefoxin käytöstä auttavat parantamaan ominaisuuksia, suorituskykyä ja vakautta käyttäjille kaikkialla.</string>
-    <!-- Learn more link for the usage data option in the privacy preferences dialog shown during onboarding. -->
-    <string name="onboarding_preferences_dialog_usage_data_learn_more" tools:ignore="UnusedResources">Lue lisää tietojen käytöstä</string>
-    <!-- Positive button label for the privacy preferences dialog shown during onboarding. -->
-    <string name="onboarding_preferences_dialog_positive_button" tools:ignore="UnusedResources">Valmis</string>
-    <!-- Negative button label for the privacy preferences dialog shown during onboarding. -->
-    <string name="onboarding_preferences_dialog_negative_button" tools:ignore="UnusedResources">Peruuta</string>
-
-    <!-- Terms of service onboarding title card label. 'Firefox' intentionally hardcoded here-->
-    <string name="onboarding_welcome_to_firefox" tools:ignore="UnusedResources,BrandUsage">Tervetuloa Firefoxiin</string>
-    <!-- Terms of service onboarding page continue button label. -->
-    <string name="onboarding_term_of_service_agree_and_continue_button_label" tools:ignore="UnusedResources">Hyväksy ja jatka</string>
-
-    <!-- Line one of the terms of service onboarding page. 'Firefox' is intentionally hardcoded. %1$s is replaced by an active link, using onboarding_term_of_service_line_one_link_text as text (“Terms of Service”). -->
-    <string name="onboarding_term_of_service_line_one" tools:ignore="UnusedResources,BrandUsage">Jatkamalla hyväksyt Firefox-%1$s.</string>
-    <!-- Used as text for the link in onboarding_term_of_service_line_one. -->
-    <string name="onboarding_term_of_service_line_one_link_text" tools:ignore="UnusedResources,BrandUsage">käyttöehdot</string>
-    <!-- Line two of the terms of service onboarding page. 'Firefox' is intentionally hardcoded. %1$s is replaced by an active link, using onboarding_term_of_service_line_two_link_text as text (Privacy Notice”). -->
-    <string name="onboarding_term_of_service_line_two" tools:ignore="UnusedResources,BrandUsage">Firefox välittää yksityisyydestäsi. Lue lisää: %1$s.</string>
-    <!-- Used as text for the link in onboarding_term_of_service_line_two. -->
-    <string name="onboarding_term_of_service_line_two_link_text" tools:ignore="UnusedResources,BrandUsage">Tietosuojakäytäntö</string>
-    <!-- Line three of the terms of service onboarding page. 'Firefox' and 'Mozilla' are intentionally hardcoded. %1$S is replaced by an active link, using onboarding_term_of_service_line_three_link_text as text (Manage”). -->
-    <string name="onboarding_term_of_service_line_three" tools:ignore="UnusedResources,BrandUsage">Selaimen parantamiseksi Firefox lähettää diagnostiikka- ja vuorovaikutustietoja Mozillalle. %1$s</string>
-    <!-- Used as text for the link in onboarding_term_of_service_line_three. -->
-    <string name="onboarding_term_of_service_line_three_link_text" tools:ignore="UnusedResources,BrandUsage">Hallitse</string>
-=======
     <string name="onboarding_preferences_dialog_title" tools:ignore="BrandUsage">Auta meitä parantamaan Firefoxia</string>
     <!-- Title for the crash reporting option in the privacy preferences dialog shown during onboarding. -->
     <string name="onboarding_preferences_dialog_crash_reporting_title">Lähetä kaatumisilmoitukset automaattisesti</string>
@@ -646,7 +605,6 @@
     <string name="onboarding_term_of_service_line_three" tools:ignore="BrandUsage">Selaimen parantamiseksi Firefox lähettää diagnostiikka- ja vuorovaikutustietoja Mozillalle. %1$s</string>
     <!-- Used as text for the link in onboarding_term_of_service_line_three. -->
     <string name="onboarding_term_of_service_line_three_link_text">Hallitse</string>
->>>>>>> 07ff4473
     <!-- Onboarding header for the toolbar selection card, used by Nimbus experiments. -->
     <string name="onboarding_customize_toolbar_title" tools:ignore="UnusedResources">Valitse työkalupalkin sijoitus</string>
     <!-- Onboarding sub header for toolbar selection card, used by Nimbus experiments. -->
@@ -654,11 +612,7 @@
     <!-- Onboarding label for 'Save and continue' button, used by Nimbus experiments. -->
     <string name="onboarding_save_and_continue_button">Tallenna ja jatka</string>
     <!-- Onboarding toolbar selection card label for 'skip' button, used by Nimbus experiments. -->
-<<<<<<< HEAD
-    <string name="onboarding_customize_toolbar_skip_button">Ohita</string>
-=======
     <string name="onboarding_customize_toolbar_skip_button" moz:removedIn="135" tools:ignore="UnusedResources">Ohita</string>
->>>>>>> 07ff4473
 
     <!-- Onboarding toolbar selection card label for 'top' option, used by Nimbus experiments. -->
     <string name="onboarding_customize_toolbar_top_option">Ylhäällä</string>
@@ -668,15 +622,12 @@
     <!-- Onboarding toolbar selection card content description for the toolbar placement image. %1$s is placeholder for either 'top' or 'bottom'. -->
     <string name="onboarding_customize_toolbar_placement_content_description" moz:removedIn="135" tools:ignore="UnusedResources">%1$s olevan työkalupalkin kuva</string>
 
-<<<<<<< HEAD
-=======
     <!-- Onboarding toolbar selection card content description for the toolbar placement image. -->
     <string name="onboarding_customize_toolbar_placement_bottom_content_description">Kuva työkalupalkista alhaalla</string>
     <string name="onboarding_customize_toolbar_placement_top_content_description">Kuva työkalupalkista ylhäällä</string>
     <!-- Onboarding toolbar selection card label for 'Not now' button, used by Nimbus experiments. -->
     <string name="onboarding_customize_toolbar_not_now_button" moz:removedIn="136" tools:ignore="UnusedResources">Ei nyt</string>
 
->>>>>>> 07ff4473
     <!-- Onboarding header for the theme selection card, used by Nimbus experiments. -->
     <string name="onboarding_customize_theme_title" tools:ignore="UnusedResources">Valitse teema</string>
     <!-- Onboarding sub header for theme selection card, used by Nimbus experiments. -->
@@ -684,11 +635,7 @@
     <!-- Onboarding label for 'Save and start browsing' button, used by Nimbus experiments. -->
     <string name="onboarding_save_and_start_button">Tallenna ja aloita selaaminen</string>
     <!-- Onboarding theme selection card label for 'skip' button, used by Nimbus experiments. -->
-<<<<<<< HEAD
-    <string name="onboarding_customize_theme_skip_button">Ohita</string>
-=======
     <string name="onboarding_customize_theme_skip_button" moz:removedIn="135" tools:ignore="UnusedResources">Ohita</string>
->>>>>>> 07ff4473
     <!-- Onboarding theme selection card label for 'dark' option, used by Nimbus experiments. -->
     <string name="onboarding_customize_theme_dark_option">Tumma</string>
     <!-- Onboarding theme selection card label for 'light' option, used by Nimbus experiments. -->
@@ -698,12 +645,9 @@
     <!-- Onboarding theme selection card content description for the theme selection image. %1$s is placeholder for either 'system', 'light' or 'dark'. -->
     <string name="onboarding_customize_theme_content_description">%1$sn teeman kuva</string>
 
-<<<<<<< HEAD
-=======
     <!-- Onboarding theme selection card label for 'Not now' button, used by Nimbus experiments. -->
     <string name="onboarding_customize_theme_not_now_button" moz:removedIn="136" tools:ignore="UnusedResources">Ei nyt</string>
 
->>>>>>> 07ff4473
     <!-- Search Widget -->
     <!-- Content description for searching with a widget. The first parameter is the name of the application.-->
     <string name="search_widget_content_description_2">Avaa uusi %1$s-välilehti</string>
@@ -1116,13 +1060,10 @@
     <!-- Learn more link for marketing data preference -->
     <string name="preferences_marketing_data_learn_more">Lue lisää markkinointitiedoista</string>
 
-<<<<<<< HEAD
-=======
     <!-- Preference switch for daily usage ping data collection -->
     <string name="preferences_daily_usage_ping_title">Päivittäinen käyttöilmoitus</string>
     <string name="preferences_daily_usage_ping_description">Tämä auttaa Mozillaa arvioimaan aktiivisten käyttäjien määrää.</string>
     <string name="preferences_daily_usage_ping_learn_more">Lisätietoja päivittäisistä käyttöilmoituksista</string>
->>>>>>> 07ff4473
     <!-- Preference switch title for automatically submitting crash reports -->
     <string name="preferences_automatically_send_crashes_title">Lähetä kaatumisilmoitukset automaattisesti</string>
     <string name="preferences_automatically_submit_crashes_title" moz:removedIn="136" tools:ignore="UnusedResources">Lähetä kaatumisilmoitukset automaattisesti</string>
@@ -2754,11 +2695,7 @@
     <!-- Text for opt-in button from the review quality check contextual onboarding card. -->
     <string name="review_quality_check_contextual_onboarding_primary_button_text" moz:removedIn="136" tools:ignore="UnusedResources">Kyllä, kokeile</string>
     <!-- Text for opt-out button from the review quality check contextual onboarding card. -->
-<<<<<<< HEAD
-    <string name="review_quality_check_contextual_onboarding_secondary_button_text">Ei nyt</string>
-=======
     <string name="review_quality_check_contextual_onboarding_secondary_button_text" moz:removedIn="136" tools:ignore="UnusedResources">Ei nyt</string>
->>>>>>> 07ff4473
     <!-- Content description (not visible, for screen readers etc.) for opening browser menu button to open review quality check bottom sheet. -->
     <string name="review_quality_check_open_handle_content_description" moz:removedIn="136" tools:ignore="UnusedResources">Avaa arvostelujen tarkistus</string>
     <!-- Content description (not visible, for screen readers etc.) for closing browser menu button to open review quality check bottom sheet. -->
