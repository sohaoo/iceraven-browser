--- conflicted
+++ resolved
@@ -297,8 +297,6 @@
     <!-- Browser menu label that navigates to the save sub-menu, which contains various save related menu items such as
          bookmarking a page, saving to collection, shortcut or as a PDF, and adding to home screen -->
     <string name="browser_menu_save">Tallenna</string>
-<<<<<<< HEAD
-=======
 
     <!-- Browser menu label that bookmarks the currently visited page -->
     <string name="browser_menu_bookmark_this_page">Lisää tämä sivu kirjanmerkkeihin</string>
@@ -317,7 +315,6 @@
     <string name="browser_menu_translated_to">Käännetty kielelle %1$s</string>
     <!-- Browser menu label for the print feature -->
     <string name="browser_menu_print">Tulosta…</string>
->>>>>>> 7fda8002
 
     <!-- Extensions management fragment -->
     <!-- Text displayed when there are no extensions to be shown -->
@@ -625,13 +622,9 @@
     <!-- Preference for language -->
     <string name="preferences_language">Kieli</string>
     <!-- Preference for translation -->
-<<<<<<< HEAD
-    <string name="preferences_translation">Käännös</string>
-=======
     <string name="preferences_translation" moz:removedIn="127" tools:ignore="UnusedResources">Käännös</string>
     <!-- Preference for translations -->
     <string name="preferences_translations">Käännökset</string>
->>>>>>> 7fda8002
     <!-- Preference for data choices -->
     <string name="preferences_data_choices">Tietovalinnat</string>
     <!-- Preference for data collection -->
@@ -705,13 +698,6 @@
     <string name="addons_permissions_heading_required" tools:ignore="UnusedResources">Pakollinen</string>
     <!-- The title of the optional permissions section from addon's permissions screen -->
     <string name="addons_permissions_heading_optional" tools:ignore="UnusedResources">Valinnainen</string>
-<<<<<<< HEAD
-    <!-- The title of the section with websites that have permissions granted from addon's permissions screen -->
-    <string name="addons_permissions_heading_read_and_change_website_data" tools:ignore="UnusedResources">Lue ja muuta verkkosivuston dataa</string>
-    <!-- The description of the icon that can delete one of the websites displayed  -->
-    <string name="addons_permissions_icon_description_delete_website" tools:ignore="UnusedResources">Poista verkkosivusto</string>
-=======
->>>>>>> 7fda8002
     <!-- The title of the origin permission option allowing a user to enable the extension to run on all sites -->
     <string name="addons_permissions_allow_for_all_sites" tools:ignore="UnusedResources">Salli kaikille sivustoille</string>
     <!-- The subtitle for the allow for all sites preference toggle -->
@@ -2671,12 +2657,9 @@
     <!-- Content description (not visible, for screen readers etc.): Navigate back within the debug drawer. -->
     <string name="debug_drawer_back_button_content_description">Siirry taaksepäin</string>
 
-<<<<<<< HEAD
-=======
     <!-- Content description (not visible, for screen readers etc.): Open debug drawer. -->
     <string name="debug_drawer_fab_content_description">Avaa vianjäljitysvalikko</string>
 
->>>>>>> 7fda8002
     <!-- Debug drawer tabs tools -->
     <!-- The title of the Tab Tools feature in the Debug Drawer. -->
     <string name="debug_drawer_tab_tools_title">Välilehtityökalut</string>
@@ -2722,19 +2705,11 @@
     <!-- The privacy notice link -->
     <string name="micro_survey_privacy_notice">Tietosuojakäytäntö</string>
     <!-- The submit button label text -->
-<<<<<<< HEAD
-    <string name="micro_survey_submit_button_label" tools:ignore="UnusedResources">Lähetä</string>
-    <!-- The close button label text -->
-    <string name="micro_survey_close_button_label">Sulje</string>
-    <!-- The survey completion confirmation text -->
-    <string name="micro_survey_feedback_confirmation" tools:ignore="UnusedResources">Kiitos palautteestasi!</string>
-=======
     <string name="micro_survey_submit_button_label">Lähetä</string>
     <!-- The close button label text -->
     <string name="micro_survey_close_button_label" tools:ignore="UnusedResources">Sulje</string>
     <!-- The survey completion confirmation text -->
     <string name="micro_survey_feedback_confirmation">Kiitos palautteestasi!</string>
->>>>>>> 7fda8002
     <!-- Option for likert scale -->
     <string name="likert_scale_option_1" tools:ignore="UnusedResources">Hyvin tyytyväinen</string>
     <!-- Option for likert scale -->
@@ -2746,8 +2721,6 @@
     <!-- Option for likert scale -->
     <string name="likert_scale_option_5" tools:ignore="UnusedResources">Hyvin tyytymätön</string>
 
-<<<<<<< HEAD
-=======
     <!-- Microsurvey accessibility -->
     <!-- Content description (not visible, for screen readers etc.) for opening microsurvey bottom sheet. -->
     <string name="microsurvey_open_handle_content_description" tools:ignore="UnusedResources">Avaa kysely</string>
@@ -2756,7 +2729,6 @@
     <!-- Content description for "X" button that is closing microsurvey. -->
     <string name="microsurvey_close_button_content_description" tools:ignore="UnusedResources">Sulje</string>
 
->>>>>>> 7fda8002
     <!-- Debug drawer logins -->
     <!-- The title of the Logins feature in the Debug Drawer. -->
     <string name="debug_drawer_logins_title">Kirjautumistiedot</string>
