<?xml version="1.0" encoding="utf-8"?>
<resources xmlns:tools="http://schemas.android.com/tools" xmlns:moz="http://mozac.org/tools">
    <!-- App name for private browsing mode. The first parameter is the name of the app defined in app_name (for example: Fenix)-->
    <string name="app_name_private_5">የግል %s</string>
    <!-- App name for private browsing mode. The first parameter is the name of the app defined in app_name (for example: Fenix)-->
    <string name="app_name_private_4">%s (የግል)</string>

    <!-- Home Fragment -->
    <!-- Content description (not visible, for screen readers etc.): "Three dot" menu button. -->
    <string name="content_description_menu">ተጨማሪ አማራጮች</string>
    <!-- Content description (not visible, for screen readers etc.): "Private Browsing" menu button. -->
    <string name="content_description_private_browsing_button">የግል አሰሳን አንቃ</string>
    <!-- Content description (not visible, for screen readers etc.): "Private Browsing" menu button. -->
    <string name="content_description_disable_private_browsing_button">የግል አሰሳን አሰናክል</string>
    <!-- Content description (not visible, for screen readers etc.): "Private Browsing" menu button. -->
    <string name="content_description_private_browsing">የግል አሰሳ</string>
    <!-- Placeholder text shown in the search bar before a user enters text for the default engine -->
    <string name="search_hint">አድራሻ ይፈልጉ ወይም ያስገቡ</string>
    <!-- Placeholder text shown in the search bar before a user enters text for a general engine -->
    <string name="search_hint_general_engine">ድሩን ይፈልጉ</string>
    <!-- Placeholder text shown in search bar when using history search -->
    <string name="history_search_hint">የፍለጋ ታሪክ</string>
    <!-- Placeholder text shown in search bar when using bookmarks search -->
    <string name="bookmark_search_hint">እልባቶችን ፈልግ</string>
    <!-- Placeholder text shown in search bar when using tabs search -->
    <string name="tab_search_hint">ትሮችን ፈልግ</string>
    <!-- Placeholder text shown in the search bar when using application search engines -->
    <string name="application_search_hint">የፍለጋ ቃላትን አስገባ</string>
    <!-- No Open Tabs Message Description -->
    <string name="no_open_tabs_description">የእርስዎ ክፍት ትሮች እዚህ ይታያሉ።</string>
    <!-- No Private Tabs Message Description -->
    <string name="no_private_tabs_description">የእርስዎ የግል ትሮች እዚህ ይታያሉ።</string>
    <!-- Tab tray multi select title in app bar. The first parameter is the number of tabs selected -->
    <string name="tab_tray_multi_select_title">%1$d ተመርጧል</string>
    <!-- Label of button in create collection dialog for creating a new collection  -->
    <string name="tab_tray_add_new_collection">አዲስ ስብስብ ያክሉ</string>
    <!-- Label of editable text in create collection dialog for naming a new collection  -->
    <string name="tab_tray_add_new_collection_name">ስም</string>
    <!-- Label of button in save to collection dialog for selecting a current collection  -->
    <string name="tab_tray_select_collection">ስብስብ ይምረጡ</string>


    <!-- Content description for close button while in multiselect mode in tab tray -->
    <string name="tab_tray_close_multiselect_content_description">ከብዙ ምርጫ ሁነታ ውጣ</string>
    <!-- Content description for save to collection button while in multiselect mode in tab tray -->
    <string name="tab_tray_collection_button_multiselect_content_description">የተመረጡ ትሮችን ወደ ስብስብ ያስቀምጡ</string>
    <!-- Content description on checkmark while tab is selected in multiselect mode in tab tray -->
    <string name="tab_tray_multiselect_selected_content_description">ተመርጧል</string>

    <!-- Home - Bookmarks -->
    <!-- Title for the home screen section with bookmarks. -->
    <string name="home_bookmarks_title">እልባቶች</string>
    <!-- Content description for the button which navigates the user to show all of their bookmarks. -->
    <string name="home_bookmarks_show_all_content_description">ሁሉንም እልባቶች አሳይ</string>
    <!-- Text for the menu button to remove a recently saved bookmark from the user's home screen -->
    <string name="home_bookmarks_menu_item_remove">አስወግድ</string>

    <!-- About content. The first parameter is the name of the application. (For example: Fenix) -->
    <string name="about_content">%1$s የሚመረተው በሞዚላ ነው።</string>

    <!-- Private Browsing -->
    <!-- Explanation for private browsing displayed to users on home view when they first enable private mode
        The first parameter is the name of the app defined in app_name (for example: Fenix) -->
    <string name="private_browsing_placeholder_description_2">
        %1$s ሲዘጉ ወይም መተግበሪያውን ሲያቆሙ የፍለጋ እና የአሰሳ ታሪክዎን ከግል ትሮች ያጸዳል። ይህ እርስዎን ለድር ጣቢያዎች ወይም የበይነመረብ አገልግሎት አቅራቢዎ ስም-አልባ ባያደርግም፣ በመስመር ላይ የሚያደርጉትን ይህን መሳሪያ ከሚጠቀም ከማንኛውም ሰው የግል ማድረግን ቀላል ያደርገዋል።</string>
    <string name="private_browsing_common_myths">
       ስለግል አሰሳ የተለመዱ አፈ ታሪኮች
    </string>

    <!-- True Private Browsing Mode -->
    <!-- Title for info card on private homescreen in True Private Browsing Mode. -->
    <string name="felt_privacy_desc_card_title">በዚህ መሳሪያ ላይ ምንም ዱካ አትተዉ</string>
    <!-- Explanation for private browsing displayed to users on home view when they first enable
        private mode in our new Total Private Browsing mode.
        The first parameter is the name of the app defined in app_name (for example: Firefox Nightly)
        The second parameter is the clickable link text in felt_privacy_info_card_subtitle_link_text -->
    <string name="felt_privacy_info_card_subtitle_2">ሁሉንም የግል ትሮችዎን ሲዘጉ %1$s ኩኪዎችዎን፣ ታሪክዎን እና የድረ-ገጽ ውሂብዎን ይሰርዛል። %2$s</string>
    <!-- Clickable portion of the explanation for private browsing that links the user to our
        about privacy page.
        This string is used in felt_privacy_info_card_subtitle as the second parameter.-->
    <string name="felt_privacy_info_card_subtitle_link_text">የእኔን እንቅስቃሴ ማን ማየት ይችላል?</string>

    <!-- Private mode shortcut "contextual feature recommendation" (CFR) -->
    <!-- Text for the Private mode shortcut CFR message for adding a private mode shortcut to open private tabs from the Home screen -->
    <string name="private_mode_cfr_message_2">አንዴ መታ በማድረግ ቀጣዩን የግል ትር አስጀምር።</string>
    <!-- Text for the positive button to accept adding a Private Browsing shortcut to the Home screen -->
    <string name="private_mode_cfr_pos_button_text">ወደ መነሻ ማያ ገጽ ጨምር</string>
    <!-- Text for the negative button to decline adding a Private Browsing shortcut to the Home screen -->
    <string name="cfr_neg_button_text">አልፈልግም፣አመሰግናለሁ</string>

    <!-- Open in App "contextual feature recommendation" (CFR) -->
    <!-- Text for the info message. The first parameter is the name of the application.-->
    <string name="open_in_app_cfr_info_message_2">በመተግበሪያዎች ውስጥ አገናኞችን በራስ-ሰር ለመክፈት %1$sን ማዘጋጀት ይችላሉ።</string>
    <!-- Text for the positive action button -->
    <string name="open_in_app_cfr_positive_button_text">ወደ ቅንብሮች ይሂዱ</string>
    <!-- Text for the negative action button -->
    <string name="open_in_app_cfr_negative_button_text">አሰናብት</string>

    <!-- Total cookie protection "contextual feature recommendation" (CFR) -->
    <!-- Text for the message displayed in the contextual feature recommendation popup promoting the total cookie protection feature. -->
    <string name="tcp_cfr_message" moz:removedIn="132" tools:ignore="UnusedResources">የእኛ በጣም ኃይለኛ የግላዊነት ባህሪ ግን የድረ-ገጽ ተሻጋሪ መከታተያዎችን ያገላል።</string>
    <!-- Text displayed that links to website containing documentation about the "Total cookie protection" feature. -->
    <string name="tcp_cfr_learn_more" moz:removedIn="132" tools:ignore="UnusedResources">ስለ አጠቃላይ የኩኪ ጥበቃ ይወቁ</string>

    <!-- Private browsing erase action "contextual feature recommendation" (CFR) -->
    <!-- Text for the message displayed in the contextual feature recommendation popup promoting the erase private browsing feature. -->
    <string name="erase_action_cfr_message">አዲስ የግል ክፍለ ጊዜ ለመጀመር እዚህ ይንኩ። ታሪክዎን ፣ ኩኪዎችን - ሁሉንም ነገር ይሰርዙ።</string>


    <!-- Toolbar "contextual feature recommendation" (CFR) -->
    <!-- Text for the title displayed in the contextual feature recommendation popup promoting the navigation bar. -->
    <string name="navbar_cfr_title">በአዲስ አሰሳ በፍጥነት ያስሱ</string>
    <!-- Text for the message displayed in the contextual feature recommendation popup promoting the navigation bar. -->
    <string name="navbar_cfr_message_2">በድር ጣቢያ ላይ፣ ለተጨማሪ የአሰሳ ቦታ ወደ ታች ሲያሸብልሉ ይህ አሞሌ ይዘጋል።</string>
    <!-- Text for the message displayed for the popup promoting the long press of navigation in the navigation bar. -->
    <string name="navbar_navigation_buttons_cfr_message">በዚህ ትር ታሪክ ውስጥ ባሉ ገፆች መካከል ለመዝለል ቀስቶቹን ነካ አድርገው ይያዙ።</string>

    <!-- Tablet navigation bar "contextual feature recommendation" (CFR) -->
    <!-- Text for the title displayed in the contextual feature recommendation popup promoting the tablet navigation bar. -->
    <string name="tablet_nav_bar_cfr_title" moz:removedIn="132" tools:ignore="UnusedResources">አዲስ፡- አንድ ጊዜ መታ ወደ ኋላ እና ወደፊት ቀስቶች</string>
    <!-- Text for the message displayed in the contextual feature recommendation popup promoting the tablet navigation bar. -->
    <string name="tablet_nav_bar_cfr_message" moz:removedIn="132" tools:ignore="UnusedResources">ሁልጊዜ ጣትዎ ጫፍ ላይ ባለው ፈጣን አሰሳ ይደሰቱ።</string>

    <!-- Text for the info dialog when camera permissions have been denied but user tries to access a camera feature. -->
    <string name="camera_permissions_needed_message">የካሜራ ፈቃድ ያስፈልጋል። ወደ አንድሮይድ ቅንብሮች ይሂዱ፣ ፈቃዶችን ይንኩ እና ፍቀድን ይንኩ።</string>
    <!-- Text for the positive action button to go to Android Settings to grant permissions. -->
    <string name="camera_permissions_needed_positive_button_text">ወደ ቅንብሮች ይሂዱ</string>
    <!-- Text for the negative action button to dismiss the dialog. -->
    <string name="camera_permissions_needed_negative_button_text">አሰናብት</string>

    <!-- Text for the banner message to tell users about our auto close feature. -->
    <string name="tab_tray_close_tabs_banner_message">ባለፈው ቀን፣ ሳምንት ወይም ወር ውስጥ ያልታዩ ክፍት ትሮችን በራስ ሰር እንዲዘጋ ያቀናብሩ።</string>
    <!-- Text for the positive action button to go to Settings for auto close tabs. -->
    <string name="tab_tray_close_tabs_banner_positive_button_text">አማራጮችን ይመልከቱ</string>
    <!-- Text for the negative action button to dismiss the Close Tabs Banner. -->
    <string name="tab_tray_close_tabs_banner_negative_button_text">አሰናብት</string>
    <!-- Text for the banner message to tell users about our inactive tabs feature. -->
    <string name="tab_tray_inactive_onboarding_message">ለሁለት ሳምንታት ያላዩዋቸው ትሮች ወደዚህ ይንቀሳቀሳሉ።</string>
    <!-- Text for the action link to go to Settings for inactive tabs. -->
    <string name="tab_tray_inactive_onboarding_button_text">በቅንብሮች ውስጥ አጥፋ</string>
    <!-- Text for title for the auto-close dialog of the inactive tabs. -->
    <string name="tab_tray_inactive_auto_close_title">ከአንድ ወር በኋላ በራስ-ሰር ይዘጋ?</string>
    <!-- Text for the body for the auto-close dialog of the inactive tabs.
        The first parameter is the name of the application.-->
    <string name="tab_tray_inactive_auto_close_body_2">%1$s ባለፈው ወር ያላየሃቸውን ትሮችን መዝጋት ይችላል።</string>
    <!-- Content description for close button in the auto-close dialog of the inactive tabs. -->
    <string name="tab_tray_inactive_auto_close_button_content_description">ዝጋ</string>

    <!-- Text for turn on auto close tabs button in the auto-close dialog of the inactive tabs. -->
    <string name="tab_tray_inactive_turn_on_auto_close_button_2">በራስ-ሰር መዝጋትን ያብሩ</string>


    <!-- Home screen icons - Long press shortcuts -->
    <!-- Shortcut action to open new tab -->
    <string name="home_screen_shortcut_open_new_tab_2">አዲስ ትር</string>
    <!-- Shortcut action to open new private tab -->
    <string name="home_screen_shortcut_open_new_private_tab_2">አዲስ የግል ትር</string>

    <!-- Shortcut action to open Passwords screen -->
    <string name="home_screen_shortcut_passwords">የይለፍ ቃሎች</string>

    <!-- Recent Tabs -->
    <!-- Header text for jumping back into the recent tab in the home screen -->
    <string name="recent_tabs_header">መልሰው ይዝለሉ</string>
    <!-- Button text for showing all the tabs in the tabs tray -->
    <string name="recent_tabs_show_all">ሁሉንም አሳይ</string>
    <!-- Content description for the button which navigates the user to show all recent tabs in the tabs tray. -->
    <string name="recent_tabs_show_all_content_description_2">ሁሉንም የቅርብ ጊዜ ትሮች ቁልፍ አሳይ</string>
    <!-- Text for button in synced tab card that opens synced tabs tray -->
    <string name="recent_tabs_see_all_synced_tabs_button_text">ሁሉንም የተመሳሰሉ ትሮችን ይመልከቱ</string>
    <!-- Accessibility description for device icon used for recent synced tab -->
    <string name="recent_tabs_synced_device_icon_content_description">የተመሳሰለ መሣሪያ</string>
    <!-- Text for the dropdown menu to remove a recent synced tab from the homescreen -->
    <string name="recent_synced_tab_menu_item_remove">አስወግድ</string>
    <!-- Text for the menu button to remove a grouped highlight from the user's browsing history
         in the Recently visited section -->
    <string name="recent_tab_menu_item_remove">አስወግድ</string>

    <!-- History Metadata -->
    <!-- Header text for a section on the home screen that displays grouped highlights from the
         user's browsing history, such as topics they have researched or explored on the web -->
    <string name="history_metadata_header_2">በቅርብ ጊዜ የተጎበኙ</string>
    <!-- Text for the menu button to remove a grouped highlight from the user's browsing history
         in the Recently visited section -->
    <string name="recently_visited_menu_item_remove">አስወግድ</string>
    <!-- Content description for the button which navigates the user to show all of their history. -->
    <string name="past_explorations_show_all_content_description_2">ሁሉንም ያለፉ አሰሳዎችን አሳይ</string>

    <!-- Browser Fragment -->
    <!-- Content description (not visible, for screen readers etc.): Navigate backward (browsing history) -->
    <string name="browser_menu_back">ተመለስ</string>
    <!-- Content description (not visible, for screen readers etc.): Navigate forward (browsing history) -->
    <string name="browser_menu_forward">አስተላልፍ</string>
    <!-- Content description (not visible, for screen readers etc.): Refresh current website -->
    <string name="browser_menu_refresh">አድስ</string>
    <!-- Content description (not visible, for screen readers etc.): Stop loading current website -->
    <string name="browser_menu_stop">አቁም</string>
    <!-- Browser menu button that opens the extensions manager -->
    <string name="browser_menu_extensions">ቅጥያዎች</string>
    <!-- Browser menu banner header text for extensions onboarding.
        The first parameter is the name of the app defined in app_name (for example: Fenix). -->
    <string name="browser_menu_extensions_banner_onboarding_header">%s የራስዎ ያድርጉት</string>
    <!-- Browser menu banner header text for extensions onboarding when all installed extensions have been disabled. -->
    <string name="browser_menu_disabled_extensions_banner_onboarding_header">የተጫኑ ቅጥያዎች አሉዎት፣ ግን አልነቁም</string>
    <!-- Browser menu banner body text for extensions onboarding.
        The first parameter is the name of the app defined in app_name (for example: Fenix). -->
    <string name="browser_menu_extensions_banner_onboarding_body">ቅጥያዎች የአሰሳዎን ደረጃ ከፍ ያደርጋሉ፣ %s ምን እንደሚመስል እና እንዴት እንደሚሰራ ከመቀየር ጀምሮ እስከ ግላዊነትን እና ደህንነትን ማሳደግ ድረስ።</string>
    <!-- Browser menu banner body text for extensions onboarding when all installed extensions have been disabled.
     The first parameter is the name of the button that opens extension manager (for example "Manage extensions"). -->
    <string name="browser_menu_disabled_extensions_banner_onboarding_body">ቅጥያዎችን ለመጠቀም በቅንብሮች ውስጥ ወይም ከታች “%s” ን በመምረጥ አንቃቸው።</string>
    <!-- Browser menu banner link text for learning more about extensions -->
    <string name="browser_menu_extensions_banner_learn_more">ተጨማሪ ይወቁ</string>
    <!-- Browser menu button that opens the extensions manager -->
    <string name="browser_menu_manage_extensions">ቅጥያዎችን ያስተዳድሩ</string>
    <!-- Content description (not visible, for screen readers etc.): Section heading for recommended extensions.-->
    <string name="browser_menu_recommended_section_content_description">የሚመከሩ ቅጥያዎች</string>
    <!-- Content description (not visible, for screen readers etc.): Label for plus icon used to add extension.
      The first parameter is the name of the extension (for example: ClearURLs). -->
    <string name="browser_menu_extension_plus_icon_content_description_2">ያክሉ %1$s</string>
    <!-- Browser menu button that opens AMO in a tab -->
    <string name="browser_menu_discover_more_extensions">ተጨማሪ ቅጥያዎችን ያግኙ</string>
    <!-- Browser menu description that is shown when one or more extensions are disabled due to extension errors -->
    <string name="browser_menu_extensions_disabled_description">ለጊዜው ተሰናክሏል</string>
    <!-- The description of the browser menu appears when the user hasn't installed any extensions. -->
    <string name="browser_menu_no_extensions_installed_description">ምንም ቅጥያዎች አልነቁም</string>
    <!-- Browser menu button that opens account settings -->
    <string name="browser_menu_account_settings">የመለያ መረጃ</string>
    <!-- Browser menu button that sends a user to help articles -->
    <string name="browser_menu_help">እገዛ</string>
    <!-- Browser menu button that sends a to a the what's new article -->
    <string name="browser_menu_whats_new">ምን አዲስ ነገር አለ</string>
    <!-- Browser menu button that opens the settings menu -->
    <string name="browser_menu_settings">ቅንብሮች</string>


    <!-- Browser menu button that opens a user's library -->
    <string name="browser_menu_library">ቤተ መፃህፍት</string>
    <!-- Browser menu toggle that requests a desktop site -->
    <string name="browser_menu_desktop_site">የዴስክቶፕ ድረ-ገፅ</string>
    <!-- Browser menu button that reopens a private tab as a regular tab -->
    <string name="browser_menu_open_in_regular_tab">በመደበኛ ትር ውስጥ ይክፈቱ</string>
    <!-- Browser menu toggle that adds a shortcut to the site on the device home screen. -->
    <string name="browser_menu_add_to_homescreen">ወደ መነሻ ማያ ገጽ ጨምር</string>
    <!-- Browser menu toggle that adds a shortcut to the site on the device home screen. -->
    <string name="browser_menu_add_to_homescreen_2">ወደ መነሻ ማያ ገጽ አክል…</string>
    <!-- Text for notifying users that Xiaomi devices require additional permissions to add to home screen -->
    <string name="browser_menu_add_to_homescreen_xiaomi">የXiaomi መሳሪያዎች ወደ መነሻ ስክሪን አቋራጮችን ለመጨመር ተጨማሪ ፈቃዶች ያስፈልጉ ይሆናል። እባክዎን ቅንብሮችዎን ያረጋግጡ።</string>
    <!-- Content description (not visible, for screen readers etc.) for the Resync tabs button -->
    <string name="resync_button_content_description">ዳግም አስምር</string>
    <!-- Browser menu button that opens the find in page menu -->
    <string name="browser_menu_find_in_page">በገጽ ውስጥ ያግኙ</string>
    <!-- Browser menu button that opens the find in page menu -->
    <string name="browser_menu_find_in_page_2">በገጽ ውስጥ ያግኙ…</string>
    <!-- Browser menu button that opens the translations dialog, which has options to translate the current browser page. -->
    <string name="browser_menu_translations">ገጽ ተርጉም</string>
    <!-- Browser menu button that saves the current tab to a collection -->
    <string name="browser_menu_save_to_collection">ወደ ስብስብ አስቀምጥ…</string>
    <!-- Browser menu button that saves the current tab to a collection -->
    <string name="browser_menu_save_to_collection_2">ወደ ስብስብ አስቀምጥ</string>
    <!-- Browser menu button that open a share menu to share the current site -->
    <string name="browser_menu_share">አጋራ</string>


    <!-- Browser menu button that open a share menu to share the current site -->
    <string name="browser_menu_share_2">ያጋሩ…</string>
    <!-- Browser menu button shown in custom tabs that opens the current tab in Fenix
        The first parameter is the name of the app defined in app_name (for example: Fenix) -->
    <string name="browser_menu_open_in_fenix">በ %1$s ክፈት</string>
    <!-- Browser menu text shown in custom tabs to indicate this is a Fenix tab
        The first parameter is the name of the app defined in app_name (for example: Fenix) -->
    <string name="browser_menu_powered_by">በ%1$s የተጎላበተ</string>
    <!-- Browser menu text shown in custom tabs to indicate this is a Fenix tab
        The first parameter is the name of the app defined in app_name (for example: Fenix) -->
    <string name="browser_menu_powered_by2">በ%1$s የተጎላበተ</string>
    <!-- Browser menu button to put the current page in reader mode -->
    <string name="browser_menu_read">የአንባቢ እይታ</string>
    <!-- Browser menu button content description to close reader mode and return the user to the regular browser -->
    <string name="browser_menu_read_close">የአንባቢ እይታን ዝጋ</string>
    <!-- Browser menu button to open the current page in an external app -->
    <string name="browser_menu_open_app_link">በመተግበሪያ ውስጥ ክፈት</string>
    <!-- Browser menu button to show reader view appearance controls e.g. the used font type and size -->
    <string name="browser_menu_customize_reader_view">የአንባቢ እይታን አብጅ</string>
    <!-- Browser menu button to show reader view appearance controls e.g. the used font type and size -->
    <string name="browser_menu_customize_reader_view_2">የአንባቢ እይታን አብጅ</string>
    <!-- Browser menu label for adding a bookmark -->
    <string name="browser_menu_add">ጨምር</string>
    <!-- Browser menu label for editing a bookmark -->
    <string name="browser_menu_edit">አርትዕ</string>
    <!-- Button shown on the home page that opens the Customize home settings -->
    <string name="browser_menu_customize_home_1">መነሻ ገጽ አብጅ</string>

    <!-- Browser menu label to sign in to sync on the device using Mozilla accounts -->
    <string name="browser_menu_sign_in">ይግቡ</string>
    <!-- Browser menu caption label for the "Sign in" browser menu item described in `browser_menu_sign_in` -->
    <string name="browser_menu_sign_in_caption">የይለፍ ቃላትን፣ ትሮችን እና ሌሎችን አመሳስል</string>

    <!-- Browser menu label to sign back in to sync on the device when the user's account needs to be reauthenticated -->
    <string name="browser_menu_sign_back_in_to_sync">ለማመሳሰል ተመልሰው ይግቡ</string>
    <!-- Browser menu caption label for the "Sign back in to sync" browser menu item described in `browser_menu_sign_back_in_to_sync` when there is an error in syncing -->
    <string name="browser_menu_syncing_paused_caption">ማመሳሰል ባለበት ቆሟል</string>
    <!-- Browser menu label that creates a private tab -->
    <string name="browser_menu_new_private_tab">አዲስ የግል ትር</string>
    <!-- Browser menu label that navigates to the Password screen -->
    <string name="browser_menu_passwords">የይለፍ ቃሎች</string>

    <!-- Browser menu label that navigates to the SUMO page for the Firefox for Android release notes.
         The first parameter is the name of the app defined in app_name (for example: Fenix)-->
    <string name="browser_menu_new_in_firefox">በ%1$s ውስጥ አዲስ</string>
    <!-- Browser menu label that toggles the request for the desktop site of the currently visited page -->
    <string name="browser_menu_switch_to_desktop_site">ወደ ዴስክቶፕ ጣቢያ ቀይር</string>
    <!-- Browser menu label that toggles the request for the mobile site of the currently visited page -->
    <string name="browser_menu_switch_to_mobile_site">ወደ ሞባይል ጣቢያ ቀይር</string>
    <!-- Browser menu label that navigates to the page tools sub-menu -->
    <string name="browser_menu_tools">መሳሪያዎች</string>
    <!-- Content description (not visible, for screen readers etc.): Back button for all menu redesign sub-menu -->
    <string name="browser_menu_back_button_content_description">ወደ ዋናው ምናሌ ተመለስ</string>
    <!-- Content description (not visible, for screen readers etc.) for bottom sheet handlebar main menu. -->
    <string name="browser_main_menu_handlebar_content_description">ዋናውን የምናሌ ገፅ ዝጋ</string>
    <!-- Content description (not visible, for screen readers etc.) for bottom sheet handlebar extensions menu. -->
    <string name="browser_extensions_menu_handlebar_content_description">የቅጥያዎች ምናሌ ገፅን ዝጋ</string>
    <!-- Content description (not visible, for screen readers etc.) for bottom sheet handlebar save menu. -->
    <string name="browser_save_menu_handlebar_content_description">የማስቀመጥ ምናሌ ገፅን ዝጋ</string>
    <!-- Content description (not visible, for screen readers etc.) for bottom sheet handlebar tools menu. -->
    <string name="browser_tools_menu_handlebar_content_description">የመሳሪያዎች ምናሌ ገፅን ዝጋ</string>
    <!-- Content description (not visible, for screen readers etc.) for bottom sheet handlebar custom tab menu. -->
    <string name="browser_custom_tab_menu_handlebar_content_description">ብጁ የትር ምናሌ ገፅን ዝጋ</string>
    <!-- Browser menu description that describes the various tools related menu items inside of the tools sub-menu -->
    <string name="browser_menu_tools_description_with_translate">የአንባቢ እይታ፣ ትርጉም፣ ማተም፣ አጋራ፣ መተግበሪያ ከፋች</string>
    <!-- Browser menu description that describes the various tools related menu items inside of the tools sub-menu -->
    <string name="browser_menu_tools_description">የአንባቢ እይታ፣ ማተም፣ አጋራ፣ መተግበሪያ ከፋች</string>
    <!-- Browser menu label that navigates to the save sub-menu, which contains various save related menu items such as
         bookmarking a page, saving to collection, shortcut or as a PDF, and adding to home screen -->
    <string name="browser_menu_save">አስቀምጥ</string>

    <!-- Browser menu description that describes the various save related menu items inside of the save sub-menu -->
    <string name="browser_menu_save_description">ዕልባት አክል፣ አቋራጭ፣ ዋና ገፅ፣ ስብስብ፣ ፒዲኤፍ</string>
    <!-- Browser menu label that bookmarks the currently visited page -->
    <string name="browser_menu_bookmark_this_page">ለዚህ ገጽ ዕልባት ያድርጉ</string>
    <!-- Browser menu label that navigates to the edit bookmark screen for the current bookmarked page -->
    <string name="browser_menu_edit_bookmark">እልባት አርትዕ</string>
    <!-- Browser menu label that the saves the currently visited page as a PDF -->
    <string name="browser_menu_save_as_pdf">እንደ ፒዲኤፍ አስቀምጥ…</string>

    <!-- Browser menu label for turning ON reader view of the current visited page -->
    <string name="browser_menu_turn_on_reader_view">የአንባቢ እይታን ያብሩ</string>
    <!-- Browser menu label for turning OFF reader view of the current visited page -->
    <string name="browser_menu_turn_off_reader_view">የአንባቢ እይታን ያጥፉ</string>
    <!-- Browser menu label for navigating to the translation feature, which provides language translation options the current visited page -->
    <string name="browser_menu_translate_page">ገጽ ተርጉም…</string>
    <!-- Browser menu label that is displayed when the current page has been translated by the translation feature.
         The first parameter is the name of the language that page was translated to (e.g. English). -->
    <string name="browser_menu_translated_to">ወደ %1$s ተተርጉሟል</string>
    <!-- Browser menu label for the print feature -->
    <string name="browser_menu_print">አትም…</string>
    <!-- Browser menu label for the Delete browsing data on quit feature.
        The first parameter is the name of the app defined in app_name (for example: Fenix). -->
    <string name="browser_menu_delete_browsing_data_on_quit">%1$s አቋርጥ</string>

    <!-- Menu "contextual feature recommendation" (CFR) -->
    <!-- Text for the title in the contextual feature recommendation popup promoting the menu feature. -->
    <string name="menu_cfr_title">አዲስ፡- የተሳለጠ ምናሌ</string>
    <!-- Text for the message in the contextual feature recommendation popup promoting the menu feature. -->
    <string name="menu_cfr_body">ከግል አሰሳ እስከ ማስቀመጥ ድርጊቶች ድረስ፣ የሚፈልጉትን በፍጥነት ያግኙ።</string>

    <!-- Extensions management fragment -->
    <!-- Text displayed when there are no extensions to be shown -->
    <string name="extensions_management_no_extensions">እዚህ ምንም ቅጥያዎች የሉም</string>

    <!-- Browser Toolbar -->
    <!-- Content description for the Home screen button on the browser toolbar -->
    <string name="browser_toolbar_home">የመነሻ ማያ ገጽ</string>

    <!-- Content description (not visible, for screen readers etc.): Erase button: Erase the browsing
         history and go back to the home screen. -->
    <string name="browser_toolbar_erase">የአሰሳ ታሪክን አጥፋ</string>
    <!-- Content description for the translate page toolbar button that opens the translations dialog when no translation has occurred. -->
    <string name="browser_toolbar_translate">ገጽ ተርጉም</string>

    <!-- Content description (not visible, for screen readers etc.) for the translate page toolbar button that opens the translations dialog when the page is translated successfully.
         The first parameter is the name of the language that is displayed in the original page. (For example: English)
         The second parameter is the name of the language which the page was translated to. (For example: French) -->
    <string name="browser_toolbar_translated_successfully">ገጽ ከ%1$s ወደ %2$s ተተርጉሟል።</string>

    <!-- Locale Settings Fragment -->
    <!-- Content description for tick mark on selected language -->
    <string name="a11y_selected_locale_content_description">የተመረጠ ቋንቋ</string>
    <!-- Text for default locale item -->
    <string name="default_locale_text">የመሣሪያ ቋንቋን ተከተል</string>
    <!-- Placeholder text shown in the search bar before a user enters text -->
    <string name="locale_search_hint">ቋንቋ ይፈልጉ</string>

    <!-- Search Fragment -->
    <!-- Button in the search view that lets a user search by scanning a QR code -->
    <string name="search_scan_button" moz:removedIn="133" tools:ignore="UnusedResources">ቃኝ</string>
    <!-- Button in the search view that lets a user search by scanning a QR code -->
    <string name="search_scan_button_2">የQR ኮድ ይቃኙ</string>
    <!-- Button in the search view when shortcuts are displayed that takes a user to the search engine settings -->
    <string name="search_shortcuts_engine_settings">የፍለጋ ፍርግም ቅንብሮች</string>
    <!-- Button in the search view that lets a user navigate to the site in their clipboard -->
    <string name="awesomebar_clipboard_title">አገናኙን ከቅንጥብ ሰሌዳ ይሙሉ</string>
    <!-- Button in the search suggestions onboarding that allows search suggestions in private sessions -->
    <string name="search_suggestions_onboarding_allow_button">ፍቀድ</string>
    <!-- Button in the search suggestions onboarding that does not allow search suggestions in private sessions -->
    <string name="search_suggestions_onboarding_do_not_allow_button">አትፍቀድ</string>
    <!-- Search suggestion onboarding hint title text -->
    <string name="search_suggestions_onboarding_title">በግል ክፍለ-ጊዜ የፍለጋ ጥቆማዎች ይፈቀድ?</string>


    <!-- Search suggestion onboarding hint description text, first parameter is the name of the app defined in app_name (for example: Fenix)-->
    <string name="search_suggestions_onboarding_text">%s በአድራሻ አሞሌው ላይ የሚተይቡትን ሁሉ ከነባሪ የፍለጋ ፍርግምዎ ጋር ያጋራል።</string>
    <!-- Search engine suggestion title text. The first parameter is the name of the suggested engine-->
    <string name="search_engine_suggestions_title">በ%1$s ፈልግ</string>
    <!-- Search engine suggestion description text -->
    <string name="search_engine_suggestions_description">በቀጥታ ከአድራሻ አሞሌው ይፈልጉ</string>
    <!-- Menu option in the search selector menu to open the search settings -->
    <string name="search_settings_menu_item">የፍለጋ ቅንብሮች</string>

    <!-- Header text for the search selector menu -->
    <string name="search_header_menu_item_2">በዚህ ጊዜ ፍለጋ በ፡-</string>

    <!-- Content description (not visible, for screen readers etc.): Search engine icon. The first parameter is the search engine name (for example: DuckDuckGo). -->
<<<<<<< HEAD
    <string name="search_engine_icon_content_description">%s የፍለጋ ፍርግም</string>
=======
    <string name="search_engine_icon_content_description" tools:ignore="UnusedResources" moz:removedIn="133">%s የፍለጋ ፍርግም</string>

    <!-- Content description (not visible, for screen readers etc.): Search engine icon.
    The parameter is the search engine name (for example: DuckDuckGo). -->
    <string name="search_engine_icon_content_description_1">የፍለጋ ፍርግም፦ %s</string>
>>>>>>> 6f8a28bf

    <!-- Home onboarding -->
    <!-- Onboarding home screen popup dialog, shown on top of the Jump back in section. -->
    <string name="onboarding_home_screen_jump_back_contextual_hint_2" moz:removedIn="132">የእርስዎን ግላዊ መነሻ ገጽ ያግኙ። የቅርብ ጊዜ ትሮች፣ እልባቶች እና የፍለጋ ውጤቶች እዚህ ይታያሉ።</string>
    <!-- Home onboarding dialog welcome screen title text. -->
    <string name="onboarding_home_welcome_title_2">ወደ የግል በይነመረብ እንኳን በደህና መጡ</string>
    <!-- Home onboarding dialog welcome screen description text. -->
    <string name="onboarding_home_welcome_description">ተጨማሪ ቀለሞች። የተሻለ ግላዊነት። ከትርፍ በላይ ለሰዎች ተመሳሳይ ቁርጠኝነት።</string>
    <!-- Home onboarding dialog sign into sync screen title text. -->
    <string name="onboarding_home_sync_title_3">ስክሪን መቀየር ከመቼውም ጊዜ በበለጠ ቀላል ነው</string>
    <!-- Home onboarding dialog sign into sync screen description text. -->
    <string name="onboarding_home_sync_description">ከሌሎች መሳሪያዎች ትሮች ካቆሙበት አሁን በመነሻ ገጽዎ ላይ ይምረጡ።</string>
    <!-- Text for the button to continue the onboarding on the home onboarding dialog. -->
    <string name="onboarding_home_get_started_button">ይጀምሩ</string>
    <!-- Text for the button to navigate to the sync sign in screen on the home onboarding dialog. -->
    <string name="onboarding_home_sign_in_button">ይግቡ</string>
    <!-- Text for the button to skip the onboarding on the home onboarding dialog. -->
    <string name="onboarding_home_skip_button">ዝለል</string>
    <!-- Onboarding home screen sync popup dialog message, shown on top of Recent Synced Tabs in the Jump back in section. -->
    <string name="sync_cfr_message">የእርስዎ ትሮች እየተመሳሰሉ ናቸው! በሌላኛው መሣሪያዎ ላይ ካቆሙበት ይቀጥሉ።</string>
    <!-- Content description (not visible, for screen readers etc.): Close button for the home onboarding dialog -->
    <string name="onboarding_home_content_description_close_button">ዝጋ</string>

    <!-- Juno first user onboarding flow experiment, strings are marked unused as they are only referenced by Nimbus experiments. -->
    <!-- Description for learning more about our privacy notice. -->
    <string name="juno_onboarding_privacy_notice_text" tools:ignore="BrandUsage">የFirefox ግላዊነት ማስታወቂያ</string>
    <!-- Title for set firefox as default browser screen used by Nimbus experiments. -->
    <string name="juno_onboarding_default_browser_title_nimbus_2">ደህንነትዎን መጠበቅ እንወዳለን</string>
    <!-- Title for set firefox as default browser screen used by Nimbus experiments.
        Note: The word "Firefox" should NOT be translated -->
    <string name="juno_onboarding_default_browser_title_nimbus_3" tools:ignore="BrandUsage,UnusedResources">ሚሊዮኖች ለምን Firefoxን እንደሚወዱ ይወቁ</string>
    <!-- Title for set firefox as default browser screen used by Nimbus experiments. -->
    <string name="juno_onboarding_default_browser_title_nimbus_4" tools:ignore="UnusedResources">ከተጨማሪ ምርጫዎች ጋር ደህንነቱ የተጠበቀ አሰሳ</string>
    <!-- Description for set firefox as default browser screen used by Nimbus experiments. -->
    <string name="juno_onboarding_default_browser_description_nimbus_3">የእኛ ለትርፍ-ባልተቋቋመ የሚደገፈው አሳሽ ኩባንያዎች በድር ላይ እርስዎን በድብቅ እንዳይከተሉዎት ያግዛል።</string>
    <!-- Description for set firefox as default browser screen used by Nimbus experiments. -->
    <string name="juno_onboarding_default_browser_description_nimbus_4" tools:ignore="UnusedResources">ከ100 ሚሊዮን በላይ ሰዎች በትርፍ ያልተቋቋመ አሳሽ በመምረጥ ግላዊነትን ይጠብቃሉ።</string>
    <!-- Description for set firefox as default browser screen used by Nimbus experiments. -->
    <string name="juno_onboarding_default_browser_description_nimbus_5" tools:ignore="UnusedResources">የታወቁ መከታተያዎች? በራስ ሰር ታግደዋል። ቅጥያዎች? ሁሉንም ይሞክሩ 700. ፒዲኤፍ? የእኛ አብሮ-የተገነባ አንባቢ ለማስተዳደር ቀላል ያደርጋቸዋል።</string>
    <!-- Text for the button to set firefox as default browser on the device -->
    <string name="juno_onboarding_default_browser_positive_button" tools:ignore="UnusedResources">ነባሪ አሳሽ አድርገህ አስቀምጥ</string>
    <!-- Text for the button dismiss the screen and move on with the flow -->
    <string name="juno_onboarding_default_browser_negative_button" tools:ignore="UnusedResources">አሁን አይሆንም</string>

    <!-- Title for sign in to sync screen. -->
    <string name="juno_onboarding_sign_in_title_2">በመሳሪያዎች መካከል ሲዘጉ እንደተመሰጠሩ ይቆዩ</string>
    <!-- Description for sign in to sync screen. Nimbus experiments do not support string placeholders.
     Note: The word "Firefox" should NOT be translated -->
    <string name="juno_onboarding_sign_in_description_3" tools:ignore="BrandUsage">Firefox በሚያመሳሰሉበት ጊዜ የእርስዎን የይለፍ ቃላት፣ ዕልባቶች እና ሌሎችንም ያመሰጥራቸዋል።</string>
    <!-- Text for the button to sign in to sync on the device -->
    <string name="juno_onboarding_sign_in_positive_button" tools:ignore="UnusedResources">ይግቡ</string>
    <!-- Text for the button dismiss the screen and move on with the flow -->
    <string name="juno_onboarding_sign_in_negative_button" tools:ignore="UnusedResources">አሁን አይሆንም</string>
    <!-- Title for enable notification permission screen used by Nimbus experiments. Nimbus experiments do not support string placeholders.
        Note: The word "Firefox" should NOT be translated -->
    <string name="juno_onboarding_enable_notifications_title_nimbus_2" tools:ignore="BrandUsage">ማሳወቂያዎች በFirefox ደህንነትዎ እንደተጠበቀ እንዲቆዩ ያግዝዎታል</string>
    <!-- Description for enable notification permission screen used by Nimbus experiments. Nimbus experiments do not support string placeholders.
       Note: The word "Firefox" should NOT be translated -->
    <string name="juno_onboarding_enable_notifications_description_nimbus_2" tools:ignore="BrandUsage">በመሳሪያዎችዎ መካከል ደህንነቱ በተጠበቀ ሁኔታ ትሮችን ይላኩ እና በFirefox ውስጥ ሌሎች የግላዊነት ባህሪያትን ያግኙ።</string>
    <!-- Text for the button to request notification permission on the device -->
    <string name="juno_onboarding_enable_notifications_positive_button" tools:ignore="UnusedResources">ማሳወቂያዎችን ያብሩ</string>
    <!-- Text for the button dismiss the screen and move on with the flow -->
    <string name="juno_onboarding_enable_notifications_negative_button" tools:ignore="UnusedResources">አሁን አይሆንም</string>

    <!-- Title for add search widget screen used by Nimbus experiments. Nimbus experiments do not support string placeholders.
        Note: The word "Firefox" should NOT be translated -->
    <string name="juno_onboarding_add_search_widget_title" tools:ignore="BrandUsage,UnusedResources">የFirefox መፈለጊያ መግብርን ይሞክሩ</string>
    <!-- Description for add search widget screen used by Nimbus experiments. Nimbus experiments do not support string placeholders.
        Note: The word "Firefox" should NOT be translated -->
    <string name="juno_onboarding_add_search_widget_description" tools:ignore="BrandUsage,UnusedResources">Firefox በመነሻ ማያ ገፅ ሲኖር፣ ድረ-ገፅ ተሻጋሪ መከታተያወችን የሚያግድ ፣ ግላዊነትን የሚያስቀድም አሳሽ በቀላሉ ማግኘት ይችላሉ።</string>
    <!-- Text for the button to add search widget on the device used by Nimbus experiments. Nimbus experiments do not support string placeholders.
        Note: The word "Firefox" should NOT be translated -->
    <string name="juno_onboarding_add_search_widget_positive_button" tools:ignore="BrandUsage,UnusedResources">የFirefox መግብርን ያክሉ</string>
    <!-- Text for the button to dismiss the screen and move on with the flow -->
    <string name="juno_onboarding_add_search_widget_negative_button" tools:ignore="UnusedResources">አሁን አይሆንም</string>

    <!-- Onboarding header for the add-ons card used by Nimbus experiments. Nimbus experiments do not support string placeholders.
    Note: The word "Firefox" should NOT be translated -->
    <string name="onboarding_add_on_header" tools:ignore="BrandUsage,UnusedResources">Firefoxዎን በቅጥያዎች ያብጁት</string>
    <!-- Onboarding sub header for the add-ons card, used by Nimbus experiments. -->
    <string name="onboarding_add_on_sub_header" tools:ignore="UnusedResources">የእርስዎን ደህንነት፣ ምርታማነት እና ሌሎችንም ለማሻሻል የሶስተኛ ወገን ቅጥያዎችን ያክሉ።</string>
    <!-- Onboarding add-ons card, for checking more add-ons on, used by Nimbus experiments. -->
    <string name="onboarding_add_on_explore_more_extensions" tools:ignore="UnusedResources" moz:removedIn="133">ተጨማሪ ቅጥያዎችን ያስሱ።</string>
    <!-- Onboarding add-ons card, button for start browsing, used by Nimbus experiments. -->
    <string name="onboarding_add_on_start_browsing_button" tools:ignore="UnusedResources" moz:removedIn="133">ማሰስ ጀምር።</string>
    <!-- Onboarding add-ons card, for checking more add-ons on, used by Nimbus experiments. -->
<<<<<<< HEAD
    <string name="onboarding_add_on_explore_more_extensions_2" tools:ignore="UnusedResources">ተጨማሪ ቅጥያዎችን ያስሱ</string>
    <!-- Onboarding add-ons card, button for start browsing, used by Nimbus experiments. -->
    <string name="onboarding_add_on_start_browsing_button_2" tools:ignore="UnusedResources">ማሰስ ይጀምሩ</string>
=======
    <string name="onboarding_add_on_explore_more_extensions_2">ተጨማሪ ቅጥያዎችን ያስሱ</string>
    <!-- Onboarding add-ons card, button for start browsing, used by Nimbus experiments. -->
    <string name="onboarding_add_on_start_browsing_button_2">ማሰስ ይጀምሩ</string>
>>>>>>> 6f8a28bf
    <!-- Ublock name for the onboarding add-ons card, used by Nimbus experiments. Note: The word "Ublock Origin" is a brand name should NOT be translated -->
    <string name="onboarding_add_on_ublock_name" tools:ignore="UnusedResources">uBlock Origin</string>
    <!-- Ublock description for the onboarding add-ons card, used by Nimbus experiments. -->
    <string name="onboarding_add_on_ublock_description" tools:ignore="UnusedResources">ማስታወቂያዎችን በብቃት እና በጥራት አግድ።</string>

    <!-- Privacy Badger name for the onboarding add-ons card, used by Nimbus experiments. Note: The word "Privacy Badger" is a brand name should NOT be translated -->
    <string name="onboarding_add_on_privacy_badger_name" tools:ignore="UnusedResources">Privacy Badger</string>
    <!-- Privacy Badger description for the onboarding add-ons card, used by Nimbus experiments. -->
    <string name="onboarding_add_on_privacy_badger_description" tools:ignore="UnusedResources">ፀረ-ክትትል ዕንቁ. የማይታዩ መከታተያዎች እና የስለላ ማስታወቂያዎችን ያቁሙ።</string>
    <!-- Search by Image name for the onboarding add-ons card, used by Nimbus experiments. Note: The word "Search by Image" is a brand name should NOT be translated -->
    <string name="onboarding_add_on_search_by_image_name" tools:ignore="UnusedResources">በምስል ይፈልጉ</string>
    <!-- Search by Image description for the onboarding add-ons card, used by Nimbus experiments. -->
    <string name="onboarding_add_on_search_by_image_description" tools:ignore="UnusedResources">አንድ አስደሳች ፎቶ ይመልከቱ እና ስለሱ የበለጠ ይረዱ።</string>
    <!-- Dark Reader name for the onboarding add-ons card, used by Nimbus experiments. Note: The word "Dark Reader" is a brand name should NOT be translated -->
    <string name="onboarding_add_on_dark_reader_name" tools:ignore="UnusedResources">Dark Reader</string>
    <!-- Privacy Badger description for the onboarding add-ons card, used by Nimbus experiments. -->
    <string name="onboarding_add_on_dark_reader_description" tools:ignore="UnusedResources">ለሞባይል ድር ብጁ ጨለማ ሁነታ።</string>

<<<<<<< HEAD
=======
    <!-- Label for the number of reviews for an add-on. The parameter is for the formatted number of reviews e.g. "1,234", "12,345", "123,456". -->
    <string name="onboarding_add_on_reviews_label">ግምገማዎች፡- %1$s</string>

    <!-- Content description for the add-on icon. -->
    <string name="onboarding_add_on_icon_content_description">የተጨማሪ አዶ</string>
    <!-- Content description for the add add-on button. -->
    <string name="onboarding_add_on_add_button_content_description">የተጨማሪ ቁልፍ ያክሉ</string>
    <!-- Content description for the star rating group. -->
    <string name="onboarding_add_on_star_rating_content_description">ከ5 %1$s ደረጃ ተሰጥቶታል</string>

>>>>>>> 6f8a28bf
    <!-- Search Widget -->
    <!-- Content description for searching with a widget. The first parameter is the name of the application.-->
    <string name="search_widget_content_description_2">አዲስ %1$s ትር ክፈት</string>
    <!-- Text preview for smaller sized widgets -->
    <string name="search_widget_text_short">ፈልግ</string>
    <!-- Text preview for larger sized widgets -->
    <string name="search_widget_text_long">ድሩን ይፈልጉ</string>
    <!-- Content description (not visible, for screen readers etc.): Voice search -->
    <string name="search_widget_voice">የድምጽ ፍለጋ</string>

    <!-- Preferences -->
    <!-- Title for the settings page-->
    <string name="settings">ቅንብሮች</string>
    <!-- Preference category for general settings -->
    <string name="preferences_category_general">አጠቃላይ</string>
    <!-- Preference category for all links about Fenix -->
    <string name="preferences_category_about">ስለ</string>
    <!-- Preference category for settings related to changing the default search engine -->
    <string name="preferences_category_select_default_search_engine">አንዱን ይምረጡ</string>
    <!-- Preference for settings related to managing search shortcuts for the quick search menu -->
    <string name="preferences_manage_search_shortcuts_2">አማራጭ የፍለጋ ፍርግሞችን ያቀናብሩ</string>
    <!-- Summary for preference for settings related to managing search shortcuts for the quick search menu -->
    <string name="preferences_manage_search_shortcuts_summary">በፍለጋ ምናሌው ውስጥ የሚታዩ ፍርግሞችን ያርትዑ</string>
    <!-- Preference category for settings related to managing search shortcuts for the quick search menu -->
    <string name="preferences_category_engines_in_search_menu">በፍለጋ ምናሌው ውስጥ የሚታዩ ፍርግሞች</string>
    <!-- Preference for settings related to changing the default search engine -->
    <string name="preferences_default_search_engine">ነባሪ የፍለጋ ፍርግም</string>
    <!-- Preference for settings related to Search -->
    <string name="preferences_search">ፈልግ</string>
    <!-- Preference for settings related to Search engines -->
    <string name="preferences_search_engines">የፍለጋ ፍርግሞች</string>
    <!-- Preference for settings related to Search engines suggestions-->
    <string name="preferences_search_engines_suggestions">ከፍለጋ ፍርግሞች የቀረቡ ጥቆማዎች</string>
    <!-- Preference Category for settings related to Search address bar -->
    <string name="preferences_settings_address_bar">የአድራሻ አሞሌ ምርጫዎች</string>
    <!-- Preference Category for settings to Firefox Suggest -->
    <string name="preference_search_address_bar_fx_suggest" tools:ignore="BrandUsage">የአድራሻ አሞሌ - Firefox Suggest</string>
    <!-- Preference link to Learn more about Firefox Suggest -->
    <string name="preference_search_learn_about_fx_suggest" tools:ignore="BrandUsage">ስለFirefox Suggest የበለጠ ይወቁ</string>
    <!-- Preference link to rating Fenix on the Play Store -->
    <string name="preferences_rate">Google Play ላይ ደረጃ ይስጡ</string>
    <!-- Preference linking to about page for Fenix
        The first parameter is the name of the app defined in app_name (for example: Fenix) -->
    <string name="preferences_about">ስለ %1$s</string>
    <!-- Preference for settings related to changing the default browser -->
    <string name="preferences_set_as_default_browser">ነባሪ አሳሽ አድርገህ አስቀምጥ</string>
    <!-- Preference category for advanced settings -->
    <string name="preferences_category_advanced">የላቀ</string>
    <!-- Preference category for privacy and security settings -->
    <string name="preferences_category_privacy_security">ግላዊነት እና ደህንነት</string>
    <!-- Preference for advanced site permissions -->
    <string name="preferences_site_permissions" moz:removedIn="133" tools:ignore="UnusedResources">የድረ-ገፅ ፈቃዶች</string>
    <!-- Preference for advanced site settings -->
    <string name="preferences_site_settings">የጣቢያ ቅንብሮች</string>
    <!-- Preference for private browsing options -->
    <string name="preferences_private_browsing_options">የግል አሰሳ</string>
    <!-- Preference for opening links in a private tab-->
    <string name="preferences_open_links_in_a_private_tab">አገናኞችን በግል ትር ውስጥ ክፈት</string>
    <!-- Preference for allowing screenshots to be taken while in a private tab-->
    <string name="preferences_allow_screenshots_in_private_mode">በግል አሰሳ ውስጥ ቅጽበታዊ ገጽ እይታዎችን ፍቀድ</string>
    <!-- Will inform the user of the risk of activating Allow screenshots in private browsing option -->
    <string name="preferences_screenshots_in_private_mode_disclaimer">ከተፈቀደ፣ ብዙ መተግበሪያዎች ሲከፈቱ የግል ትሮችም ይታያሉ</string>
    <!-- Preference for adding private browsing shortcut -->
    <string name="preferences_add_private_browsing_shortcut">የግል አሰሳ አቋራጭ ያክሉ</string>
    <!-- Preference for enabling "HTTPS-Only" mode -->
    <string name="preferences_https_only_title">HTTPS-ብቻ ሁነታ</string>


    <!-- Label for cookie banner section in quick settings panel. -->
    <string name="cookie_banner_blocker">የኩኪ ባነር ማገጃ</string>
    <!-- Preference for removing cookie/consent banners from sites automatically in private mode. See reduce_cookie_banner_summary for additional context. -->
    <string name="preferences_cookie_banner_reduction_private_mode">በግል አሰሳ ውስጥ የኩኪ ባነር ማገጃ</string>
    <!-- Text for indicating cookie banner handling is off this site, this is shown as part of the protections panel with the tracking protection toggle -->
    <string name="reduce_cookie_banner_off_for_site">ለዚህ ድረ-ገፅ ጠፍቷል</string>
    <!-- Text for cancel button indicating that cookie banner reduction is not supported for the current site, this is shown as part of the cookie banner details view. -->
    <string name="cookie_banner_handling_details_site_is_not_supported_cancel_button">ተወው</string>
    <!-- Text for request support button indicating that cookie banner reduction is not supported for the current site, this is shown as part of the cookie banner details view. -->
    <string name="cookie_banner_handling_details_site_is_not_supported_request_support_button_2">ጥያቄ ላክ</string>
    <!-- Text for title indicating that cookie banner reduction is not supported for the current site, this is shown as part of the cookie banner details view. -->
    <string name="cookie_banner_handling_details_site_is_not_supported_title_2">ለዚህ ጣቢያ ድጋፍ ይጠይቁ?</string>
    <!-- Label for the snackBar, after the user reports with success a website where cookie banner reducer did not work -->
    <string name="cookie_banner_handling_report_site_snack_bar_text_2">ጥያቄው ተልኳል</string>
    <!-- Text for indicating cookie banner handling is on this site, this is shown as part of the protections panel with the tracking protection toggle -->
    <string name="reduce_cookie_banner_on_for_site">ለዚህ ድረ-ገፅ በርቷል</string>
    <!-- Text for indicating that a request for unsupported site was sent to Nimbus (it's a Mozilla library for experiments), this is shown as part of the protections panel with the tracking protection toggle -->
    <string name="reduce_cookie_banner_unsupported_site_request_submitted_2">የድጋፍ ጥያቄው ተልኳል</string>
    <!-- Text for indicating cookie banner handling is currently not supported for this site, this is shown as part of the protections panel with the tracking protection toggle -->
    <string name="reduce_cookie_banner_unsupported_site">በአሁኑ ጊዜ የማይደገፍ ድረ-ገፅ</string>


    <!-- Title text for a detail explanation indicating cookie banner handling is on this site, this is shown as part of the cookie banner panel in the toolbar. The first parameter is a shortened URL of the current site-->
    <string name="reduce_cookie_banner_details_panel_title_on_for_site_1">ለ%1$s የኩኪ ባነር ማገጃ ይብራ?</string>
    <!-- Title text for a detail explanation indicating cookie banner handling is off this site, this is shown as part of the cookie banner panel in the toolbar. The first parameter is a shortened URL of the current site-->
    <string name="reduce_cookie_banner_details_panel_title_off_for_site_1">ለ%1$s የኩኪ ባነር ማገጃ ይጥፋ?</string>
    <!-- Title text for a detail explanation indicating cookie banner reducer didn't work for the current site, this is shown as part of the cookie banner panel in the toolbar. The first parameter is the application name-->
    <string name="reduce_cookie_banner_details_panel_title_unsupported_site_request_2">%1$s በዚህ ጣቢያ ላይ የኩኪ ጥያቄዎችን በራስ ሰር ውድቅ ማድረግ አይችልም። ለወደፊቱ ይህንን ጣቢያ ለመደገፍ ጥያቄ መላክ ይችላሉ።</string>
    <!-- Long text for a detail explanation indicating what will happen if cookie banner handling is off for a site, this is shown as part of the cookie banner panel in the toolbar. The first parameter is the application name -->
    <string name="reduce_cookie_banner_details_panel_description_off_for_site_1">አጥፋ እና %1$s ኩኪዎችን አጽድቶ ይህን ጣቢያ እንደገና ይጭናል። ይህ ሊያስወጣዎት ወይም የግዢ ጋሪዎችን ባዶ ሊያደርግ ይችላል።</string>
    <!-- Long text for a detail explanation indicating what will happen if cookie banner handling is on for a site, this is shown as part of the cookie banner panel in the toolbar. The first parameter is the application name -->
    <string name="reduce_cookie_banner_details_panel_description_on_for_site_3">አብራ እና %1$s በዚህ ጣቢያ ላይ ያሉትን ሁሉንም የኩኪ ባነሮች በራስ ሰር እምቢ ለማለት ይሞክራል።</string>


    <!--Title for the cookie banner re-engagement CFR, the placeholder is replaced with app name -->
    <string name="cookie_banner_cfr_title">%1$s አሁን ለእርስዎ ኩኪዎችን አልተቀበለም</string>
    <!--Message for the cookie banner re-engagement CFR -->
    <string name="cookie_banner_cfr_message">ያነሱ ትኩረትን የሚከፋፍሉ፣ በዚህ ጣቢያ ላይ እርስዎን የሚከታተሉ ኩኪዎች ያነሱ ናቸው።</string>

    <!-- Description of the preference to enable "HTTPS-Only" mode. -->
    <string name="preferences_https_only_summary">ለበለጠ ደህንነት HTTPS ምስጠራ ፕሮቶኮልን በመጠቀም ከድረ-ገፆች ጋር በራስ-ሰር ለመገናኘት ይሞክራል።</string>
    <!-- Summary of https only preference if https only is set to off -->
    <string name="preferences_https_only_off">ጠፍቷል</string>
    <!-- Summary of https only preference if https only is set to on in all tabs -->
    <string name="preferences_https_only_on_all">በሁሉም ትሮች ውስጥ በርቷል</string>
    <!-- Summary of https only preference if https only is set to on in private tabs only -->
    <string name="preferences_https_only_on_private">በግል ትሮች ውስጥ በርቷል</string>
    <!-- Text displayed that links to website containing documentation about "HTTPS-Only" mode -->
    <string name="preferences_http_only_learn_more">ተጨማሪ ይወቁ</string>
    <!-- Option for the https only setting -->
    <string name="preferences_https_only_in_all_tabs">በሁሉም ትሮች ውስጥ አንቃ</string>
    <!-- Option for the https only setting -->
    <string name="preferences_https_only_in_private_tabs">በግል ትሮች ውስጥ ብቻ አንቃ</string>
    <!-- Title shown in the error page for when trying to access a http website while https only mode is enabled. -->
    <string name="errorpage_httpsonly_title">ደህንነቱ የተጠበቀ ድረ-ገፅ የለም</string>
    <!-- Message shown in the error page for when trying to access a http website while https only mode is enabled. The message has two paragraphs. This is the first. -->
    <string name="errorpage_httpsonly_message_title">ምናልባት፣ ድረ-ገጹ በቀላሉ HTTPSን አይደግፍም።</string>
    <!-- Message shown in the error page for when trying to access a http website while https only mode is enabled. The message has two paragraphs. This is the second. -->
    <string name="errorpage_httpsonly_message_summary">ሆኖም፣ አጥቂው ተሳታፊ ሊሆን ይችላል። ወደ ድረ-ገጹ ከቀጠሉ ምንም አይነት ጥንቃቄ የሚሻ መረጃ ማስገባት የለብዎትም። ከቀጠሉ HTTPS-ብቻ ሁነታ ለጊዜው ለድረ-ገጹ ይጠፋል።</string>
    <!-- Preference for accessibility -->
    <string name="preferences_accessibility">ተደራሽነት</string>
    <!-- Preference to override the Mozilla account server -->
    <string name="preferences_override_account_server">ብጁ የMozilla መለያ አገልጋይ</string>
    <!-- Preference to override the Sync token server -->
    <string name="preferences_override_sync_tokenserver">ብጁ የማመሳሰል አገልጋይ</string>
    <!-- Toast shown after updating the Mozilla account/Sync server override preferences -->
    <string name="toast_override_account_sync_server_done">የMozilla መለያ/አመሳስል አገልጋይ ተቀይሯል። ለውጦችን ለመተግበር መተግበሪያውን በማቆም ላይ…</string>
    <!-- Preference category for account information -->
    <string name="preferences_category_account">መለያ</string>
    <!-- Preference for changing where the AddressBar is positioned -->
    <string name="preferences_toolbar_2">የአድራሻ አሞሌ መገኛ</string>
    <!-- Preference for changing default theme to dark or light mode -->
    <string name="preferences_theme">ገጽታ</string>
    <!-- Preference for customizing the home screen -->
    <string name="preferences_home_2">መነሻ ገጽ</string>
    <!-- Preference for gestures based actions -->
    <string name="preferences_gestures">የእጅ ምልክቶች</string>
    <!-- Preference for settings related to visual options -->
    <string name="preferences_customize">አብጅ</string>
    <!-- Preference description for banner about signing in -->
    <string name="preferences_sign_in_description_2">ትሮችን፣ እልባቶችን፣ የይለፍ ቃላትን እና ሌሎችን ለማመሳሰል ይግቡ።</string>
    <!-- Preference shown instead of account display name while account profile information isn't available yet. -->
    <string name="preferences_account_default_name_2">የMozilla መለያ</string>
    <!-- Preference text for account title when there was an error syncing FxA -->
    <string name="preferences_account_sync_error">ማመሳሰልን ለመቀጠል እንደገና ይገናኙ</string>
    <!-- Preference for language -->
    <string name="preferences_language">ቋንቋ</string>
    <!-- Preference for translations -->
    <string name="preferences_translations">ትርጉሞች</string>
    <!-- Preference for data choices -->
    <string name="preferences_data_choices">የውሂብ ምርጫዎች</string>
    <!-- Preference for data collection -->
    <string name="preferences_data_collection">የውሂብ መሰብሰብ</string>
    <!-- Preference for developers -->
    <string name="preferences_remote_debugging">በUSB የርቀት ማረም</string>
    <!-- Preference title for switch preference to show search suggestions -->
    <string name="preferences_show_search_suggestions">የፍለጋ ጥቆማዎችን አሳይ</string>
    <!-- Preference title for switch preference to show voice search button -->
    <string name="preferences_show_voice_search">የድምጽ ፍለጋ አሳይ</string>
    <!-- Preference title for switch preference to show search suggestions also in private mode -->
    <string name="preferences_show_search_suggestions_in_private">በግል ክፍለ ጊዜዎች አሳይ</string>
    <!-- Preference title for switch preference to show a clipboard suggestion when searching -->
    <string name="preferences_show_clipboard_suggestions">የቅንጥብ ሰሌዳ ጥቆማዎችን አሳይ</string>
    <!-- Preference title for switch preference to suggest browsing history when searching -->
    <string name="preferences_search_browsing_history">የአሰሳ ታሪክን ፈልግ</string>
    <!-- Preference title for switch preference to suggest bookmarks when searching -->
    <string name="preferences_search_bookmarks">እልባቶችን ፈልግ</string>
    <!-- Preference title for switch preference to suggest synced tabs when searching -->
    <string name="preferences_search_synced_tabs">የተመሳሰሉ ትሮችን ፈልግ</string>
    <!-- Preference for account settings -->
    <string name="preferences_account_settings">የመለያ ቅንብሮች</string>
    <!-- Preference for enabling url autocomplete-->
    <string name="preferences_enable_autocomplete_urls">ራስ-አጠናቅቅ</string>
    <!-- Preference title for switch preference to show sponsored Firefox Suggest search suggestions -->
    <string name="preferences_show_sponsored_suggestions">ከስፖንሰሮች የተሰጡ አስተያየቶች</string>
    <!-- Summary for preference to show sponsored Firefox Suggest search suggestions.
         The first parameter is the name of the application. -->
    <string name="preferences_show_sponsored_suggestions_summary">አልፎ አልፎ በሚደገፉ የአስተያየት ጥቆማዎች %1$sን ይደግፉ</string>
    <!-- Preference title for switch preference to show Firefox Suggest search suggestions for web content.
         The first parameter is the name of the application. -->
    <string name="preferences_show_nonsponsored_suggestions">ጥቆማዎች ከ%1$s</string>
    <!-- Summary for preference to show Firefox Suggest search suggestions for web content -->
    <string name="preferences_show_nonsponsored_suggestions_summary">ከድር ፍለጋዎ ጋር የተያያዙ ጥቆማዎችን ያግኙ</string>
    <!-- Preference for open links in third party apps -->
    <string name="preferences_open_links_in_apps">አገናኞችን በመተግበሪያዎች ውስጥ ክፈት</string>
    <!-- Preference for open links in third party apps always open in apps option -->
    <string name="preferences_open_links_in_apps_always">ሁሌም</string>
    <!-- Preference for open links in third party apps ask before opening option -->
    <string name="preferences_open_links_in_apps_ask">ከመክፈት በፊት ጠይቅ</string>


    <!-- Preference for open links in third party apps never open in apps option -->
    <string name="preferences_open_links_in_apps_never">በፍጹም</string>
    <!-- Preference for open download with an external download manager app -->
    <string name="preferences_external_download_manager">የውጭ ማውረድ አስተዳዳሪ</string>
    <!-- Preference for enabling gecko engine logs -->
    <string name="preferences_enable_gecko_logs">የGecko ምዝግብ ማስታወሻዎችን አንቃ</string>
    <!-- Message to indicate users that we are quitting the application to apply the changes -->
    <string name="quit_application">ለውጦችን ለመተግበር መተግበሪያውን በማቆም ላይ…</string>

    <!-- Preference for extensions -->
    <string name="preferences_extensions">ቅጥያዎች</string>
    <!-- Preference for installing a local extension -->
    <string name="preferences_install_local_extension">ቅጥያውን ከፋይል ጫን</string>
    <!-- Preference for notifications -->
    <string name="preferences_notifications">ማሳወቂያዎች</string>
    <!-- Summary for notification preference indicating notifications are allowed -->
    <string name="notifications_allowed_summary">ተፈቅዷል</string>
    <!-- Summary for notification preference indicating notifications are not allowed -->
    <string name="notifications_not_allowed_summary">አልተፈቀደም</string>

    <!-- Add-on Permissions -->
    <!-- The title of the required permissions section from addon's permissions screen -->
    <string name="addons_permissions_heading_required" tools:ignore="UnusedResources">ያስፈልጋል</string>
    <!-- The title of the optional permissions section from addon's permissions screen -->
    <string name="addons_permissions_heading_optional" tools:ignore="UnusedResources">አማራጭ</string>
    <!-- The title of the origin permission option allowing a user to enable the extension to run on all sites -->
    <string name="addons_permissions_allow_for_all_sites" tools:ignore="UnusedResources">ለሁሉም ጣቢያዎች ፍቀድ</string>
    <!-- The subtitle for the allow for all sites preference toggle -->
    <string name="addons_permissions_allow_for_all_sites_subtitle" tools:ignore="UnusedResources">ይህን ቅጥያ የሚያምኑት ከሆነ በእያንዳንዱ ድር ጣቢያ ላይ ፈቃድ ሊሰጡት ይችላሉ።</string>

    <!-- The text shown when an extension does not require permissions -->
    <string name="addons_does_not_require_permissions">ይህ ቅጥያ ምንም ፈቃዶችን አይፈልግም።</string>

    <!-- Add-on Preferences -->
    <!-- Preference to customize the configured AMO (addons.mozilla.org) collection -->
    <string name="preferences_customize_extension_collection">ብጁ የቅጥያ ስብስብ</string>
    <!-- Button caption to confirm the add-on collection configuration -->
    <string name="customize_addon_collection_ok">እሺ</string>
    <!-- Button caption to abort the add-on collection configuration -->
    <string name="customize_addon_collection_cancel">ተወው</string>
    <!-- Hint displayed on input field for custom collection name -->
    <string name="customize_addon_collection_hint">የስብስብ ስም</string>
    <!-- Hint displayed on input field for custom collection user ID-->
    <string name="customize_addon_collection_user_hint">የስብስብ ባለቤት (የተጠቃሚ መታወቂያ)</string>

    <!-- Toast shown after confirming the custom extension collection configuration -->
    <string name="toast_customize_extension_collection_done">የቅጥያ ስብስብ ተስተካክሏል። ለውጦችን ለመተግበር መተግበሪያውን በማቆም ላይ…</string>

    <!-- Customize Home -->
    <!-- Header text for jumping back into the recent tab in customize the home screen -->
    <string name="customize_toggle_jump_back_in">መልሰው ይዝለሉ</string>
    <!-- Title for the customize home screen section with bookmarks. -->
    <string name="customize_toggle_bookmarks">እልባቶች</string>
    <!-- Title for the customize home screen section with recently visited. Recently visited is
    a section where users see a list of tabs that they have visited in the past few days -->
    <string name="customize_toggle_recently_visited">በቅርብ ጊዜ የተጎበኙ</string>
    <!-- Title for the customize home screen section with Pocket. -->
    <string name="customize_toggle_pocket_2">አነቃቂ ታሪኮች</string>
    <!-- Summary for the customize home screen section with Pocket. The first parameter is product name Pocket -->
    <string name="customize_toggle_pocket_summary">በ%s የተጎላበተ መጣጥፎች</string>
    <!-- Title for the customize home screen section with sponsored Pocket stories. -->
    <string name="customize_toggle_pocket_sponsored">ስፖንሰር የተደረጉ ታሪኮች</string>

    <!-- Title for the opening wallpaper settings screen -->
    <string name="customize_wallpapers">ልጣፎች</string>
    <!-- Title for the customize home screen section with sponsored shortcuts. -->
    <string name="customize_toggle_contile">ስፖንሰር የተደረጉ አቋራጮች</string>

    <!-- Wallpapers -->
    <!-- Content description for various wallpapers. The first parameter is the name of the wallpaper -->
    <string name="wallpapers_item_name_content_description">ልጣፍ ንጥል፡- %1$s</string>
    <!-- Snackbar message for when wallpaper is selected -->
    <string name="wallpaper_updated_snackbar_message">ልጣፍ ዘምኗል!</string>
    <!-- Snackbar label for action to view selected wallpaper -->
    <string name="wallpaper_updated_snackbar_action">ዕይታ</string>
    <!-- Snackbar message for when wallpaper couldn't be downloaded -->
    <string name="wallpaper_download_error_snackbar_message">ልጣፍ ማውረድ አልተቻለም</string>
    <!-- Snackbar label for action to retry downloading the wallpaper -->
    <string name="wallpaper_download_error_snackbar_action">እንደገና ሞክር</string>
    <!-- Snackbar message for when wallpaper couldn't be selected because of the disk error -->
    <string name="wallpaper_select_error_snackbar_message">ልጣፍ መቀየር አልተቻለም</string>
    <!-- Text displayed that links to website containing documentation about the "Limited Edition" wallpapers. -->
    <string name="wallpaper_learn_more">ተጨማሪ ይወቁ</string>

    <!-- Text for classic wallpapers title. The first parameter is the Firefox name. -->
    <string name="wallpaper_classic_title">ምርጥ %s</string>
    <!-- Text for artist series wallpapers title. "Artist series" represents a collection of artist collaborated wallpapers. -->
    <string name="wallpaper_artist_series_title">ተከታታይ አርቲስት</string>
    <!-- Description text for the artist series wallpapers with learn more link. The first parameter is the learn more string defined in wallpaper_learn_more. "Independent voices" is the name of the wallpaper collection -->
    <string name="wallpaper_artist_series_description_with_learn_more">አዲሱ ገለልተኛ የድምጾች ስብስብ። %s</string>
    <!-- Description text for the artist series wallpapers. "Independent voices" is the name of the wallpaper collection -->
    <string name="wallpaper_artist_series_description">አዲሱ ገለልተኛ የድምጾች ስብስብ።</string>
    <!-- Wallpaper onboarding dialog header text. -->
    <string name="wallpapers_onboarding_dialog_title_text">የቀለም ነጠብጣብ ይሞክሩ</string>

    <!-- Wallpaper onboarding dialog body text. -->
    <string name="wallpapers_onboarding_dialog_body_text">እርስዎን የሚያናግር ልጣፍ ይምረጡ።</string>
    <!-- Wallpaper onboarding dialog learn more button text. The button navigates to the wallpaper settings screen. -->
    <string name="wallpapers_onboarding_dialog_explore_more_button_text">ተጨማሪ ልጣፎችን ያስሱ</string>

    <!-- Add-ons general availability nimbus message-->
    <!-- Title of the Nimbus message for extension general availability-->
    <string name="addon_ga_message_title_2" tools:ignore="UnusedResources">አዲስ ቅጥያዎች አሁን ይገኛሉ</string>
    <!-- Body of the Nimbus message for add-ons general availability. 'Firefox' intentionally hardcoded here-->
    <string name="addon_ga_message_body" tools:ignore="BrandUsage,UnusedResources">Firefoxን የራስዎ ለማድረግ የሚያስችሉዎትን 100+ አዲስ ቅጥያዎችን ይመልከቱ።</string>

    <!-- Button text of the Nimbus message for extensions general availability. -->
    <string name="addon_ga_message_button_2" tools:ignore="UnusedResources">ቅጥያዎችን ያስሱ</string>

    <!-- Extension process crash dialog to user -->
    <!-- Title of the extension crash dialog shown to the user when enough errors have occurred with extensions and they need to be temporarily disabled -->
    <string name="extension_process_crash_dialog_title">ቅጥያዎች ለጊዜው ተሰናክለዋል</string>
    <!-- This is a message shown to the user when too many errors have occurred with the extensions process and they have been disabled.
    The user can decide if they would like to continue trying to start extensions or if they'd rather continue without them.
    The first parameter is the application name. -->
    <string name="extension_process_crash_dialog_message">አንድ ወይም ከዚያ በላይ ቅጥያዎች መስራት አቁመዋል፣ ይህም ስርዓትዎ ያልተረጋጋ እንዲሆን አድርጎታል። %1$s ቅጥያውን(ዎችን) እንደገና ለማስጀመር ሞክሮ አልተሳካም። \n\nቅጥያዎች አሁን ባለው ክፍለ ጊዜዎ እንደገና አይጀመሩም። \n\nቅጥያዎችን ማስወገድ ወይም ማሰናከል ይህንን ችግር ሊፈታው ይችላል።</string>
    <!-- Button text on the extension crash dialog to prompt the user to try restarting the extensions but the dialog will reappear if it is unsuccessful again -->
    <string name="extension_process_crash_dialog_retry_button_text" tools:ignore="UnusedResources">ቅጥያዎችን እንደገና ለማስጀመር ይሞክሩ</string>

    <!-- Button text on the extension crash dialog to prompt the user to continue with all extensions disabled. -->
    <string name="extension_process_crash_dialog_disable_extensions_button_text">ቅጥያዎችን በማሰናከል ይቀጥሉ</string>

    <!-- Account Preferences -->
    <!-- Preference for managing your account via accounts.firefox.com -->
    <string name="preferences_manage_account">መለያ ያስተዳድሩ</string>
    <!-- Summary of the preference for managing your account via accounts.firefox.com. -->
    <string name="preferences_manage_account_summary">የይለፍ ቃልዎን ይቀይሩ፣ የውሂብ መሰብሰብን ያስተዳድሩ ወይም መለያዎን ይሰርዙ</string>
    <!-- Preference for triggering sync -->
    <string name="preferences_sync_now">አሁን አመሳስል</string>
    <!-- Preference category for sync -->
    <string name="preferences_sync_category">ምን እንደሚመሳሰል ይምረጡ</string>
    <!-- Preference for syncing history -->
    <string name="preferences_sync_history">ታሪክ</string>
    <!-- Preference for syncing bookmarks -->
    <string name="preferences_sync_bookmarks">እልባቶች</string>
    <!-- Preference for syncing passwords -->
    <string name="preferences_sync_logins_2">የይለፍ ቃሎች</string>
    <!-- Preference for syncing tabs -->
    <string name="preferences_sync_tabs_2">ክፍት ትሮች</string>
    <!-- Preference for signing out -->
    <string name="preferences_sign_out">ዘግተህ ውጣ</string>
    <!-- Preference displays and allows changing current FxA device name -->
    <string name="preferences_sync_device_name">የመሣሪያ ስም</string>
    <!-- Text shown when user enters empty device name -->
    <string name="empty_device_name_error">የመሳሪያው ስም ባዶ ሊሆን አይችልም።</string>
    <!-- Label indicating that sync is in progress -->
    <string name="sync_syncing_in_progress">በማመሳሰል ላይ…</string>
    <!-- Label summary indicating that sync failed. The first parameter is the date stamp showing last time it succeeded -->
    <string name="sync_failed_summary">ማመሳሰል አልተሳካም። የመጨረሻው ስኬት፡- %s</string>
    <!-- Label summary showing never synced -->
    <string name="sync_failed_never_synced_summary">ማመሳሰል አልተሳካም። መጨረሻ የተመሳሰለው፡- በጭራሽ</string>
    <!-- Label summary the date we last synced. The first parameter is date stamp showing last time synced -->
    <string name="sync_last_synced_summary">መጨረሻ የተመሳሰለው፡- %s</string>
    <!-- Label summary showing never synced -->
    <string name="sync_never_synced_summary">መጨረሻ የተመሳሰለው፡- በጭራሽ</string>


    <!-- Text for displaying the default device name.
        The first parameter is the application name, the second is the device manufacturer name
        and the third is the device model. -->
    <string name="default_device_name_2">%1$s በ%2$s %3$s ላይ</string>
    <!-- Preference for syncing payment methods -->
    <string name="preferences_sync_credit_cards_2">የክፍያ ዘዴዎች</string>
    <!-- Preference for syncing addresses -->
    <string name="preferences_sync_address">አድራሻዎች</string>

    <!-- Send Tab -->
    <!-- Name of the "receive tabs" notification channel. Displayed in the "App notifications" system settings for the app -->
    <string name="fxa_received_tab_channel_name">የተቀበሉት ትሮች</string>
    <!-- Description of the "receive tabs" notification channel. Displayed in the "App notifications" system settings for the app -->
    <string name="fxa_received_tab_channel_description" tools:ignore="BrandUsage">ከሌሎች የፋየርፎክስ መሳሪያዎች የተቀበሉት የትሮች ማሳወቂያዎች።</string>
    <!--  The body for these is the URL of the tab received  -->
    <string name="fxa_tab_received_notification_name">የተቀበሉት ትር</string>
    <!-- %s is the device name -->
    <string name="fxa_tab_received_from_notification_name">ትር ከ%s</string>

    <!-- Close Synced Tabs -->
    <!-- The title for a notification shown when the user closes tabs that are currently
    open on this device from another device that's signed in to the same Mozilla account.
    %1$s is a placeholder for the app name; %2$d is the number of tabs closed.  -->
    <string name="fxa_tabs_closed_notification_title">%1$s ትሮች ተዘግተዋል፡- %2$d</string>
    <!-- The body for a "closed synced tabs" notification. -->
    <string name="fxa_tabs_closed_text">በቅርብ ጊዜ የተዘጉ ትሮችን ይመልከቱ</string>

    <!-- Advanced Preferences -->
    <!-- Preference for tracking protection exceptions -->
    <string name="preferences_tracking_protection_exceptions">ልዩ ሁኔታዎች</string>
    <!-- Button in Exceptions Preference to turn on tracking protection for all sites (remove all exceptions) -->
    <string name="preferences_tracking_protection_exceptions_turn_on_for_all">ለሁሉም ድረ-ገፆች ያብሩ</string>
    <!-- Text displayed when there are no exceptions -->
    <string name="exceptions_empty_message_description">ልዩ ሁኔታዎች ለተመረጡት ድረ-ገፆች የመከታተያ ጥበቃን እንዲያሰናክሉ ያስችልዎታል።</string>
    <!-- Text displayed when there are no exceptions, with learn more link that brings users to a tracking protection SUMO page -->
    <string name="exceptions_empty_message_learn_more_link">ተጨማሪ ይወቁ</string>

    <!-- Preference switch for usage and technical data collection -->
    <string name="preference_usage_data">የአጠቃቀም እና ቴክኒካዊ ውሂብ</string>
    <!-- Preference description for usage and technical data collection -->
    <string name="preferences_usage_data_description">%1$s የተሻለ ለማድረግ እንዲረዳን የአሳሽዎን የአፈጻጸም፣ የአጠቃቀም፣ የሃርድዌር እና የማበጀት ውሂብ ለሞዚላ ያጋራል</string>
    <!-- Preference switch for marketing data collection -->
    <string name="preferences_marketing_data">የግብይት ውሂብ</string>
    <!-- Preference description for marketing data collection -->
    <string name="preferences_marketing_data_description2">የሞባይል ግብይት አቅራቢያችን ከሆነው ከአጀስት ጋር መሰረታዊ የአጠቃቀም መረጃን ያካፍላል</string>
    <!-- Preference switch title for automatically submitting crash reports -->
    <string name="preferences_automatically_submit_crashes_title">የብልሽት ሪፖርቶችን በራስ-ሰር አስገባ</string>
    <!-- Preference switch description for automatically submitting crash reports -->
    <string name="preferences_automatically_submit_crashes_description">ብልሽቶች ከተከሰቱ በኋላ ከMozilla መጀመር ጋር የብልሽት ውሂብን በራስ-ሰር ያጋራል</string>
    <!-- Title for studies preferences -->
    <string name="preference_experiments_2">ጥናቶች</string>
    <!-- Summary for studies preferences -->
    <string name="preference_experiments_summary_2">ሞዚላ ጥናቶችን እንዲጭን እና እንዲያሄድ ይፈቅዳል</string>

    <!-- Turn On Sync Preferences -->
    <!-- Header of the Sync and save your data preference view -->
    <string name="preferences_sync_2">ያመሳስሉ እና ውሂብዎን ያስቀምጡ</string>
    <!-- Preference for reconnecting to FxA sync -->
    <string name="preferences_sync_sign_in_to_reconnect">ዳግም ለመገናኘት ይግቡ</string>
    <!-- Preference for removing FxA account -->
    <string name="preferences_sync_remove_account">መለያ አስወግድ</string>

    <!-- Pairing Feature strings -->
    <!-- Instructions on how to access pairing -->
    <string name="pair_instructions_2"><![CDATA[በ<b>firefox.com/pair</b> ላይ የሚታየውን የQR ኮድ ይቃኙ]]></string>

    <!-- Toolbar Preferences -->
    <!-- Preference for using top toolbar -->
    <string name="preference_top_toolbar">ከላይ</string>
    <!-- Preference for using bottom toolbar -->
    <string name="preference_bottom_toolbar">ከታች</string>

    <!-- Theme Preferences -->
    <!-- Preference for using light theme -->
    <string name="preference_light_theme">ፈካ ያለ</string>
    <!-- Preference for using dark theme -->
    <string name="preference_dark_theme">ጠቆር ያለ</string>
    <!-- Preference for using using dark or light theme automatically set by battery -->
    <string name="preference_auto_battery_theme">በባትሪ ቆጣቢ የተዘጋጀ</string>
    <!-- Preference for using following device theme -->
    <string name="preference_follow_device_theme">የመሳሪያውን ገጽታ ተከተል</string>

    <!-- Gestures Preferences-->
    <!-- Preferences for using pull to refresh in a webpage -->
    <string name="preference_gestures_website_pull_to_refresh">ለማደስ ይጎትቱ</string>
    <!-- Preference for using the dynamic toolbar -->
    <string name="preference_gestures_dynamic_toolbar">የመሳሪያ አሞሌን ለመደበቅ ያሸብልሉ</string>
    <!-- Preference for showing the opened tabs by swiping up on the toolbar-->
    <string name="preference_gestures_swipe_toolbar_show_tabs">ትሮችን ለመክፈት የመሳሪያ አሞሌን ወደ ላይ ያንሸራትቱ</string>

    <!-- Preference for using the dynamic toolbars -->
    <string name="preference_gestures_dynamic_toolbar_2">የአድራሻ አሞሌን እና የመሳሪያ አሞሌን ለመደበቅ ያሸብልሉ</string>
    <!-- Preference for switching tabs by swiping horizontally on the addressbar -->
    <string name="preference_gestures_swipe_toolbar_switch_tabs_2">ትሮችን ለመቀየር የአድራሻ አሞሌን ወደ ጎን ያንሸራትቱ</string>

    <!-- Library -->
    <!-- Option in Library to open Downloads page -->
    <string name="library_downloads">የወረዱ</string>
    <!-- Option in library to open Bookmarks page -->
    <string name="library_bookmarks">እልባቶች</string>
    <!-- Option in library to open Desktop Bookmarks root page -->
    <string name="library_desktop_bookmarks_root">የዴስክቶፕ እልባቶች</string>
    <!-- Option in library to open Desktop Bookmarks "menu" page -->
    <string name="library_desktop_bookmarks_menu">የእልባቶች ምናሌ</string>
    <!-- Option in library to open Desktop Bookmarks "toolbar" page -->
    <string name="library_desktop_bookmarks_toolbar">የእልባቶች መሣሪያ አሞሌ</string>
    <!-- Option in library to open Desktop Bookmarks "unfiled" page -->
    <string name="library_desktop_bookmarks_unfiled">ሌሎች እልባቶች</string>
    <!-- Option in Library to open History page -->
    <string name="library_history">ታሪክ</string>
    <!-- Option in Library to open a new tab -->
    <string name="library_new_tab">አዲስ ትር</string>
    <!-- Settings Page Title -->
    <string name="settings_title">ቅንብሮች</string>
    <!-- Content description (not visible, for screen readers etc.): "Close button for library settings" -->
    <string name="content_description_close_button">ዝጋ</string>

    <!-- Title to show in alert when a lot of tabs are to be opened
    %d is a placeholder for the number of tabs that will be opened -->
    <string name="open_all_warning_title">%d ትሮች ይከፈቱ?</string>
    <!-- Message to warn users that a large number of tabs will be opened
    %s will be replaced by app name. -->
    <string name="open_all_warning_message">ይህን ብዙ ትሮች መክፈት ገጾቹ በሚጫኑበት ጊዜ %sን ሊያዘገየው ይችላል። እርግጠኛ ነዎት መቀጠል ይፈልጋሉ?</string>
    <!-- Dialog button text for confirming open all tabs -->
    <string name="open_all_warning_confirm">ትሮችን ክፈት</string>
    <!-- Dialog button text for canceling open all tabs -->
    <string name="open_all_warning_cancel">ተወው</string>


    <!-- Text to show users they have one page in the history group section of the History fragment.
    %d is a placeholder for the number of pages in the group. -->
    <string name="history_search_group_site_1">%d ገጽ</string>
    <!-- Text to show users they have multiple pages in the history group section of the History fragment.
    %d is a placeholder for the number of pages in the group. -->
    <string name="history_search_group_sites_1">%d ገጾች</string>

    <!-- Option in library for Recently Closed Tabs -->
    <string name="library_recently_closed_tabs">በቅርብ ጊዜ የተዘጉ ትሮች</string>
    <!-- Option in library to open Recently Closed Tabs page -->
    <string name="recently_closed_show_full_history">ሙሉ ታሪክ አሳይ</string>
    <!-- Text to show users they have multiple tabs saved in the Recently Closed Tabs section of history.
    %d is a placeholder for the number of tabs selected. -->
    <string name="recently_closed_tabs">%d ትሮች</string>
    <!-- Text to show users they have one tab saved in the Recently Closed Tabs section of history.
    %d is a placeholder for the number of tabs selected. -->
    <string name="recently_closed_tab">%d ትር</string>
    <!-- Recently closed tabs screen message when there are no recently closed tabs -->
    <string name="recently_closed_empty_message">በቅርብ ጊዜ የተዘጉ ትሮች እዚህ የሉም</string>

    <!-- Tab Management -->
    <!-- Title of preference for tabs management -->
    <string name="preferences_tabs">ትሮች</string>
    <!-- Title of preference that allows a user to specify the tab view -->
    <string name="preferences_tab_view">የትር እይታ</string>
    <!-- Option for a list tab view -->
    <string name="tab_view_list">ዝርዝር</string>
    <!-- Option for a grid tab view -->
    <string name="tab_view_grid">ሰንጠረዥ</string>
    <!-- Title of preference that allows a user to auto close tabs after a specified amount of time -->
    <string name="preferences_close_tabs">ትሮችን ዝጋ</string>
    <!-- Option for auto closing tabs that will never auto close tabs, always allows user to manually close tabs -->
    <string name="close_tabs_manually">በፍጹም</string>
    <!-- Option for auto closing tabs that will auto close tabs after one day -->
    <string name="close_tabs_after_one_day">ከአንድ ቀን በኋላ</string>
    <!-- Option for auto closing tabs that will auto close tabs after one week -->
    <string name="close_tabs_after_one_week">ከአንድ ሳምንት በኋላ</string>
    <!-- Option for auto closing tabs that will auto close tabs after one month -->
    <string name="close_tabs_after_one_month">ከአንድ ወር በኋላ</string>
    <!-- Title of preference that allows a user to specify the auto-close settings for open tabs -->
    <string name="preference_auto_close_tabs" tools:ignore="UnusedResources">ክፍት ትሮችን በራስ-ሰር ዝጋ</string>

    <!-- Opening screen -->
    <!-- Title of a preference that allows a user to choose what screen to show after opening the app -->
    <string name="preferences_opening_screen">የመክፈቻ ማያ</string>
    <!-- Option for always opening the homepage when re-opening the app -->
    <string name="opening_screen_homepage">መነሻ ገጽ</string>
    <!-- Option for always opening the user's last-open tab when re-opening the app -->
    <string name="opening_screen_last_tab">የመጨረሻው ትር</string>
    <!-- Option for always opening the homepage when re-opening the app after four hours of inactivity -->
    <string name="opening_screen_after_four_hours_of_inactivity">መነሻ ገጽ ከአራት ሰዓታት እንቅስቃሴ-አልባነት በኋላ</string>
    <!-- Summary for tabs preference when auto closing tabs setting is set to manual close-->
    <string name="close_tabs_manually_summary">በተግባር ዝጋ</string>
    <!-- Summary for tabs preference when auto closing tabs setting is set to auto close tabs after one day-->
    <string name="close_tabs_after_one_day_summary">ከአንድ ቀን በኋላ ዝጋ</string>
    <!-- Summary for tabs preference when auto closing tabs setting is set to auto close tabs after one week-->
    <string name="close_tabs_after_one_week_summary">ከአንድ ሳምንት በኋላ ዝጋ</string>
    <!-- Summary for tabs preference when auto closing tabs setting is set to auto close tabs after one month-->
    <string name="close_tabs_after_one_month_summary">ከአንድ ወር በኋላ ዝጋ</string>
    <!-- Summary for homepage preference indicating always opening the homepage when re-opening the app -->
    <string name="opening_screen_homepage_summary">መነሻ ገጽ ላይ ክፈት</string>
    <!-- Summary for homepage preference indicating always opening the last-open tab when re-opening the app -->
    <string name="opening_screen_last_tab_summary">በመጨረሻው ትር ላይ ይክፈቱ</string>
    <!-- Summary for homepage preference indicating opening the homepage when re-opening the app after four hours of inactivity -->
    <string name="opening_screen_after_four_hours_of_inactivity_summary">ከአራት ሰዓታት በኋላ በመነሻ ገጽ ላይ ክፈት</string>

    <!-- Inactive tabs -->
    <!-- Category header of a preference that allows a user to enable or disable the inactive tabs feature -->
    <string name="preferences_inactive_tabs">የቆዩ ትሮችን ወደ እንቅስቃሴ-አልባ ውሰድ</string>
    <!-- Title of inactive tabs preference -->
    <string name="preferences_inactive_tabs_title">ለሁለት ሳምንታት ያላዩዋቸው ትሮች ወደ እንቅስቃሴ-አልባ ክፍል ይወሰዳሉ።</string>

    <!-- Studies -->
    <!-- Title of the remove studies button -->
    <string name="studies_remove">አስወግድ</string>
    <!-- Title of the active section on the studies list -->
    <string name="studies_active">ንቁ</string>
    <!-- Description for studies, it indicates why Firefox use studies. The first parameter is the name of the application. -->
    <string name="studies_description_2">%1$s ከጊዜ ወደ ጊዜ ጥናቶችን ሊጭን እና ሊያሄድ ይችላል።</string>
    <!-- Learn more link for studies, links to an article for more information about studies. -->
    <string name="studies_learn_more">ተጨማሪ ይወቁ</string>
    <!-- Dialog message shown after removing a study -->
    <string name="studies_restart_app">ለውጦችን ለመተግበር መተግበርያው ያቆማል</string>
    <!-- Dialog button to confirm the removing a study. -->
    <string name="studies_restart_dialog_ok">እሺ</string>
    <!-- Dialog button text for canceling removing a study. -->
    <string name="studies_restart_dialog_cancel">ተወው</string>
    <!-- Toast shown after turning on/off studies preferences -->
    <string name="studies_toast_quit_application" tools:ignore="UnusedResources">ለውጦችን ለመተግበር መተግበሪያውን በማቆም ላይ…</string>

    <!-- Sessions -->
    <!-- Title for the list of tabs -->
    <string name="tab_header_label">ክፍት ትሮች</string>
    <!-- Title for the list of tabs in the current private session -->
    <string name="tabs_header_private_tabs_title">የግል ትሮች</string>
    <!-- Title for the list of tabs in the synced tabs -->
    <string name="tabs_header_synced_tabs_title">የተመሳሰሉ ትሮች</string>
    <!-- Content description (not visible, for screen readers etc.): Add tab button. Adds a news tab when pressed -->
    <string name="add_tab">ትር አክል</string>
    <!-- Content description (not visible, for screen readers etc.): Add tab button. Adds a news tab when pressed -->
    <string name="add_private_tab">የግል ትርን ያክሉ</string>
    <!-- Text for the new tab button to indicate adding a new private tab in the tab -->
    <string name="tab_drawer_fab_content">የግል</string>
    <!-- Text for the new tab button to indicate syncing command on the synced tabs page -->
    <string name="tab_drawer_fab_sync">አመሳስል</string>
    <!-- Text shown in the menu for sharing all tabs -->
    <string name="tab_tray_menu_item_share">ሁሉንም ትሮች ያጋሩ</string>
    <!-- Text shown in the menu to view recently closed tabs -->
    <string name="tab_tray_menu_recently_closed">በቅርብ ጊዜ የተዘጉ ትሮች</string>
    <!-- Text shown in the tabs tray inactive tabs section -->
    <string name="tab_tray_inactive_recently_closed" tools:ignore="UnusedResources">በቅርብ ጊዜ የተዘጉ</string>
    <!-- Text shown in the menu to view account settings -->
    <string name="tab_tray_menu_account_settings">የመለያ ቅንብሮች</string>
    <!-- Text shown in the menu to view tab settings -->
    <string name="tab_tray_menu_tab_settings">የትር ቅንብሮች</string>
    <!-- Text shown in the menu for closing all tabs -->
    <string name="tab_tray_menu_item_close">ሁሉንም ትሮች ዝጋ</string>
    <!-- Text shown in the multiselect menu for bookmarking selected tabs. -->
    <string name="tab_tray_multiselect_menu_item_bookmark">እልባት</string>
    <!-- Text shown in the multiselect menu for closing selected tabs. -->
    <string name="tab_tray_multiselect_menu_item_close">ዝጋ</string>
    <!-- Content description for tabs tray multiselect share button -->
    <string name="tab_tray_multiselect_share_content_description">የተመረጡ ትሮችን ያጋሩ</string>
    <!-- Content description for tabs tray multiselect menu -->
    <string name="tab_tray_multiselect_menu_content_description">የተመረጡ የትሮች ምናሌ</string>


    <!-- Content description (not visible, for screen readers etc.): Removes tab from collection button. Removes the selected tab from collection when pressed -->
    <string name="remove_tab_from_collection">ትርን ከስብስብ ያስወግዱ</string>


    <!-- Text for button to enter multiselect mode in tabs tray -->
    <string name="tabs_tray_select_tabs">ትሮችን ይምረጡ</string>
    <!-- Content description (not visible, for screen readers etc.): Close tab button. Closes the current session when pressed -->
    <string name="close_tab">ትርን ዝጋ</string>


    <!-- Content description (not visible, for screen readers etc.): Close tab <title> button. First parameter is tab title  -->
    <string name="close_tab_title">%s ትርን ዝጋ</string>
    <!-- Content description (not visible, for screen readers etc.): Opens the open tabs menu when pressed -->
    <string name="open_tabs_menu">የትሮች ምናሌን ይክፈቱ</string>
    <!-- Open tabs menu item to save tabs to collection -->
    <string name="tabs_menu_save_to_collection1">ትሮችን ወደ ስብስብ አስቀምጥ</string>
    <!-- Text for the menu button to delete a collection -->
    <string name="collection_delete">ስብስብን ሰርዝ</string>
    <!-- Text for the menu button to rename a collection -->
    <string name="collection_rename">ስብስቡን እንደገና ይሰይሙ</string>
    <!-- Text for the button to open tabs of the selected collection -->
    <string name="collection_open_tabs">ትሮችን ክፈት</string>
    <!-- Hint for adding name of a collection -->
    <string name="collection_name_hint">የስብስብ ስም</string>
    <!-- Text for the menu button to remove a top site -->
    <string name="remove_top_site">አስወግድ</string>
    <!-- Text for the menu button to delete a top site from history -->
    <string name="delete_from_history">ከታሪክ ሰርዝ</string>
    <!-- Postfix for private WebApp titles, placeholder is replaced with app name -->
    <string name="pwa_site_controls_title_private">%1$s (የግል ሁነታ)</string>

    <!-- History -->
    <!-- Text for the button to search all history -->
    <string name="history_search_1">የፍለጋ ህብረ ቁምፊ ያስገቡ</string>
    <!-- Text for the button to clear all history -->
    <string name="history_delete_all">ታሪክ ሰርዝ</string>
    <!-- Text for the snackbar to confirm that multiple browsing history items has been deleted -->
    <string name="history_delete_multiple_items_snackbar">ታሪክ ተሰርዟል</string>
    <!-- Text for the snackbar to confirm that a single browsing history item has been deleted. The first parameter is the shortened URL of the deleted history item. -->
    <string name="history_delete_single_item_snackbar">%1$s ተሰርዟል</string>
    <!-- Context description text for the button to delete a single history item -->
    <string name="history_delete_item">ሰርዝ</string>
    <!-- History multi select title in app bar
    The first parameter is the number of bookmarks selected -->
    <string name="history_multi_select_title">%1$d ተመርጧል</string>
    <!-- Text for the header that groups the history for today -->
    <string name="history_today">ዛሬ</string>
    <!-- Text for the header that groups the history for yesterday -->
    <string name="history_yesterday">ትላንት</string>
    <!-- Text for the header that groups the history the past 7 days -->
    <string name="history_7_days">ያለፉት 7 ቀናት</string>
    <!-- Text for the header that groups the history the past 30 days -->
    <string name="history_30_days">ያለፉት 30 ቀናት</string>
    <!-- Text for the header that groups the history older than the last month -->
    <string name="history_older">ይበልጥ የቆየ</string>
    <!-- Text shown when no history exists -->
    <string name="history_empty_message">እዚህ ምንም ታሪክ የለም</string>

    <!-- Downloads -->
    <!-- Text for the snackbar to confirm that multiple downloads items have been removed -->
    <string name="download_delete_multiple_items_snackbar_1">ውርዶች ተወግደዋል</string>
    <!-- Text for the snackbar to confirm that a single download item has been removed. The first parameter is the name of the download item. -->
    <string name="download_delete_single_item_snackbar">%1$s ተወግዷል</string>
    <!-- Text shown when no download exists -->
    <string name="download_empty_message_1">ምንም የወረዱ ፋይሎች የሉም</string>
    <!-- History multi select title in app bar
    The first parameter is the number of downloads selected -->
    <string name="download_multi_select_title">%1$d ተመርጧል</string>
    <!-- Text for the button to remove a single download item -->
    <string name="download_delete_item_1">አስወግድ</string>


    <!-- Crashes -->
    <!-- Title text displayed on the tab crash page. This first parameter is the name of the application (For example: Fenix) -->
    <string name="tab_crash_title_2">አዝናለሁ። %1$s ያንን ገጽ መጫን አይችልም።</string>
    <!-- Send crash report checkbox text on the tab crash page -->
    <string name="tab_crash_send_report">የብልሽት ሪፖርት ወደ ሞዚላ ይላኩ</string>
    <!-- Close tab button text on the tab crash page -->
    <string name="tab_crash_close">ትርን ዝጋ</string>
    <!-- Restore tab button text on the tab crash page -->
    <string name="tab_crash_restore">ትርን ወደነበረበት መልስ</string>

    <!-- Unsubmitted crash dialog title, The first parameter is the name of the app (e.g. Firefox)  -->
    <string name="unsubmitted_crash_dialog_title">%s እንደገና መጀመር ነበረበት</string>
    <!-- Unsubmitted crash dialog checkbox label for automatically sending reports in the future -->
    <string name="unsubmitted_crash_dialog_checkbox_label">የብልሽት ሪፖርቶችን በራስ-ሰር ይላኩ</string>

    <!-- Unsubmitted crash dialog negative button to dismiss the dialog -->
    <string name="unsubmitted_crash_dialog_negative_button">ዝጋ</string>
    <!-- Unsubmitted crash dialog positive button to submit crash report -->
    <string name="unsubmitted_crash_dialog_positive_button">የብልሽት ሪፖርት ላክ</string>

    <!-- Bookmarks -->
    <!-- Confirmation message for a dialog confirming if the user wants to delete the selected folder -->
    <string name="bookmark_delete_folder_confirmation_dialog">እርግጠኛ ነዎት ይህን አቃፊ መሰረዝ ይፈልጋሉ?</string>
    <!-- Confirmation message for a dialog confirming if the user wants to delete multiple items. -->
    <string name="bookmark_delete_folders_confirmation_dialog">እርግጠኛ ነዎት የተመረጡትን መሰረዝ ይፈልጋሉ?</string>
    <!-- Confirmation message for a dialog confirming if the user wants to delete multiple items including folders. Parameter will be replaced by app name. -->
    <string name="bookmark_delete_multiple_folders_confirmation_dialog">%s የተመረጡትን ነገሮች ይሰርዛል።</string>
    <!-- Text for the cancel button on delete bookmark dialog -->
    <string name="bookmark_delete_negative">ተወው</string>
    <!-- Screen title for adding a bookmarks folder -->
    <string name="bookmark_add_folder">አቃፊ አክል</string>
    <!-- Snackbar title shown after a bookmark has been created. -->
    <string name="bookmark_saved_snackbar" moz:removedIn="132" tools:ignore="UnusedResources">እልባት ተቀምጧል!</string>
    <!-- Snackbar title that confirms a bookmark was saved into a folder. Parameter will be replaced by the name of the folder the bookmark was saved into. -->
    <string name="bookmark_saved_in_folder_snackbar">በ“%s” ውስጥ ተቀምጧል</string>
    <!-- Snackbar edit button shown after a bookmark has been created. -->
    <string name="edit_bookmark_snackbar_action">አርትዕ</string>
    <!-- Bookmark menu move button -->
    <string name="bookmark_menu_move_button">አንቀሳቅስ</string>
    <!-- Bookmark overflow menu edit button -->
    <string name="bookmark_menu_edit_button">አርትዕ</string>
    <!-- Bookmark overflow menu copy button -->
    <string name="bookmark_menu_copy_button">ቅዳ</string>
    <!-- Bookmark overflow menu share button -->
    <string name="bookmark_menu_share_button">አጋራ</string>
    <!-- Bookmark overflow menu open in new tab button -->
    <string name="bookmark_menu_open_in_new_tab_button">በአዲስ ትር ክፈት</string>
    <!-- Bookmark overflow menu open in private tab button -->
    <string name="bookmark_menu_open_in_private_tab_button">በግል ትር ክፈት</string>
    <!-- Bookmark overflow menu open all in tabs button -->
    <string name="bookmark_menu_open_all_in_tabs_button">ሁሉንም በአዲስ ትሮች ውስጥ ይክፈቱ</string>
    <!-- Bookmark overflow menu open all in private tabs button -->
    <string name="bookmark_menu_open_all_in_private_tabs_button">ሁሉንም በግል ትሮች ውስጥ ይክፈቱ</string>
    <!-- Bookmark overflow menu delete button -->
    <string name="bookmark_menu_delete_button">ሰርዝ</string>
    <!--Bookmark overflow menu save button -->
    <string name="bookmark_menu_save_button">አስቀምጥ</string>
    <!-- Bookmark multi select title in app bar
     The first parameter is the number of bookmarks selected -->
    <string name="bookmarks_multi_select_title">%1$d ተመርጧል</string>
    <!-- Bookmark editing screen title -->
    <string name="edit_bookmark_fragment_title">እልባት አርትዕ</string>
    <!-- Bookmark folder editing screen title -->
    <string name="edit_bookmark_folder_fragment_title">አቃፊ አርትዕ</string>
    <!-- Bookmark sign in button message -->
    <string name="bookmark_sign_in_button">የተመሳሰሉ እልባቶችን ለማየት ይግቡ</string>
    <!-- Bookmark URL editing field label -->
    <string name="bookmark_url_label">URL</string>
    <!-- Bookmark FOLDER editing field label -->
    <string name="bookmark_folder_label">አቃፊ</string>
    <!-- Text indicating which folder a bookmark or folder will be saved in -->
    <string name="bookmark_save_in_label">ውስጥ አስቀምጥ</string>
    <!-- Bookmark NAME editing field label -->
    <string name="bookmark_name_label">ስም</string>
    <!-- Label for a text input field for a bookmark or folder name -->
    <string name="bookmark_name_label_normal_case">ስም</string>
    <!-- Bookmark add folder screen title -->
    <string name="bookmark_add_folder_fragment_label">አቃፊ አክል</string>
    <!-- Bookmark select folder screen title -->
    <string name="bookmark_select_folder_fragment_label">አቃፊ ይምረጡ</string>
    <!-- Bookmark editing error missing title -->
    <string name="bookmark_empty_title_error">ርዕስ ሊኖረው ይገባል</string>
    <!-- Bookmark editing error missing or improper URL -->
    <string name="bookmark_invalid_url_error">ልክ ያልሆነ URL</string>
    <!-- Bookmark screen message for empty bookmarks folder -->
    <string name="bookmarks_empty_message">እዚህ ምንም እልባቶች የሉም</string>
    <!-- Bookmark snackbar message on deletion
     The first parameter is the host part of the URL of the bookmark deleted, if any -->
    <string name="bookmark_deletion_snackbar_message">%1$s ተሰርዟል</string>
    <!-- Bookmark snackbar message on deleting multiple bookmarks not including folders-->
    <string name="bookmark_deletion_multiple_snackbar_message_2">እልባቶች ተሰርዘዋል</string>

    <!-- Bookmark snackbar message on deleting multiple bookmarks including folders-->
    <string name="bookmark_deletion_multiple_snackbar_message_3">የተመረጡ አቃፊዎችን በመሰረዝ ላይ</string>
    <!-- Bookmark undo button for deletion snackbar action -->
    <string name="bookmark_undo_deletion">ቀልብስ</string>
    <!-- Bookmark snackbar message for deleting a single item. Parameter is the title of the item being deleted -->
    <string name="bookmark_delete_single_item">%s ተሰርዟል</string>
    <!-- Bookmark snackbar message for deleting multiple items. Parameter is the number of items being deleted -->
<<<<<<< HEAD
    <string name="bookmark_delete_multiple_items" tools:ignore="UnusedResources">የተሰረዙ ነገሮች፡- %s</string>
=======
    <string name="bookmark_delete_multiple_items">የተሰረዙ ነገሮች፡- %s</string>
>>>>>>> 6f8a28bf
    <!-- Text for the button to search all bookmarks -->
    <string name="bookmark_search">የፍለጋ ህብረ ቁምፊ ያስገቡ</string>

    <!-- Content description for the bookmark navigation bar back button -->
    <string name="bookmark_navigate_back_button_content_description">ወደ ኋላ ዳስስ</string>
    <!-- Content description for the bookmark list new folder navigation bar button -->
    <string name="bookmark_add_new_folder_button_content_description">አዲስ አቃፊ ያክሉ</string>
<<<<<<< HEAD
=======
    <!-- Content description for the bookmark screen delete bookmark navigation bar button -->
    <string name="bookmark_delete_bookmark_content_description">እልባት ሰርዝ</string>
    <!-- Content description for the bookmark screen delete bookmark folder navigation bar button -->
    <string name="bookmark_delete_folder_content_description">አቃፊ ሰርዝ</string>
>>>>>>> 6f8a28bf
    <!-- Content description for bookmark search floating action button -->
    <string name="bookmark_search_button_content_description">እልባቶችን ፈልግ</string>
    <!-- Content description for the overflow menu for a bookmark item. Paramter will a folder name or bookmark title. -->
    <string name="bookmark_item_menu_button_content_description">የንጥል ምናሌ ለ%s</string>

    <!-- Title for the bookmark list empty state-->
    <string name="bookmark_empty_list_title">እስካሁን ምንም ዕልባቶች የሉም</string>

    <!-- Description for the bookmark list empty state when you're not signed into sync. -->
    <string name="bookmark_empty_list_guest_description">ሲያስሱ ጣቢያዎችን ያስቀምጡ። ከሌሎች የተመሳሰሉ መሳሪያዎች ዕልባቶችን ለመውሰድ ይግቡ።</string>
    <!-- Text for the button to navigate to sync authentication -->
    <string name="bookmark_empty_list_guest_cta">ለማመሳሰል ይግቡ</string>
    <!-- Description for the bookmark list empty state when you're signed into sync. -->
    <string name="bookmark_empty_list_authenticated_description">ሲያስሱ ጣቢያዎችን ያስቀምጡ። ከሌሎች የተመሳሰሉ መሳሪያዎች ዕልባቶችን እንይዛለን።</string>
    <!-- Description for the bookmark list empty state when you're in an empty folder. -->
    <string name="bookmark_empty_list_folder_description">ቆይተው የሚወዷቸውን ጣቢያዎች ማግኘት እንዲችሉ በሚያስሱበት ጊዜ ዕልባቶችን ያክሉ።</string>
    <!-- Description for the add new folder button when selecting a folder. -->
<<<<<<< HEAD
    <string name="bookmark_select_folder_new_folder_button_title" tools:ignore="UnusedResources">አዲስ አቃፊ</string>
=======
    <string name="bookmark_select_folder_new_folder_button_title">አዲስ አቃፊ</string>
>>>>>>> 6f8a28bf

    <!-- Site Permissions -->
    <!-- Button label that take the user to the Android App setting -->
    <string name="phone_feature_go_to_settings">ወደ ቅንብሮች ይሂዱ</string>
    <!-- Content description (not visible, for screen readers etc.): Quick settings sheet
        to give users access to site specific information / settings. For example:
        Secure settings status and a button to modify site permissions -->
    <string name="quick_settings_sheet">ፈጣን ቅንብሮች ገፅ</string>
    <!-- Label that indicates that this option it the recommended one -->
    <string name="phone_feature_recommended">የሚመከር</string>
    <!-- Button label for clearing all the information of site permissions-->
    <string name="clear_permissions">ፈቃዶችን ያጽዱ</string>
    <!-- Text for the OK button on Clear permissions dialog -->
    <string name="clear_permissions_positive">እሺ</string>
    <!-- Text for the cancel button on Clear permissions dialog -->
    <string name="clear_permissions_negative">ተወው</string>
    <!-- Button label for clearing a site permission-->
    <string name="clear_permission">ፍቃድ አጽዳ</string>
    <!-- Text for the OK button on Clear permission dialog -->
    <string name="clear_permission_positive">እሺ</string>
    <!-- Text for the cancel button on Clear permission dialog -->
    <string name="clear_permission_negative">ተወው</string>
    <!-- Button label for clearing all the information on all sites-->
    <string name="clear_permissions_on_all_sites">በሁሉም ድረ-ገፆች ላይ ፈቃዶችን ያጽዱ</string>
    <!-- Preference for altering video and audio autoplay for all websites -->
    <string name="preference_browser_feature_autoplay">ራስ-አጫዋች</string>
    <!-- Preference for altering the camera access for all websites -->
    <string name="preference_phone_feature_camera">ካሜራ</string>
    <!-- Preference for altering the microphone access for all websites -->
    <string name="preference_phone_feature_microphone">ድምፅ ማጉያ</string>
    <!-- Preference for altering the location access for all websites -->
    <string name="preference_phone_feature_location">ቦታ</string>
    <!-- Preference for altering the notification access for all websites -->
    <string name="preference_phone_feature_notification">ማሳወቂያ</string>
    <!-- Preference for altering the persistent storage access for all websites -->
    <string name="preference_phone_feature_persistent_storage">ቋሚ ማከማቻ</string>
    <!-- Preference for altering the storage access setting for all websites -->
    <string name="preference_phone_feature_cross_origin_storage_access">ተሻጋሪ ኩኪዎች</string>
    <!-- Preference for altering the EME access for all websites -->
    <string name="preference_phone_feature_media_key_system_access">በDRM ቁጥጥር የሚደረግበት ይዘት</string>
    <!-- Label that indicates that a permission must be asked always -->
    <string name="preference_option_phone_feature_ask_to_allow">ለመፍቀድ ጠይቅ</string>
    <!-- Label that indicates that a permission must be blocked -->
    <string name="preference_option_phone_feature_blocked">ታግዷል</string>
    <!-- Label that indicates that a permission must be allowed -->
    <string name="preference_option_phone_feature_allowed">ተፈቅዷል</string>
    <!--Label that indicates a permission is by the Android OS-->
    <string name="phone_feature_blocked_by_android">በAndroid ታግዷል</string>
    <!-- Preference for showing a list of websites that the default configurations won't apply to them -->
    <string name="preference_exceptions">ልዩ ሁኔታዎች</string>
    <!-- Summary of tracking protection preference if tracking protection is set to off -->
    <string name="tracking_protection_off">ጠፍቷል</string>
    <!-- Summary of tracking protection preference if tracking protection is set to standard -->
    <string name="tracking_protection_standard">ደረጃ</string>
    <!-- Summary of tracking protection preference if tracking protection is set to strict -->
    <string name="tracking_protection_strict">ጥብቅ</string>
    <!-- Summary of tracking protection preference if tracking protection is set to custom -->
    <string name="tracking_protection_custom">ብጁ</string>
    <!-- Label for global setting that indicates that all video and audio autoplay is allowed -->
    <string name="preference_option_autoplay_allowed2">ድምፅ እና ተንቀሳቃሽ ምሥል ፍቀድ</string>
    <!-- Label for site specific setting that indicates that all video and audio autoplay is allowed -->
    <string name="quick_setting_option_autoplay_allowed">ድምፅ እና ተንቀሳቃሽ ምሥል ፍቀድ</string>
    <!-- Label that indicates that video and audio autoplay is only allowed over Wi-Fi -->
    <string name="preference_option_autoplay_allowed_wifi_only2">በተንቀሳቃሽ ስልክ መገናኛ ላይ ብቻ ድምፅ እና ተንቀሳቃሽ ምሥል አግድ</string>
    <!-- Subtext that explains 'autoplay on Wi-Fi only' option -->
    <string name="preference_option_autoplay_allowed_wifi_subtext">ኦዲዮ እና ቪዲዮ በWi-Fi ላይ ይጫወታሉ</string>
    <!-- Label for global setting that indicates that video autoplay is allowed, but audio autoplay is blocked -->
    <string name="preference_option_autoplay_block_audio2">ድምፅን ብቻ አግድ</string>
    <!-- Label for site specific setting that indicates that video autoplay is allowed, but audio autoplay is blocked -->
    <string name="quick_setting_option_autoplay_block_audio">ድምፅን ብቻ አግድ</string>
    <!-- Label for global setting that indicates that all video and audio autoplay is blocked -->
    <string name="preference_option_autoplay_blocked3">ድምፅ እና ተንቀሳቃሽ ምሥል አግድ</string>
    <!-- Label for site specific setting that indicates that all video and audio autoplay is blocked -->
    <string name="quick_setting_option_autoplay_blocked">ድምፅ እና ተንቀሳቃሽ ምሥል አግድ</string>
    <!-- Summary of delete browsing data on quit preference if it is set to on -->
    <string name="delete_browsing_data_quit_on">በርቷል</string>
    <!-- Summary of delete browsing data on quit preference if it is set to off -->
    <string name="delete_browsing_data_quit_off">ጠፍቷል</string>
    <!-- Summary of studies preference if it is set to on -->
    <string name="studies_on">በርቷል</string>
    <!-- Summary of studies data on quit preference if it is set to off -->
    <string name="studies_off">ጠፍቷል</string>

    <!-- Category header of a preference that allows a user to alter settings related to web permissions. -->
    <string name="preferences_category_permissions">ፈቃዶች</string>
    <!-- Category header of a preference that allows a user to alter settings related to web content. -->
    <string name="preferences_category_content">ይዘት</string>
    <!-- Preference for altering the default browsing mode. When enabled, the desktop site will always be requested. -->
    <string name="preference_feature_desktop_mode_default">ሁልጊዜ የዴስክቶፕ ጣቢያን ይጠይቁ</string>

    <!-- Collections -->
    <!-- Collections header on home fragment -->
    <string name="collections_header">ስብስቦች</string>
    <!-- Content description (not visible, for screen readers etc.): Opens the collection menu when pressed -->
    <string name="collection_menu_button_content_description">የስብስብ ምናሌ</string>
    <!-- Label to describe what collections are to a new user without any collections -->
    <string name="no_collections_description2">ለእርስዎ አስፈላጊ የሆኑትን ነገሮች ይሰብስቡ።\nበኋላ ፈጣን መዳረሻ ለማግኘት ተመሳሳይ ፍለጋዎችን፣ ድረ-ገፆችን እና ትሮችን አንድ ላይ ያሰባስቡ።</string>
    <!-- Title for the "select tabs" step of the collection creator -->
    <string name="create_collection_select_tabs">ትሮችን ይምረጡ</string>
    <!-- Title for the "select collection" step of the collection creator -->
    <string name="create_collection_select_collection">ስብስብ ይምረጡ</string>
    <!-- Title for the "name collection" step of the collection creator -->
    <string name="create_collection_name_collection">የስም ስብስብ</string>
    <!-- Button to add new collection for the "select collection" step of the collection creator -->
    <string name="create_collection_add_new_collection">አዲስ ስብስብ ያክሉ</string>
    <!-- Button to select all tabs in the "select tabs" step of the collection creator -->
    <string name="create_collection_select_all">ሁሉንም ምረጥ</string>
    <!-- Button to deselect all tabs in the "select tabs" step of the collection creator -->
    <string name="create_collection_deselect_all">ሁሉንም አትምረጥ</string>
    <!-- Text to prompt users to select the tabs to save in the "select tabs" step of the collection creator -->
    <string name="create_collection_save_to_collection_empty">ለማስቀመጥ ትሮችን ይምረጡ</string>
    <!-- Text to show users how many tabs they have selected in the "select tabs" step of the collection creator.
     %d is a placeholder for the number of tabs selected. -->
    <string name="create_collection_save_to_collection_tabs_selected">%d ትሮች ተመርጠዋል</string>
    <!-- Text to show users they have one tab selected in the "select tabs" step of the collection creator.
    %d is a placeholder for the number of tabs selected. -->
    <string name="create_collection_save_to_collection_tab_selected">%d ትር ተመርጧል</string>
    <!-- Text shown in snackbar when multiple tabs have been saved in a collection -->
    <string name="create_collection_tabs_saved">ትሮች ተቀምጠዋል!</string>

    <!-- Text shown in snackbar when one or multiple tabs have been saved in a new collection -->
    <string name="create_collection_tabs_saved_new_collection">ስብስብ ተቀምጧል!</string>
    <!-- Text shown in snackbar when one tab has been saved in a collection -->
    <string name="create_collection_tab_saved">ትር ተቀምጧል!</string>
    <!-- Content description (not visible, for screen readers etc.): button to close the collection creator -->
    <string name="create_collection_close">ዝጋ</string>
    <!-- Button to save currently selected tabs in the "select tabs" step of the collection creator-->
    <string name="create_collection_save">አስቀምጥ</string>
    <!-- Snackbar action to view the collection the user just created or updated -->
    <string name="create_collection_view">ዕይታ</string>
    <!-- Text for the OK button from collection dialogs -->
    <string name="create_collection_positive">እሺ</string>
    <!-- Text for the cancel button from collection dialogs -->
    <string name="create_collection_negative">ተወው</string>

    <!-- Default name for a new collection in "name new collection" step of the collection creator. %d is a placeholder for the number of collections-->
    <string name="create_collection_default_name">ስብስብ %d</string>

    <!-- Share -->
    <!-- Share screen header -->
    <string name="share_header_2">አጋራ</string>
    <!-- Content description (not visible, for screen readers etc.):
        "Share" button. Opens the share menu when pressed. -->
    <string name="share_button_content_description">አጋራ</string>
    <!-- Text for the Save to PDF feature in the share menu -->
    <string name="share_save_to_pdf">እንደ PDF አስቀምጥ</string>
    <!-- Text for error message when generating a PDF file Text. -->
    <string name="unable_to_save_to_pdf_error">PDF መፍጠር አልተቻለም</string>
    <!-- Text for standard error snackbar dismiss button. -->
    <string name="standard_snackbar_error_dismiss">አሰናብት</string>
    <!-- Text for error message when printing a page and it fails. -->
    <string name="unable_to_print_page_error">ይህን ገጽ ማተም አልተቻለም</string>
    <!-- Text for the print feature in the share and browser menu -->
    <string name="menu_print">አትም</string>
    <!-- Sub-header in the dialog to share a link to another sync device -->
    <string name="share_device_subheader">ወደ መሳሪያ ላክ</string>
    <!-- Sub-header in the dialog to share a link to an app from the full list -->
    <string name="share_link_all_apps_subheader">ሁሉም ድርጊቶች</string>
    <!-- Sub-header in the dialog to share a link to an app from the most-recent sorted list -->
    <string name="share_link_recent_apps_subheader">በቅርብ ጊዜ ጥቅም ላይ የዋለ</string>
    <!-- Text for the copy link action in the share screen. -->
    <string name="share_copy_link_to_clipboard">ወደ ቅንጥብ ሰሌዳ ቅዳ</string>
    <!-- Toast shown after copying link to clipboard -->
    <string name="toast_copy_link_to_clipboard">ወደ ቅንጥብ ሰሌዳ ተቀድቷል</string>
    <!-- An option from the share dialog to sign into sync -->
    <string name="sync_sign_in">ለማመሳሰል ይግቡ</string>
     <!-- An option from the three dot menu to sync and save data -->
    <string name="sync_menu_sync_and_save_data">አመሳስል እና ውሂብ አስቀምጥ</string>
    <!-- An option from the share dialog to send link to all other sync devices -->
    <string name="sync_send_to_all">ወደ ሁሉም መሳሪያዎች ላክ</string>
    <!-- An option from the share dialog to reconnect to sync -->
    <string name="sync_reconnect">ከማመሳሰል ጋር እንደገና ያገናኙ</string>
    <!-- Text displayed when sync is offline and cannot be accessed -->
    <string name="sync_offline">ከመስመር ውጭ</string>
    <!-- An option to connect additional devices -->
    <string name="sync_connect_device">ሌላ መሳሪያ ያገናኙ</string>

    <!-- The dialog text shown when additional devices are not available -->
    <string name="sync_connect_device_dialog" tools:ignore="BrandUsage">ትር ለመላክ ቢያንስ በአንድ ሌላ መሳሪያ ወደ Firefox ይግቡ።</string>
    <!-- Confirmation dialog button -->
    <string name="sync_confirmation_button">ገባኝ</string>
    <!-- Share error message -->
    <string name="share_error_snackbar">ለዚህ መተግበሪያ ማጋራት አይቻልም</string>
    <!-- Add new device screen title -->
    <string name="sync_add_new_device_title">ወደ መሳሪያ ላክ</string>
    <!-- Text for the warning message on the Add new device screen -->
    <string name="sync_add_new_device_message">ምንም መሣሪያዎች አልተገናኙም</string>
    <!-- Text for the button to learn about sending tabs -->
    <string name="sync_add_new_device_learn_button">ትሮችን ስለመላክ ይወቁ…</string>
    <!-- Text for the button to connect another device -->
    <string name="sync_add_new_device_connect_button">ሌላ መሳሪያ ያገናኙ…</string>

    <!-- Notifications -->
    <!-- Text shown in the notification that pops up to remind the user that a private browsing session is active. -->
    <string name="notification_pbm_delete_text_2">የግል ትሮችን ዝጋ</string>

    <!-- Text shown in the notification that pops up to remind the user that a private browsing session is active for Android 14+ -->
    <string name="notification_erase_title_android_14">የግል ትሮች ይዘጉ?</string>
    <string name="notification_erase_text_android_14">የግል ትሮችን ለመዝጋት ይህን ማሳወቂያ ነካ ያድርጉ ወይም ያንሸራትቱ።</string>

    <!-- Name of the marketing notification channel. Displayed in the "App notifications" system settings for the app -->
    <string name="notification_marketing_channel_name">ግብይት</string>
    <!-- Title shown in the notification that pops up to remind the user to set fenix as default browser.
    The app name is in the text, due to limitations with localizing Nimbus experiments -->
    <string name="nimbus_notification_default_browser_title" tools:ignore="BrandUsage,UnusedResources">Firefox ፈጣን እና ግላዊ ነው</string>
    <!-- Text shown in the notification that pops up to remind the user to set fenix as default browser.
    The app name is in the text, due to limitations with localizing Nimbus experiments -->
    <string name="nimbus_notification_default_browser_text" tools:ignore="BrandUsage,UnusedResources">Firefoxን ነባሪ አሳሽዎ ያድርጉ</string>
    <!-- Title shown in the notification that pops up to re-engage the user -->
    <string name="notification_re_engagement_title">የግል አሰሳ ይሞክሩ</string>

    <!-- Text shown in the notification that pops up to re-engage the user.
    %1$s is a placeholder that will be replaced by the app name. -->
    <string name="notification_re_engagement_text">በ%1$s ውስጥ ያለ ምንም ኩኪዎች ወይም ታሪክ ማስቀመጥ ያስሱ</string>
    <!-- Title A shown in the notification that pops up to re-engage the user -->
    <string name="notification_re_engagement_A_title">ያለ ዱካ ያስሱ</string>
    <!-- Text A shown in the notification that pops up to re-engage the user.
    %1$s is a placeholder that will be replaced by the app name. -->
    <string name="notification_re_engagement_A_text">የግል አሰሳ በ%1$s ውስጥ መረጃዎን አያስቀምጥም።</string>
    <!-- Title B shown in the notification that pops up to re-engage the user -->
    <string name="notification_re_engagement_B_title">የመጀመሪያ ፍለጋዎን ይጀምሩ</string>
    <!-- Text B shown in the notification that pops up to re-engage the user -->
    <string name="notification_re_engagement_B_text">በአቅራቢያ ያለን ነገር ይፈልጉ። ወይም ዘና የሚያደርግ ነገር ይወቁ።</string>

    <!-- Survey -->
    <!-- Text shown in the fullscreen message that pops up to ask user to take a short survey.
    The app name is in the text, due to limitations with localizing Nimbus experiments -->
    <string name="nimbus_survey_message_text" tools:ignore="BrandUsage">እባኮትን አጭር ዳሰሳ በማድረግ ፋየርፎክስን የተሻለ ለማድረግ ያግዙ።</string>
    <!-- Preference for taking the short survey. -->
    <string name="preferences_take_survey">በዳሰሳ ጥናት ይሳተፉ</string>
    <!-- Preference for not taking the short survey. -->
    <string name="preferences_not_take_survey">አይ አመሰግናለሁ</string>

    <!-- Snackbar -->
    <!-- Text shown in snackbar when user deletes a collection -->
    <string name="snackbar_collection_deleted">ስብስብ ተሰርዟል</string>
    <!-- Text shown in snackbar when user renames a collection -->
    <string name="snackbar_collection_renamed">ስብስብ ተሰይሟል</string>
    <!-- Text shown in snackbar when user closes a tab -->
    <string name="snackbar_tab_closed">ትር ተዘግቷል</string>
    <!-- Text shown in snackbar when user closes all tabs -->
    <string name="snackbar_tabs_closed">ትሮች ተዘግተዋል</string>
    <!-- Text shown in snackbar when user closes multiple inactive tabs. %1$s will be replaced with the number of tabs closed. -->
    <string name="snackbar_num_tabs_closed">ትሮች ተዘግተዋል፡- %1$s</string>
    <!-- Text shown in snackbar when user bookmarks a list of tabs -->
<<<<<<< HEAD
    <string name="snackbar_message_bookmarks_saved">እልባቶች ተቀምጠዋል!</string>
    <!-- Text shown in snackbar when user bookmarks a list of tabs. Parameter will be replaced by the name of the folder the bookmark was saved into.-->
    <string name="snackbar_message_bookmarks_saved_in" tools:ignore="UnusedResources">ዕልባቶች በ “%s” ውስጥ ተቀምጠዋል!</string>
=======
    <string name="snackbar_message_bookmarks_saved" moz:removedIn="132" tools:ignore="UnusedResources">እልባቶች ተቀምጠዋል!</string>
    <!-- Text shown in snackbar when user bookmarks a list of tabs. Parameter will be replaced by the name of the folder the bookmark was saved into.-->
    <string name="snackbar_message_bookmarks_saved_in">ዕልባቶች በ “%s” ውስጥ ተቀምጠዋል!</string>
>>>>>>> 6f8a28bf
    <!-- Text shown in snackbar when user adds a site to shortcuts -->
    <string name="snackbar_added_to_shortcuts">ወደ አቋራጮች ታክሏል!</string>
    <!-- Text shown in snackbar when user closes a private tab -->
    <string name="snackbar_private_tab_closed">የግል ትር ተዘግቷል</string>
    <!-- Text shown in snackbar when user closes all private tabs -->
    <string name="snackbar_private_tabs_closed">የግል ትሮች ተዘግተዋል</string>
    <!-- Text shown in snackbar when user erases their private browsing data -->
    <string name="snackbar_private_data_deleted">የግል አሰሳ ውሂብ ተሰርዟል</string>
    <!-- Text shown in snackbar to undo deleting a tab, top site or collection -->
    <string name="snackbar_deleted_undo">ቀልብስ</string>
    <!-- Text shown in snackbar when user removes a top site -->
    <string name="snackbar_top_site_removed">ድረ-ገፅ ተወግዷል</string>
    <!-- QR code scanner prompt which appears after scanning a code, but before navigating to it
        First parameter is the name of the app, second parameter is the URL or text scanned-->
    <string name="qr_scanner_confirmation_dialog_message">%1$s %2$sን እንዲከፍት ፍቀድ</string>
    <!-- QR code scanner prompt dialog positive option to allow navigation to scanned link -->
    <string name="qr_scanner_dialog_positive">ፍቀድ</string>
    <!-- QR code scanner prompt dialog positive option to deny navigation to scanned link -->
    <string name="qr_scanner_dialog_negative">ከልክል</string>
    <!-- QR code scanner prompt dialog error message shown when a hostname does not contain http or https. -->
    <string name="qr_scanner_dialog_invalid">የድር አድራሻ ልክ አይደለም።</string>
    <!-- QR code scanner prompt dialog positive option when there is an error -->
    <string name="qr_scanner_dialog_invalid_ok">እሺ</string>
    <!-- Tab collection deletion prompt dialog message. Placeholder will be replaced with the collection name -->
    <string name="tab_collection_dialog_message">እርግጠኛ ነዎት %1$sን መሰረዝ ይፈልጋሉ?</string>

    <!-- Tab collection deletion prompt dialog option to delete the collection -->
    <string name="tab_collection_dialog_positive">ሰርዝ</string>
    <!-- Message for copying the URL via long press on the toolbar -->
    <string name="url_copied">URL ተቀድቷል</string>
    <!-- Sample text for accessibility font size -->
    <string name="accessibility_text_size_sample_text_1">ይህ ናሙና ጽሑፍ ነው። በዚህ ቅንብር መጠን ሲጨምሩ ወይም ሲቀንሱ ጽሁፍ እንዴት እንደሚታይ ለማሳየት እዚህ ነው።</string>
    <!-- Summary for Accessibility Text Size Scaling Preference -->
    <string name="preference_accessibility_text_size_summary">በድረ-ገጾች ላይ ፅሑፎችን ትልልቅ ወይም ትንንሽ ያድርጉ</string>
    <!-- Title for Accessibility Text Size Scaling Preference -->
    <string name="preference_accessibility_font_size_title">የቅርጸ ቁምፊ መጠን</string>

    <!-- Title for Accessibility Text Automatic Size Scaling Preference -->
    <string name="preference_accessibility_auto_size_2">ራስ-ሰር የቅርጸ-ቁምፊ መጠን</string>
    <!-- Summary for Accessibility Text Automatic Size Scaling Preference -->
    <string name="preference_accessibility_auto_size_summary">የቅርጸ-ቁምፊ መጠን ከእርስዎ Android ቅንብሮች ጋር ይዛመዳል። የቅርጸ ቁምፊ መጠንን እዚህ ለማስተዳደር ያሰናክሉ።</string>

    <!-- Title for the Delete browsing data preference -->
    <string name="preferences_delete_browsing_data">የአሰሳ ውሂብን ሰርዝ</string>
    <!-- Title for the tabs item in Delete browsing data -->
    <string name="preferences_delete_browsing_data_tabs_title_2">ትሮችን ክፈት</string>
    <!-- Subtitle for the tabs item in Delete browsing data, parameter will be replaced with the number of open tabs -->
    <string name="preferences_delete_browsing_data_tabs_subtitle">%d ትሮች</string>
    <!-- Title for the data and history items in Delete browsing data -->
    <!-- Title for the history item in Delete browsing data -->
    <string name="preferences_delete_browsing_data_browsing_history_title">የአሰሳ ታሪክ</string>
    <!-- Subtitle for the data and history items in delete browsing data, parameter will be replaced with the
        number of history items the user has -->
    <string name="preferences_delete_browsing_data_browsing_data_subtitle">%d አድራሻዎች</string>
    <!-- Title for the cookies and site data items in Delete browsing data -->
    <string name="preferences_delete_browsing_data_cookies_and_site_data">ኩኪዎች እና የድረ-ገፅ ውሂብ</string>
    <!-- Subtitle for the cookies item in Delete browsing data -->
    <string name="preferences_delete_browsing_data_cookies_subtitle">ከአብዛኛዎቹ ድረ-ገፆች ዘግተው እንዲወጡ ይደረጋሉ</string>

    <!-- Title for the cached images and files item in Delete browsing data -->
    <string name="preferences_delete_browsing_data_cached_files">የተሸጎጡ ምስሎች እና ፋይሎች</string>
    <!-- Subtitle for the cached images and files item in Delete browsing data -->
    <string name="preferences_delete_browsing_data_cached_files_subtitle">የማከማቻ ቦታን ያስለቅቃል</string>
    <!-- Title for the site permissions item in Delete browsing data -->
    <string name="preferences_delete_browsing_data_site_permissions">የድረ-ገፅ ፈቃዶች</string>
    <!-- Title for the downloads item in Delete browsing data -->
    <string name="preferences_delete_browsing_data_downloads">የወረዱ</string>
    <!-- Text for the button to delete browsing data -->
    <string name="preferences_delete_browsing_data_button">የአሰሳ ውሂብን ሰርዝ</string>
    <!-- Title for the Delete browsing data on quit preference -->
    <string name="preferences_delete_browsing_data_on_quit">ሲዘጋ የአሰሳ ውሂብን ሰርዝ</string>
    <!-- Summary for the Delete browsing data on quit preference. "Quit" translation should match delete_browsing_data_on_quit_action translation. -->
    <string name="preference_summary_delete_browsing_data_on_quit_2">ከዋናው ምናሌ ውስጥ \&quot;አቋርጥ\&quot;ን ስትመርጡ የአሰሳ ውሂብን በራስ ሰር ይሰርዛል</string>
    <!-- Action item in menu for the Delete browsing data on quit feature -->
    <string name="delete_browsing_data_on_quit_action">አቁም</string>

    <!-- Title text of a delete browsing data dialog. -->
    <string name="delete_history_prompt_title">የሚሰረዝበት ጊዜ</string>

    <!-- Body text of a delete browsing data dialog. -->
    <string name="delete_history_prompt_body_2">ታሪክን ያስወግዳል (ከሌሎች መሳሪያዎች ጋር የተመሳሰለ ታሪክን ጨምሮ)</string>
    <!-- Radio button in the delete browsing data dialog to delete history items for the last hour. -->
    <string name="delete_history_prompt_button_last_hour">የመጨረሻው ሰዓት</string>
    <!-- Radio button in the delete browsing data dialog to delete history items for today and yesterday. -->
    <string name="delete_history_prompt_button_today_and_yesterday">ዛሬ እና ትናንት</string>
    <!-- Radio button in the delete browsing data dialog to delete all history. -->
    <string name="delete_history_prompt_button_everything">ሁሉም ነገር</string>

    <!-- Dialog message to the user asking to delete browsing data. Parameter will be replaced by app name. -->
    <string name="delete_browsing_data_prompt_message_3">%s የተመረጠውን የአሰሳ ውሂብ ይሰርዛል።</string>
    <!-- Text for the cancel button for the data deletion dialog -->
    <string name="delete_browsing_data_prompt_cancel">ተወው</string>
    <!-- Text for the allow button for the data deletion dialog -->
    <string name="delete_browsing_data_prompt_allow">ሰርዝ</string>
    <!-- Text for the snackbar confirmation that the data was deleted -->
    <string name="preferences_delete_browsing_data_snackbar">የአሰሳ ውሂብ ተሰርዟል</string>
    <!-- Text for the snackbar to show the user that the deletion of browsing data is in progress -->
    <string name="deleting_browsing_data_in_progress">የአሰሳ ውሂብን በመሰረዝ ላይ…</string>

    <!-- Dialog message to the user asking to delete all history items inside the opened group. Parameter will be replaced by a history group name. -->
    <string name="delete_all_history_group_prompt_message">በ &quot;%s&quot; ውስጥ ያሉትን ሁሉንም ድረ-ገፆች ሰርዝ</string>
    <!-- Text for the cancel button for the history group deletion dialog -->
    <string name="delete_history_group_prompt_cancel">ተወው</string>
    <!-- Text for the allow button for the history group dialog -->
    <string name="delete_history_group_prompt_allow">ሰርዝ</string>
    <!-- Text for the snackbar confirmation that the history group was deleted -->
    <string name="delete_history_group_snackbar">ቡድን ተሰርዟል</string>

    <!-- Onboarding -->
    <!-- text to display in the snackbar once account is signed-in -->
    <string name="onboarding_firefox_account_sync_is_on">ማመሳሰል በርቷል</string>

    <!-- Onboarding theme -->
    <!-- Text shown in snackbar when multiple tabs have been sent to device -->
    <string name="sync_sent_tabs_snackbar">ትሮች ተልከዋል!</string>
    <!-- Text shown in snackbar when one tab has been sent to device  -->
    <string name="sync_sent_tab_snackbar">ትር ተልኳል!</string>
    <!-- Text shown in snackbar when sharing tabs failed  -->
    <string name="sync_sent_tab_error_snackbar">መላክ አልተቻለም</string>
    <!-- Text shown in snackbar for the "retry" action that the user has after sharing tabs failed -->
    <string name="sync_sent_tab_error_snackbar_action">እንደገና ሞክር</string>
    <!-- Title of QR Pairing Fragment -->
    <string name="sync_scan_code">ኮዱን ይቃኙ</string>
    <!-- Instructions on how to access pairing -->
    <string name="sign_in_instructions" tools:ignore="BrandUsage"><![CDATA[በኮምፒተርዎ ላይ Firefox ን ይክፈቱ እና ወደ <b>https://firefox.com/pair</b> ይሂዱ]]></string>
    <!-- Text shown for sign in pairing when ready -->
    <string name="sign_in_ready_for_scan">ለመቃኘት ዝግጁ</string>
    <!-- Text shown for settings option for sign with pairing -->
    <string name="sign_in_with_camera">በካሜራዎ ይግቡ</string>
    <!-- Text shown for settings option for sign with email -->
    <string name="sign_in_with_email">በምትኩ ኢሜይል ተጠቀም</string>
    <!-- Text shown for settings option for create new account text.'Firefox' intentionally hardcoded here.-->
    <string name="sign_in_create_account_text" tools:ignore="BrandUsage"><![CDATA[መለያ የለም? ፋየርፎክስን በመሳሪያዎች መካከል ለማመሳሰል <u>አንድ ይፍጠሩ</u>።]]></string>
    <!-- Text shown in confirmation dialog to sign out of account. The first parameter is the name of the app (e.g. Firefox Preview) -->
    <string name="sign_out_confirmation_message_2">%s ከመለያዎ ጋር ማመሳሰል ያቆማል፣ ነገር ግን በዚህ መሳሪያ ላይ የትኛውንም የአሰሳ ውሂብዎን አይሰርዝም።</string>
    <!-- Option to continue signing out of account shown in confirmation dialog to sign out of account -->
    <string name="sign_out_disconnect">ግንኙነት አቋርጥ</string>
    <!-- Option to cancel signing out shown in confirmation dialog to sign out of account -->
    <string name="sign_out_cancel">ተወው</string>
    <!-- Error message snackbar shown after the user tried to select a default folder which cannot be altered -->
    <string name="bookmark_cannot_edit_root">ነባሪ አቃፊዎችን ማርትዕ አይቻልም</string>

    <!-- Enhanced Tracking Protection -->
    <!-- Link displayed in enhanced tracking protection panel to access tracking protection settings -->
    <string name="etp_settings">የጥበቃ ቅንብሮች</string>
    <!-- Preference title for enhanced tracking protection settings -->
    <string name="preference_enhanced_tracking_protection">የተሻሻለ የመከታተያ ጥበቃ</string>
    <!-- Preference summary for enhanced tracking protection settings on/off switch -->
    <string name="preference_enhanced_tracking_protection_summary">አሁን አጠቃላይ የኩኪ ጥበቃን በማሳየት ላይ፣ የኛ እጅግ ኃይለኛው ድረ-ገጽ ተሻጋሪ መከታተያዎችን አጋጅ።</string>
    <!-- Description of enhanced tracking protection. The parameter is the name of the application (For example: Firefox Fenix) -->
    <string name="preference_enhanced_tracking_protection_explanation_2">%s በመስመር ላይ የሚያደርጉትን ከሚከተሉ ብዙ በጣም የተለመዱ መከታተያዎች ይጠብቅዎታል።</string>
    <!-- Text displayed that links to website about enhanced tracking protection -->
    <string name="preference_enhanced_tracking_protection_explanation_learn_more">የበለጠ ለማወቅ</string>
    <!-- Preference for enhanced tracking protection for the standard protection settings -->
    <string name="preference_enhanced_tracking_protection_standard_default_1">መደበኛ (ነባሪ)</string>
    <!-- Preference description for enhanced tracking protection for the standard protection settings -->
    <string name="preference_enhanced_tracking_protection_standard_description_5">ገጾች በመደበኛነት ይጫናሉ፣ ነገር ግን ጥቂት መከታተያዎችን ያግዳል።</string>
    <!--  Accessibility text for the Standard protection information icon  -->
    <string name="preference_enhanced_tracking_protection_standard_info_button">በመደበኛ የመከታተያ ጥበቃ የታገደው</string>
    <!-- Preference for enhanced tracking protection for the strict protection settings -->
    <string name="preference_enhanced_tracking_protection_strict">ጥብቅ</string>
    <!-- Preference description for enhanced tracking protection for the strict protection settings -->
    <string name="preference_enhanced_tracking_protection_strict_description_4">ጠንካራ የመከታተያ ጥበቃ እና ፈጣን አፈጻጸም፣ ነገር ግን አንዳንድ ጣቢያዎች በትክክል ላይሰሩ ይችላሉ።</string>
    <!--  Accessibility text for the Strict protection information icon  -->
    <string name="preference_enhanced_tracking_protection_strict_info_button">በጥብቅ የመከታተያ ጥበቃ የታገደው</string>
    <!-- Preference for enhanced tracking protection for the custom protection settings -->
    <string name="preference_enhanced_tracking_protection_custom">ብጁ</string>
    <!-- Preference description for enhanced tracking protection for the strict protection settings -->
    <string name="preference_enhanced_tracking_protection_custom_description_2">የትኞቹን መከታተያዎች እና ስክሪፕቶች እንደሚታገዱ ይምረጡ።</string>
    <!--  Accessibility text for the Strict protection information icon  -->
    <string name="preference_enhanced_tracking_protection_custom_info_button">በብጁ የመከታተያ ጥበቃ የታገደው</string>
    <!-- Header for categories that are being blocked by current Enhanced Tracking Protection settings -->
    <!-- Preference for enhanced tracking protection for the custom protection settings for cookies-->
    <string name="preference_enhanced_tracking_protection_custom_cookies">ኩኪዎች</string>
    <!-- Option for enhanced tracking protection for the custom protection settings for cookies-->
    <string name="preference_enhanced_tracking_protection_custom_cookies_1">ድረ-ገፅ ተሻጋሪ እና የማህበራዊ ሚዲያ መከታተያዎች</string>
    <!-- Option for enhanced tracking protection for the custom protection settings for cookies-->
    <string name="preference_enhanced_tracking_protection_custom_cookies_2">ካልተጎበኙ ድረ-ገፆች የመጡ ኩኪዎች</string>
    <!-- Option for enhanced tracking protection for the custom protection settings for cookies-->
    <string name="preference_enhanced_tracking_protection_custom_cookies_3">ሁሉም የሶስተኛ ወገን ኩኪዎች (ድረ-ገፆች ባግባቡ እንዳይሰሩ ሊያደርግ ይችላል)</string>
    <!-- Option for enhanced tracking protection for the custom protection settings for cookies-->
    <string name="preference_enhanced_tracking_protection_custom_cookies_4">ሁሉም ኩኪዎች (ድረ-ገፆች ባግባቡ እንዳይሰሩ ያደርጋል)</string>
    <!-- Option for enhanced tracking protection for the custom protection settings for cookies-->
    <string name="preference_enhanced_tracking_protection_custom_cookies_5">ድረ-ገጽ ተሻጋሪ ኩኪዎችን ለይ</string>
    <!-- Preference for Global Privacy Control for the custom privacy settings for Global Privacy Control. '&amp;' is replaced with the ampersand symbol: &-->
    <string name="preference_enhanced_tracking_protection_custom_global_privacy_control">ድር ጣቢያዎች ውሂብ እንዳያጋሩ እና እንዳይሸጡ ይንገሯቸው</string>
    <!-- Preference for enhanced tracking protection for the custom protection settings for tracking content -->
    <string name="preference_enhanced_tracking_protection_custom_tracking_content">የመከታተያ ይዘት</string>
    <!-- Option for enhanced tracking protection for the custom protection settings for tracking content-->
    <string name="preference_enhanced_tracking_protection_custom_tracking_content_1">በሁሉም ትሮች ውስጥ</string>
    <!-- Option for enhanced tracking protection for the custom protection settings for tracking content-->
    <string name="preference_enhanced_tracking_protection_custom_tracking_content_2">በግል ትሮች ውስጥ ብቻ</string>
    <!-- Preference for enhanced tracking protection for the custom protection settings -->
    <string name="preference_enhanced_tracking_protection_custom_cryptominers">ምናባዊ ገንዘብ መቆፈርያዎች</string>
    <!-- Preference for enhanced tracking protection for the custom protection settings -->
    <string name="preference_enhanced_tracking_protection_custom_known_fingerprinters">የታወቁ የጣት አሻራ ሰብሳቢዎች</string>
    <!-- Button label for navigating to the Enhanced Tracking Protection details -->
    <string name="enhanced_tracking_protection_details">ዝርዝር ማብራሪያዎች</string>
    <!-- Header for categories that are being being blocked by current Enhanced Tracking Protection settings -->
    <string name="enhanced_tracking_protection_blocked">ታግዷል</string>
    <!-- Header for categories that are being not being blocked by current Enhanced Tracking Protection settings -->
    <string name="enhanced_tracking_protection_allowed">ተፈቅዷል</string>
    <!-- Category of trackers (social media trackers) that can be blocked by Enhanced Tracking Protection -->
    <string name="etp_social_media_trackers_title">ማህበራዊ ሚዲያ መከታተያዎች</string>
    <!-- Description of social media trackers that can be blocked by Enhanced Tracking Protection -->
    <string name="etp_social_media_trackers_description">የማህበራዊ አውታረ መረቦች በድር ላይ የአሰሳ እንቅስቃሴዎን ለመከታተል ያላቸውን ችሎታ ይገድባል።</string>
    <!-- Category of trackers (cross-site tracking cookies) that can be blocked by Enhanced Tracking Protection -->
    <string name="etp_cookies_title">ገጽ-ተሻጋሪ መከታተያ ኩኪዎች</string>
    <!-- Category of trackers (cross-site tracking cookies) that can be blocked by Enhanced Tracking Protection -->
    <string name="etp_cookies_title_2">ድረ-ገጽ ተሻጋሪ ኩኪዎች</string>
    <!-- Description of cross-site tracking cookies that can be blocked by Enhanced Tracking Protection -->
    <string name="etp_cookies_description">የማስታወቂያ አውታረ መረቦች እና የትንታኔ ኩባንያዎች የእርስዎን የአሰሳ ውሂብ በብዙ ድረ-ገጾች ላይ ለመሰብሰብ የሚጠቀሙባቸውን ኩኪዎች ያግዳል።</string>
    <!-- Description of cross-site tracking cookies that can be blocked by Enhanced Tracking Protection -->
    <string name="etp_cookies_description_2">አጠቃላይ የኩኪ ጥበቃ ኩኪዎችን እርስዎ ካሉበት ድረ-ገጽ ላይ ይነጥላቸዋል ስለዚህ እንደ የማስታወቂያ አውታረ መረቦች ያሉ መከታተያዎች እርስዎን በሁሉም ድረ-ገጾች ላይ ለመከታተል ሊጠቀሙባቸው አይችሉም።</string>
    <!-- Category of trackers (cryptominers) that can be blocked by Enhanced Tracking Protection -->
    <string name="etp_cryptominers_title">ክሪፕቶማይነሮች</string>
    <!-- Description of cryptominers that can be blocked by Enhanced Tracking Protection -->
    <string name="etp_cryptominers_description">ተንኮል አዘል ስክሪፕቶች መሳሪያዎን ለዲጂታል ገንዘብ ቁፋሮ ለማዋል ፈቃድ እንዳያገኙ ይከላከላል።</string>
    <!-- Description of fingerprinters that can be blocked by Enhanced Tracking Protection -->
    <string name="etp_known_fingerprinters_description">ለክትትል ዓላማዎች የሚያገለግል በልዩ ሁኔታ የሚለይ ውሂብ ስለ መሳሪያዎ እንዳይሰበሰብ ያቆማል።</string>
    <!-- Category of trackers (tracking content) that can be blocked by Enhanced Tracking Protection -->
    <string name="etp_tracking_content_title">የመከታተያ ይዘት</string>
    <!-- Description of tracking content that can be blocked by Enhanced Tracking Protection -->
    <string name="etp_tracking_content_description">ከማስታወቂያዎች፣ ቪዲዮዎች እና ሌሎች የክትትል ኮድ የያዙ ሌሎች ይዘቶችን ከመጫን ያቆማል። አንዳንድ የድረ-ገጽ ተግባራትን ሊጎዳ ይችላል።</string>
    <!-- Enhanced Tracking Protection message that protection is currently on for this site -->
    <string name="etp_panel_on">ጥበቃዎች ለዚህ ጣቢያ በርተዋል</string>
    <!-- Enhanced Tracking Protection message that protection is currently off for this site -->
    <string name="etp_panel_off">ለዚህ ጣቢያ ጥበቃዎች ጠፍተዋል</string>
    <!-- Header for exceptions list for which sites enhanced tracking protection is always off -->
    <string name="enhanced_tracking_protection_exceptions">ለእነዚህ ድረ-ገፆች የተሻሻለ የመከታተያ ጥበቃ ጠፍቷል</string>
    <!-- Content description (not visible, for screen readers etc.): Navigate
    back from ETP details (Ex: Tracking content) -->
    <string name="etp_back_button_content_description">ወደ ኋላ ያስሱ</string>
    <!-- About page link text to open what's new link -->
    <string name="about_whats_new">በ%s ውስጥ ምን አዲስ ነገር አለ</string>
    <!-- Open source licenses page title
    The first parameter is the app name -->
    <string name="open_source_licenses_title">%s | ክፍት ምንጭ ሶፍትዌር (OSS) ጥቅሎች</string>
    <!-- Category of trackers (redirect trackers) that can be blocked by Enhanced Tracking Protection -->
    <string name="etp_redirect_trackers_title">የዝውውር መከታተያዎች</string>
    <!-- Description of redirect tracker cookies that can be blocked by Enhanced Tracking Protection -->
    <string name="etp_redirect_trackers_description">ወደታወቁ የመከታተያ ድረ-ገጾች በማዘዋወር የተዘጋጁ ኩኪዎችን ያጸዳል።</string>
    <!-- Preference for fingerprinting protection for the custom protection settings -->
    <string name="etp_suspected_fingerprinters_title">የተጠረጠሩ ጣት-አሻራ ሰብሳቢዎች</string>
    <!-- Description of fingerprinters that can be blocked by fingerprinting protection -->
    <string name="etp_suspected_fingerprinters_description">ጣት አሻራ ጥበቃን የተጠረጠሩ የጣት አሻራ ሰብሳቢዎችን ለማስቆም ያስችላል።</string>
    <!-- Category of trackers (fingerprinters) that can be blocked by Enhanced Tracking Protection -->
    <string name="etp_known_fingerprinters_title">የታወቁ የጣት አሻራ ሰብሳቢዎች</string>
    <!-- Description of the SmartBlock Enhanced Tracking Protection feature. The * symbol is intentionally hardcoded here,
         as we use it on the UI to indicate which trackers have been partially unblocked.  -->
    <string name="preference_etp_smartblock_description">ከዚህ በታች ምልክት የተደረገባቸው አንዳንድ መከታተያዎች በዚህ ገጽ ላይ እገዳው በከፊል ተነስቷል ምክንያቱም ከእነሱ ጋር ስለተገናኙ *።</string>
    <!-- Text displayed that links to website about enhanced tracking protection SmartBlock -->
    <string name="preference_etp_smartblock_learn_more">ተጨማሪ ይወቁ</string>

    <!-- Content description (not visible, for screen readers etc.):
    Enhanced tracking protection exception preference icon for ETP settings. -->
    <string name="preference_etp_exceptions_icon_description">የተሻሻለ የመከታተያ ጥበቃ ልዩ ምርጫ አዶ</string>

    <!-- About page link text to open support link -->
    <string name="about_support">ድጋፍ</string>
    <!-- About page link text to list of past crashes (like about:crashes on desktop) -->
    <string name="about_crashes">ብልሽቶች</string>
    <!-- About page link text to open privacy notice link -->
    <string name="about_privacy_notice">የግላዊነት ማሳወቂያ</string>
    <!-- About page link text to open know your rights link -->
    <string name="about_know_your_rights">መብቶትን ይወቁ</string>
    <!-- About page link text to open licensing information link -->
    <string name="about_licensing_information">የፈቃድ መረጃ</string>

    <!-- About page link text to open a screen with libraries that are used -->
    <string name="about_other_open_source_libraries">የምንጠቀማቸው ጥቅሎች</string>
    <!-- Toast shown to the user when they are activating the secret dev menu
        The first parameter is number of long clicks left to enable the menu -->
    <string name="about_debug_menu_toast_progress">የአርም ምናሌ፡ %1$d ጠቅታ(ዎች) ለማንቃት ይቀራል</string>
    <string name="about_debug_menu_toast_done">ማረም ምናሌ ነቅቷል</string>

    <!-- Browser long press popup menu -->
    <!-- Copy the current url -->
    <string name="browser_toolbar_long_press_popup_copy">ቅዳ</string>
    <!-- Paste & go the text in the clipboard. '&amp;' is replaced with the ampersand symbol: & -->
    <string name="browser_toolbar_long_press_popup_paste_and_go">ለጥፍ እና ሂድ</string>
    <!-- Paste the text in the clipboard -->
    <string name="browser_toolbar_long_press_popup_paste">ለጥፍ</string>
    <!-- Snackbar message shown after an URL has been copied to clipboard. -->
    <string name="browser_toolbar_url_copied_to_clipboard_snackbar">URL ወደ ቅንጥብ ሰሌዳ ተቀድቷል</string>

    <!-- Title text for the Add To Homescreen dialog -->
    <string name="add_to_homescreen_title">ወደ መነሻ ማያ ገጽ ጨምር</string>
    <!-- Cancel button text for the Add to Homescreen dialog -->
    <string name="add_to_homescreen_cancel">ተወው</string>
    <!-- Add button text for the Add to Homescreen dialog -->
    <string name="add_to_homescreen_add">ጨምር</string>
    <!-- Continue to website button text for the first-time Add to Homescreen dialog -->
    <string name="add_to_homescreen_continue">ወደ ድር ድረ-ገፅ ይቀጥሉ</string>
    <!-- Placeholder text for the TextView in the Add to Homescreen dialog -->
    <string name="add_to_homescreen_text_placeholder">የአቋራጭ ስም</string>

    <!-- Describes the add to homescreen functionality -->
    <string name="add_to_homescreen_description_2">ፈጣን መዳረሻ እንዲኖርዎት እና መተግበሪያ በሚመስል ልምድ በፍጥነት ለማሰስ ይህን ድረ-ገጽ በቀላሉ ወደ መሳሪያዎ መነሻ ማያ ገጽ ማከል ይችላሉ።</string>

    <!-- Preference for managing the settings for logins and passwords in Fenix -->
    <string name="preferences_passwords_logins_and_passwords_2">የይለፍ ቃሎች</string>
    <!-- Preference for managing the saving of logins and passwords in Fenix -->
    <string name="preferences_passwords_save_logins_2">የይለፍ ቃሎችን አስቀምጥ</string>
    <!-- Preference option for asking to save passwords in Fenix -->
    <string name="preferences_passwords_save_logins_ask_to_save">ለማስቀመጥ ይጠይቁ</string>
    <!-- Preference option for never saving passwords in Fenix -->
    <string name="preferences_passwords_save_logins_never_save">በጭራሽ አታስቀምጥ</string>
    <!-- Preference for autofilling saved logins in Firefox (in web content), %1$s will be replaced with the app name -->
    <string name="preferences_passwords_autofill2">በ%1$s ውስጥ በራስ-ሙላ</string>
    <!-- Description for the preference for autofilling saved logins in Firefox (in web content), %1$s will be replaced with the app name -->
    <string name="preferences_passwords_autofill_description">%1$s በሚጠቀሙበት ጊዜ የተጠቃሚ ስሞችን እና የይለፍ ቃሎችን በድረ-ገፆች ውስጥ ይሙሉ እና ያስቀምጡ።</string>
    <!-- Preference for autofilling logins from Fenix in other apps (e.g. autofilling the Twitter app) -->
    <string name="preferences_android_autofill">በሌሎች መተግበሪያዎች ውስጥ በራስ-ሙላ</string>
    <!-- Description for the preference for autofilling logins from Fenix in other apps (e.g. autofilling the Twitter app) -->
    <string name="preferences_android_autofill_description">በመሳሪያዎ ላይ ባሉ ሌሎች መተግበሪያዎች ውስጥ የተጠቃሚ ስሞችን እና የይለፍ ቃላትን ይሙሉ።</string>

    <!-- Preference option for adding a password -->
    <string name="preferences_logins_add_login_2">የይለፍ ቃል ያክሉ</string>

    <!-- Preference for syncing saved passwords in Fenix -->
    <string name="preferences_passwords_sync_logins_2">የይለፍ ቃሎችን አሰናስል</string>
    <!-- Preference for syncing saved passwords in Fenix, when not signed in-->
    <string name="preferences_passwords_sync_logins_across_devices_2">የይለፍ ቃሎችን በሁሉም መሳሪያዎች ላይ ያሰናስሉ</string>
    <!-- Preference to access list of saved passwords -->
    <string name="preferences_passwords_saved_logins_2">የተቀመጡ የይለፍ ቃላት</string>
    <!-- Description of empty list of saved passwords. Placeholder is replaced with app name.  -->
    <string name="preferences_passwords_saved_logins_description_empty_text_2">ከ%s ጋር ያስቀመጧቸው ወይም ያሰናሰሏቸው የይለፍ ቃሎች እዚህ ይዘረዘራሉ። የሚያስቀምጡት ሁሉም የይለፍ ቃሎች የተመሰጠሩ ናቸው።
</string>
    <!-- Clickable text for opening an external link for more information about Sync. -->
    <string name="preferences_passwords_saved_logins_description_empty_learn_more_link_2">ስለ ማሰናሰል የበለጠ ይረዱ</string>
    <!-- Preference to access list of login exceptions that we never save logins for -->
    <string name="preferences_passwords_exceptions">ልዩ ሁኔታዎች</string>
    <!-- Empty description of list of login exceptions that we never save passwords for. Parameter will be replaced by app name. -->
    <string name="preferences_passwords_exceptions_description_empty_2">%s እዚህ ለተዘረዘሩት ጣቢያዎች የይለፍ ቃላትን አያስቀምጥም።</string>
    <!-- Description of list of login exceptions that we never save passwords for. Parameter will be replaced by app name. -->
    <string name="preferences_passwords_exceptions_description_2">%s ለእነዚህ ጣቢያዎች የይለፍ ቃላትን አያስቀምጥም።</string>
    <!-- Text on button to remove all saved login exceptions -->
    <string name="preferences_passwords_exceptions_remove_all">ሁሉንም የማይካተቱትን ሰርዝ</string>
    <!-- Hint for search box in passwords list -->
    <string name="preferences_passwords_saved_logins_search_2">የይለፍ ቃላትን ፈልግ</string>
    <!-- The header for the site that a login is for -->
    <string name="preferences_passwords_saved_logins_site">ድረ-ገፅ</string>
    <!-- The header for the username for a login -->
    <string name="preferences_passwords_saved_logins_username">የተጠቃሚ ስም</string>
    <!-- The header for the password for a login -->
    <string name="preferences_passwords_saved_logins_password">የይለፍ ቃል</string>
    <!-- Shown in snackbar to tell user that the password has been copied -->
    <string name="logins_password_copied">የይለፍ ቃል ወደ ቅንጥብ ሰሌዳ ተቀድቷል</string>
    <!-- Shown in snackbar to tell user that the username has been copied -->
    <string name="logins_username_copied">የተጠቃሚ ስም ወደ ቅንጥብ ሰሌዳ ተቀድቷል</string>
    <!-- Content Description (for screenreaders etc) read for the button to copy a password in logins-->
    <string name="saved_logins_copy_password">የይለፍ ቃል ቅዳ</string>
    <!-- Content Description (for screenreaders etc) read for the button to clear a password while editing a login-->
    <string name="saved_logins_clear_password">የይለፍ ቃል አጽዳ</string>
    <!-- Content Description (for screenreaders etc) read for the button to copy a username in logins -->
    <string name="saved_login_copy_username">የተጠቃሚ ስም ቅዳ</string>
    <!-- Content Description (for screenreaders etc) read for the button to clear a username while editing a login -->
    <string name="saved_login_clear_username">የተጠቃሚ ስም አጽዳ</string>
    <!-- Content Description (for screenreaders etc) read for the button to clear the hostname field while creating a login -->
    <string name="saved_login_clear_hostname">የአስተናጋጅ ስም ያጽዱ</string>
    <!-- Content Description (for screenreaders etc) read for the button to open a site in logins -->
    <string name="saved_login_open_site">ድረ-ገፅን በአሳሽ ውስጥ ይክፈቱ</string>
    <!-- Content Description (for screenreaders etc) read for the button to reveal a password in logins -->
    <string name="saved_login_reveal_password">የይለፍ ቃል አሳይ</string>
    <!-- Content Description (for screenreaders etc) read for the button to hide a password in logins -->
    <string name="saved_login_hide_password">የይለፍ ቃል ደብቅ</string>
    <!-- Message displayed in biometric prompt displayed for authentication before allowing users to view their passwords -->
    <string name="logins_biometric_prompt_message_2">ያስቀመጧቸውን የይለፍ ቃሎች ለማየት ቁልፉን ይክፈቱ</string>
    <!-- Title of warning dialog if users have no device authentication set up -->
    <string name="logins_warning_dialog_title_2">የተቀመጡ የይለፍ ቃላትዎን ደህንነት ይጠብቁ</string>
    <!-- Message of warning dialog if users have no device authentication set up -->
    <string name="logins_warning_dialog_message_2">ሌላ ሰው የእርስዎ መሣሪያ ካለው ፤ የተቀመጡ የይለፍ ቃላትዎን እንዳይደረስበት ለመከላከል የመሣሪያ መቆለፊያ ስርዓተ-ጥለት፣ ፒን ወይም የይለፍ ቃል ያዘጋጁ።</string>
    <!-- Negative button to ignore warning dialog if users have no device authentication set up -->
    <string name="logins_warning_dialog_later">በኋላ</string>
    <!-- Positive button to send users to set up a pin of warning dialog if users have no device authentication set up -->
    <string name="logins_warning_dialog_set_up_now">አሁን አዋቅር</string>
    <!-- Title of PIN verification dialog to direct users to re-enter their device credentials to access their logins -->
    <string name="logins_biometric_prompt_message_pin">መሣሪያዎን ይክፈቱ</string>
    <!-- Title for Accessibility Force Enable Zoom Preference -->
    <string name="preference_accessibility_force_enable_zoom">በሁሉም ድረ-ገጾች ላይ አጉላ</string>
    <!-- Summary for Accessibility Force Enable Zoom Preference -->
    <string name="preference_accessibility_force_enable_zoom_summary">ይህን የእጅ ምልክት በሚከለክሉ ድረ-ገጾች ላይ እንኳን መቆንጠጥ እና ማጉላትን መፍቀድ ያንቁ።</string>
    <!-- Saved logins sorting strategy menu item -by name- (if selected, it will sort saved logins alphabetically) -->
    <string name="saved_logins_sort_strategy_alphabetically">ስም (ሀ-ፐ)</string>
    <!-- Saved logins sorting strategy menu item -by last used- (if selected, it will sort saved logins by last used) -->
    <string name="saved_logins_sort_strategy_last_used">ለመጨረሻ ጊዜ ጥቅም ላይ የዋለ</string>

    <!-- Content description (not visible, for screen readers etc.) -->
    <string name="saved_logins_menu_dropdown_chevron_icon_content_description_2">የይለፍ ቃላት ምናሌን ደርድር</string>

    <!-- Autofill -->
    <!-- Preference and title for managing the autofill settings -->
    <string name="preferences_autofill">ራስ ሙላ</string>
    <!-- Preference and title for managing the settings for addresses -->
    <string name="preferences_addresses">አድራሻዎች</string>
    <!-- Preference and title for managing the settings for payment methods -->
    <string name="preferences_credit_cards_2">የክፍያ ዘዴዎች</string>
    <!-- Preference for saving and autofilling credit cards -->
    <string name="preferences_credit_cards_save_and_autofill_cards_2">የመክፈያ ዘዴዎችን ያስቀምጡ እና ይሙሉ</string>
    <!-- Preference summary for saving and autofilling payment method data. Parameter will be replaced by app name. -->
    <string name="preferences_credit_cards_save_and_autofill_cards_summary_2">%s ያስቀመጧቸውን ሁሉንም የመክፈያ ዘዴዎች ያመሰጥራቸዋል</string>
    <!-- Preference option for syncing credit cards across devices. This is displayed when the user is not signed into sync -->
    <string name="preferences_credit_cards_sync_cards_across_devices">በመሳሪያዎች ላይ አሰናስል</string>
    <!-- Preference option for syncing credit cards across devices. This is displayed when the user is signed into sync -->
    <string name="preferences_credit_cards_sync_cards">ካርዶችን ያመሳስሉ</string>

    <!-- Preference option for adding a card -->
    <string name="preferences_credit_cards_add_credit_card_2">ካርድ ጨምር</string>
    <!-- Preference option for managing saved cards -->
    <string name="preferences_credit_cards_manage_saved_cards_2">ካርዶችን ያስተዳድሩ</string>
    <!-- Preference option for adding an address -->
    <string name="preferences_addresses_add_address">አድራሻ ጨምር</string>
    <!-- Preference option for managing saved addresses -->
    <string name="preferences_addresses_manage_addresses">አድራሻዎችን ያስተዳድሩ</string>

    <!-- Preference for saving and filling addresses -->
    <string name="preferences_addresses_save_and_autofill_addresses_2">አድራሻዎችን ያስቀምጡ እና በራስ-ሰር ይሙሉ</string>

    <!-- Preference summary for saving and filling address data -->
    <string name="preferences_addresses_save_and_autofill_addresses_summary_2">ስልክ ቁጥሮች እና የኢሜይል አድራሻዎችን ያካትታል</string>

    <!-- Title of the "Add card" screen -->
    <string name="credit_cards_add_card">ካርድ ጨምር</string>
    <!-- Title of the "Edit card" screen -->
    <string name="credit_cards_edit_card">ካርድ ያርትዑ</string>
    <!-- The header for the card number of a credit card -->
    <string name="credit_cards_card_number">የካርድ ቁጥር</string>
    <!-- The header for the expiration date of a credit card -->
    <string name="credit_cards_expiration_date">የሚያበቃበት ቀን</string>
    <!-- The label for the expiration date month of a credit card to be used by a11y services-->
    <string name="credit_cards_expiration_date_month">የሚያበቃበት ወር</string>
    <!-- The label for the expiration date year of a credit card to be used by a11y services-->
    <string name="credit_cards_expiration_date_year">የሚያበቃበት ዓመት</string>
    <!-- The header for the name on the credit card -->
    <string name="credit_cards_name_on_card">በካርዱ ላይ ያለው ስም</string>
    <!-- The text for the "Delete card" menu item for deleting a credit card -->
    <string name="credit_cards_menu_delete_card">ካርድ ሰርዝ</string>
    <!-- The text for the "Delete card" button for deleting a credit card -->
    <string name="credit_cards_delete_card_button">ካርድ ሰርዝ</string>
    <!-- The text for the confirmation message of "Delete card" dialog -->
    <string name="credit_cards_delete_dialog_confirmation_2">ካርዱ ይጥፋ?</string>
    <!-- The text for the positive button on "Delete card" dialog -->
    <string name="credit_cards_delete_dialog_button">ሰርዝ</string>
    <!-- The title for the "Save" menu item for saving a credit card -->
    <string name="credit_cards_menu_save">አስቀምጥ</string>
    <!-- The text for the "Save" button for saving a credit card -->
    <string name="credit_cards_save_button">አስቀምጥ</string>
    <!-- The text for the "Cancel" button for cancelling adding, updating or deleting a credit card -->
    <string name="credit_cards_cancel_button">ተወው</string>
    <!-- Title of the "Saved cards" screen -->
    <string name="credit_cards_saved_cards">የተቀመጡ ካርዶች</string>
    <!-- Error message for card number validation -->
    <string name="credit_cards_number_validation_error_message_2">የሚሰራ ካርድ ቁጥር ያስገቡ</string>
    <!-- Error message for card name on card validation -->
    <string name="credit_cards_name_on_card_validation_error_message_2">ስም ይጨምሩ</string>
    <!-- Message displayed in biometric prompt displayed for authentication before allowing users to view their saved credit cards -->
    <string name="credit_cards_biometric_prompt_message">የተቀመጡ ካርዶችዎን ለማየት ይክፈቱ</string>
    <!-- Title of warning dialog if users have no device authentication set up -->
    <string name="credit_cards_warning_dialog_title_2">የተቀመጡ የመክፈያ ዘዴዎችዎን ደህንነት ይጠብቁ</string>
    <!-- Message of warning dialog if users have no device authentication set up -->
    <string name="credit_cards_warning_dialog_message_3">ሌላ ሰው የእርስዎ መሣሪያ ካለው ፤ የተቀመጡ የመክፈያ ዘዴዎችዎን እንዳይደረስበት ለመከላከል የመሣሪያ መቆለፊያ ስርዓተ-ጥለት፣ ፒን ወይም የይለፍ ቃል ያዘጋጁ።</string>
    <!-- Positive button to send users to set up a pin of warning dialog if users have no device authentication set up -->
    <string name="credit_cards_warning_dialog_set_up_now">አሁን አዋቅር</string>
    <!-- Negative button to ignore warning dialog if users have no device authentication set up -->
    <string name="credit_cards_warning_dialog_later">በኋላ</string>
    <!-- Title of PIN verification dialog to direct users to re-enter their device credentials to access their credit cards -->
    <string name="credit_cards_biometric_prompt_message_pin">መሣሪያዎን ይክፈቱ</string>
    <!-- Message displayed in biometric prompt for authentication, before allowing users to use their stored payment method information -->
    <string name="credit_cards_biometric_prompt_unlock_message_2">የተቀመጡ የመክፈያ ዘዴዎችን ለመጠቀም ይክፈቱ</string>
    <!-- Title of the "Add address" screen -->
    <string name="addresses_add_address">አድራሻ ጨምር</string>
    <!-- Title of the "Edit address" screen -->
    <string name="addresses_edit_address">አድራሻ አርትዕ</string>
    <!-- Title of the "Manage addresses" screen -->
    <string name="addresses_manage_addresses">አድራሻዎችን ያስተዳድሩ</string>
    <!-- The header for the name of an address. Name represents a person's full name, typically made up of a first, middle and last name, e.g. John Joe Doe. -->
    <string name="addresses_name">ስም</string>
    <!-- The header for the street address of an address -->
    <string name="addresses_street_address">የአድራሻ ጎዳና</string>
    <!-- The header for the city of an address -->
    <string name="addresses_city">ከተማ</string>
    <!-- The header for the subregion of an address when "state" should be used -->
    <string name="addresses_state">ክልል</string>
    <!-- The header for the subregion of an address when "province" should be used -->
    <string name="addresses_province">ዞን</string>
    <!-- The header for the zip code of an address -->
    <string name="addresses_zip">ዚፕ</string>
    <!-- The header for the country or region of an address -->
    <string name="addresses_country">ሀገር ወይም ክልል</string>
    <!-- The header for the phone number of an address -->
    <string name="addresses_phone">ስልክ</string>
    <!-- The header for the email of an address -->
    <string name="addresses_email">ኢ-ሜይል</string>
    <!-- The text for the "Save" button for saving an address -->
    <string name="addresses_save_button">አስቀምጥ</string>
    <!-- The text for the "Cancel" button for cancelling adding, updating or deleting an address -->
    <string name="addresses_cancel_button">ተወው</string>
    <!-- The text for the "Delete address" button for deleting an address -->
    <string name="addressess_delete_address_button">አድራሻ ሰርዝ</string>
    <!-- The title for the "Delete address" confirmation dialog -->
    <string name="addressess_confirm_dialog_message_2">ይህ አድራሻ ይጥፋ?</string>
    <!-- The text for the positive button on "Delete address" dialog -->
    <string name="addressess_confirm_dialog_ok_button">ሰርዝ</string>

    <!-- The text for the negative button on "Delete address" dialog -->
    <string name="addressess_confirm_dialog_cancel_button">ተወው</string>
    <!-- The text for the "Save address" menu item for saving an address -->
    <string name="address_menu_save_address">አድራሻ አስቀምጥ</string>
    <!-- The text for the "Delete address" menu item for deleting an address -->
    <string name="address_menu_delete_address">አድራሻ ሰርዝ</string>

    <!-- Title of the Add search engine screen -->
    <string name="search_engine_add_custom_search_engine_title">የፍለጋ ፍርግም አክል</string>
    <!-- Content description (not visible, for screen readers etc.): Title for the button that navigates to add new engine screen -->
    <string name="search_engine_add_custom_search_engine_button_content_description">አዲስ የፍለጋ ፍርግም ያክሉ</string>
    <!-- Title of the Edit search engine screen -->
    <string name="search_engine_edit_custom_search_engine_title">የፍለጋ ፍርግሞችን ያርትዑ</string>
    <!-- Text for the menu button to edit a search engine -->
    <string name="search_engine_edit">አርትዕ</string>
    <!-- Text for the menu button to delete a search engine -->
    <string name="search_engine_delete">ሰርዝ</string>

    <!-- Label for the TextField in which user enters custom search engine name -->
    <string name="search_add_custom_engine_name_label">ስም</string>

    <!-- Placeholder text shown in the Search Engine Name text field before a user enters text -->
    <string name="search_add_custom_engine_name_hint_2">የፍለጋ ፍርግም ስም</string>
    <!-- Label for the TextField in which user enters custom search engine URL -->
    <string name="search_add_custom_engine_url_label">የፍለጋ ሕብረ-ቁምፊ URL</string>

    <!-- Placeholder text shown in the Search String TextField before a user enters text -->
    <string name="search_add_custom_engine_search_string_hint_2">ለፍለጋ የሚጠቀሙት URL</string>
    <!-- Description text for the Search String TextField. The %s is part of the string -->
    <string name="search_add_custom_engine_search_string_example" formatted="false">ጥያቄውን በ &quot;%s&quot; ይተኩ። ምሳሌ፡- \nhttps://www.google.com/search?q=%s</string>
    <!-- Accessibility description for the form in which details about the custom search engine are entered -->
    <string name="search_add_custom_engine_form_description">ብጁ የፍለጋ ፍርግም ዝርዝር ማብራሪያዎች</string>

    <!-- Label for the TextField in which user enters custom search engine suggestion URL -->
    <string name="search_add_custom_engine_suggest_url_label">የፍለጋ ጥቆማ API (አማራጭ)</string>
    <!-- Placeholder text shown in the Search Suggestion String TextField before a user enters text -->
    <string name="search_add_custom_engine_suggest_string_hint">የፍለጋ ጥቆማ API URL</string>
    <!-- Description text for the Search Suggestion String TextField. The %s is part of the string -->
    <string name="search_add_custom_engine_suggest_string_example_2" formatted="false">መጠይቁን በ “%s” ይተኩ። ምሳሌ፡-\nhttps://suggestqueries.google.com/complete/search?client=firefox&amp;q=%s</string>
    <!-- The text for the "Save" button for saving a custom search engine -->
    <string name="search_custom_engine_save_button">አስቀምጥ</string>

    <!-- Text shown when a user leaves the name field empty -->
    <string name="search_add_custom_engine_error_empty_name">የፍለጋ ፍርግም ስም ያስገቡ</string>
    <!-- Text shown when a user leaves the search string field empty -->
    <string name="search_add_custom_engine_error_empty_search_string">የፍለጋ ሕብረቁምፊ  ያስገቡ</string>
    <!-- Text shown when a user leaves out the required template string -->
    <string name="search_add_custom_engine_error_missing_template">የፍለጋ ሕብረቁምፊ ና የምሳሌ ቅርጸት እንደ ሚመሳሰሉ ያረጋግጡ</string>
    <!-- Text shown when we aren't able to validate the custom search query. The first parameter is the url of the custom search engine -->
    <string name="search_add_custom_engine_error_cannot_reach">ከ &quot;%s&quot; ጋር መገናኘት ላይ ስህተት</string>
    <!-- Text shown when a user creates a new search engine -->
    <string name="search_add_custom_engine_success_message">%s ተፈጠረ</string>
    <!-- Text shown when a user successfully edits a custom search engine -->
    <string name="search_edit_custom_engine_success_message">%s ተቀምጧል</string>
    <!-- Text shown when a user successfully deletes a custom search engine -->
    <string name="search_delete_search_engine_success_message">%s ተሰርዟል</string>

    <!-- Heading for the instructions to allow a permission -->
    <string name="phone_feature_blocked_intro">ለመፍቀድ:-</string>
    <!-- First step for the allowing a permission -->
    <string name="phone_feature_blocked_step_settings">1. ወደ አንድሮይድ መቼቶች ይሂዱ</string>
    <!-- Second step for the allowing a permission -->
    <string name="phone_feature_blocked_step_permissions"><![CDATA[2. <b>ፍቃዶችን</b>ን መታ ያድርጉ]]></string>
    <!-- Third step for the allowing a permission (Fore example: Camera) -->
    <string name="phone_feature_blocked_step_feature"><![CDATA[3. <b>%1$s</b> ን ወደ አብራ ቀይር]]></string>

    <!-- Label that indicates a site is using a secure connection -->
    <string name="quick_settings_sheet_secure_connection_2">ግንኙነት ደህንነቱ የተጠበቀ ነው</string>
    <!-- Label that indicates a site is using a insecure connection -->
    <string name="quick_settings_sheet_insecure_connection_2">ግንኙነት ደህንነቱ የተጠበቀ አይደለም</string>
    <!-- Label to clear site data -->
    <string name="clear_site_data">ኩኪዎች እና የድረ-ገፅ ውሂብ ያጽዱ</string>

    <!-- Confirmation message for a dialog confirming if the user wants to delete all data for current site -->
    <string name="confirm_clear_site_data"><![CDATA[ የ<b>%s</b> ድረ-ገፅን ሁሉንም ኩኪዎች እና ውሂቦች ማጽዳት እንደሚፈልጉ እርግጠኛ ነዎት?]]></string>
    <!-- Confirmation message for a dialog confirming if the user wants to delete all the permissions for all sites-->
    <string name="confirm_clear_permissions_on_all_sites">እርግጠኛ ነዎት በሁሉም ድረ-ገፆች ላይ ያሉትን ሁሉንም ፈቃዶች ማጽዳት ይፈልጋሉ?</string>
    <!-- Confirmation message for a dialog confirming if the user wants to delete all the permissions for a site-->
    <string name="confirm_clear_permissions_site">እርግጠኛ ነዎት የዚህ ድረ-ገፅ ሁሉንም ፈቃዶች ማጽዳት ይፈልጋሉ?</string>
    <!-- Confirmation message for a dialog confirming if the user wants to set default value a permission for a site-->
    <string name="confirm_clear_permission_site">እርግጠኛ ነዎት የዚህን ድረ-ገፅ ፈቃድ ማጽዳት ይፈልጋሉ?</string>
    <!-- label shown when there are not site exceptions to show in the site exception settings -->
    <string name="no_site_exceptions">ምንም የተለየ ድረ-ገፅ የለም</string>
    <!-- Bookmark deletion confirmation -->
    <string name="bookmark_deletion_confirmation">እርግጠኛ ነዎት ይህን እልባት መሰረዝ ይፈልጋሉ?</string>
    <!-- Browser menu button that adds a shortcut to the home fragment -->
    <string name="browser_menu_add_to_shortcuts">ወደ አቋራጭ ጨምር</string>
    <!-- Browser menu button that removes a shortcut from the home fragment -->
    <string name="browser_menu_remove_from_shortcuts">ከአቋራጭ ላይ አስወድግ</string>
    <!-- text shown before the issuer name to indicate who its verified by, parameter is the name of
     the certificate authority that verified the ticket-->
    <string name="certificate_info_verified_by">አረጋጋጭ:- %1$s</string>
    <!-- Login overflow menu delete button -->
    <string name="login_menu_delete_button">ሰርዝ</string>
    <!-- Login overflow menu edit button -->
    <string name="login_menu_edit_button">አርትዕ</string>
    <!-- Message in delete confirmation dialog for password -->
    <string name="login_deletion_confirmation_2">እርግጠኛ ነዎት ይህን የይለፍ ቃል መሰረዝ ይፈልጋሉ?</string>
    <!-- Positive action of a dialog asking to delete  -->
    <string name="dialog_delete_positive">ሰርዝ</string>
    <!-- Negative action of a dialog asking to delete login -->
    <string name="dialog_delete_negative">ተወው</string>
    <!--  The saved password options menu description. -->
    <string name="login_options_menu_2">የይለፍ ቃል አማራጮች</string>
    <!--  The editable text field for a website address. -->
    <string name="saved_login_hostname_description_3">ለድር ጣቢያው አድራሻ ሊስተካከል የሚችል የጽሑፍ መስክ።</string>
    <!--  The editable text field for a username. -->
    <string name="saved_login_username_description_3">ለተጠቃሚ ስም ሊስተካከል የሚችል የጽሑፍ መስክ።</string>
    <!--  The editable text field for a login's password. -->
    <string name="saved_login_password_description_2">ለይለፍ ቃል ሊስተካከል የሚችል የጽሑፍ መስክ።</string>
    <!--  The button description to save changes to an edited password. -->
    <string name="save_changes_to_login_2">ለውጦችን አስቀምጥ።</string>
    <!--  The page title for editing a saved password. -->
    <string name="edit_2">የይለፍ ቃል አርትዕ</string>
    <!--  The page title for adding new password. -->
    <string name="add_login_2">የይለፍ ቃል ያክሉ</string>
    <!--  Error text displayed underneath the password field when it is in an error case. -->
    <string name="saved_login_password_required_2">የይለፍ ቃል ያስገቡ</string>
    <!--  The error message in add login view when username field is blank. -->
    <string name="saved_login_username_required_2">የተጠቃሚ ስም ያስገቡ</string>
    <!--  The error message in add login view when hostname field is blank. -->
    <string name="saved_login_hostname_required" tools:ignore="UnusedResources">የአስተናጋጅ ስም ያስፈልጋል</string>
    <!--  The error message in add login view when hostname field is blank. -->
    <string name="saved_login_hostname_required_2" tools:ignore="UnusedResources">የድር አድራሻ ያስገቡ</string>
    <!-- Voice search button content description  -->
    <string name="voice_search_content_description">የድምጽ ፍለጋ</string>
    <!-- Voice search prompt description displayed after the user presses the voice search button -->
    <string name="voice_search_explainer">አሁን ይናገሩ</string>

    <!--  The error message in edit login view when a duplicate username exists. -->
    <string name="saved_login_duplicate">በዚያ የተጠቃሚ ስም መግቢያ አስቀድሞ አለ</string>
    <!-- This is the hint text that is shown inline on the hostname field of the create new login page. 'https://www.example.com' intentionally hardcoded here -->
    <string name="add_login_hostname_hint_text">https://www.example.com</string>

    <!-- This is an error message shown below the hostname field of the add login page when a hostname does not contain http or https. -->
    <string name="add_login_hostname_invalid_text_3">የድር አድራሻ &quot;https://&quot; ወይም &quot;http://&quot; መያዝ አለበት</string>
    <!-- This is an error message shown below the hostname field of the add login page when a hostname is invalid. -->
    <string name="add_login_hostname_invalid_text_2">ትክክለኛ የአስተናጋጅ ስም ያስፈልጋል</string>

    <!-- Synced Tabs -->
    <!-- Text displayed to ask user to connect another device as no devices found with account -->
    <string name="synced_tabs_connect_another_device">ሌላ መሳሪያ ያገናኙ።</string>
    <!-- Text displayed asking user to re-authenticate -->
    <string name="synced_tabs_reauth">እባክዎ እንደገና ያረጋግጡ።</string>
    <!-- Text displayed when user has disabled tab syncing in Firefox Sync Account -->
    <string name="synced_tabs_enable_tab_syncing">እባክዎ የትር ማመሳሰልን ያንቁ።</string>
    <!-- Text displayed when user has no tabs that have been synced -->
    <string name="synced_tabs_no_tabs" tools:ignore="BrandUsage">በሌሎች መሳሪያዎችዎ ላይ በፋየርፎክስ ውስጥ ምንም የተከፈቱ ትሮች የሉዎትም።</string>
    <!-- Text displayed in the synced tabs screen when a user is not signed in to Firefox Sync describing Synced Tabs -->
    <string name="synced_tabs_sign_in_message">ከሌሎች መሳሪያዎችዎ የትሮች ዝርዝር ይመልከቱ።</string>
    <!-- Text displayed on a button in the synced tabs screen to link users to sign in when a user is not signed in to Firefox Sync -->
    <string name="synced_tabs_sign_in_button">ለማመሳሰል ይግቡ</string>
    <!-- The text displayed when a synced device has no tabs to show in the list of Synced Tabs. -->
    <string name="synced_tabs_no_open_tabs">ምንም ክፍት ትሮች የሉም</string>
    <!-- Content description for expanding a group of synced tabs. -->
    <string name="synced_tabs_expand_group">የተመሳሰሉ ትሮችን ቡድን ዘርጋ</string>
    <!-- Content description for collapsing a group of synced tabs. -->
    <string name="synced_tabs_collapse_group">የተመሳሰሉ የትሮች ቡድን ሰብስብ</string>

    <!-- Top Sites -->
    <!-- Title text displayed in the dialog when shortcuts limit is reached. -->
    <string name="shortcut_max_limit_title">የአቋራጭ ገደብ ላይ ደርሷል</string>
    <!-- Content description text displayed in the dialog when shortcut limit is reached. -->
    <string name="shortcut_max_limit_content">አዲስ አቋራጭ ለመጨመር አንዱን ያስወግዱ። ድረ-ገፁን ነክተው ይያዙ እና አስወግድ የሚለውን ይምረጡ።</string>
    <!-- Confirmation dialog button text when top sites limit is reached. -->
    <string name="top_sites_max_limit_confirmation_button">እሺ፣ ገባኝ</string>
    <!-- Label for the preference to show the shortcuts for the most visited top sites on the homepage -->
    <string name="top_sites_toggle_top_recent_sites_4">አቋራጮች</string>
    <!-- Title text displayed in the rename top site dialog. -->
    <string name="top_sites_rename_dialog_title">ስም</string>
    <!-- Hint for renaming title of a shortcut -->
    <string name="shortcut_name_hint">የአቋራጭ ስም</string>
    <!-- Hint for editing URL of a shortcut. -->
    <string name="shortcut_url_hint">የአቋራጭ URL</string>
    <!-- Dialog button text for canceling the rename top site prompt. -->
    <string name="top_sites_rename_dialog_cancel">ተወው</string>
    <!-- Text for the menu button to open the homepage settings. -->
    <string name="top_sites_menu_settings">ቅንብሮች</string>
    <!-- Text for the menu button to navigate to sponsors and privacy support articles. '&amp;' is replaced with the ampersand symbol: & -->
    <string name="top_sites_menu_sponsor_privacy">የእኛ ስፖንሰሮች እና የእርስዎ ግላዊነት</string>
    <!-- Label text displayed for a sponsored top site. -->
    <string name="top_sites_sponsored_label">ስፖንሰር የተደረገ</string>

    <!-- Text for the menu item to edit a top site. -->
    <string name="top_sites_edit_top_site">አርትዕ</string>
    <!-- Text for the dialog title to edit a top site. -->
    <string name="top_sites_edit_dialog_title">አቋራጭ አርትዕ</string>
    <!-- Button caption to confirm the edit of the top site. -->
    <string name="top_sites_edit_dialog_save">አስቀምጥ</string>
    <!-- Error message when the user entered an invalid URL -->
    <string name="top_sites_edit_dialog_url_error">የሚሰራ URL ያስገቡ</string>
    <!-- Label for the URL edit field in the edit top site dialog. -->
    <string name="top_sites_edit_dialog_url_title">URL</string>

    <!-- Inactive tabs in the tabs tray -->
    <!-- Title text displayed in the tabs tray when a tab has been unused for 14 days. -->
    <string name="inactive_tabs_title">የቦዘኑ ትሮች</string>
    <!-- Content description for closing all inactive tabs -->
    <string name="inactive_tabs_delete_all">ሁሉንም የቦዘኑ ትሮችን ዝጋ</string>
    <!-- Content description for expanding the inactive tabs section. -->
    <string name="inactive_tabs_expand_content_description">የቦዘኑ ትሮችን ዘርጋ</string>
    <!-- Content description for collapsing the inactive tabs section. -->
    <string name="inactive_tabs_collapse_content_description">የቦዘኑ ትሮችን ሰብስብ</string>

    <!-- Inactive tabs auto-close message in the tabs tray -->
    <!-- The header text of the auto-close message when the user is asked if they want to turn on the auto-closing of inactive tabs. -->
    <string name="inactive_tabs_auto_close_message_header" tools:ignore="UnusedResources">ከአንድ ወር በኋላ በራስ-ሰር ይዘጋ?</string>
    <!-- A description below the header to notify the user what the inactive tabs auto-close feature is. -->
    <string name="inactive_tabs_auto_close_message_description" tools:ignore="BrandUsage,UnusedResources">Firefox ባለፈው ወር ውስጥ ያላዩዋቸውን ትሮች ሊዘጋ ይችላል።</string>

    <!-- A call to action below the description to allow the user to turn on the auto closing of inactive tabs. -->
    <string name="inactive_tabs_auto_close_message_action" tools:ignore="UnusedResources">ራስ-ሰር ዝጋን ያብሩ</string>
    <!-- Text for the snackbar to confirm auto-close is enabled for inactive tabs -->
    <string name="inactive_tabs_auto_close_message_snackbar">በራስ-ሰር መዝጋት ነቅቷል</string>

    <!-- Awesome bar suggestion's headers -->
    <!-- Search suggestions title for Firefox Suggest. -->
    <string name="firefox_suggest_header" tools:ignore="BrandUsage">የፋየርፎክስ ጥቆማ</string>
    <!-- Title for search suggestions when Google is the default search suggestion engine. -->
    <string name="google_search_engine_suggestion_header"> የጉግል ፍለጋ</string>
    <!-- Title for search suggestions when the default search suggestion engine is anything other than Google. The first parameter is default search engine name. -->
    <string name="other_default_search_engine_suggestion_header">%s ፍለጋ</string>

    <!-- Default browser experiment -->
    <!-- Default browser card title -->
    <string name="default_browser_experiment_card_title">ነባሪ አሳሽዎን ይቀይሩ</string>
    <!-- Default browser card text -->
    <string name="default_browser_experiment_card_text" tools:ignore="BrandUsage">በፋየርፎክስ ውስጥ በራስ-ሰር የሚከፈቱ ከድረ-ገፆች፣ ኢሜይሎች እና መልዕክቶች አገናኞችን ያዘጋጁ።</string>

    <!-- Content description for close button in collection placeholder. -->
    <string name="remove_home_collection_placeholder_content_description">አስወግድ</string>

    <!-- Content description radio buttons with a link to more information -->
    <string name="radio_preference_info_content_description">ለተጨማሪ ዝርዝሮች ጠቅ ያድርጉ</string>

    <!-- Content description for the action bar "up" button -->
    <string name="action_bar_up_description">ወደ ላይ ዳስስ</string>

    <!-- Content description for privacy content close button -->
    <string name="privacy_content_close_button_content_description">ዝጋ</string>

    <!-- Pocket recommended stories -->
    <!-- Header text for a section on the home screen. -->
    <string name="pocket_stories_header_1">አነቃቂ ታሪኮች</string>
    <!-- Header text for a section on the home screen. -->
    <string name="pocket_stories_categories_header">ታሪኮች በርዕስ</string>
    <!-- Text of a button allowing users to access an external url for more Pocket recommendations. -->
    <string name="pocket_stories_placeholder_text">ተጨማሪ ያግኙ</string>
    <!-- Title of an app feature. Smaller than a heading. The first parameter is product name Pocket -->
    <string name="pocket_stories_feature_title_2">በ%s የተጎላበተ።</string>
    <!-- Caption for describing a certain feature. The placeholder is for a clickable text (eg: Learn more) which will load an url in a new tab when clicked.  -->
    <string name="pocket_stories_feature_caption" tools:ignore="BrandUsage">የፋየርፎክስ ቤተሰብ አካል። %s</string>
    <!-- Clickable text for opening an external link for more information about Pocket. -->
    <string name="pocket_stories_feature_learn_more">የበለጠ ለማወቅ</string>
    <!-- Text indicating that the Pocket story that also displays this text is a sponsored story by other 3rd party entity. -->
    <string name="pocket_stories_sponsor_indication">ስፖንሰር የተደረገ</string>

    <!-- Snackbar message for enrolling in a Nimbus experiment from the secret settings when Studies preference is Off.-->
    <string name="experiments_snackbar">ውሂብ ለመላክ ቴሌሜትሪ ያንቁ።</string>
    <!-- Snackbar button text to navigate to telemetry settings.-->
    <string name="experiments_snackbar_button">ወደ ቅንብሮች ይሂዱ</string>

    <!-- Review quality check feature-->
    <!-- Name for the review quality check feature used as title for the panel. -->
    <string name="review_quality_check_feature_name_2">የግምገማ አረጋጋጭ</string>
    <!-- Summary for grades A and B for review quality check adjusted grading. -->
    <string name="review_quality_check_grade_a_b_description">አስተማማኝ ግምገማዎች</string>
    <!-- Summary for grade C for review quality check adjusted grading. -->
    <string name="review_quality_check_grade_c_description">አስተማማኝ እና የማይታመኑ ግምገማዎች ድብልቅ</string>
    <!-- Summary for grades D and F for review quality check adjusted grading. -->
    <string name="review_quality_check_grade_d_f_description">የማይታመኑ ግምገማዎች</string>
    <!-- Text for title presenting the reliability of a product's reviews. -->
    <string name="review_quality_check_grade_title">እነዚህ ግምገማዎች ምን ያህል አስተማማኝ ናቸው?</string>
    <!-- Title for when the rating has been updated by the review checker -->
    <string name="review_quality_check_adjusted_rating_title">የተስተካከለ ደረጃ</string>
    <!-- Description for a product's adjusted star rating. The text presents that the product's reviews which were evaluated as unreliable were removed from the adjusted rating. -->
    <string name="review_quality_check_adjusted_rating_description_2">በአስተማማኝ ግምገማዎች ላይ የተመሠረተ</string>
    <!-- Title for list of highlights from a product's review emphasizing a product's important traits. -->
    <string name="review_quality_check_highlights_title">ከቅርብ ግዜ ግምገማዎች ዋና ዋናዎቹ</string>
    <!-- Title for section explaining how we analyze the reliability of a product's reviews. -->
    <string name="review_quality_check_explanation_title">የግምገማ ጥራትን እንዴት እንደምንወስን</string>
    <!-- Paragraph explaining how we analyze the reliability of a product's reviews. First parameter is the Fakespot product name. In the phrase "Fakespot by Mozilla", "by" can be localized. Does not need to stay by. -->
    <string name="review_quality_check_explanation_body_reliability">የምርት ግምገማዎችን አስተማማኝነት ለማረጋገጥ AI ቴክኖሎጂን ከ%s በMozilla እንጠቀማለን። ይህ እርስዎ የግምገማ ጥራትን ብቻ እንጂ የምርት ጥራትን እንዲገመግሙ አይረዳወትም።</string>
    <!-- Paragraph explaining the grading system we use to classify the reliability of a product's reviews. -->
    <string name="review_quality_check_info_review_grade_header"><![CDATA[የእያንዳንዱን ምርት ግምገማዎች በ<b>ፊደል ደረጃ</b> ከሀ እስከ ረ እንመድባለን።]]></string>
    <!-- Description explaining grades A and B for review quality check adjusted grading. -->
    <string name="review_quality_check_info_grade_info_AB">አስተማማኝ ግምገማዎች። ግምገማዎቹ ሐቀኛ፣ አድልዎ የለሽ ግምገማዎችን ትተው ከወጡ እውነተኛ ደንበኞች ሊሆኑ እንደሚችሉ እናምናለን።</string>
    <!-- Description explaining grade C for review quality check adjusted grading. -->
    <string name="review_quality_check_info_grade_info_C">አስተማማኝ እና የማይታመኑ ግምገማዎች ድብልቅ እንዳለ እናምናለን።</string>
    <!-- Description explaining grades D and F for review quality check adjusted grading. -->
    <string name="review_quality_check_info_grade_info_DF">የማይታመኑ ግምገማዎች። ግምገማዎቹ የሐሰት ወይም አድሏዊ ከሆኑ ገምጋሚዎች ናቸው ብለን እናምናለን።</string>
    <!-- Paragraph explaining how a product's adjusted grading is calculated. -->
    <string name="review_quality_check_explanation_body_adjusted_grading"><![CDATA[የ<b>የተስተካከለ ደረጃ</b> አስተማማኝ ናቸው ብለን ባመንባቸው ግምገማዎች ላይ ብቻ የተመሰረተ ነው።]]></string>
    <!-- Paragraph explaining product review highlights. First parameter is the name of the retailer (e.g. Amazon). -->
    <string name="review_quality_check_explanation_body_highlights"><![CDATA[<b>ዋና ዋናዎቹ</b> አስተማማኝ ናቸው ብለን የምናምንባቸው ባለፉት 80 ቀናት ውስጥ ከ%s ግምገማዎች የተገኙ ናቸው።]]></string>
    <!-- Text for learn more caption presenting a link with information about review quality. First parameter is for clickable text defined in review_quality_check_info_learn_more_link. -->
    <string name="review_quality_check_info_learn_more">ስለ%s የበለጠ ይወቁ።</string>
    <!-- Clickable text that links to review quality check SuMo page. First parameter is the Fakespot product name. -->
    <string name="review_quality_check_info_learn_more_link_2">%s የግምገማ ጥራትን እንዴት እንደሚወስን</string>
    <!-- Text for title of settings section. -->
    <string name="review_quality_check_settings_title">ቅንብሮች</string>
    <!-- Text for label for switch preference to show recommended products from review quality check settings section. -->
    <string name="review_quality_check_settings_recommended_products">በግምገማ አረጋጋጭ ውስጥ ማስታወቂያዎችን አሳይ</string>
    <!-- Description for switch preference to show recommended products from review quality check settings section. First parameter is for clickable text defined in review_quality_check_settings_recommended_products_learn_more.-->
    <string name="review_quality_check_settings_recommended_products_description_2" tools:ignore="UnusedResources">ለሚመለከታቸው ምርቶች አልፎ አልፎ ማስታወቂያዎችን ያያሉ። ምርቶችን የምናስተዋውቀው በታማኝ ግምገማዎች ብቻ ነው። %s</string>
    <!-- Clickable text that links to review quality check recommended products support article. -->
    <string name="review_quality_check_settings_recommended_products_learn_more" tools:ignore="UnusedResources">የበለጠ ለማወቅ</string>
    <!-- Text for turning sidebar off button from review quality check settings section. -->
    <string name="review_quality_check_settings_turn_off">የግምገማ አረጋጋጭን ያጥፉ</string>
    <!-- Text for title of recommended product section. This is displayed above a product image, suggested as an alternative to the product reviewed. -->
    <string name="review_quality_check_ad_title" tools:ignore="UnusedResources">ሊታሰብበት የሚገባ ተጨማሪ</string>
    <!-- Caption for recommended product section indicating this is an ad by Fakespot. First parameter is the Fakespot product name. -->
    <string name="review_quality_check_ad_caption" tools:ignore="UnusedResources">ማስታወቂያ በ%s</string>
    <!-- Caption for review quality check panel. First parameter is for clickable text defined in review_quality_check_powered_by_link. -->
    <string name="review_quality_check_powered_by_2">የግምገማ አረጋጋጭ የተጎላበተው በ%s ነው</string>
    <!-- Clickable text that links to Fakespot.com. First parameter is the Fakespot product name. In the phrase "Fakespot by Mozilla", "by" can be localized. Does not need to stay by. -->
    <string name="review_quality_check_powered_by_link" tools:ignore="UnusedResources">%s በሞዚላ</string>
    <!-- Text for title of warning card informing the user that the current analysis is outdated. -->
    <string name="review_quality_check_outdated_analysis_warning_title" tools:ignore="UnusedResources">ለመፈተሽ አዲስ መረጃ</string>
    <!-- Text for button from warning card informing the user that the current analysis is outdated. Clicking this should trigger the product's re-analysis. -->
    <string name="review_quality_check_outdated_analysis_warning_action" tools:ignore="UnusedResources">አሁን ያረጋግጡ</string>
    <!-- Title for warning card informing the user that the current product does not have enough reviews for a review analysis. -->
    <string name="review_quality_check_no_reviews_warning_title">እስካሁን በቂ ግምገማዎች የሉም</string>
    <!-- Text for body of warning card informing the user that the current product does not have enough reviews for a review analysis. -->
    <string name="review_quality_check_no_reviews_warning_body">ይህ ምርት ተጨማሪ ግምገማዎች ሲኖረው ጥራታቸውን ማረጋገጥ እንችላለን።</string>
    <!-- Title for warning card informing the user that the current product is currently not available. -->
    <string name="review_quality_check_product_availability_warning_title">ምርቱ አይገኝም</string>

    <!-- Text for the body of warning card informing the user that the current product is currently not available. -->
    <string name="review_quality_check_product_availability_warning_body">ይህ ምርት ወደ ክምችት እንደተመለሰ ካዩ፣ ሪፖርት ያድርጉት እና ግምገማዎቹን ለማየት እንሰራለን።</string>
    <!-- Clickable text for warning card informing the user that the current product is currently not available. Clicking this should inform the server that the product is available. -->
    <string name="review_quality_check_product_availability_warning_action_2">ምርት በክምችት መኖሩን አመልክት</string>
    <!-- Title for warning card informing the user that the current product's analysis is still processing. The parameter is the percentage progress (0-100%) of the analysis process (e.g. 56%). -->
    <string name="review_quality_check_analysis_in_progress_warning_title_2">የግምገማውን ጥራት በመፈተሽ ላይ (%s)</string>
    <!-- Text for body of warning card informing the user that the current product's analysis is still processing. -->
    <string name="review_quality_check_analysis_in_progress_warning_body">ይህ ወደ 60 ሰከንድ ሊወስድ ይችላል።</string>
    <!-- Title for info card displayed after the user reports a product is back in stock. -->
    <string name="review_quality_check_analysis_requested_info_title">ሪፖርት ስላደረጉ እናመሰግናለን!</string>
    <!-- Text for body of info card displayed after the user reports a product is back in stock. -->
    <string name="review_quality_check_analysis_requested_info_body">በ24 ሰዓታት ውስጥ ስለዚህ ምርት ግምገማዎች መረጃ ሊኖረን ይገባል። እባክዎን ተመልሰው ያረጋግጡ።</string>
    <!-- Title for info card displayed when the user review checker while on a product that Fakespot does not analyze (e.g. gift cards, music). -->
    <string name="review_quality_check_not_analyzable_info_title">እነዚህን ግምገማዎች ማረጋገጥ አንችልም</string>
    <!-- Text for body of info card displayed when the user review checker while on a product that Fakespot does not analyze (e.g. gift cards, music). -->
    <string name="review_quality_check_not_analyzable_info_body">እንደ አለመታደል ሆኖ ለተወሰኑ የምርት ዓይነቶች የግምገማውን ጥራት ማረጋገጥ አንችልም። ለምሳሌ፣ የስጦታ ካርዶች እና የቪዲዮ፣ ሙዚቃ እና ጨዋታዎች ሥርጭት።</string>
    <!-- Title for info card displayed when another user reported the displayed product is back in stock. -->
    <string name="review_quality_check_analysis_requested_other_user_info_title" tools:ignore="UnusedResources">መረጃ በቅርቡ ይመጣል</string>
    <!-- Text for body of info card displayed when another user reported the displayed product is back in stock. -->
    <string name="review_quality_check_analysis_requested_other_user_info_body" tools:ignore="UnusedResources">በ24 ሰዓታት ውስጥ ስለዚህ ምርት ግምገማዎች መረጃ ሊኖረን ይገባል። እባክዎን ተመልሰው ያረጋግጡ።</string>
    <!-- Title for info card displayed to the user when analysis finished updating. -->
    <string name="review_quality_check_analysis_updated_confirmation_title" tools:ignore="UnusedResources">ትንታኔው ወቅታዊ ነው</string>
    <!-- Text for the action button from info card displayed to the user when analysis finished updating. -->
    <string name="review_quality_check_analysis_updated_confirmation_action" tools:ignore="UnusedResources">ገባኝ</string>
    <!-- Title for error card displayed to the user when an error occurred. -->
    <string name="review_quality_check_generic_error_title">አሁን ምንም መረጃ የለም</string>
    <!-- Text for body of error card displayed to the user when an error occurred. -->
    <string name="review_quality_check_generic_error_body">ችግሩን ለመፍታት እየሰራን ነው። እባክዎ በቅርቡ ተመልሰው ያረጋግጡ።</string>
    <!-- Title for error card displayed to the user when the device is disconnected from the network. -->
    <string name="review_quality_check_no_connection_title">ምንም የአውታረ መረብ ግንኙነት የለም</string>
    <!-- Text for body of error card displayed to the user when the device is disconnected from the network. -->
    <string name="review_quality_check_no_connection_body">የአውታረ መረብ ግንኙነትዎን ያረጋግጡ እና ከዚያ ገጹን እንደገና ለመጫን ይሞክሩ።</string>
    <!-- Title for card displayed to the user for products whose reviews were not analyzed yet. -->
    <string name="review_quality_check_no_analysis_title">ስለእነዚህ ግምገማዎች እስካሁን ምንም መረጃ የለም</string>
    <!-- Text for the body of card displayed to the user for products whose reviews were not analyzed yet. -->
    <string name="review_quality_check_no_analysis_body">የዚህ ምርት ግምገማዎች አስተማማኝ መሆናቸውን ለማወቅ የግምገማውን ጥራት ያረጋግጡ። ወደ 60 ሰከንድ ብቻ ነው የሚወስደው።</string>
    <!-- Text for button from body of card displayed to the user for products whose reviews were not analyzed yet. Clicking this should trigger a product analysis. -->
    <string name="review_quality_check_no_analysis_link">የግምገማውን ጥራት ያረጋግጡ</string>
    <!-- Headline for review quality check contextual onboarding card. -->
    <string name="review_quality_check_contextual_onboarding_title">የእኛን የታመነ የምርት ግምገማዎች መመሪያን ይሞክሩ</string>
    <!-- Description for review quality check contextual onboarding card. The first and last two parameters are for retailer names (e.g. Amazon, Walmart). The second parameter is for the name of the application (e.g. Firefox). -->
    <string name="review_quality_check_contextual_onboarding_description">ከመግዛትዎ በፊት በ%1$s ላይ የምርት ግምገማዎች ምን ያህል አስተማማኝ እንደሆኑ ይመልከቱ። የግምገማ አረጋጋጭ፣ ከ%2$s የመጣ የሙከራ ባህሪ፣ ልክ በአሳሹ ውስጥ ነው የተሰራው። በ%3$s እና %4$s ላይም ይሰራል።</string>
    <!-- Description for review quality check contextual onboarding card. The first parameters is for retailer name (e.g. Amazon). The second parameter is for the name of the application (e.g. Firefox). -->
    <string name="review_quality_check_contextual_onboarding_description_one_vendor">ከመግዛትዎ በፊት በ%1$s ላይ የምርት ግምገማዎች ምን ያህል አስተማማኝ እንደሆኑ ይመልከቱ። የ%2$s የሙከራ ባህሪ የግምገማ አረጋጋጭ በቀጥታ በአሳሹ ውስጥ ነው የተሰራው።</string>
    <!-- Paragraph presenting review quality check feature. First parameter is the Fakespot product name. Second parameter is for clickable text defined in review_quality_check_contextual_onboarding_learn_more_link. In the phrase "Fakespot by Mozilla", "by" can be localized. Does not need to stay by. -->
    <string name="review_quality_check_contextual_onboarding_learn_more">በሞዚላ የ%1$s ኃይልን በመጠቀም አድሎአዊ እና ትክክለኛ ያልሆኑ ግምገማዎችን እናግዝዎታለን። ሲገዙ እርስዎን ለመጠበቅ የእኛ AI ሞዴል ሁልጊዜ እየተሻሻለ ነው። %2$s</string>
    <!-- Clickable text from the contextual onboarding card that links to review quality check support article. -->
    <string name="review_quality_check_contextual_onboarding_learn_more_link">የበለጠ ለማወቅ</string>
    <!-- Caption text to be displayed in review quality check contextual onboarding card above the opt-in button. First parameter is Firefox app name, third parameter is the Fakespot product name. Second & fourth are for clickable texts defined in review_quality_check_contextual_onboarding_privacy_policy_3 and review_quality_check_contextual_onboarding_terms_use. -->
    <string name="review_quality_check_contextual_onboarding_caption_4">&quot;አዎ ይሞክሩት&quot;ን በመምረጥ በ%1$s %2$s እና በ%3$s %4$s ተስማምተዋል።</string>
    <!-- Clickable text from the review quality check contextual onboarding card that links to Fakespot privacy notice. -->
    <string name="review_quality_check_contextual_onboarding_privacy_policy_3">የግላዊነት ማስታወቂያ</string>
    <!-- Clickable text from the review quality check contextual onboarding card that links to Fakespot terms of use. -->
    <string name="review_quality_check_contextual_onboarding_terms_use">የአጠቃቀም መመሪያ</string>
    <!-- Text for opt-in button from the review quality check contextual onboarding card. -->
    <string name="review_quality_check_contextual_onboarding_primary_button_text">አዎ፣ ይሞክሩት</string>
    <!-- Text for opt-out button from the review quality check contextual onboarding card. -->
    <string name="review_quality_check_contextual_onboarding_secondary_button_text">አሁን አይሆንም</string>
    <!-- Text for the first CFR presenting the review quality check feature. -->
    <string name="review_quality_check_first_cfr_message" moz:removedIn="132" tools:ignore="UnusedResources">ከመግዛትዎ በፊት — የዚህን ምርት ግምገማዎች ማመን እንደሚችሉ ይወቁ።</string>
    <!-- Text displayed in the first CFR presenting the review quality check feature that opens the review checker when clicked. -->
    <string name="review_quality_check_first_cfr_action" moz:removedIn="132" tools:ignore="UnusedResources">የግምገማ አረጋጋጭን ይሞክሩት</string>

    <!-- Text for the second CFR presenting the review quality check feature. -->
    <string name="review_quality_check_second_cfr_message" moz:removedIn="132" tools:ignore="UnusedResources">እነዚህ ግምገማዎች አስተማማኝ ናቸው? የተስተካከለ ደረጃን ለማየት አሁን ያረጋግጡ።</string>
    <!-- Text displayed in the second CFR presenting the review quality check feature that opens the review checker when clicked. -->
    <string name="review_quality_check_second_cfr_action" moz:removedIn="132" tools:ignore="UnusedResources">የግምገማ አረጋጋጭን ይክፈቱ</string>
    <!-- Content description (not visible, for screen readers etc.) for opening browser menu button to open review quality check bottom sheet. -->
    <string name="review_quality_check_open_handle_content_description">የግምገማ አረጋጋጭን ይክፈቱ</string>
    <!-- Content description (not visible, for screen readers etc.) for closing browser menu button to open review quality check bottom sheet. -->
    <string name="review_quality_check_close_handle_content_description">የግምገማ አረጋጋጭን ዝጋ</string>
    <!-- Content description (not visible, for screen readers etc.) for review quality check star rating. First parameter is the number of stars (1-5) representing the rating. -->
    <string name="review_quality_check_star_rating_content_description">%1$s ከ5 ኮከቦች</string>
    <!-- Text for minimize button from highlights card. When clicked the highlights card should reduce its size. -->
    <string name="review_quality_check_highlights_show_less">ያነሰ አሳይ</string>
    <!-- Text for maximize button from highlights card. When clicked the highlights card should expand to its full size. -->
    <string name="review_quality_check_highlights_show_more">ተጨማሪ አሳይ</string>
    <!-- Text for highlights card quality category header. Reviews shown under this header should refer the product's quality. -->
    <string name="review_quality_check_highlights_type_quality">ጥራት</string>
    <!-- Text for highlights card price category header. Reviews shown under this header should refer the product's price. -->
    <string name="review_quality_check_highlights_type_price">ዋጋ</string>
    <!-- Text for highlights card shipping category header. Reviews shown under this header should refer the product's shipping. -->
    <string name="review_quality_check_highlights_type_shipping">ማጓጓዣ</string>
    <!-- Text for highlights card packaging and appearance category header. Reviews shown under this header should refer the product's packaging and appearance. -->
    <string name="review_quality_check_highlights_type_packaging_appearance">ማሸጊያ እና ገፅታ</string>
    <!-- Text for highlights card competitiveness category header. Reviews shown under this header should refer the product's competitiveness. -->
    <string name="review_quality_check_highlights_type_competitiveness">ተወዳዳሪነት</string>

    <!-- Text that is surrounded by quotes. The parameter is the actual text that is in quotes. An example of that text could be: Excellent craftsmanship, and that is displayed as “Excellent craftsmanship”. The text comes from a buyer's review that the feature is highlighting"   -->
    <string name="surrounded_with_quotes">“%s”</string>

    <!-- Accessibility services actions labels. These will be appended to accessibility actions like "Double tap to.." but not by or applications but by services like Talkback. -->
    <!-- Action label for elements that can be collapsed if interacting with them. Talkback will append this to say "Double tap to collapse". -->
    <string name="a11y_action_label_collapse">ሰብስብ</string>
    <!-- Current state for elements that can be collapsed if interacting with them. Talkback will dictate this after a state change. -->
    <string name="a11y_state_label_collapsed">ተሰብስቧል</string>
    <!-- Action label for elements that can be expanded if interacting with them. Talkback will append this to say "Double tap to expand". -->
    <string name="a11y_action_label_expand">ዘርጋ</string>
    <!-- Current state for elements that can be expanded if interacting with them. Talkback will dictate this after a state change. -->
    <string name="a11y_state_label_expanded">ተዘርግቷል</string>
    <!-- Action label for links to a website containing documentation about a wallpaper collection. Talkback will append this to say "Double tap to open link to learn more about this collection". -->
    <string name="a11y_action_label_wallpaper_collection_learn_more">ስለዚህ ስብስብ የበለጠ ለማወቅ አገናኝ ይክፈቱ</string>
    <!-- Action label for links that point to an article. Talkback will append this to say "Double tap to read the article". -->
    <string name="a11y_action_label_read_article">ጽሑፉን ያንብቡ</string>
    <!-- Action label for links to the Firefox Pocket website. Talkback will append this to say "Double tap to open link to learn more". -->
    <string name="a11y_action_label_pocket_learn_more">የበለጠ ለማወቅ አገናኝ ይክፈቱ</string>
    <!-- Content description for headings announced by accessibility service. The first parameter is the text of the heading. Talkback will announce the first parameter and then speak the word "Heading" indicating to the user that this text is a heading for a section. -->
    <string name="a11y_heading">%s፣ ርዕስ</string>

    <!-- Title for dialog displayed when trying to access links present in a text. -->
    <string name="a11y_links_title">አገናኞች</string>

    <!-- Additional content description for text bodies that contain urls. -->
    <string name="a11y_links_available">የሚገኙ አገናኞች</string>

    <!-- Translations feature-->

    <!-- Translation request dialog -->
    <!-- Title for the translation dialog that allows a user to translate the webpage. -->
    <string name="translations_bottom_sheet_title">ይህን ገጽ መተርጎም?</string>
    <!-- Title for the translation dialog after a translation was completed successfully.
    The first parameter is the name of the language that the page was translated from, for example, "French".
    The second parameter is the name of the language that the page was translated to, for example, "English". -->
    <string name="translations_bottom_sheet_title_translation_completed">ገጽ ከ%1$s ወደ %2$s ተተርጉሟል</string>
    <!-- Title for the translation dialog that allows a user to translate the webpage when a user uses the translation feature the first time. The first parameter is the name of the application, for example, "Fenix". -->
    <string name="translations_bottom_sheet_title_first_time">በ%1$s ውስጥ የግል ትርጉሞችን ይሞክሩ</string>
    <!-- Additional information on the translation dialog that appears when a user uses the translation feature the first time. The first parameter is clickable text with a link, for example, "Learn more". -->
    <string name="translations_bottom_sheet_info_message">ለግላዊነትዎ፣ ትርጉሞች ከመሳሪያዎ አይወጡም። አዲስ ቋንቋዎች እና ማሻሻያዎች በቅርቡ ይመጣሉ! %1$s</string>
    <!-- Text that links to additional information about the Firefox translations feature. -->
    <string name="translations_bottom_sheet_info_message_learn_more">ተጨማሪ ይወቁ</string>
    <!-- Label for the dropdown to select which language to translate from on the translations dialog. Usually the translate from language selected will be the same as the page language. -->
    <string name="translations_bottom_sheet_translate_from">ተርጉም ከ</string>
    <!-- Label for the dropdown to select which language to translate to on the translations dialog. Usually the translate to language selected will be the user's preferred language. -->
    <string name="translations_bottom_sheet_translate_to">ተርጉም ወደ</string>
    <!-- Label for the dropdown to select which language to translate from on the translations dialog when the page language is not supported. This selection is to allow the user to select another language, in case we automatically detected the page language incorrectly. -->
    <string name="translations_bottom_sheet_translate_from_unsupported_language">ሌላ ምንጭ ቋንቋ ይሞክሩ</string>
    <!-- Button text on the translations dialog to dismiss the dialog and return to the browser. -->
    <string name="translations_bottom_sheet_negative_button">አሁን አይሆንም</string>
    <!-- Button text on the translations dialog to restore the translated website back to the original untranslated version. -->
    <string name="translations_bottom_sheet_negative_button_restore">ዋናውን አሳይ</string>
    <!-- Accessibility announcement (not visible, for screen readers etc.) for the translations dialog after restore button was pressed that indicates the original untranslated page was loaded. -->
    <string name="translations_bottom_sheet_restore_accessibility_announcement">ዋናው ያልተተረጎመ ገጽ ተጭኗል</string>
    <!-- Button text on the translations dialog when a translation error appears, used to dismiss the dialog and return to the browser. -->
    <string name="translations_bottom_sheet_negative_button_error">ተከናውኗል</string>
    <!-- Button text on the translations dialog to begin a translation of the website. -->
    <string name="translations_bottom_sheet_positive_button">ተርጉም</string>

    <!-- Button text on the translations dialog when a translation error appears. -->
    <string name="translations_bottom_sheet_positive_button_error">እንደገና ሞክር</string>
    <!-- Inactive button text on the translations dialog that indicates a translation is currently in progress. This button will be accompanied by a loading icon. -->
    <string name="translations_bottom_sheet_translating_in_progress">በመተርጎም ላይ</string>
    <!-- Button content description (not visible, for screen readers etc.) for the translations dialog translate button that indicates a translation is currently in progress. -->
    <string name="translations_bottom_sheet_translating_in_progress_content_description">በመተርጎም ሂደት ላይ</string>

    <!-- Default dropdown option when initially selecting a language from the translations dialog language selection dropdown. -->
    <string name="translations_bottom_sheet_default_dropdown_selection">ቋንቋ ይምረጡ</string>
    <!-- The title of the warning card informs the user that a translation could not be completed. -->
    <string name="translation_error_could_not_translate_warning_text">የመተርጎም ችግር ነበር። እባክዎ እንደገና ይሞክሩ።</string>
    <!-- The title of the warning card informs the user that the list of languages cannot be loaded. -->
    <string name="translation_error_could_not_load_languages_warning_text">ቋንቋዎችን መጫን አልተቻለም። የበይነመረብ ግንኙነትዎን ይፈትሹ እና እንደገና ይሞክሩ።</string>
    <!-- The title of the warning card informs the user that a language is not supported. The first parameter is the name of the language that is not supported. -->
    <string name="translation_error_language_not_supported_warning_text">ይቅርታ፣ እስካሁን %1$sን አንደግፍም።</string>


    <!-- Snackbar title shown if the user closes the Translation Request dialogue and a translation is in progress. -->
    <string name="translation_in_progress_snackbar">በመተርጎም ላይ…</string>
    <!-- Title for the data saving mode warning dialog used in the translation request dialog.
    This dialog will be presented when the user attempts to perform
    a translation without the necessary language files downloaded first when Android's data saver mode is enabled and the user is not using WiFi.
    The first parameter is the size in kilobytes or megabytes of the language file. -->
    <string name="translations_download_language_file_dialog_title">ቋንቋ በውሂብ ቆጣቢ ሁነታ (%1$s) ይውረድ?</string>


    <!-- Translations options dialog -->
    <!-- Title of the translation options dialog that allows a user to set their translation options for the site the user is currently on. -->
    <string name="translation_option_bottom_sheet_title_heading">የትርጉም አማራጮች</string>
    <!-- Toggle switch label that allows a user to set the setting if they would like the browser to always offer or suggest translations when available. -->
    <string name="translation_option_bottom_sheet_always_translate">ሁልጊዜ ለመተርጎም አቅርብ</string>
    <!-- Toggle switch label that allows a user to set if they would like a given language to automatically translate or not. The first parameter is the language name, for example, "Spanish". -->
    <string name="translation_option_bottom_sheet_always_translate_in_language">ሁልጊዜ %1$sን ተርጉም</string>
    <!-- Toggle switch label that allows a user to set if they would like to never be offered a translation of the given language. The first parameter is the language name, for example, "Spanish". -->
    <string name="translation_option_bottom_sheet_never_translate_in_language">%1$sን በጭራሽ አትተርጉም</string>
    <!-- Toggle switch label that allows a user to set the setting if they would like the browser to never translate the site the user is currently visiting. -->
    <string name="translation_option_bottom_sheet_never_translate_site">ይህን ጣቢያ በጭራሽ አትተርጉም</string>
    <!-- Toggle switch description that will appear under the "Never translate these sites" settings toggle switch to provide more information on how this setting interacts with other settings. -->
    <string name="translation_option_bottom_sheet_switch_never_translate_site_description">ሁሉንም ሌሎች ቅንብሮችን ይሽራል</string>
    <!-- Toggle switch description that will appear under the "Never translate" and "Always translate" toggle switch settings to provide more information on how these  settings interacts with other settings. -->
    <string name="translation_option_bottom_sheet_switch_description">የመተርጎም ቅናሾችን ይሽራል</string>
    <!-- Button text for the button that will take the user to the translation settings dialog. -->
    <string name="translation_option_bottom_sheet_translation_settings">የትርጉም ቅንብሮች</string>
    <!-- Button text for the button that will take the user to a website to learn more about how translations works in the given app. The first parameter is the name of the application, for example, "Fenix". -->
    <string name="translation_option_bottom_sheet_about_translations">በ%1$s ውስጥ ስለ ትርጉሞች</string>

    <!-- Content description (not visible, for screen readers etc.) for closing the translations bottom sheet. -->
    <string name="translation_option_bottom_sheet_close_content_description">የትርጉም ገፅ ዝጋ</string>

    <!-- The title of the warning card informs the user that an error has occurred at page settings. -->
    <string name="translation_option_bottom_sheet_error_warning_text">አንዳንድ ቅንብሮች ለጊዜው አይገኙም።</string>

    <!-- Translation settings dialog -->
    <!-- Title of the translation settings dialog that allows a user to set their preferred translation settings. -->
    <string name="translation_settings_toolbar_title">ትርጉሞች</string>
    <!-- Toggle switch label that indicates that the browser should signal or indicate when a translation is possible for any page. -->
    <string name="translation_settings_offer_to_translate">ሲቻል ለመተርጎም አቅርብ</string>

    <!-- Toggle switch label that indicates that downloading files required for translating is permitted when using data saver mode in Android. -->
    <string name="translation_settings_always_download">ሁልጊዜ ቋንቋዎችን በውሂብ ቁጠባ ሁነታ አውርድ</string>
    <!-- Section header text that begins the section of a list of different options the user may select to adjust their translation preferences. -->
    <string name="translation_settings_translation_preference">የትርጉም ምርጫዎች</string>
    <!-- Button text for the button that will take the user to the automatic translations settings dialog. On the automatic translations settings dialog, the user can set if translations should occur automatically for a given language. -->
    <string name="translation_settings_automatic_translation">ራስ-ሰር ትርጉም</string>
    <!-- Button text for the button that will take the user to the never translate these sites dialog. On the never translate these sites dialog, the user can set if translations should never occur on certain websites. -->
    <string name="translation_settings_automatic_never_translate_sites">እነዚህን ጣቢያዎች በጭራሽ አትተርጉም</string>
    <!-- Button text for the button that will take the user to the download languages dialog. On the download languages dialog, the user can manage which languages they would like to download for translations. -->
    <string name="translation_settings_download_language">ቋንቋዎችን አውርድ</string>

    <!-- Automatic translation preference screen -->
    <!-- Title of the automatic translation preference screen that will appear on the toolbar.-->
    <string name="automatic_translation_toolbar_title_preference">ራስ-ሰር ትርጉም</string>
    <!-- Screen header presenting the automatic translation preference feature. It will appear under the toolbar. -->
    <string name="automatic_translation_header_preference">”ሁልጊዜ መተርጎም“ እና ”ፍፁም አትተረጎም“ ምርጫዎችን ለማስተዳደር ቋንቋ ምረጥ።</string>

    <!-- The title of the warning card informs the user that the system could not load languages for translation settings. -->
    <string name="automatic_translation_error_warning_text">ቋንቋዎችን መጫን አልተቻለም። እባክዎ ቆይተው ይመልከቱ።</string>

    <!-- Automatic translation options preference screen -->
    <!-- Preference option for offering to translate. Radio button title text.-->
    <string name="automatic_translation_option_offer_to_translate_title_preference">ለመተርጎም አቅርብ (ነባሪ)</string>
    <!-- Preference option for offering to translate. Radio button summary text. The first parameter is the name of the app defined in app_name (for example: Fenix)-->
    <string name="automatic_translation_option_offer_to_translate_summary_preference">%1$s ጣቢያዎችን በዚህ ቋንቋ ለመተርጎም ያቀርባል።</string>
    <!-- Preference option for always translate. Radio button title text. -->
    <string name="automatic_translation_option_always_translate_title_preference">ሁልጊዜ ተርጉም</string>
    <!-- Preference option for always translate. Radio button summary text. The first parameter is the name of the app defined in app_name (for example: Fenix)-->
    <string name="automatic_translation_option_always_translate_summary_preference">%1$s ገጹ ሲጫን ይህን ቋንቋ በራስ-ሰር ይተረጉመዋል።</string>
    <!-- Preference option for never translate. Radio button title text.-->
    <string name="automatic_translation_option_never_translate_title_preference">በጭራሽ አትተረጎም</string>
    <!-- Preference option for never translate. Radio button summary text. The first parameter is the name of the app defined in app_name (for example: Fenix)-->
    <string name="automatic_translation_option_never_translate_summary_preference">%1$s በዚህ ቋንቋ ጣቢያዎችን ለመተርጎም በጭራሽ አይሰጥም።</string>

    <!-- Never translate site preference screen -->
    <!-- Title of the never translate site preference screen that will appear on the toolbar.-->
    <string name="never_translate_site_toolbar_title_preference">እነዚህን ጣቢያዎች በጭራሽ አትተርጉም</string>
    <!-- Screen header presenting the never translate site preference feature. It will appear under the toolbar. -->
    <string name="never_translate_site_header_preference">አዲስ ጣቢያ ለመጨመር፡ ይጎብኙት እና ከትርጉም ሜኑ ውስጥ “ይህን ጣቢያ በጭራሽ አትተርጉም” የሚለውን ይምረጡ።</string>
    <!-- Content description (not visible, for screen readers etc.): For a never-translated site list item that is selected.
             The first parameter is web site url (for example:"wikipedia.com") -->
    <string name="never_translate_site_item_list_content_description_preference">%1$sን አስወግድ</string>
    <!-- The title of the warning card informs the user that an error has occurred at the never translate sites list. -->
    <string name="never_translate_site_error_warning_text">ጣቢያዎችን መጫን አልተቻለም። እባክዎ ቆይተው ይመልከቱ።</string>
    <!-- The Delete site dialogue title will appear when the user clicks on a list item.
             The first parameter is web site url (for example:"wikipedia.com") -->
    <string name="never_translate_site_dialog_title_preference">%1$s ይጥፋ?</string>
    <!-- The Delete site dialogue positive button will appear when the user clicks on a list item. The site will be deleted. -->
    <string name="never_translate_site_dialog_confirm_delete_preference">አጥፋ</string>
    <!-- The Delete site dialogue negative button will appear when the user clicks on a list item. The dialog will be dismissed. -->
    <string name="never_translate_site_dialog_cancel_preference">ሰርዝ</string>

    <!-- Download languages preference screen -->
    <!-- Title of the toolbar for the translation feature screen where users may download different languages for translation. -->
    <string name="download_languages_translations_toolbar_title_preference">ቋንቋዎችን አውርድ</string>
    <!-- Screen header presenting the download language preference feature. It will appear under the toolbar.The first parameter is "Learn More," a clickable text with a link. Talkback will append this to say "Double tap to open link to learn more". -->
    <string name="download_languages_header_preference">ለፈጣን ትርጉሞች እና ከመስመር ውጭ ለመተርጎም የተሟላ ቋንቋዎችን ያውርዱ። %1$s</string>
    <!-- Clickable text from the screen header that links to a website. -->
    <string name="download_languages_header_learn_more_preference">ተጨማሪ ይወቁ</string>
    <!-- The subhead of the download language preference screen will appear above the pivot language. -->
    <string name="download_languages_available_languages_preference">የሚገኙ ቋንቋዎች</string>
    <!-- Text that will appear beside a core or pivot language package name to show that the language is necessary for the translation feature to function. -->
    <string name="download_languages_default_system_language_require_preference">ያስፈልጋል</string>
    <!-- A text for download language preference item.
    The first parameter is the language name, for example, "Spanish".
    The second parameter is the language file size, for example, "(3.91 KB)" or, if the language package name is a pivot language, "(required)". -->
    <string name="download_languages_language_item_preference">%1$s (%2$s)</string>
    <!-- The subhead of the download language preference screen will appear above the items that were not downloaded. -->
    <string name="download_language_header_preference">ቋንቋዎችን አውርድ</string>
    <!-- All languages list item. When the user presses this item, they can download all languages. -->
    <string name="download_language_all_languages_item_preference">ሁሉም ቋንቋዎች</string>
    <!-- All languages list item. When the user presses this item, they can delete all languages that were downloaded. -->
    <string name="download_language_all_languages_item_preference_to_delete">ሁሉንም ቋንቋዎች ሰርዝ</string>
    <!-- Content description (not visible, for screen readers etc.): For a language list item that was downloaded, the user can now delete it. -->
    <string name="download_languages_item_content_description_downloaded_state">አጥፋ</string>
    <!-- Content description (not visible, for screen readers etc.): For a language list item, deleting is in progress. -->
    <string name="download_languages_item_content_description_delete_in_progress_state">በሂደት ላይ</string>
    <!-- Content description (not visible, for screen readers etc.): For a language list item, downloading is in progress.
    The first parameter is the language name, for example, "Spanish".
    The second parameter is the language file size, for example, "(3.91 KB)". -->
    <string name="download_languages_item_content_description_download_in_progress_state">%1$s (%2$s) ማውረድ አቁም</string>
    <!-- Content description (not visible, for screen readers etc.): For a language list item that was not downloaded. -->
    <string name="download_languages_item_content_description_not_downloaded_state">አውርድ</string>

    <!-- The title of the warning card informs the user that an error has occurred when fetching the list of languages. -->
    <string name="download_languages_fetch_error_warning_text">ቋንቋዎችን መጫን አልተቻለም። እባክዎ ቆይተው ይመልከቱ።</string>
    <!-- The title of the warning card informs the user that an error has occurred at downloading a language.
      The first parameter is the language name, for example, "Spanish". -->
    <string name="download_languages_error_warning_text"><![CDATA[<b>%1$s</b>ን ማውረድ አልተቻለም። እባክዎ እንደገና ይሞክሩ።]]></string>
    <!-- The title of the warning card informs the user that an error has occurred at deleting a language.
          The first parameter is the language name, for example, "Spanish". -->
    <string name="download_languages_delete_error_warning_text"><![CDATA[<b>%1$s</b>ን መሰረዝ አልተቻለም። እባክዎ እንደገና ይሞክሩ።]]></string>

    <!-- Title for the dialog used by the translations feature to confirm deleting a language.
    The dialog will be presented when the user requests deletion of a language.
    The first parameter is the name of the language, for example, "Spanish" and the second parameter is the size in kilobytes or megabytes of the language file. -->
    <string name="delete_language_file_dialog_title">%1$s (%2$s) ይሰረዝ?</string>
    <!-- Additional information for the dialog used by the translations feature to confirm deleting a language. The first parameter is the name of the application, for example, "Fenix". -->
    <string name="delete_language_file_dialog_message">ይህን ቋንቋ ከሰረዙት፣ ሲተረጉሙ %1$s ከፊል ቋንቋዎችን ወደ መሸጎጫዎ ያወርዳል።</string>
    <!-- Title for the dialog used by the translations feature to confirm deleting all languages file.
    The dialog will be presented when the user requests deletion of all languages file.
    The first parameter is the size in kilobytes or megabytes of the language file. -->
    <string name="delete_language_all_languages_file_dialog_title">ሁሉም ቋንቋዎች ይሰረዙ (%1$s)?</string>
    <!-- Additional information for the dialog used by the translations feature to confirm deleting all languages file. The first parameter is the name of the application, for example, "Fenix". -->
    <string name="delete_language_all_languages_file_dialog_message">ሁሉንም ቋንቋዎች ከሰረዙ፣ ሲተረጉሙ %1$s ከፊል ቋንቋዎችን ወደ መሸጎጫዎ ያወርዳል።</string>
    <!-- Button text on the dialog used by the translations feature to confirm deleting a language. -->
    <string name="delete_language_file_dialog_positive_button_text">ሰርዝ</string>
    <!-- Button text on the dialog used by the translations feature to cancel deleting a language. -->
    <string name="delete_language_file_dialog_negative_button_text">ተወው</string>

    <!-- Title for the data saving mode warning dialog used by the translations feature.
    This dialog will be presented when the user attempts to download a language or perform
    a translation without the necessary language files downloaded first when Android's data saver mode is enabled and the user is not using WiFi.
    The first parameter is the size in kilobytes or megabytes of the language file.-->
    <string name="download_language_file_dialog_title">በውሂብ ቆጣቢ ሁነታ (%1$s) ላይ እያለ ይውረድ?</string>
    <!-- Additional information for the data saving mode warning dialog used by the translations feature. This text explains the reason a download is required for a translation. -->
    <string name="download_language_file_dialog_message_all_languages">ትርጉሞችን የግል ለማድረግ ከፊል ቋንቋዎችን ወደ መሸጎጫዎ እናወርዳለን።</string>
    <!-- Checkbox label text on the data saving mode warning dialog used by the translations feature. This checkbox allows users to ignore the data usage warnings. -->
    <string name="download_language_file_dialog_checkbox_text">ሁልጊዜ በውሂብ ቁጠባ ሁነታ አውርድ</string>
    <!-- Button text on the data saving mode warning dialog used by the translations feature to allow users to confirm they wish to continue and download the language file. -->
    <string name="download_language_file_dialog_positive_button_text">አውርድ</string>
    <!-- Button text on the data saving mode warning dialog used by the translations feature to allow users to confirm they wish to continue and download the language file and perform a translation. -->
    <string name="download_language_file_dialog_positive_button_text_all_languages">ያውርዱ እና ይተርጉሙ</string>
    <!-- Button text on the data saving mode warning dialog used by the translations feature to allow users to cancel the action and not perform a download of the language file. -->
    <string name="download_language_file_dialog_negative_button_text">ተወው</string>

    <!-- Debug drawer -->
    <!-- The user-facing title of the Debug Drawer feature. -->
    <string name="debug_drawer_title">የፍተሻ መሳሪያዎች</string>
    <!-- Content description (not visible, for screen readers etc.): Navigate back within the debug drawer. -->
    <string name="debug_drawer_back_button_content_description">ወደ ኋላ ዳስስ</string>

    <!-- Content description (not visible, for screen readers etc.): Open debug drawer. -->
    <string name="debug_drawer_fab_content_description">የማረም መሳቢያን ይክፈቱ</string>

    <!-- Debug drawer tabs tools -->
    <!-- The title of the Tab Tools feature in the Debug Drawer. -->
    <string name="debug_drawer_tab_tools_title">የትር መሳሪያዎች</string>
    <!-- The title of the tab count section in Tab Tools. -->
    <string name="debug_drawer_tab_tools_tab_count_title">የትር ብዛት</string>
    <!-- The active tab count category in the tab count section in Tab Tools. -->
    <string name="debug_drawer_tab_tools_tab_count_active">ንቁ</string>
    <!-- The inactive tab count category in the tab count section in Tab Tools. -->
    <string name="debug_drawer_tab_tools_tab_count_inactive">እንቅስቃሴ-አልባ</string>
    <!-- The private tab count category in the tab count section in Tab Tools. -->
    <string name="debug_drawer_tab_tools_tab_count_private">የግል</string>
    <!-- The total tab count category in the tab count section in Tab Tools. -->
    <string name="debug_drawer_tab_tools_tab_count_total">ጠቅላላ</string>
    <!-- The title of the tab creation tool section in Tab Tools. -->
    <string name="debug_drawer_tab_tools_tab_creation_tool_title">ትር መፍጠሪያ መሣሪያ</string>
    <!-- The label of the text field in the tab creation tool. -->
    <string name="debug_drawer_tab_tools_tab_creation_tool_text_field_label">የሚፈጠረው የትር ብዛት</string>
    <!-- The error message of the text field in the tab creation tool when the text field is empty -->
    <string name="debug_drawer_tab_tools_tab_quantity_empty_error">የጽሑፍ መስክ ባዶ ነው</string>
    <!-- The error message of the text field in the tab creation tool when the text field has characters other than digits -->
    <string name="debug_drawer_tab_tools_tab_quantity_non_digits_error">እባክዎ አዎንታዊ አሃዝ ብቻ ያስገቡ</string>
    <!-- The error message of the text field in the tab creation tool when the text field is a zero -->
    <string name="debug_drawer_tab_tools_tab_quantity_non_zero_error">እባክዎ ከዜሮ በላይ የሆነ ቁጥር ያስገቡ</string>
    <!-- The error message of the text field in the tab creation tool when the text field is a
        quantity greater than the max tabs. The first parameter is the maximum number of tabs
        that can be generated in one operation.-->
    <string name="debug_drawer_tab_tools_tab_quantity_exceed_max_error">በአንድ ክወና ውስጥ ሊፈጠሩ ከሚችሉት ከፍተኛው የትሮች ብዛት (%1$s) አልፏል</string>
    <!-- The button text to add tabs to the active tab group in the tab creation tool. -->
    <string name="debug_drawer_tab_tools_tab_creation_tool_button_text_active">ወደ ንቁ ትሮች ያክሉ</string>
    <!-- The button text to add tabs to the inactive tab group in the tab creation tool. -->
    <string name="debug_drawer_tab_tools_tab_creation_tool_button_text_inactive">ወደ ቦዘኑ ትሮች ያክሉ</string>
    <!-- The button text to add tabs to the private tab group in the tab creation tool. -->
    <string name="debug_drawer_tab_tools_tab_creation_tool_button_text_private">ወደ የግል ትሮች ያክሉ</string>

    <!-- Microsurvey -->
    <!-- Prompt view -->
    <!-- The microsurvey prompt title. Note: The word "Firefox" should NOT be translated -->
    <string name="micro_survey_prompt_title" tools:ignore="BrandUsage,UnusedResources">Firefoxን የተሻለ እንድናደርግ ይርዱን። አንድ ደቂቃ ብቻ ነው የሚወስደው።</string>
    <!-- The continue button label -->
    <string name="micro_survey_continue_button_label" tools:ignore="UnusedResources">ቀጥል</string>
    <!-- Survey view -->
    <!-- The survey header -->
    <string name="micro_survey_survey_header_2">እባክዎ የዳሰሳ ጥናት ያጠናቅቁ</string>
    <!-- The privacy notice link -->
    <string name="micro_survey_privacy_notice_2">የግላዊነት ማስታወቂያ</string>
    <!-- The submit button label text -->
    <string name="micro_survey_submit_button_label">አስገባ</string>
    <!-- The survey completion header -->
    <string name="micro_survey_survey_header_confirmation" tools:ignore="UnusedResources">የዳሰሳ ጥናት ተጠናቅቋል</string>
    <!-- The survey completion confirmation text -->
    <string name="micro_survey_feedback_confirmation">ለአስተያየትዎ እናመሰግናለን!</string>
    <!-- Option for likert scale -->
    <string name="likert_scale_option_1" tools:ignore="UnusedResources">በጣም ረክቻለሁ</string>
    <!-- Option for likert scale -->
    <string name="likert_scale_option_2" tools:ignore="UnusedResources">ረክቻለሁ</string>
    <!-- Option for likert scale -->
    <string name="likert_scale_option_3" tools:ignore="UnusedResources">ገለልተኛ</string>
    <!-- Option for likert scale -->
    <string name="likert_scale_option_4" tools:ignore="UnusedResources">አልረካም</string>
    <!-- Option for likert scale -->
    <string name="likert_scale_option_5" tools:ignore="UnusedResources">በጣም አልረካም</string>

    <!-- Option for likert scale -->
    <string name="likert_scale_option_6" tools:ignore="UnusedResources">እኔ አልጠቀምበትም</string>
    <!-- Option for likert scale. Note: The word "Firefox" should NOT be translated. -->
    <string name="likert_scale_option_7" tools:ignore="BrandUsage,UnusedResources">ፍለጋን በFirefox አልጠቀምም</string>
    <!-- Option for likert scale -->
    <string name="likert_scale_option_8" tools:ignore="UnusedResources">ማመሳሰልን አልጠቀምም</string>
    <!-- Text shown in prompt for printing microsurvey. "sec" It's an abbreviation for "second". Note: The word "Firefox" should NOT be translated. -->
    <string name="microsurvey_prompt_printing_title" tools:ignore="BrandUsage,UnusedResources">በFirefox ማተምን የተሻለ ለማድረግ ያግዙ። አንድ ሰከንድ ብቻ ነው የሚወስደው</string>
    <!-- Text shown in prompt for search microsurvey. Note: The word "Firefox" should NOT be translated. -->
    <string name="microsurvey_prompt_search_title" tools:ignore="BrandUsage,UnusedResources">በFirefox ውስጥ ፍለጋን የተሻለ ለማድረግ ያግዙ። አንድ ደቂቃ ብቻ ነው የሚወስደው</string>
    <!-- Text shown in prompt for sync microsurvey. Note: The word "Firefox" should NOT be translated. -->
    <string name="microsurvey_prompt_sync_title" tools:ignore="BrandUsage,UnusedResources">በFirefox ውስጥ ማመሳሰልን የተሻለ ለማድረግ ያግዙ። አንድ ደቂቃ ብቻ ነው የሚወስደው</string>
    <!-- Text shown in the survey title for printing microsurvey. Note: The word "Firefox" should NOT be translated. -->
    <string name="microsurvey_survey_printing_title" tools:ignore="BrandUsage,UnusedResources">በFirefox ውስጥ በማተም ምን ያህል ረክተዋል?</string>
    <!-- Text shown in the survey title for homepage microsurvey. Note: The word "Firefox" should NOT be translated. -->
    <string name="microsurvey_homepage_title" tools:ignore="BrandUsage,UnusedResources">በFirefox መነሻ ገጽዎ ምን ያህል ረክተዋል?</string>
    <!-- Text shown in the survey title for search experience microsurvey. Note: The word "Firefox" should NOT be translated. -->
    <string name="microsurvey_search_title" tools:ignore="BrandUsage,UnusedResources">በFirefox ውስጥ ባለው የፍለጋ ልምድ ምን ያህል ረክተዋል?</string>
    <!-- Text shown in the survey title for sync experience microsurvey. Note: The word "Firefox" should NOT be translated. -->
    <string name="microsurvey_sync_title" tools:ignore="BrandUsage,UnusedResources">በFirefox ውስጥ ባለው የማመሳሰል ልምድ ምን ያህል ረክተዋል?</string>
    <!-- Accessibility -->
    <!-- Content description for the survey application icon. Note: The word "Firefox" should NOT be translated.  -->
    <string name="microsurvey_app_icon_content_description" tools:ignore="BrandUsage">የFirefox አርማ</string>
    <!-- Content description for the survey feature icon. -->
    <string name="microsurvey_feature_icon_content_description">የዳሰሳ ባህሪ አዶ</string>
    <!-- Content description (not visible, for screen readers etc.) for closing microsurvey bottom sheet. -->
    <string name="microsurvey_close_handle_content_description">ዳሰሳ ጥናት ዝጋ</string>
    <!-- Content description for "X" button that is closing microsurvey. -->
    <string name="microsurvey_close_button_content_description">ዝጋ</string>

    <!-- Debug drawer logins -->
    <!-- The title of the Logins feature in the Debug Drawer. -->
    <string name="debug_drawer_logins_title">መግባቶች</string>
    <!-- The title of the logins section in the Logins feature, where the parameter will be the site domain  -->
    <string name="debug_drawer_logins_current_domain_label">የአሁኑ ጎራ፡ %s</string>
    <!-- The label for a button to add a new fake login for the current domain in the Logins feature. -->
    <string name="debug_drawer_logins_add_login_button">ለዚህ ጎራ የውሸት መግቢያ ያክሉ</string>
    <!-- Content description for delete button where parameter will be the username of the login -->
    <string name="debug_drawer_logins_delete_login_button_content_description">በተጠቃሚ ስም %s መግባትን ሰርዝ</string>

    <!-- Debug drawer "contextual feature recommendation" (CFR) tools -->
    <!-- The title of the CFR Tools feature in the Debug Drawer -->
    <string name="debug_drawer_cfr_tools_title">CFR መሣሪያዎች</string>
    <!-- The title of the reset CFR section in CFR Tools -->
    <string name="debug_drawer_cfr_tools_reset_cfr_title">CFRዎችን ዳግም ያስጀምሩ</string>

    <!-- Glean debug tools -->
    <!-- The title of the glean debugging feature -->
    <string name="glean_debug_tools_title">Glean ማረም መሳሪያዎች</string>

    <!-- Messages explaining how to exit fullscreen mode -->
    <!-- Message shown to explain how to exit fullscreen mode when gesture navigation is enabled -->
    <string name="exit_fullscreen_with_gesture" moz:removedIn="132" tools:ignore="UnusedResources">ከሙሉ ስክሪን ለመውጣት ከላይ ይጎትቱ እና ወደኋላ የእጅ ምልክትን ይጠቀሙ</string>
    <!-- Message shown to explain how to exit fullscreen mode when using back button navigation -->
    <string name="exit_fullscreen_with_back_button" moz:removedIn="132" tools:ignore="UnusedResources">ከሙሉ ስክሪን ለመውጣት ከላይ ጎትት እና ወደኋላ ተመለስን ተጫን</string>

    <!-- Message shown to explain how to exit fullscreen mode when gesture navigation is enabled. -->
    <!-- Localisation note: this text should be as short as possible, max 68 chars -->
    <string name="exit_fullscreen_with_gesture_short">ከላይ ይጎትቱ እና ለመውጣት የእጅ ምልክት ይጠቀሙ</string>

    <!-- Message shown to explain how to exit fullscreen mode when using back button navigation. -->
    <!-- Localisation note: this text should be as short as possible, max 68 chars -->
    <string name="exit_fullscreen_with_back_button_short">ከላይ ይጎትቱ እና ለመውጣት ወደ ኋላ ምልክትን ይጫኑ</string>

    <!-- Beta Label Component !-->
    <!-- Text shown as a label or tag to indicate a feature or area is still undergoing active development. Note that here "Beta" should not be translated, as it is used as an icon styled element. -->
    <string name="beta_feature">BETA</string>
</resources><|MERGE_RESOLUTION|>--- conflicted
+++ resolved
@@ -419,15 +419,11 @@
     <string name="search_header_menu_item_2">በዚህ ጊዜ ፍለጋ በ፡-</string>
 
     <!-- Content description (not visible, for screen readers etc.): Search engine icon. The first parameter is the search engine name (for example: DuckDuckGo). -->
-<<<<<<< HEAD
-    <string name="search_engine_icon_content_description">%s የፍለጋ ፍርግም</string>
-=======
     <string name="search_engine_icon_content_description" tools:ignore="UnusedResources" moz:removedIn="133">%s የፍለጋ ፍርግም</string>
 
     <!-- Content description (not visible, for screen readers etc.): Search engine icon.
     The parameter is the search engine name (for example: DuckDuckGo). -->
     <string name="search_engine_icon_content_description_1">የፍለጋ ፍርግም፦ %s</string>
->>>>>>> 6f8a28bf
 
     <!-- Home onboarding -->
     <!-- Onboarding home screen popup dialog, shown on top of the Jump back in section. -->
@@ -514,15 +510,9 @@
     <!-- Onboarding add-ons card, button for start browsing, used by Nimbus experiments. -->
     <string name="onboarding_add_on_start_browsing_button" tools:ignore="UnusedResources" moz:removedIn="133">ማሰስ ጀምር።</string>
     <!-- Onboarding add-ons card, for checking more add-ons on, used by Nimbus experiments. -->
-<<<<<<< HEAD
-    <string name="onboarding_add_on_explore_more_extensions_2" tools:ignore="UnusedResources">ተጨማሪ ቅጥያዎችን ያስሱ</string>
-    <!-- Onboarding add-ons card, button for start browsing, used by Nimbus experiments. -->
-    <string name="onboarding_add_on_start_browsing_button_2" tools:ignore="UnusedResources">ማሰስ ይጀምሩ</string>
-=======
     <string name="onboarding_add_on_explore_more_extensions_2">ተጨማሪ ቅጥያዎችን ያስሱ</string>
     <!-- Onboarding add-ons card, button for start browsing, used by Nimbus experiments. -->
     <string name="onboarding_add_on_start_browsing_button_2">ማሰስ ይጀምሩ</string>
->>>>>>> 6f8a28bf
     <!-- Ublock name for the onboarding add-ons card, used by Nimbus experiments. Note: The word "Ublock Origin" is a brand name should NOT be translated -->
     <string name="onboarding_add_on_ublock_name" tools:ignore="UnusedResources">uBlock Origin</string>
     <!-- Ublock description for the onboarding add-ons card, used by Nimbus experiments. -->
@@ -541,8 +531,6 @@
     <!-- Privacy Badger description for the onboarding add-ons card, used by Nimbus experiments. -->
     <string name="onboarding_add_on_dark_reader_description" tools:ignore="UnusedResources">ለሞባይል ድር ብጁ ጨለማ ሁነታ።</string>
 
-<<<<<<< HEAD
-=======
     <!-- Label for the number of reviews for an add-on. The parameter is for the formatted number of reviews e.g. "1,234", "12,345", "123,456". -->
     <string name="onboarding_add_on_reviews_label">ግምገማዎች፡- %1$s</string>
 
@@ -553,7 +541,6 @@
     <!-- Content description for the star rating group. -->
     <string name="onboarding_add_on_star_rating_content_description">ከ5 %1$s ደረጃ ተሰጥቶታል</string>
 
->>>>>>> 6f8a28bf
     <!-- Search Widget -->
     <!-- Content description for searching with a widget. The first parameter is the name of the application.-->
     <string name="search_widget_content_description_2">አዲስ %1$s ትር ክፈት</string>
@@ -1337,11 +1324,7 @@
     <!-- Bookmark snackbar message for deleting a single item. Parameter is the title of the item being deleted -->
     <string name="bookmark_delete_single_item">%s ተሰርዟል</string>
     <!-- Bookmark snackbar message for deleting multiple items. Parameter is the number of items being deleted -->
-<<<<<<< HEAD
-    <string name="bookmark_delete_multiple_items" tools:ignore="UnusedResources">የተሰረዙ ነገሮች፡- %s</string>
-=======
     <string name="bookmark_delete_multiple_items">የተሰረዙ ነገሮች፡- %s</string>
->>>>>>> 6f8a28bf
     <!-- Text for the button to search all bookmarks -->
     <string name="bookmark_search">የፍለጋ ህብረ ቁምፊ ያስገቡ</string>
 
@@ -1349,13 +1332,10 @@
     <string name="bookmark_navigate_back_button_content_description">ወደ ኋላ ዳስስ</string>
     <!-- Content description for the bookmark list new folder navigation bar button -->
     <string name="bookmark_add_new_folder_button_content_description">አዲስ አቃፊ ያክሉ</string>
-<<<<<<< HEAD
-=======
     <!-- Content description for the bookmark screen delete bookmark navigation bar button -->
     <string name="bookmark_delete_bookmark_content_description">እልባት ሰርዝ</string>
     <!-- Content description for the bookmark screen delete bookmark folder navigation bar button -->
     <string name="bookmark_delete_folder_content_description">አቃፊ ሰርዝ</string>
->>>>>>> 6f8a28bf
     <!-- Content description for bookmark search floating action button -->
     <string name="bookmark_search_button_content_description">እልባቶችን ፈልግ</string>
     <!-- Content description for the overflow menu for a bookmark item. Paramter will a folder name or bookmark title. -->
@@ -1373,11 +1353,7 @@
     <!-- Description for the bookmark list empty state when you're in an empty folder. -->
     <string name="bookmark_empty_list_folder_description">ቆይተው የሚወዷቸውን ጣቢያዎች ማግኘት እንዲችሉ በሚያስሱበት ጊዜ ዕልባቶችን ያክሉ።</string>
     <!-- Description for the add new folder button when selecting a folder. -->
-<<<<<<< HEAD
-    <string name="bookmark_select_folder_new_folder_button_title" tools:ignore="UnusedResources">አዲስ አቃፊ</string>
-=======
     <string name="bookmark_select_folder_new_folder_button_title">አዲስ አቃፊ</string>
->>>>>>> 6f8a28bf
 
     <!-- Site Permissions -->
     <!-- Button label that take the user to the Android App setting -->
@@ -1623,15 +1599,9 @@
     <!-- Text shown in snackbar when user closes multiple inactive tabs. %1$s will be replaced with the number of tabs closed. -->
     <string name="snackbar_num_tabs_closed">ትሮች ተዘግተዋል፡- %1$s</string>
     <!-- Text shown in snackbar when user bookmarks a list of tabs -->
-<<<<<<< HEAD
-    <string name="snackbar_message_bookmarks_saved">እልባቶች ተቀምጠዋል!</string>
-    <!-- Text shown in snackbar when user bookmarks a list of tabs. Parameter will be replaced by the name of the folder the bookmark was saved into.-->
-    <string name="snackbar_message_bookmarks_saved_in" tools:ignore="UnusedResources">ዕልባቶች በ “%s” ውስጥ ተቀምጠዋል!</string>
-=======
     <string name="snackbar_message_bookmarks_saved" moz:removedIn="132" tools:ignore="UnusedResources">እልባቶች ተቀምጠዋል!</string>
     <!-- Text shown in snackbar when user bookmarks a list of tabs. Parameter will be replaced by the name of the folder the bookmark was saved into.-->
     <string name="snackbar_message_bookmarks_saved_in">ዕልባቶች በ “%s” ውስጥ ተቀምጠዋል!</string>
->>>>>>> 6f8a28bf
     <!-- Text shown in snackbar when user adds a site to shortcuts -->
     <string name="snackbar_added_to_shortcuts">ወደ አቋራጮች ታክሏል!</string>
     <!-- Text shown in snackbar when user closes a private tab -->
