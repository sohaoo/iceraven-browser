--- conflicted
+++ resolved
@@ -360,15 +360,9 @@
     <!-- Browser menu label for turning ON reader view of the current visited page -->
     <string name="browser_menu_turn_on_reader_view">የአንባቢ እይታን ያብሩ</string>
     <!-- Browser menu label for turning OFF reader view of the current visited page -->
-<<<<<<< HEAD
-    <string name="browser_menu_turn_off_reader_view">የአንባቢ እይታን ያጥፉ</string>dsa
-    <!-- Browser menu button that reopens a private tab as a regular tab -->
-    <string name="browser_menu_open_in_normal_tab">ወደ የግል ያልሆነ ትር ይሂዱ</string>dsa
-=======
     <string name="browser_menu_turn_off_reader_view">የአንባቢ እይታን ያጥፉ</string>
     <!-- Browser menu button that reopens a private tab as a regular tab -->
     <string name="browser_menu_open_in_normal_tab">ወደ የግል ያልሆነ ትር ይሂዱ</string>
->>>>>>> 07ff4473
     <!-- Browser menu label for navigating to the translation feature, which provides language translation options the current visited page -->
     <string name="browser_menu_translate_page">ገጽ ተርጉም…</string>
     <!-- Browser menu label for navigating to the Web Compat Reporter feature, which provides users the ability to send bug reports for broken sites. -->
@@ -561,43 +555,6 @@
     <string name="onboarding_add_on_star_rating_content_description">ከ5 %1$s ደረጃ ተሰጥቶታል</string>
 
     <!-- Title for the privacy preferences dialog shown during onboarding. Note: The word "Firefox" should NOT be translated. -->
-<<<<<<< HEAD
-    <string name="onboarding_preferences_dialog_title" tools:ignore="BrandUsage,UnusedResources">Firefoxን የተሻለ እንድናደርግ ያግዙን</string>
-    <!-- Title for the crash reporting option in the privacy preferences dialog shown during onboarding. -->
-    <string name="onboarding_preferences_dialog_crash_reporting_title" tools:ignore="UnusedResources">የብልሽት ሪፖርቶችን በራስ-ሰር ይላኩ</string>
-    <!-- Description for the crash reporting option in the privacy preferences dialog shown during onboarding. -->
-    <string name="onboarding_preferences_dialog_crash_reporting_description" tools:ignore="UnusedResources">የብልሽት ሪፖርቶች በአሳሹ ላይ ችግሮችን እንድንመረምር እና እንድናስተካክል ያስችሉናል። ሪፖርቶች ግላዊ ወይም ሚስጥራዊ መረጃዎችን ሊያካትቱ ይችላሉ።</string>
-    <!-- Learn more link for the crash reporting option in the privacy preferences dialog shown during onboarding. -->
-    <string name="onboarding_preferences_dialog_crash_reporting_learn_more" tools:ignore="UnusedResources">ስለብልሽት ሪፖርቶች የበለጠ ይረዱ</string>
-    <!-- Title for the usage data option in the privacy preferences dialog shown during onboarding. Note: The word "Mozilla" should NOT be translated. -->
-    <string name="onboarding_preferences_dialog_usage_data_title" tools:ignore="UnusedResources">ቴክኒካዊ እና መስተጋብር ውሂብ ወደ Mozilla ይላኩ</string>
-    <!-- Description for the usage data option in the privacy preferences dialog shown during onboarding. Note: The word "Firefox" should NOT be translated. -->
-    <string name="onboarding_preferences_dialog_usage_data_description" tools:ignore="BrandUsage,UnusedResources">ስለ መሳሪያዎ፣ የቁሳዊ ውቅር እና Firefoxን እንዴት እንደሚጠቀሙ የሚገልጽ መረጃ፤ በሁሉም ቦታ ላሉ ተጠቃሚዎች ባህሪያትን፣ አፈጻጸምን እና መረጋጋትን ለማሻሻል ይረዳል።</string>
-
-    <!-- Learn more link for the usage data option in the privacy preferences dialog shown during onboarding. -->
-    <string name="onboarding_preferences_dialog_usage_data_learn_more" tools:ignore="UnusedResources">ስለአጠቃቀም ውሂብ የበለጠ ይወቁ</string>
-    <!-- Positive button label for the privacy preferences dialog shown during onboarding. -->
-    <string name="onboarding_preferences_dialog_positive_button" tools:ignore="UnusedResources">ተከናውኗል</string>
-    <!-- Negative button label for the privacy preferences dialog shown during onboarding. -->
-    <string name="onboarding_preferences_dialog_negative_button" tools:ignore="UnusedResources">ተወው</string>
-    <!-- Terms of service onboarding title card label. 'Firefox' intentionally hardcoded here-->
-    <string name="onboarding_welcome_to_firefox" tools:ignore="UnusedResources,BrandUsage">ወደ Firefox እንኳን በደህና መጡ</string>
-    <!-- Terms of service onboarding page continue button label. -->
-    <string name="onboarding_term_of_service_agree_and_continue_button_label" tools:ignore="UnusedResources">እስማማለሁ እና ቀጥል</string>
-    <!-- Line one of the terms of service onboarding page. 'Firefox' is intentionally hardcoded. %1$s is replaced by an active link, using onboarding_term_of_service_line_one_link_text as text (“Terms of Service”). -->
-    <string name="onboarding_term_of_service_line_one" tools:ignore="UnusedResources,BrandUsage">በመቀጠል፣ በFirefox %1$s ተስማምተዋል።</string>
-    <!-- Used as text for the link in onboarding_term_of_service_line_one. -->
-    <string name="onboarding_term_of_service_line_one_link_text" tools:ignore="UnusedResources,BrandUsage">የአገልግሎት ውል</string>
-    <!-- Line two of the terms of service onboarding page. 'Firefox' is intentionally hardcoded. %1$s is replaced by an active link, using onboarding_term_of_service_line_two_link_text as text (Privacy Notice”). -->
-    <string name="onboarding_term_of_service_line_two" tools:ignore="UnusedResources,BrandUsage">Firefox የእርስዎን ግላዊነት ያስባል። በእኛ %1$s ውስጥ የበለጠ ያንብቡ።</string>
-    <!-- Used as text for the link in onboarding_term_of_service_line_two. -->
-    <string name="onboarding_term_of_service_line_two_link_text" tools:ignore="UnusedResources,BrandUsage">የግላዊነት ማስታወቂያ</string>
-
-    <!-- Line three of the terms of service onboarding page. 'Firefox' and 'Mozilla' are intentionally hardcoded. %1$S is replaced by an active link, using onboarding_term_of_service_line_three_link_text as text (Manage”). -->
-    <string name="onboarding_term_of_service_line_three" tools:ignore="UnusedResources,BrandUsage">አሳሹን ለማሻሻል እንዲረዳ Firefox የምርመራ እና የመስተጋብር ውሂብ ወደ ሞዚላ ይልካል። %1$s</string>
-    <!-- Used as text for the link in onboarding_term_of_service_line_three. -->
-    <string name="onboarding_term_of_service_line_three_link_text" tools:ignore="UnusedResources,BrandUsage">አስተዳድር</string>
-=======
     <string name="onboarding_preferences_dialog_title" tools:ignore="BrandUsage">Firefoxን የተሻለ እንድናደርግ ያግዙን</string>
     <!-- Title for the crash reporting option in the privacy preferences dialog shown during onboarding. -->
     <string name="onboarding_preferences_dialog_crash_reporting_title">የብልሽት ሪፖርቶችን በራስ-ሰር ይላኩ</string>
@@ -633,7 +590,6 @@
     <string name="onboarding_term_of_service_line_three" tools:ignore="BrandUsage">አሳሹን ለማሻሻል እንዲረዳ Firefox የምርመራ እና የመስተጋብር ውሂብ ወደ ሞዚላ ይልካል። %1$s</string>
     <!-- Used as text for the link in onboarding_term_of_service_line_three. -->
     <string name="onboarding_term_of_service_line_three_link_text">አስተዳድር</string>
->>>>>>> 07ff4473
     <!-- Onboarding header for the toolbar selection card, used by Nimbus experiments. -->
     <string name="onboarding_customize_toolbar_title" tools:ignore="UnusedResources">የመሳሪያ አሞሌ አቀማመጥ ይምረጡ</string>
     <!-- Onboarding sub header for toolbar selection card, used by Nimbus experiments. -->
@@ -642,11 +598,7 @@
     <string name="onboarding_save_and_continue_button">አስቀምጥ እና ቀጥል</string>
 
     <!-- Onboarding toolbar selection card label for 'skip' button, used by Nimbus experiments. -->
-<<<<<<< HEAD
-    <string name="onboarding_customize_toolbar_skip_button">እለፍ</string>
-=======
     <string name="onboarding_customize_toolbar_skip_button" moz:removedIn="135" tools:ignore="UnusedResources">እለፍ</string>
->>>>>>> 07ff4473
     <!-- Onboarding toolbar selection card label for 'top' option, used by Nimbus experiments. -->
     <string name="onboarding_customize_toolbar_top_option">ከላይ</string>
     <!-- Onboarding toolbar selection card label for 'bottom' option, used by Nimbus experiments. -->
@@ -1051,18 +1003,11 @@
     <string name="preferences_marketing_data">የግብይት ውሂብ</string>
     <!-- Preference description for marketing data collection -->
     <string name="preferences_marketing_data_description2" moz:removedIn="134" tools:ignore="UnusedResources">የሞባይል ግብይት አቅራቢያችን ከሆነው ከአጀስት ጋር መሰረታዊ የአጠቃቀም መረጃን ያካፍላል</string>
-<<<<<<< HEAD
-    <!-- Preference switch title for automatically submitting crash reports -->
-    <string name="preferences_automatically_submit_crashes_title">የብልሽት ሪፖርቶችን በራስ-ሰር አስገባ</string>
-    <!-- Preference switch description for automatically submitting crash reports -->
-    <string name="preferences_automatically_submit_crashes_description">ብልሽቶች ከተከሰቱ በኋላ ከMozilla መጀመር ጋር የብልሽት ውሂብን በራስ-ሰር ያጋራል</string>
-=======
 
     <string name="preferences_automatically_submit_crashes_title" moz:removedIn="136" tools:ignore="UnusedResources">የብልሽት ሪፖርቶችን በራስ-ሰር አስገባ</string>
 
     <string name="preferences_automatically_submit_crashes_description" moz:removedIn="136" tools:ignore="UnusedResources">ብልሽቶች ከተከሰቱ በኋላ ከMozilla መጀመር ጋር የብልሽት ውሂብን በራስ-ሰር ያጋራል</string>
 
->>>>>>> 07ff4473
     <!-- Title for studies preferences -->
     <string name="preference_experiments_2">ጥናቶች</string>
     <!-- Summary for studies preferences -->
@@ -2605,11 +2550,7 @@
     <!-- Text for opt-in button from the review quality check contextual onboarding card. -->
     <string name="review_quality_check_contextual_onboarding_primary_button_text" moz:removedIn="136" tools:ignore="UnusedResources">አዎ፣ ይሞክሩት</string>
     <!-- Text for opt-out button from the review quality check contextual onboarding card. -->
-<<<<<<< HEAD
-    <string name="review_quality_check_contextual_onboarding_secondary_button_text">አሁን አይሆንም</string>
-=======
     <string name="review_quality_check_contextual_onboarding_secondary_button_text" moz:removedIn="136" tools:ignore="UnusedResources">አሁን አይሆንም</string>
->>>>>>> 07ff4473
 
     <!-- Content description (not visible, for screen readers etc.) for opening browser menu button to open review quality check bottom sheet. -->
     <string name="review_quality_check_open_handle_content_description" moz:removedIn="136" tools:ignore="UnusedResources">የግምገማ አረጋጋጭን ይክፈቱ</string>
