--- conflicted
+++ resolved
@@ -260,11 +260,6 @@
     <!-- Search Fragment -->
     <!-- Button in the search view that lets a user search by scanning a QR code -->
     <string name="search_scan_button">ቃኝ</string>
-<<<<<<< HEAD
-    <!-- Button in the search view that lets a user change their search engine -->
-    <string name="search_engine_button" moz:RemovedIn="121" tools:ignore="UnusedResources">የፍለጋ ፍርግም</string>
-=======
->>>>>>> 02782e4f
     <!-- Button in the search view when shortcuts are displayed that takes a user to the search engine settings -->
     <string name="search_shortcuts_engine_settings">የፍለጋ ፍርግም ቅንብሮች</string>
     <!-- Button in the search view that lets a user navigate to the site in their clipboard -->
@@ -327,12 +322,9 @@
     <string name="onboarding_home_enable_notifications_negative_button" moz:removedIn="124" tools:ignore="UnusedResources">አሁን አይሆንም</string>
 
     <!-- Juno first user onboarding flow experiment, strings are marked unused as they are only referenced by Nimbus experiments. -->
-<<<<<<< HEAD
-=======
     <!-- Description for learning more about our privacy notice. -->
     <string name="juno_onboarding_privacy_notice_text">የFirefox ግላዊነት ማስታወቂያ</string>
     <!-- Text for the button to set firefox as default browser on the device -->
->>>>>>> 02782e4f
     <!-- Title for set firefox as default browser screen used by Nimbus experiments. -->
     <string name="juno_onboarding_default_browser_title_nimbus_2">ደህንነትዎን መጠበቅ እንወዳለን</string>
     <!-- Description for set firefox as default browser screen used by Nimbus experiments. -->
@@ -445,26 +437,10 @@
     <string name="preferences_https_only_title">HTTPS-ብቻ ሁነታ</string>
 
 
-<<<<<<< HEAD
-    <!-- Preference for removing cookie/consent banners from sites automatically. See reduce_cookie_banner_summary for additional context. -->
-    <string name="preferences_cookie_banner_reduction" moz:RemovedIn="121" tools:ignore="UnusedResources">የኩኪ ሰሌዳ ቅነሳ</string>
-=======
->>>>>>> 02782e4f
     <!-- Label for cookie banner section in quick settings panel. -->
     <string name="cookie_banner_blocker">የኩኪ ባነር ማገጃ</string>
     <!-- Preference for removing cookie/consent banners from sites automatically in private mode. See reduce_cookie_banner_summary for additional context. -->
     <string name="preferences_cookie_banner_reduction_private_mode">በግል አሰሳ ውስጥ የኩኪ ባነር ማገጃ</string>
-<<<<<<< HEAD
-    <!-- Preference for rejecting or removing as many cookie/consent banners as possible on sites. See reduce_cookie_banner_summary for additional context. -->
-    <string name="reduce_cookie_banner_option" moz:RemovedIn="121" tools:ignore="UnusedResources">የኩኪ ሰሌዳዎችን ይቀንሱ</string>
-    <!-- Summary of cookie banner handling preference if the setting disabled is set to off -->
-    <string name="reduce_cookie_banner_option_off" moz:RemovedIn="121" tools:ignore="UnusedResources">ጠፍቷል</string>
-    <!-- Summary of cookie banner handling preference if the setting enabled is set to on -->
-    <string name="reduce_cookie_banner_option_on" moz:RemovedIn="121" tools:ignore="UnusedResources">በርቷል</string>
-    <!-- Summary for the preference for rejecting all cookies whenever possible. The first parameter is the application name -->
-    <string name="reduce_cookie_banner_summary_1" moz:RemovedIn="121" tools:ignore="UnusedResources">%1$s በኩኪ ሰንደቆች ላይ የኩኪ ጥያቄዎችን በራስ-ሰር ውድቅ ለማድረግ ይሞክራል።</string>
-=======
->>>>>>> 02782e4f
     <!-- Text for indicating cookie banner handling is off this site, this is shown as part of the protections panel with the tracking protection toggle -->
     <string name="reduce_cookie_banner_off_for_site">ለዚህ ድረ-ገፅ ጠፍቷል</string>
     <!-- Text for cancel button indicating that cookie banner reduction is not supported for the current site, this is shown as part of the cookie banner details view. -->
@@ -481,53 +457,20 @@
     <string name="reduce_cookie_banner_unsupported_site_request_submitted_2">የድጋፍ ጥያቄው ተልኳል</string>
     <!-- Text for indicating cookie banner handling is currently not supported for this site, this is shown as part of the protections panel with the tracking protection toggle -->
     <string name="reduce_cookie_banner_unsupported_site">በአሁኑ ጊዜ የማይደገፍ ድረ-ገፅ</string>
-<<<<<<< HEAD
-    <!-- Title text for a detail explanation indicating cookie banner handling is on this site, this is shown as part of the cookie banner panel in the toolbar. The first parameter is a shortened URL of the current site-->
-    <string name="reduce_cookie_banner_details_panel_title_on_for_site" moz:RemovedIn="121" tools:ignore="UnusedResources">ለ%1$s የኩኪ ሰሌዳ ቅነሳ ይብራ?</string>
-=======
->>>>>>> 02782e4f
 
 
     <!-- Title text for a detail explanation indicating cookie banner handling is on this site, this is shown as part of the cookie banner panel in the toolbar. The first parameter is a shortened URL of the current site-->
     <string name="reduce_cookie_banner_details_panel_title_on_for_site_1">ለ%1$s የኩኪ ባነር ማገጃ ይብራ?</string>
-<<<<<<< HEAD
-    <!-- Title text for a detail explanation indicating cookie banner handling is off this site, this is shown as part of the cookie banner panel in the toolbar. The first parameter is a shortened URL of the current site-->
-    <string name="reduce_cookie_banner_details_panel_title_off_for_site" moz:RemovedIn="121" tools:ignore="UnusedResources">ለ%1$s የኩኪ ሰሌዳ ቅነሳ ይጥፋ?</string>
-=======
->>>>>>> 02782e4f
     <!-- Title text for a detail explanation indicating cookie banner handling is off this site, this is shown as part of the cookie banner panel in the toolbar. The first parameter is a shortened URL of the current site-->
     <string name="reduce_cookie_banner_details_panel_title_off_for_site_1">ለ%1$s የኩኪ ባነር ማገጃ ይጥፋ?</string>
     <!-- Title text for a detail explanation indicating cookie banner reducer didn't work for the current site, this is shown as part of the cookie banner panel in the toolbar. The first parameter is the application name-->
     <string name="reduce_cookie_banner_details_panel_title_unsupported_site_request_2">%1$s በዚህ ጣቢያ ላይ የኩኪ ጥያቄዎችን በራስ ሰር ውድቅ ማድረግ አይችልም። ለወደፊቱ ይህንን ጣቢያ ለመደገፍ ጥያቄ መላክ ይችላሉ።</string>
     <!-- Long text for a detail explanation indicating what will happen if cookie banner handling is off for a site, this is shown as part of the cookie banner panel in the toolbar. The first parameter is the application name -->
-<<<<<<< HEAD
-    <string name="reduce_cookie_banner_details_panel_description_off_for_site" moz:RemovedIn="121" tools:ignore="UnusedResources">%1$s የዚህን ድረ-ገፅ ኩኪዎች ያፀዳ እና ገጹን ያድሳል። ሁሉንም ኩኪዎች ማጽዳት እርስዎን ሊያስወጣዎት ወይም የግዢ ጋሪዎችን ባዶ ሊያደርግ ይችላል።</string>
-    <!-- Long text for a detail explanation indicating what will happen if cookie banner handling is off for a site, this is shown as part of the cookie banner panel in the toolbar. The first parameter is the application name -->
-    <string name="reduce_cookie_banner_details_panel_description_off_for_site_1">አጥፋ እና %1$s ኩኪዎችን አጽድቶ ይህን ጣቢያ እንደገና ይጭናል። ይህ ሊያስወጣዎት ወይም የግዢ ጋሪዎችን ባዶ ሊያደርግ ይችላል።</string>
-    <!-- Long text for a detail explanation indicating what will happen if cookie banner handling is on for a site, this is shown as part of the cookie banner panel in the toolbar. The first parameter is the application name -->
-    <string name="reduce_cookie_banner_details_panel_description_on_for_site_2" moz:RemovedIn="121" tools:ignore="UnusedResources">%1$s በሚደገፉ ድረ-ገፆች ላይ ያሉ ሁሉንም የኩኪ ጥያቄዎችን በራስ ሰር ውድቅ ለማድረግ ይሞክራል።</string>
-    <!-- Long text for a detail explanation indicating what will happen if cookie banner handling is on for a site, this is shown as part of the cookie banner panel in the toolbar. The first parameter is the application name -->
-    <string name="reduce_cookie_banner_details_panel_description_on_for_site_3">አብራ እና %1$s በዚህ ጣቢያ ላይ ያሉትን ሁሉንም የኩኪ ባነሮች በራስ ሰር እምቢ ለማለት ይሞክራል።</string>
-    <!-- Title text for the cookie banner re-engagement dialog. The first parameter is the application name. -->
-    <string name="reduce_cookie_banner_dialog_title" moz:RemovedIn="121" tools:ignore="UnusedResources">%1$s የኩኪ ሰንደቆችን ውድቅ እንዲያደርግ ይፈቀድለት?</string>
-    <!-- Body text for the cookie banner re-engagement dialog use. The first parameter is the application name. -->
-    <string name="reduce_cookie_banner_dialog_body" moz:RemovedIn="121" tools:ignore="UnusedResources">%1$s ብዙ የኩኪ ባነር ጥያቄዎችን በራስ ሰር ውድቅ ያደርጋል።</string>
-    <!-- Remind me later text button for the onboarding dialog -->
-    <string name="reduce_cookie_banner_dialog_not_now_button" moz:RemovedIn="121" tools:ignore="UnusedResources">አሁን አይሆንም</string>
-    <!-- Snack text for the cookie banner dialog, after user hit the dismiss banner button -->
-    <string name="reduce_cookie_banner_dialog_snackbar_text" moz:RemovedIn="121" tools:ignore="UnusedResources">ያነሱ የኩኪ ጥያቄዎችን ያያሉ</string>
-
-
-    <!-- Change setting text button, for the cookie banner re-engagement dialog -->
-    <string name="reduce_cookie_banner_dialog_change_setting_button" moz:RemovedIn="121" tools:ignore="UnusedResources">ፍቀድ</string>
-
-=======
     <string name="reduce_cookie_banner_details_panel_description_off_for_site_1">አጥፋ እና %1$s ኩኪዎችን አጽድቶ ይህን ጣቢያ እንደገና ይጭናል። ይህ ሊያስወጣዎት ወይም የግዢ ጋሪዎችን ባዶ ሊያደርግ ይችላል።</string>
     <!-- Long text for a detail explanation indicating what will happen if cookie banner handling is on for a site, this is shown as part of the cookie banner panel in the toolbar. The first parameter is the application name -->
     <string name="reduce_cookie_banner_details_panel_description_on_for_site_3">አብራ እና %1$s በዚህ ጣቢያ ላይ ያሉትን ሁሉንም የኩኪ ባነሮች በራስ ሰር እምቢ ለማለት ይሞክራል።</string>
 
 
->>>>>>> 02782e4f
     <!--Title for the cookie banner re-engagement CFR, the placeholder is replaced with app name -->
     <string name="cookie_banner_cfr_title">%1$s አሁን ለእርስዎ ኩኪዎችን አልተቀበለም</string>
     <!--Message for the cookie banner re-engagement CFR -->
@@ -2248,11 +2191,6 @@
     <string name="review_quality_check_explanation_body_highlights"><![CDATA[<b>ዋና ዋናዎቹ</b> አስተማማኝ ናቸው ብለን የምናምንባቸው ባለፉት 80 ቀናት ውስጥ ከ%s ግምገማዎች የተገኙ ናቸው።]]></string>
     <!-- Text for learn more caption presenting a link with information about review quality. First parameter is for clickable text defined in review_quality_check_info_learn_more_link. -->
     <string name="review_quality_check_info_learn_more">ስለ%s የበለጠ ይወቁ።</string>
-<<<<<<< HEAD
-    <!-- Clickable text that links to review quality check SuMo page. First parameter is the Fakespot product name. In the phrase "Fakespot by Mozilla", "by" can be localized. Does not need to stay by. -->
-    <string name="review_quality_check_info_learn_more_link" moz:RemovedIn="121" tools:ignore="UnusedResources">%s በሞዚላ እንዴት የግምገማ ጥራት እንደሚወስን</string>
-=======
->>>>>>> 02782e4f
     <!-- Clickable text that links to review quality check SuMo page. First parameter is the Fakespot product name. -->
     <string name="review_quality_check_info_learn_more_link_2">%s የግምገማ ጥራትን እንዴት እንደሚወስን</string>
     <!-- Text for title of settings section. -->
@@ -2440,11 +2378,8 @@
     <!-- Button content description (not visible, for screen readers etc.) for the translations dialog translate button that indicates a translation is currently in progress. -->
     <string name="translations_bottom_sheet_translating_in_progress_content_description">በመተርጎም ሂደት ላይ</string>
 
-<<<<<<< HEAD
-=======
     <!-- Default dropdown option when initially selecting a language from the translations dialog language selection dropdown. -->
     <string name="translations_bottom_sheet_default_dropdown_selection">ቋንቋ ይምረጡ</string>
->>>>>>> 02782e4f
     <!-- The title of the warning card informs the user that a translation could not be completed. -->
     <string name="translation_error_could_not_translate_warning_text">የመተርጎም ችግር ነበር። እባክዎ እንደገና ይሞክሩ።</string>
     <!-- The title of the warning card informs the user that the list of languages cannot be loaded. -->
@@ -2465,13 +2400,10 @@
     <string name="translation_option_bottom_sheet_never_translate_in_language">%1$sን በጭራሽ አትተርጉም</string>
     <!-- Toggle switch label that allows a user to set the setting if they would like the browser to never translate the site the user is currently visiting. -->
     <string name="translation_option_bottom_sheet_never_translate_site">ይህን ጣቢያ በጭራሽ አትተርጉም</string>
-<<<<<<< HEAD
-=======
     <!-- Toggle switch description that will appear under the "Never translate these sites" settings toggle switch to provide more information on how this setting interacts with other settings. -->
     <string name="translation_option_bottom_sheet_switch_never_translate_site_description">ሁሉንም ሌሎች ቅንብሮችን ይሽራል</string>
     <!-- Toggle switch description that will appear under the "Never translate" and "Always translate" toggle switch settings to provide more information on how these  settings interacts with other settings. -->
     <string name="translation_option_bottom_sheet_switch_description">የመተርጎም ቅናሾችን ይሽራል</string>
->>>>>>> 02782e4f
     <!-- Button text for the button that will take the user to the translation settings dialog. -->
     <string name="translation_option_bottom_sheet_translation_settings">የትርጉም ቅንብሮች</string>
     <!-- Button text for the button that will take the user to a website to learn more about how translations works in the given app. The first parameter is the name of the application, for example, "Fenix". -->
@@ -2594,11 +2526,8 @@
     <!-- Debug drawer -->
     <!-- The user-facing title of the Debug Drawer feature. -->
     <string name="debug_drawer_title">የፍተሻ መሳሪያዎች</string>
-<<<<<<< HEAD
-=======
     <!-- Content description (not visible, for screen readers etc.): Navigate back within the debug drawer. -->
     <string name="debug_drawer_back_button_content_description">ወደ ኋላ ዳስስ</string>
->>>>>>> 02782e4f
     <!-- The title of the Tab Tools feature in the Debug Drawer. -->
     <string name="debug_drawer_tab_tools_title">የትር መሳሪያዎች</string>
     <!-- The title of the tab count section in Tab Tools. -->
