<?xml version="1.0" encoding="utf-8"?>
<resources xmlns:tools="http://schemas.android.com/tools" xmlns:moz="http://mozac.org/tools">

    <!-- App name for private browsing mode. The first parameter is the name of the app defined in app_name (for example: Fenix)-->
    <string name="app_name_private_5">%s (tryb prywatny)</string>
    <!-- App name for private browsing mode. The first parameter is the name of the app defined in app_name (for example: Fenix)-->
    <string name="app_name_private_4">%s (tryb prywatny)</string>

    <!-- Home Fragment -->
    <!-- Content description (not visible, for screen readers etc.): "Three dot" menu button. -->
    <string name="content_description_menu">Więcej opcji</string>
    <!-- Content description (not visible, for screen readers etc.): "Private Browsing" menu button. -->
    <string name="content_description_private_browsing_button">Przejdź do trybu prywatnego</string>
    <!-- Content description (not visible, for screen readers etc.): "Private Browsing" menu button. -->
    <string name="content_description_disable_private_browsing_button">Wyjdź z trybu prywatnego</string>
    <!-- Placeholder text shown in the search bar before a user enters text for the default engine -->
    <string name="search_hint">Wpisz adres lub szukaj</string>
    <!-- Placeholder text shown in the search bar before a user enters text for a general engine -->
    <string name="search_hint_general_engine">Szukaj w Internecie</string>
    <!-- Placeholder text shown in search bar when using history search -->
    <string name="history_search_hint">Szukaj w historii</string>
    <!-- Placeholder text shown in search bar when using bookmarks search -->
    <string name="bookmark_search_hint">Szukaj w zakładkach</string>
    <!-- Placeholder text shown in search bar when using tabs search -->
    <string name="tab_search_hint">Szukaj w kartach</string>
    <!-- Placeholder text shown in the search bar when using application search engines -->
    <string name="application_search_hint">Szukaj</string>
    <!-- No Open Tabs Message Description -->
    <string name="no_open_tabs_description">Tutaj będą wyświetlane otwarte karty.</string>

    <!-- No Private Tabs Message Description -->
    <string name="no_private_tabs_description">Tutaj będą wyświetlane prywatne karty.</string>

    <!-- Tab tray multi select title in app bar. The first parameter is the number of tabs selected -->
    <string name="tab_tray_multi_select_title">Zaznaczone: %1$d</string>
    <!-- Label of button in create collection dialog for creating a new collection  -->
    <string name="tab_tray_add_new_collection">Nowa kolekcja</string>
    <!-- Label of editable text in create collection dialog for naming a new collection  -->
    <string name="tab_tray_add_new_collection_name">Nazwa</string>
    <!-- Label of button in save to collection dialog for selecting a current collection  -->
    <string name="tab_tray_select_collection">Wybierz kolekcję</string>
    <!-- Content description for close button while in multiselect mode in tab tray -->
    <string name="tab_tray_close_multiselect_content_description">Opuść tryb wielokrotnego wyboru</string>
    <!-- Content description for save to collection button while in multiselect mode in tab tray -->
    <string name="tab_tray_collection_button_multiselect_content_description">Zachowaj zaznaczone karty w kolekcji</string>

    <!-- Content description on checkmark while tab is selected in multiselect mode in tab tray -->
    <string name="tab_tray_multiselect_selected_content_description">Zaznaczone</string>

    <!-- Home - Recently saved bookmarks -->
    <!-- Title for the home screen section with recently saved bookmarks. -->
    <string name="recently_saved_title">Ostatnio zachowane</string>
    <!-- Content description for the button which navigates the user to show all of their saved bookmarks. -->
    <string name="recently_saved_show_all_content_description_2">Wyświetl wszystkie dodane zakładki</string>

    <!-- Text for the menu button to remove a recently saved bookmark from the user's home screen -->
    <string name="recently_saved_menu_item_remove">Usuń</string>

    <!-- About content. The first parameter is the name of the application. (For example: Fenix) -->
    <string name="about_content">%1$s jest tworzony przez Mozillę.</string>

    <!-- Private Browsing -->
    <!-- Explanation for private browsing displayed to users on home view when they first enable private mode
        The first parameter is the name of the app defined in app_name (for example: Fenix) -->
    <string name="private_browsing_placeholder_description_2">%1$s usuwa historię wyszukiwania i przeglądania w prywatnych kartach po ich zamknięciu lub wyłączeniu aplikacji. Chociaż nie czyni to użytkownika anonimowym wobec stron internetowych ani dostawcy Internetu, to ułatwia zachowanie prywatności przed pozostałymi użytkownikami tego urządzenia.</string>
    <string name="private_browsing_common_myths">
       Popularne mity na temat przeglądania prywatnego
    </string>

    <!-- True Private Browsing Mode -->
    <!-- Title for info card on private homescreen in True Private Browsing Mode. -->
    <string name="felt_privacy_desc_card_title">Nie zostawiaj śladów na tym urządzeniu</string>
    <!-- Explanation for private browsing displayed to users on home view when they first enable
        private mode in our new Total Private Browsing mode.
        The first parameter is the name of the app defined in app_name (for example: Firefox Nightly)
        The second parameter is the clickable link text in felt_privacy_info_card_subtitle_link_text -->
    <string name="felt_privacy_info_card_subtitle" moz:removedIn="120" tools:ignore="UnusedResources">%1$s usuwa Twoje ciasteczka, historię i dane witryn po zamknięciu wszystkich prywatnych okien. %2$s</string>
    <!-- Explanation for private browsing displayed to users on home view when they first enable
        private mode in our new Total Private Browsing mode.
        The first parameter is the name of the app defined in app_name (for example: Firefox Nightly)
        The second parameter is the clickable link text in felt_privacy_info_card_subtitle_link_text -->
    <string name="felt_privacy_info_card_subtitle_2">%1$s usuwa Twoje ciasteczka, historię i dane witryn po zamknięciu wszystkich prywatnych kart. %2$s</string>
    <!-- Clickable portion of the explanation for private browsing that links the user to our
        about privacy page.
        This string is used in felt_privacy_info_card_subtitle as the second parameter.-->
    <string name="felt_privacy_info_card_subtitle_link_text">Kto może zobaczyć co robię?</string>

    <!-- Private mode shortcut "contextual feature recommendation" (CFR) -->
    <!-- Text for the Private mode shortcut CFR message for adding a private mode shortcut to open private tabs from the Home screen -->
    <string name="private_mode_cfr_message_2">Otwieraj kolejne prywatne karty jednym stuknięciem.</string>
    <!-- Text for the positive button to accept adding a Private Browsing shortcut to the Home screen -->
    <string name="private_mode_cfr_pos_button_text">Dodaj do ekranu głównego</string>
    <!-- Text for the negative button to decline adding a Private Browsing shortcut to the Home screen -->
    <string name="cfr_neg_button_text">Nie, dziękuję</string>

    <!-- Open in App "contextual feature recommendation" (CFR) -->
    <!-- Text for the info message. The first parameter is the name of the application.-->
    <string name="open_in_app_cfr_info_message_2">Można ustawić przeglądarkę %1$s tak, aby automatycznie otwierała odnośniki w aplikacjach.</string>
    <!-- Text for the positive action button -->
    <string name="open_in_app_cfr_positive_button_text">Przejdź do ustawień</string>
    <!-- Text for the negative action button -->
    <string name="open_in_app_cfr_negative_button_text">Zamknij</string>

    <!-- Total cookie protection "contextual feature recommendation" (CFR) -->
    <!-- Text for the message displayed in the contextual feature recommendation popup promoting the total cookie protection feature. -->
    <string name="tcp_cfr_message">Nasza najpotężniejsza funkcja ochrony prywatności w historii izoluje elementy śledzące między witrynami.</string>
    <!-- Text displayed that links to website containing documentation about the "Total cookie protection" feature. -->
    <string name="tcp_cfr_learn_more">Więcej informacji o całkowitej ochronie ciasteczek</string>

    <!-- Private browsing erase action "contextual feature recommendation" (CFR) -->
    <!-- Text for the message displayed in the contextual feature recommendation popup promoting the erase private browsing feature. -->
    <string name="erase_action_cfr_message">Stuknij tutaj, aby otworzyć nową sesję prywatną. Usuń swoją historię, ciasteczka — wszystko.</string>


    <!-- Text for the info dialog when camera permissions have been denied but user tries to access a camera feature. -->
    <string name="camera_permissions_needed_message">Wymagany jest dostęp do aparatu. Przejdź do ustawień Androida, stuknij „Uprawnienia” i stuknij „Zezwól”.</string>
    <!-- Text for the positive action button to go to Android Settings to grant permissions. -->
    <string name="camera_permissions_needed_positive_button_text">Przejdź do ustawień</string>
    <!-- Text for the negative action button to dismiss the dialog. -->
    <string name="camera_permissions_needed_negative_button_text">Zamknij</string>

    <!-- Text for the banner message to tell users about our auto close feature. -->
    <string name="tab_tray_close_tabs_banner_message">Ustaw automatyczne zamykanie kart, które nie zostały odwiedzone w ciągu ostatniego dnia, tygodnia lub miesiąca.</string>
    <!-- Text for the positive action button to go to Settings for auto close tabs. -->
    <string name="tab_tray_close_tabs_banner_positive_button_text">Otwórz opcje</string>
    <!-- Text for the negative action button to dismiss the Close Tabs Banner. -->
    <string name="tab_tray_close_tabs_banner_negative_button_text">Zamknij</string>

    <!-- Text for the banner message to tell users about our inactive tabs feature. -->
    <string name="tab_tray_inactive_onboarding_message">Tutaj są przenoszone karty, których nie odwiedzono od dwóch tygodni.</string>
    <!-- Text for the action link to go to Settings for inactive tabs. -->
    <string name="tab_tray_inactive_onboarding_button_text">Wyłącz w ustawieniach</string>
    <!-- Text for title for the auto-close dialog of the inactive tabs. -->
    <string name="tab_tray_inactive_auto_close_title">Zamykać automatycznie po miesiącu?</string>
    <!-- Text for the body for the auto-close dialog of the inactive tabs.
        The first parameter is the name of the application.-->
    <string name="tab_tray_inactive_auto_close_body_2">%1$s może zamykać karty, których nie odwiedzono w ciągu ostatniego miesiąca.</string>
    <!-- Content description for close button in the auto-close dialog of the inactive tabs. -->
    <string name="tab_tray_inactive_auto_close_button_content_description">Zamknij</string>

    <!-- Text for turn on auto close tabs button in the auto-close dialog of the inactive tabs. -->
    <string name="tab_tray_inactive_turn_on_auto_close_button_2">Włącz automatyczne zamykanie</string>


    <!-- Home screen icons - Long press shortcuts -->
    <!-- Shortcut action to open new tab -->
    <string name="home_screen_shortcut_open_new_tab_2">Nowa karta</string>
    <!-- Shortcut action to open new private tab -->
    <string name="home_screen_shortcut_open_new_private_tab_2">Nowa karta prywatna</string>

    <!-- Shortcut action to open Passwords screens -->
    <string name="home_screen_shortcut_open_password_screen">Skrót do haseł</string>

    <!-- Recent Tabs -->
    <!-- Header text for jumping back into the recent tab in the home screen -->
    <string name="recent_tabs_header">Wskocz z powrotem</string>
    <!-- Button text for showing all the tabs in the tabs tray -->
    <string name="recent_tabs_show_all">Wyświetl wszystkie</string>

    <!-- Content description for the button which navigates the user to show all recent tabs in the tabs tray. -->
    <string name="recent_tabs_show_all_content_description_2">Przycisk wyświetlania wszystkich ostatnich kart</string>

    <!-- Text for button in synced tab card that opens synced tabs tray -->
    <string name="recent_tabs_see_all_synced_tabs_button_text">Wszystkie karty z innych urządzeń</string>
    <!-- Accessibility description for device icon used for recent synced tab -->
    <string name="recent_tabs_synced_device_icon_content_description">Synchronizowane urządzenie</string>
    <!-- Text for the dropdown menu to remove a recent synced tab from the homescreen -->
    <string name="recent_synced_tab_menu_item_remove">Usuń</string>
    <!-- Text for the menu button to remove a grouped highlight from the user's browsing history
         in the Recently visited section -->
    <string name="recent_tab_menu_item_remove">Usuń</string>

    <!-- History Metadata -->
    <!-- Header text for a section on the home screen that displays grouped highlights from the
         user's browsing history, such as topics they have researched or explored on the web -->
    <string name="history_metadata_header_2">Ostatnio odwiedzone</string>
    <!-- Text for the menu button to remove a grouped highlight from the user's browsing history
         in the Recently visited section -->
    <string name="recently_visited_menu_item_remove">Usuń</string>

    <!-- Content description for the button which navigates the user to show all of their history. -->
    <string name="past_explorations_show_all_content_description_2">Wyświetl wszystkie wcześniejsze odkrycia</string>

    <!-- Browser Fragment -->
    <!-- Content description (not visible, for screen readers etc.): Navigate backward (browsing history) -->
    <string name="browser_menu_back">Wstecz</string>
    <!-- Content description (not visible, for screen readers etc.): Navigate forward (browsing history) -->
    <string name="browser_menu_forward">Do przodu</string>
    <!-- Content description (not visible, for screen readers etc.): Refresh current website -->
    <string name="browser_menu_refresh">Odśwież</string>
    <!-- Content description (not visible, for screen readers etc.): Stop loading current website -->
    <string name="browser_menu_stop">Zatrzymaj</string>
    <!-- Browser menu button that opens the addon manager -->
    <string name="browser_menu_add_ons">Dodatki</string>
    <!-- Browser menu button that opens account settings -->
    <string name="browser_menu_account_settings">Informacje o koncie</string>
    <!-- Text displayed when there are no add-ons to be shown -->
    <string name="no_add_ons">Nie ma żadnych dodatków</string>
    <!-- Browser menu button that sends a user to help articles -->
    <string name="browser_menu_help">Pomoc</string>
    <!-- Browser menu button that sends a to a the what's new article -->
    <string name="browser_menu_whats_new">Co nowego</string>
    <!-- Browser menu button that opens the settings menu -->
    <string name="browser_menu_settings">Ustawienia</string>
    <!-- Browser menu button that opens a user's library -->
    <string name="browser_menu_library">Biblioteka</string>
    <!-- Browser menu toggle that requests a desktop site -->
    <string name="browser_menu_desktop_site">Wersja na komputery</string>
    <!-- Browser menu button that reopens a private tab as a regular tab -->
    <string name="browser_menu_open_in_regular_tab">Otwórz w zwykłej karcie</string>
    <!-- Browser menu toggle that adds a shortcut to the site on the device home screen. -->
    <string name="browser_menu_add_to_homescreen">Dodaj do ekranu głównego</string>
    <!-- Browser menu toggle that installs a Progressive Web App shortcut to the site on the device home screen. -->
    <string name="browser_menu_install_on_homescreen">Zainstaluj</string>
    <!-- Content description (not visible, for screen readers etc.) for the Resync tabs button -->
    <string name="resync_button_content_description">Synchronizuj ponownie</string>
    <!-- Browser menu button that opens the find in page menu -->
    <string name="browser_menu_find_in_page">Znajdź na stronie</string>
    <!-- Browser menu button that saves the current tab to a collection -->
    <string name="browser_menu_save_to_collection_2">Zachowaj w kolekcji</string>
    <!-- Browser menu button that open a share menu to share the current site -->
    <string name="browser_menu_share">Udostępnij</string>
    <!-- Browser menu button shown in custom tabs that opens the current tab in Fenix
        The first parameter is the name of the app defined in app_name (for example: Fenix) -->
    <string name="browser_menu_open_in_fenix">Otwórz w aplikacji %1$s</string>
    <!-- Browser menu text shown in custom tabs to indicate this is a Fenix tab
        The first parameter is the name of the app defined in app_name (for example: Fenix) -->
    <string name="browser_menu_powered_by">Funkcja przeglądarki %1$s</string>

    <!-- Browser menu text shown in custom tabs to indicate this is a Fenix tab
        The first parameter is the name of the app defined in app_name (for example: Fenix) -->
    <string name="browser_menu_powered_by2">Funkcja przeglądarki %1$s</string>

    <!-- Browser menu button to put the current page in reader mode -->
    <string name="browser_menu_read">Popraw czytelność</string>
    <!-- Browser menu button content description to close reader mode and return the user to the regular browser -->
    <string name="browser_menu_read_close">Wygląd oryginalny</string>
    <!-- Browser menu button to open the current page in an external app -->
    <string name="browser_menu_open_app_link">Otwórz w aplikacji</string>

    <!-- Browser menu button to show reader view appearance controls e.g. the used font type and size -->
    <string name="browser_menu_customize_reader_view">Dostosuj widok poprawionej czytelności</string>
    <!-- Browser menu label for adding a bookmark -->
    <string name="browser_menu_add">Dodaj</string>
    <!-- Browser menu label for editing a bookmark -->
    <string name="browser_menu_edit">Edytuj</string>

    <!-- Button shown on the home page that opens the Customize home settings -->
    <string name="browser_menu_customize_home_1">Dostosuj stronę startową</string>
    <!-- Browser Toolbar -->
    <!-- Content description for the Home screen button on the browser toolbar -->
    <string name="browser_toolbar_home">Strona startowa</string>

    <!-- Content description (not visible, for screen readers etc.): Erase button: Erase the browsing
         history and go back to the home screen. -->
    <string name="browser_toolbar_erase">Usuń historię przeglądania</string>
    <!-- Locale Settings Fragment -->
    <!-- Content description for tick mark on selected language -->
    <string name="a11y_selected_locale_content_description">Wybrany język</string>
    <!-- Text for default locale item -->
    <string name="default_locale_text">Język urządzenia</string>
    <!-- Placeholder text shown in the search bar before a user enters text -->
    <string name="locale_search_hint">Szukaj języków</string>

    <!-- Search Fragment -->
    <!-- Button in the search view that lets a user search by scanning a QR code -->
    <string name="search_scan_button">Skanuj</string>
    <!-- Button in the search view that lets a user change their search engine -->
    <string name="search_engine_button" moz:RemovedIn="121" tools:ignore="UnusedResources">Wyszukiwarka</string>
    <!-- Button in the search view when shortcuts are displayed that takes a user to the search engine settings -->
    <string name="search_shortcuts_engine_settings">Ustawienia wyszukiwarki</string>
    <!-- Button in the search view that lets a user navigate to the site in their clipboard -->
    <string name="awesomebar_clipboard_title">Wklej odnośnik ze schowka</string>

    <!-- Button in the search suggestions onboarding that allows search suggestions in private sessions -->
    <string name="search_suggestions_onboarding_allow_button">Zezwól</string>
    <!-- Button in the search suggestions onboarding that does not allow search suggestions in private sessions -->
    <string name="search_suggestions_onboarding_do_not_allow_button">Nie zezwalaj</string>
    <!-- Search suggestion onboarding hint title text -->
    <string name="search_suggestions_onboarding_title">Czy zezwolić na podpowiedzi wyszukiwania w prywatnych sesjach?</string>
    <!-- Search suggestion onboarding hint description text, first parameter is the name of the app defined in app_name (for example: Fenix)-->
    <string name="search_suggestions_onboarding_text">%s będzie wysyłał słowa wpisywane na pasku adresu do domyślnej wyszukiwarki.</string>

    <!-- Search engine suggestion title text. The first parameter is the name of the suggested engine-->
    <string name="search_engine_suggestions_title">Szukaj w %s</string>
    <!-- Search engine suggestion description text -->
    <string name="search_engine_suggestions_description">Szukaj prosto z paska adresu</string>

    <!-- Menu option in the search selector menu to open the search settings -->
    <string name="search_settings_menu_item">Ustawienia wyszukiwania</string>

    <!-- Header text for the search selector menu -->
    <string name="search_header_menu_item_2">Tym razem szukaj w:</string>

    <!-- Content description (not visible, for screen readers etc.): Search engine icon. The first parameter is the search engine name (for example: DuckDuckGo). -->
    <string name="search_engine_icon_content_description" tools:ignore="UnusedResources">Wyszukiwarka %s</string>

    <!-- Home onboarding -->
    <!-- Onboarding home screen popup dialog, shown on top of the Jump back in section. -->
    <string name="onboarding_home_screen_jump_back_contextual_hint_2">Poznaj swoją spersonalizowaną stronę startową. Tutaj będą wyświetlane ostatnie karty, zakładki i wyniki wyszukiwania.</string>
    <!-- Home onboarding dialog welcome screen title text. -->
    <string name="onboarding_home_welcome_title_2">Witamy w bardziej spersonalizowanym Internecie</string>
    <!-- Home onboarding dialog welcome screen description text. -->
    <string name="onboarding_home_welcome_description">Więcej kolorów. Większa prywatność. Stawianie ludzi ponad zyski — bez zmian.</string>
    <!-- Home onboarding dialog sign into sync screen title text. -->
    <string name="onboarding_home_sync_title_3">Przechodzenie między urządzeniami jest łatwiejsze niż kiedykolwiek</string>
    <!-- Home onboarding dialog sign into sync screen description text. -->
    <string name="onboarding_home_sync_description">Kontynuuj w tym samym miejscu, korzystając z kart z innych urządzeń, które teraz są na stronie startowej.</string>
    <!-- Text for the button to continue the onboarding on the home onboarding dialog. -->
    <string name="onboarding_home_get_started_button">Pierwsze kroki</string>
    <!-- Text for the button to navigate to the sync sign in screen on the home onboarding dialog. -->
    <string name="onboarding_home_sign_in_button">Zaloguj się</string>
    <!-- Text for the button to skip the onboarding on the home onboarding dialog. -->
    <string name="onboarding_home_skip_button">Pomiń</string>
    <!-- Onboarding home screen sync popup dialog message, shown on top of Recent Synced Tabs in the Jump back in section. -->
    <string name="sync_cfr_message">Twoje karty są synchronizowane! Kontynuuj w tym samym miejscu, co na drugim urządzeniu.</string>

    <!-- Content description (not visible, for screen readers etc.): Close button for the home onboarding dialog -->
    <string name="onboarding_home_content_description_close_button">Zamknij</string>

    <!-- Notification pre-permission dialog -->
    <!-- Enable notification pre permission dialog title
        The first parameter is the name of the app defined in app_name (for example: Fenix) -->
    <string name="onboarding_home_enable_notifications_title">Dzięki powiadomieniom lepiej wykorzystasz przeglądarkę %s</string>
    <!-- Enable notification pre permission dialog description with rationale
        The first parameter is the name of the app defined in app_name (for example: Fenix) -->
    <string name="onboarding_home_enable_notifications_description">Synchronizuj karty między urządzeniami, zarządzaj pobieranymi plikami, otrzymuj wskazówki, jak najlepiej wykorzystać ochronę prywatności w przeglądarce %s i nie tylko.</string>
    <!-- Text for the button to request notification permission on the device -->
    <string name="onboarding_home_enable_notifications_positive_button">Kontynuuj</string>
    <!-- Text for the button to not request notification permission on the device and dismiss the dialog -->
    <string name="onboarding_home_enable_notifications_negative_button">Nie teraz</string>

    <!-- Juno first user onboarding flow experiment, strings are marked unused as they are only referenced by Nimbus experiments. -->
    <!-- Title for set firefox as default browser screen used by Nimbus experiments. Nimbus experiments do not support string placeholders.
        Note: The word "Firefox" should NOT be translated -->
    <string name="juno_onboarding_default_browser_title_nimbus" moz:removedIn="120" tools:ignore="UnusedResources">Używaj przeglądarki Firefox za każdym razem</string>
    <!-- Title for set firefox as default browser screen used by Nimbus experiments. -->
    <string name="juno_onboarding_default_browser_title_nimbus_2">Uwielbiamy zapewniać Ci bezpieczeństwo</string>
    <!-- Description for set firefox as default browser screen used by Nimbus experiments. Nimbus experiments do not support string placeholders.
        Note: The word "Firefox" should NOT be translated -->
    <string name="juno_onboarding_default_browser_description_nimbus" moz:removedIn="120" tools:ignore="UnusedResources">Firefox stawia ludzi ponad zyski i chroni Twoją prywatność, blokując elementy śledzące między witrynami.\n\nWięcej informacji znajdziesz w naszych zasadach ochrony prywatności.</string>
    <!-- Description for set firefox as default browser screen used by Nimbus experiments. -->
    <string name="juno_onboarding_default_browser_description_nimbus_2">Nasza przeglądarka wspierana przez organizację non-profit pomaga powstrzymywać firmy przed potajemnym śledzeniem Cię w Internecie.\n\nWięcej informacji znajdziesz w naszych zasadach ochrony prywatności.</string>
    <!-- Text for the link to the privacy notice webpage for set as firefox default browser screen.
    This is part of the string with the key "juno_onboarding_default_browser_description". -->
    <string name="juno_onboarding_default_browser_description_link_text" tools:ignore="UnusedResources">zasadach ochrony prywatności</string>
    <!-- Text for the button to set firefox as default browser on the device -->
    <string name="juno_onboarding_default_browser_positive_button" tools:ignore="UnusedResources">Ustaw jako domyślną przeglądarkę</string>
    <!-- Text for the button dismiss the screen and move on with the flow -->
    <string name="juno_onboarding_default_browser_negative_button" tools:ignore="UnusedResources">Nie teraz</string>
    <!-- Title for sign in to sync screen. -->
    <string name="juno_onboarding_sign_in_title" moz:removedIn="120" tools:ignore="UnusedResources">Przełączaj się z telefonu na laptopa i z powrotem</string>
    <!-- Title for sign in to sync screen. -->
    <string name="juno_onboarding_sign_in_title_2">Nie trać szyfrowania podczas przełączania się między urządzeniami</string>
    <!-- Description for sign in to sync screen. -->
    <string name="juno_onboarding_sign_in_description" moz:removedIn="120" tools:ignore="UnusedResources">Otwieraj karty i pobierz hasła z innych urządzeń, aby kontynuować w tym samym miejscu.</string>
    <!-- Description for sign in to sync screen. Nimbus experiments do not support string placeholders.
     Note: The word "Firefox" should NOT be translated -->
    <string name="juno_onboarding_sign_in_description_2">Zalogowanie i zsynchronizowanie zwiększa Twoje bezpieczeństwo. Firefox szyfruje hasła, zakładki i nie tylko.</string>
    <!-- Text for the button to sign in to sync on the device -->
    <string name="juno_onboarding_sign_in_positive_button" tools:ignore="UnusedResources">Zaloguj się</string>
    <!-- Text for the button dismiss the screen and move on with the flow -->
    <string name="juno_onboarding_sign_in_negative_button" tools:ignore="UnusedResources">Nie teraz</string>

    <!-- Title for enable notification permission screen used by Nimbus experiments. Nimbus experiments do not support string placeholders.
        Note: The word "Firefox" should NOT be translated -->
    <string name="juno_onboarding_enable_notifications_title_nimbus" moz:removedIn="120" tools:ignore="UnusedResources">Powiadomienia pomogą Ci lepiej wykorzystać Firefoksa</string>
    <!-- Title for enable notification permission screen used by Nimbus experiments. Nimbus experiments do not support string placeholders.
        Note: The word "Firefox" should NOT be translated -->
    <string name="juno_onboarding_enable_notifications_title_nimbus_2">Powiadomienia pomogą Ci zachować bezpieczeństwo z Firefoksem</string>
    <!-- Description for enable notification permission screen used by Nimbus experiments. Nimbus experiments do not support string placeholders.
       Note: The word "Firefox" should NOT be translated -->
    <string name="juno_onboarding_enable_notifications_description_nimbus" moz:removedIn="120" tools:ignore="UnusedResources">Przesyłaj karty między urządzeniami, zarządzaj pobieranymi plikami i otrzymuj wskazówki, jak najlepiej wykorzystać Firefoksa.</string>
    <!-- Description for enable notification permission screen used by Nimbus experiments. Nimbus experiments do not support string placeholders.
       Note: The word "Firefox" should NOT be translated -->
    <string name="juno_onboarding_enable_notifications_description_nimbus_2">Bezpiecznie przesyłaj karty między urządzeniami i odkrywaj inne funkcje chroniące prywatność w Firefoksie.</string>
    <!-- Text for the button to request notification permission on the device -->
    <string name="juno_onboarding_enable_notifications_positive_button" tools:ignore="UnusedResources">Włącz powiadomienia</string>
    <!-- Text for the button dismiss the screen and move on with the flow -->
    <string name="juno_onboarding_enable_notifications_negative_button" tools:ignore="UnusedResources">Nie teraz</string>

    <!-- Title for add search widget screen used by Nimbus experiments. Nimbus experiments do not support string placeholders.
        Note: The word "Firefox" should NOT be translated -->
    <string name="juno_onboarding_add_search_widget_title" tools:ignore="UnusedResources">Wypróbuj widżet wyszukiwania Firefoksa</string>
    <!-- Description for add search widget screen used by Nimbus experiments. Nimbus experiments do not support string placeholders.
        Note: The word "Firefox" should NOT be translated -->
    <string name="juno_onboarding_add_search_widget_description" tools:ignore="UnusedResources">Dzięki Firefoksowi na ekranie głównym będziesz mieć łatwy dostęp do przeglądarki dbającej o prywatność, która blokuje elementy śledzące między witrynami.</string>
    <!-- Text for the button to add search widget on the device used by Nimbus experiments. Nimbus experiments do not support string placeholders.
        Note: The word "Firefox" should NOT be translated -->
    <string name="juno_onboarding_add_search_widget_positive_button" tools:ignore="UnusedResources">Dodaj widżet Firefoksa</string>
    <!-- Text for the button to dismiss the screen and move on with the flow -->
    <string name="juno_onboarding_add_search_widget_negative_button" tools:ignore="UnusedResources">Nie teraz</string>

    <!-- Search Widget -->
    <!-- Content description for searching with a widget. The first parameter is the name of the application.-->
    <string name="search_widget_content_description_2">Otwórz nową kartę w przeglądarce %1$s</string>
    <!-- Text preview for smaller sized widgets -->
    <string name="search_widget_text_short">Szukaj</string>
    <!-- Text preview for larger sized widgets -->
    <string name="search_widget_text_long">Szukaj w Internecie</string>

    <!-- Content description (not visible, for screen readers etc.): Voice search -->
    <string name="search_widget_voice">Wyszukiwanie głosowe</string>

    <!-- Preferences -->
    <!-- Title for the settings page-->
    <string name="settings">Ustawienia</string>
    <!-- Preference category for general settings -->
    <string name="preferences_category_general">Ogólne</string>
    <!-- Preference category for all links about Fenix -->
    <string name="preferences_category_about">O programie</string>
    <!-- Preference category for settings related to changing the default search engine -->
    <string name="preferences_category_select_default_search_engine">Wybierz jedną</string>
    <!-- Preference for settings related to managing search shortcuts for the quick search menu -->
    <string name="preferences_manage_search_shortcuts" moz:removedIn="120" tools:ignore="UnusedResources">Skróty wyszukiwania</string>
    <!-- Preference for settings related to managing search shortcuts for the quick search menu -->
    <string name="preferences_manage_search_shortcuts_2">Zarządzaj alternatywnymi wyszukiwarkami</string>
    <!-- Summary for preference for settings related to managing search shortcuts for the quick search menu -->
    <string name="preferences_manage_search_shortcuts_summary">Zmiana wyszukiwarek widocznych w menu wyszukiwania</string>
    <!-- Preference category for settings related to managing search shortcuts for the quick search menu -->
    <string name="preferences_category_engines_in_search_menu">Wyszukiwarki widoczne w menu wyszukiwania</string>
    <!-- Preference for settings related to changing the default search engine -->
    <string name="preferences_default_search_engine">Domyślna wyszukiwarka</string>
    <!-- Preference for settings related to Search -->
    <string name="preferences_search">Wyszukiwanie</string>
    <!-- Preference for settings related to Search engines -->
    <string name="preferences_search_engines">Wyszukiwarki</string>
    <!-- Preference for settings related to Search engines suggestions-->
    <string name="preferences_search_engines_suggestions">Podpowiedzi wyszukiwarek</string>
    <!-- Preference for settings related to Search address bar -->
    <string name="preferences_search_address_bar" moz:removedIn="120" tools:ignore="UnusedResources">Pasek adresu</string>
    <!-- Preference Category for settings related to Search address bar -->
    <string name="preferences_settings_address_bar">Preferencje paska adresu</string>
    <!-- Preference Category for settings to Firefox Suggest -->
    <string name="preference_search_address_bar_fx_suggest">Pasek adresu – podpowiedzi Firefoksa</string>
    <!-- Preference link to Learn more about Firefox Suggest -->
    <string name="preference_search_learn_about_fx_suggest">Więcej informacji o podpowiedziach Firefoksa</string>
    <!-- Preference link to rating Fenix on the Play Store -->
    <string name="preferences_rate">Oceń w Google Play</string>
    <!-- Preference linking to about page for Fenix
        The first parameter is the name of the app defined in app_name (for example: Fenix) -->
    <string name="preferences_about">O programie %1$s</string>
    <!-- Preference for settings related to changing the default browser -->
    <string name="preferences_set_as_default_browser">Ustaw jako domyślną przeglądarkę</string>
    <!-- Preference category for advanced settings -->
    <string name="preferences_category_advanced">Zaawansowane</string>
    <!-- Preference category for privacy and security settings -->
    <string name="preferences_category_privacy_security">Prywatność i bezpieczeństwo</string>
    <!-- Preference for advanced site permissions -->
    <string name="preferences_site_permissions">Uprawnienia witryn</string>
    <!-- Preference for private browsing options -->
    <string name="preferences_private_browsing_options">Tryb prywatny</string>
    <!-- Preference for opening links in a private tab-->
    <string name="preferences_open_links_in_a_private_tab">Otwieranie odnośników w prywatnej karcie</string>
    <!-- Preference for allowing screenshots to be taken while in a private tab-->
    <string name="preferences_allow_screenshots_in_private_mode">Zezwalanie na zrzuty ekranu w trybie prywatnym</string>
    <!-- Will inform the user of the risk of activating Allow screenshots in private browsing option -->
    <string name="preferences_screenshots_in_private_mode_disclaimer">Zezwolenie spowoduje, że karty w trybie prywatnym także będą widoczne, kiedy otwartych jest wiele aplikacji</string>
    <!-- Preference for adding private browsing shortcut -->
    <string name="preferences_add_private_browsing_shortcut">Dodaj skrót do trybu prywatnego</string>
    <!-- Preference for enabling "HTTPS-Only" mode -->
    <string name="preferences_https_only_title">Tryb używania wyłącznie protokołu HTTPS</string>

    <!-- Preference for removing cookie/consent banners from sites automatically. See reduce_cookie_banner_summary for additional context. -->
    <string name="preferences_cookie_banner_reduction" moz:RemovedIn="121" tools:ignore="UnusedResources">Ograniczanie informacji o ciasteczkach</string>
    <!-- Label for cookie banner section in quick settings panel. -->
    <string name="cookie_banner_blocker">Blokowanie informacji o ciasteczkach</string>
    <!-- Preference for removing cookie/consent banners from sites automatically in private mode. See reduce_cookie_banner_summary for additional context. -->
    <string name="preferences_cookie_banner_reduction_private_mode">Blokowanie informacji o ciasteczkach w trybie prywatnym</string>
    <!-- Preference for rejecting or removing as many cookie/consent banners as possible on sites. See reduce_cookie_banner_summary for additional context. -->
    <string name="reduce_cookie_banner_option" moz:RemovedIn="121" tools:ignore="UnusedResources">Ograniczanie informacji o ciasteczkach</string>
    <!-- Summary of cookie banner handling preference if the setting disabled is set to off -->
    <string name="reduce_cookie_banner_option_off" moz:RemovedIn="121" tools:ignore="UnusedResources">Wyłączone</string>
    <!-- Summary of cookie banner handling preference if the setting enabled is set to on -->
    <string name="reduce_cookie_banner_option_on" moz:RemovedIn="121" tools:ignore="UnusedResources">Włączone</string>

    <!-- Summary for the preference for rejecting all cookies whenever possible. The first parameter is the application name -->
    <string name="reduce_cookie_banner_summary_1" moz:RemovedIn="121" tools:ignore="UnusedResources">%1$s automatycznie próbuje odrzucać prośby o akceptację ciasteczek.</string>
    <!-- Text for indicating cookie banner handling is off this site, this is shown as part of the protections panel with the tracking protection toggle -->
    <string name="reduce_cookie_banner_off_for_site">Wyłączone na tej witrynie</string>
    <!-- Text for cancel button indicating that cookie banner reduction is not supported for the current site, this is shown as part of the cookie banner details view. -->
    <string name="cookie_banner_handling_details_site_is_not_supported_cancel_button">Anuluj</string>
    <!-- Text for request support button indicating that cookie banner reduction is not supported for the current site, this is shown as part of the cookie banner details view. -->
    <string name="cookie_banner_handling_details_site_is_not_supported_request_support_button_2">Wyślij prośbę</string>
    <!-- Text for title indicating that cookie banner reduction is not supported for the current site, this is shown as part of the cookie banner details view. -->
    <string name="cookie_banner_handling_details_site_is_not_supported_title_2">Poprosić o dodanie obsługi tej witryny?</string>
    <!-- Label for the snackBar, after the user reports with success a website where cookie banner reducer did not work -->
    <string name="cookie_banner_handling_report_site_snack_bar_text_2">Wysłano prośbę</string>
    <!-- Text for indicating cookie banner handling is on this site, this is shown as part of the protections panel with the tracking protection toggle -->
    <string name="reduce_cookie_banner_on_for_site">Włączone na tej witrynie</string>
    <!-- Text for indicating that a request for unsupported site was sent to Nimbus (it's a Mozilla library for experiments), this is shown as part of the protections panel with the tracking protection toggle -->
    <string name="reduce_cookie_banner_unsupported_site_request_submitted_2">Wysłano prośbę o dodanie obsługi</string>
    <!-- Text for indicating cookie banner handling is currently not supported for this site, this is shown as part of the protections panel with the tracking protection toggle -->
    <string name="reduce_cookie_banner_unsupported_site">Witryna obecnie nie jest obsługiwana</string>
    <!-- Title text for a detail explanation indicating cookie banner handling is on this site, this is shown as part of the cookie banner panel in the toolbar. The first parameter is a shortened URL of the current site-->
    <string name="reduce_cookie_banner_details_panel_title_on_for_site" moz:RemovedIn="121" tools:ignore="UnusedResources">Włączyć ograniczanie informacji o ciasteczkach na witrynie %1$s?</string>
    <!-- Title text for a detail explanation indicating cookie banner handling is on this site, this is shown as part of the cookie banner panel in the toolbar. The first parameter is a shortened URL of the current site-->
    <string name="reduce_cookie_banner_details_panel_title_on_for_site_1">Włączyć blokowanie informacji o ciasteczkach na witrynie %1$s?</string>
    <!-- Title text for a detail explanation indicating cookie banner handling is off this site, this is shown as part of the cookie banner panel in the toolbar. The first parameter is a shortened URL of the current site-->
    <string name="reduce_cookie_banner_details_panel_title_off_for_site" moz:RemovedIn="121" tools:ignore="UnusedResources">Wyłączyć ograniczanie informacji o ciasteczkach na witrynie %1$s?</string>

    <!-- Title text for a detail explanation indicating cookie banner handling is off this site, this is shown as part of the cookie banner panel in the toolbar. The first parameter is a shortened URL of the current site-->
    <string name="reduce_cookie_banner_details_panel_title_off_for_site_1">Wyłączyć blokowanie informacji o ciasteczkach na witrynie %1$s?</string>
    <!-- Title text for a detail explanation indicating cookie banner reducer didn't work for the current site, this is shown as part of the cookie banner panel in the toolbar. The first parameter is the application name-->
    <string name="reduce_cookie_banner_details_panel_title_unsupported_site_request_2">%1$s nie może automatycznie odrzucać próśb o akceptację ciasteczek na tej witrynie. Można wysłać prośbę o dodanie obsługi tej witryny w przyszłości.</string>
    <!-- Long text for a detail explanation indicating what will happen if cookie banner handling is off for a site, this is shown as part of the cookie banner panel in the toolbar. The first parameter is the application name -->
    <string name="reduce_cookie_banner_details_panel_description_off_for_site" moz:RemovedIn="121" tools:ignore="UnusedResources">%1$s usunie ciasteczka tej witryny i odświeży stronę. Usunięcie wszystkich ciasteczek może spowodować wylogowanie ze strony lub opróżnienie koszyka w sklepie.</string>

    <!-- Long text for a detail explanation indicating what will happen if cookie banner handling is off for a site, this is shown as part of the cookie banner panel in the toolbar. The first parameter is the application name -->
    <string name="reduce_cookie_banner_details_panel_description_off_for_site_1">Wyłącz, a %1$s usunie ciasteczka i ponownie wczyta tę stronę. Może to spowodować wylogowanie ze strony lub opróżnienie koszyka w sklepie.</string>
<<<<<<< HEAD
    <!-- Long text for a detail explanation indicating what will happen if cookie banner handling is on for a site, this is shown as part of the cookie banner panel in the toolbar. The first parameter is the application name -->
    <string name="reduce_cookie_banner_details_panel_description_on_for_site_2" moz:RemovedIn="121" tools:ignore="UnusedResources">%1$s próbuje automatycznie odrzucać wszystkie prośby o akceptację ciasteczek na obsługiwanych witrynach.</string>
    <!-- Long text for a detail explanation indicating what will happen if cookie banner handling is on for a site, this is shown as part of the cookie banner panel in the toolbar. The first parameter is the application name -->
=======
    <!-- Long text for a detail explanation indicating what will happen if cookie banner handling is on for a site, this is shown as part of the cookie banner panel in the toolbar. The first parameter is the application name -->
    <string name="reduce_cookie_banner_details_panel_description_on_for_site_2" moz:RemovedIn="121" tools:ignore="UnusedResources">%1$s próbuje automatycznie odrzucać wszystkie prośby o akceptację ciasteczek na obsługiwanych witrynach.</string>
    <!-- Long text for a detail explanation indicating what will happen if cookie banner handling is on for a site, this is shown as part of the cookie banner panel in the toolbar. The first parameter is the application name -->
>>>>>>> d602c86b
    <string name="reduce_cookie_banner_details_panel_description_on_for_site_3">Włącz, a %1$s spróbuje automatycznie odrzucać wszystkie prośby o akceptację ciasteczek na tej witrynie.</string>
    <!-- Title text for the cookie banner re-engagement dialog. The first parameter is the application name. -->
    <string name="reduce_cookie_banner_dialog_title" moz:RemovedIn="121" tools:ignore="UnusedResources">Pozwolić przeglądarce %1$s odrzucać prośby o akceptację ciasteczek?</string>
    <!-- Body text for the cookie banner re-engagement dialog use. The first parameter is the application name. -->
    <string name="reduce_cookie_banner_dialog_body" moz:RemovedIn="121" tools:ignore="UnusedResources">%1$s może automatycznie odrzucać wiele próśb o akceptację ciasteczek.</string>
    <!-- Remind me later text button for the onboarding dialog -->
    <string name="reduce_cookie_banner_dialog_not_now_button" moz:RemovedIn="121" tools:ignore="UnusedResources">Nie teraz</string>
    <!-- Snack text for the cookie banner dialog, after user hit the dismiss banner button -->
    <string name="reduce_cookie_banner_dialog_snackbar_text" moz:RemovedIn="121" tools:ignore="UnusedResources">Będziesz widzieć mniej próśb o akceptację ciasteczek</string>

    <!-- Change setting text button, for the cookie banner re-engagement dialog -->
    <string name="reduce_cookie_banner_dialog_change_setting_button" moz:RemovedIn="121" tools:ignore="UnusedResources">Pozwól</string>
<<<<<<< HEAD
=======

    <!--Title for the cookie banner re-engagement CFR, the placeholder is replaced with app name -->
    <string name="cookie_banner_cfr_title">%1$s właśnie odrzucił ciasteczka za Ciebie</string>
    <!--Message for the cookie banner re-engagement CFR -->
    <string name="cookie_banner_cfr_message">Mniej odwracania uwagi, mniej ciasteczek śledzących Cię na tej witrynie.</string>
>>>>>>> d602c86b

    <!-- Description of the preference to enable "HTTPS-Only" mode. -->
    <string name="preferences_https_only_summary">Automatycznie próbuje łączyć się ze stronami za pomocą protokołu szyfrowania HTTPS w celu zwiększenia bezpieczeństwa.</string>
    <!-- Summary of https only preference if https only is set to off -->
    <string name="preferences_https_only_off">Wyłączony</string>
    <!-- Summary of https only preference if https only is set to on in all tabs -->
    <string name="preferences_https_only_on_all">Włączony we wszystkich kartach</string>
    <!-- Summary of https only preference if https only is set to on in private tabs only -->
    <string name="preferences_https_only_on_private">Włączony w prywatnych kartach</string>
    <!-- Text displayed that links to website containing documentation about "HTTPS-Only" mode -->
    <string name="preferences_http_only_learn_more">Więcej informacji</string>
    <!-- Option for the https only setting -->
    <string name="preferences_https_only_in_all_tabs">Włącz we wszystkich kartach</string>
    <!-- Option for the https only setting -->
    <string name="preferences_https_only_in_private_tabs">Włącz tylko w kartach prywatnych</string>
    <!-- Title shown in the error page for when trying to access a http website while https only mode is enabled. -->
    <string name="errorpage_httpsonly_title">Zabezpieczona witryna jest niedostępna</string>
    <!-- Message shown in the error page for when trying to access a http website while https only mode is enabled. The message has two paragraphs. This is the first. -->
    <string name="errorpage_httpsonly_message_title">Prawdopodobnie witryna po prostu nie obsługuje protokołu HTTPS.</string>
    <!-- Message shown in the error page for when trying to access a http website while https only mode is enabled. The message has two paragraphs. This is the second. -->
    <string name="errorpage_httpsonly_message_summary">Możliwe jest również, że atakujący próbuje przechwycić informacje. Jeśli otworzysz tę witrynę, nie powinno się podawać na niej żadnych prywatnych informacji. Tryb używania wyłącznie protokołu HTTPS zostanie dla niej tymczasowo wyłączony.</string>
    <!-- Preference for accessibility -->
    <string name="preferences_accessibility">Ułatwienia dostępu</string>
    <!-- Preference to override the Firefox Account server -->
    <string name="preferences_override_fxa_server" moz:RemovedIn="120" tools:ignore="UnusedResources">Własny serwer kont Firefoksa</string>
    <!-- Preference to override the Mozilla account server -->
    <string name="preferences_override_account_server">Własny serwer kont Mozilli</string>
    <!-- Preference to override the Sync token server -->
    <string name="preferences_override_sync_tokenserver">Własny serwer synchronizacji</string>
    <!-- Toast shown after updating the FxA/Sync server override preferences -->
    <string name="toast_override_fxa_sync_server_done" moz:RemovedIn="120" tools:ignore="UnusedResources">Zmieniono serwer kont Firefoksa/synchronizacji. Wyłączanie aplikacji, aby zastosować zmiany…</string>
    <!-- Toast shown after updating the Mozilla account/Sync server override preferences -->
    <string name="toast_override_account_sync_server_done">Zmieniono serwer kont Mozilli/synchronizacji. Wyłączanie aplikacji, aby zastosować zmiany…</string>
    <!-- Preference category for account information -->
    <string name="preferences_category_account">Konto</string>
    <!-- Preference for changing where the toolbar is positioned -->
    <string name="preferences_toolbar">Pasek narzędzi</string>
    <!-- Preference for changing default theme to dark or light mode -->
    <string name="preferences_theme">Motyw</string>
    <!-- Preference for customizing the home screen -->
    <string name="preferences_home_2">Strona startowa</string>
    <!-- Preference for gestures based actions -->
    <string name="preferences_gestures">Gesty</string>
    <!-- Preference for settings related to visual options -->
    <string name="preferences_customize">Dostosuj</string>
    <!-- Preference description for banner about signing in -->
    <string name="preferences_sign_in_description_2">Zaloguj się i synchronizuj karty, zakładki, hasła i więcej.</string>
    <!-- Preference shown instead of account display name while account profile information isn't available yet. -->
    <string name="preferences_account_default_name" moz:RemovedIn="120" tools:ignore="UnusedResources">Konto Firefoksa</string>
    <!-- Preference shown instead of account display name while account profile information isn't available yet. -->
    <string name="preferences_account_default_name_2">Konto Mozilli</string>
    <!-- Preference text for account title when there was an error syncing FxA -->
    <string name="preferences_account_sync_error">Połącz ponownie, aby wznowić synchronizację</string>
    <!-- Preference for language -->
    <string name="preferences_language">Język</string>
    <!-- Preference for data choices -->
    <string name="preferences_data_choices">Udostępniane dane</string>
    <!-- Preference for data collection -->
    <string name="preferences_data_collection">Zbieranie danych</string>
    <!-- Preference for developers -->
    <string name="preferences_remote_debugging">Zdalne debugowanie przez USB</string>
    <!-- Preference title for switch preference to show search engines -->
    <string name="preferences_show_search_engines" moz:RemovedIn="120" tools:ignore="UnusedResources">Wyszukiwarki</string>
    <!-- Preference title for switch preference to show search suggestions -->
    <string name="preferences_show_search_suggestions">Podpowiedzi wyszukiwania</string>
    <!-- Preference title for switch preference to show voice search button -->
    <string name="preferences_show_voice_search">Wyszukiwanie głosowe</string>
    <!-- Preference title for switch preference to show search suggestions also in private mode -->
    <string name="preferences_show_search_suggestions_in_private">W prywatnych sesjach</string>
    <!-- Preference title for switch preference to show a clipboard suggestion when searching -->
    <string name="preferences_show_clipboard_suggestions">Schowek</string>
    <!-- Preference title for switch preference to suggest browsing history when searching -->
    <string name="preferences_search_browsing_history">Historia</string>
    <!-- Preference title for switch preference to suggest bookmarks when searching -->
    <string name="preferences_search_bookmarks">Zakładki</string>
    <!-- Preference title for switch preference to suggest synced tabs when searching -->
    <string name="preferences_search_synced_tabs">Karty z innych urządzeń</string>
    <!-- Preference for account settings -->
    <string name="preferences_account_settings">Ustawienia konta</string>

    <!-- Preference for enabling url autocomplete-->
    <string name="preferences_enable_autocomplete_urls">Automatyczne uzupełnianie adresów</string>
    <!-- Preference title for switch preference to show sponsored Firefox Suggest search suggestions -->
    <string name="preferences_show_sponsored_suggestions">Podpowiedzi sponsorów</string>
    <!-- Summary for preference to show sponsored Firefox Suggest search suggestions.
         The first parameter is the name of the application. -->
    <string name="preferences_show_sponsored_suggestions_summary">Wspieraj przeglądarkę %1$s, od czasu do czasu wyświetlając sponsorowane podpowiedzi</string>
    <!-- Preference title for switch preference to show Firefox Suggest search suggestions for web content.
         The first parameter is the name of the application. -->
    <string name="preferences_show_nonsponsored_suggestions">Podpowiedzi przeglądarki %1$s</string>
    <!-- Summary for preference to show Firefox Suggest search suggestions for web content -->
    <string name="preferences_show_nonsponsored_suggestions_summary">Otrzymuj podpowiedzi z Internetu związane z wyszukiwanymi słowami</string>
    <!-- Preference for open links in third party apps -->
    <string name="preferences_open_links_in_apps">Otwieranie odnośników w aplikacjach</string>

    <!-- Preference for open links in third party apps always open in apps option -->
    <string name="preferences_open_links_in_apps_always">Zawsze</string>
    <!-- Preference for open links in third party apps ask before opening option -->
    <string name="preferences_open_links_in_apps_ask">Pytanie przed otwarciem</string>
    <!-- Preference for open links in third party apps never open in apps option -->
    <string name="preferences_open_links_in_apps_never">Nigdy</string>
    <!-- Preference for open download with an external download manager app -->
    <string name="preferences_external_download_manager">Zewnętrzny menedżer pobierania</string>
    <!-- Preference for enabling gecko engine logs -->
    <string name="preferences_enable_gecko_logs">Dzienniki Gecko</string>
    <!-- Message to indicate users that we are quitting the application to apply the changes -->
    <string name="quit_application">Wyłączanie aplikacji, aby zastosować zmiany…</string>

    <!-- Preference for add_ons -->
    <string name="preferences_addons">Dodatki</string>

    <!-- Preference for installing a local add-on -->
    <string name="preferences_install_local_addon">Zainstaluj dodatek z pliku</string>
    <!-- Preference for notifications -->
    <string name="preferences_notifications">Powiadomienia</string>

    <!-- Summary for notification preference indicating notifications are allowed -->
    <string name="notifications_allowed_summary">Dozwolone</string>
    <!-- Summary for notification preference indicating notifications are not allowed -->
    <string name="notifications_not_allowed_summary">Niedozwolone</string>

    <!-- Add-on Preferences -->
    <!-- Preference to customize the configured AMO (addons.mozilla.org) collection -->
    <string name="preferences_customize_amo_collection">Inna kolekcja dodatków</string>
    <!-- Button caption to confirm the add-on collection configuration -->
    <string name="customize_addon_collection_ok">OK</string>
    <!-- Button caption to abort the add-on collection configuration -->
    <string name="customize_addon_collection_cancel">Anuluj</string>
    <!-- Hint displayed on input field for custom collection name -->
    <string name="customize_addon_collection_hint">Nazwa kolekcji</string>

    <!-- Hint displayed on input field for custom collection user ID-->
    <string name="customize_addon_collection_user_hint">Właściciel kolekcji (identyfikator użytkownika)</string>
    <!-- Toast shown after confirming the custom add-on collection configuration -->
    <string name="toast_customize_addon_collection_done">Zmieniono kolekcję dodatków. Wyłączanie aplikacji, aby zastosować zmiany…</string>

    <!-- Customize Home -->
    <!-- Header text for jumping back into the recent tab in customize the home screen -->
    <string name="customize_toggle_jump_back_in">Wskocz z powrotem</string>
    <!-- Title for the customize home screen section with recently saved bookmarks. -->
    <string name="customize_toggle_recent_bookmarks">Ostatnio dodane zakładki</string>
    <!-- Title for the customize home screen section with recently visited. Recently visited is
    a section where users see a list of tabs that they have visited in the past few days -->
    <string name="customize_toggle_recently_visited">Ostatnio odwiedzone</string>

    <!-- Title for the customize home screen section with Pocket. -->
    <string name="customize_toggle_pocket_2">Artykuły skłaniające do myślenia</string>
    <!-- Summary for the customize home screen section with Pocket. The first parameter is product name Pocket -->
    <string name="customize_toggle_pocket_summary">Artykuły dostarczane przez %s</string>
    <!-- Title for the customize home screen section with sponsored Pocket stories. -->
    <string name="customize_toggle_pocket_sponsored">Sponsorowane artykuły</string>
    <!-- Title for the opening wallpaper settings screen -->
    <string name="customize_wallpapers">Tapety</string>
    <!-- Title for the customize home screen section with sponsored shortcuts. -->
    <string name="customize_toggle_contile">Sponsorowane skróty</string>

    <!-- Wallpapers -->
    <!-- Content description for various wallpapers. The first parameter is the name of the wallpaper -->
    <string name="wallpapers_item_name_content_description">Tapeta: %1$s</string>
    <!-- Snackbar message for when wallpaper is selected -->
    <string name="wallpaper_updated_snackbar_message">Zmieniono tapetę</string>
    <!-- Snackbar label for action to view selected wallpaper -->
    <string name="wallpaper_updated_snackbar_action">Pokaż</string>
    <!-- Snackbar message for when wallpaper couldn't be downloaded -->
    <string name="wallpaper_download_error_snackbar_message">Nie udało się pobrać tapety</string>
    <!-- Snackbar label for action to retry downloading the wallpaper -->
    <string name="wallpaper_download_error_snackbar_action">Spróbuj ponownie</string>
    <!-- Snackbar message for when wallpaper couldn't be selected because of the disk error -->
    <string name="wallpaper_select_error_snackbar_message">Nie udało się zmienić tapety</string>
    <!-- Text displayed that links to website containing documentation about the "Limited Edition" wallpapers. -->
    <string name="wallpaper_learn_more">Więcej informacji</string>

    <!-- Text for classic wallpapers title. The first parameter is the Firefox name. -->
    <string name="wallpaper_classic_title">Klasyczny %s</string>
    <!-- Text for artist series wallpapers title. "Artist series" represents a collection of artist collaborated wallpapers. -->
    <string name="wallpaper_artist_series_title">Seria artystów</string>
    <!-- Description text for the artist series wallpapers with learn more link. The first parameter is the learn more string defined in wallpaper_learn_more. "Independent voices" is the name of the wallpaper collection -->
    <string name="wallpaper_artist_series_description_with_learn_more">Kolekcja „Niezależne głosy”. %s</string>
    <!-- Description text for the artist series wallpapers. "Independent voices" is the name of the wallpaper collection -->
    <string name="wallpaper_artist_series_description">Kolekcja „Niezależne głosy”.</string>
    <!-- Wallpaper onboarding dialog header text. -->
    <string name="wallpapers_onboarding_dialog_title_text">Wypróbuj odrobiny koloru</string>
    <!-- Wallpaper onboarding dialog body text. -->
    <string name="wallpapers_onboarding_dialog_body_text">Wybierz tapetę, która do Ciebie pasuje.</string>
    <!-- Wallpaper onboarding dialog learn more button text. The button navigates to the wallpaper settings screen. -->
    <string name="wallpapers_onboarding_dialog_explore_more_button_text">Odkrywaj więcej tapet</string>

    <!-- Add-ons general availability nimbus message-->
    <!-- Title of the Nimbus message for add-ons general availability-->
    <string name="addon_ga_message_title" tools:ignore="UnusedResources">Dostępne są nowe dodatki</string>
    <!-- Body of the Nimbus message for add-ons general availability. 'Firefox' intentionally hardcoded here-->
    <string name="addon_ga_message_body" tools:ignore="UnusedResources">Wypróbuj ponad 100 nowych rozszerzeń, dzięki którym możesz dostosować Firefoksa do swoich potrzeb.</string>
    <!-- Button text of the Nimbus message for add-ons general availability. -->
    <string name="addon_ga_message_button" tools:ignore="UnusedResources">Przeglądaj dodatki</string>

    <!-- Add-on Installation from AMO-->
    <!-- Error displayed when user attempts to install an add-on from AMO (addons.mozilla.org) that is not supported -->
    <string name="addon_not_supported_error" moz:removedIn="120" tools:ignore="UnusedResources">Dodatek nie jest obsługiwany</string>
    <!-- Error displayed when user attempts to install an add-on from AMO (addons.mozilla.org) that is already installed -->
    <string name="addon_already_installed" moz:removedIn="120" tools:ignore="UnusedResources">Dodatek jest już zainstalowany</string>

    <!-- Add-on process crash dialog to user -->
    <!-- Title of a dialog shown to the user when enough errors have occurred with addons and they need to be temporarily disabled -->
    <string name="addon_process_crash_dialog_title" tools:ignore="UnusedResources">Dodatki zostały tymczasowo wyłączone</string>

    <!-- The first parameter is the application name. This is a message shown to the user when too many errors have occurred with the addons process and they have been disabled. The user can decide if they would like to continue trying to start add-ons or if they'd rather continue without them. -->
    <string name="addon_process_crash_dialog_message" tools:ignore="UnusedResources">Co najmniej jeden dodatek przestał działać, przez co system stał się niestabilny. %1$s bezskutecznie próbował ponownie włączyć dodatki.\n\nDodatki nie zostaną ponownie włączone w czasie tej sesji.\n\nUsunięcie lub wyłączenie dodatków może naprawić ten problem.</string>
    <!-- This will cause the add-ons to try restarting but the dialog will reappear if it is unsuccessful again -->
    <string name="addon_process_crash_dialog_retry_button_text" tools:ignore="UnusedResources">Spróbuj ponownie włączyć dodatki</string>
    <!-- The user will continue with all add-ons disabled -->
    <string name="addon_process_crash_dialog_disable_addons_button_text" tools:ignore="UnusedResources">Kontynuuj z wyłączonymi dodatkami</string>

    <!-- Account Preferences -->
    <!-- Preference for managing your account via accounts.firefox.com -->
    <string name="preferences_manage_account">Zarządzaj kontem</string>
    <!-- Summary of the preference for managing your account via accounts.firefox.com. -->
    <string name="preferences_manage_account_summary">Zmień hasło, zarządzaj zbieraniem danych lub usuń konto</string>
    <!-- Preference for triggering sync -->
    <string name="preferences_sync_now">Synchronizuj</string>
    <!-- Preference category for sync -->
    <string name="preferences_sync_category">Wybierz, co synchronizować</string>
    <!-- Preference for syncing history -->
    <string name="preferences_sync_history">Historia</string>
    <!-- Preference for syncing bookmarks -->
    <string name="preferences_sync_bookmarks">Zakładki</string>
    <!-- Preference for syncing logins -->
    <string name="preferences_sync_logins">Dane logowania</string>
    <!-- Preference for syncing tabs -->
    <string name="preferences_sync_tabs_2">Otwarte karty</string>
    <!-- Preference for signing out -->
    <string name="preferences_sign_out">Wyloguj się</string>
    <!-- Preference displays and allows changing current FxA device name -->
    <string name="preferences_sync_device_name">Nazwa urządzenia</string>
    <!-- Text shown when user enters empty device name -->
    <string name="empty_device_name_error">Nazwa urządzenia nie może być pusta.</string>
    <!-- Label indicating that sync is in progress -->
    <string name="sync_syncing_in_progress">Synchronizowanie…</string>
    <!-- Label summary indicating that sync failed. The first parameter is the date stamp showing last time it succeeded -->
    <string name="sync_failed_summary">Synchronizacja się nie powiodła. Ostatnia pomyślna: %s</string>
    <!-- Label summary showing never synced -->
    <string name="sync_failed_never_synced_summary">Synchronizacja się nie powiodła. Ostatnia: nigdy</string>
    <!-- Label summary the date we last synced. The first parameter is date stamp showing last time synced -->
    <string name="sync_last_synced_summary">Ostatnia synchronizacja: %s</string>


    <!-- Label summary showing never synced -->
    <string name="sync_never_synced_summary">Ostatnia synchronizacja: nigdy</string>

    <!-- Text for displaying the default device name.
        The first parameter is the application name, the second is the device manufacturer name
        and the third is the device model. -->
    <string name="default_device_name_2">%1$s na urządzeniu %2$s %3$s</string>

    <!-- Preference for syncing credit cards -->
    <string name="preferences_sync_credit_cards">Karty płatnicze</string>
    <!-- Preference for syncing addresses -->
    <string name="preferences_sync_address">Adresy</string>

    <!-- Send Tab -->
    <!-- Name of the "receive tabs" notification channel. Displayed in the "App notifications" system settings for the app -->
    <string name="fxa_received_tab_channel_name">Odebrane karty</string>
    <!-- Description of the "receive tabs" notification channel. Displayed in the "App notifications" system settings for the app -->
    <string name="fxa_received_tab_channel_description">Powiadomienia o kartach odebranych z innych urządzeń z Firefoksem.</string>
    <!--  The body for these is the URL of the tab received  -->
    <string name="fxa_tab_received_notification_name">Odebrano kartę</string>
    <!-- %s is the device name -->
    <string name="fxa_tab_received_from_notification_name">Karta z urządzenia %s</string>

    <!-- Advanced Preferences -->
    <!-- Preference for tracking protection exceptions -->
    <string name="preferences_tracking_protection_exceptions">Wyjątki</string>
    <!-- Button in Exceptions Preference to turn on tracking protection for all sites (remove all exceptions) -->
    <string name="preferences_tracking_protection_exceptions_turn_on_for_all">Włącz na wszystkich witrynach</string>
    <!-- Text displayed when there are no exceptions -->
    <string name="exceptions_empty_message_description">Wyjątki umożliwiają wyłączenie ochrony przed śledzeniem na wybranych witrynach.</string>
    <!-- Text displayed when there are no exceptions, with learn more link that brings users to a tracking protection SUMO page -->
    <string name="exceptions_empty_message_learn_more_link">Więcej informacji</string>

    <!-- Preference switch for usage and technical data collection -->
    <string name="preference_usage_data">Dane techniczne i o użytkowaniu</string>
    <!-- Preference description for usage and technical data collection -->
    <string name="preferences_usage_data_description">Udostępnia Mozilli dane o wydajności, użytkowaniu, modyfikacjach przeglądarki oraz o sprzęcie, na którym działa, ułatwiając nam ulepszanie programu %1$s.</string>
    <!-- Preference switch for marketing data collection -->
    <string name="preferences_marketing_data">Dane marketingowe</string>
    <!-- Preference description for marketing data collection -->
    <string name="preferences_marketing_data_description2">Udostępnia podstawowe dane o użyciu firmie Adjust, naszemu dostawcy marketingu mobilnego.</string>
    <!-- Title for studies preferences -->
    <string name="preference_experiments_2">Badania</string>
    <!-- Summary for studies preferences -->
    <string name="preference_experiments_summary_2">Pozwala Mozilli instalować i wykonywać badania.</string>

    <!-- Turn On Sync Preferences -->
    <!-- Header of the Sync and save your data preference view -->
    <string name="preferences_sync_2">Synchronizuj i zachowuj dane</string>
    <!-- Preference for reconnecting to FxA sync -->
    <string name="preferences_sync_sign_in_to_reconnect">Zaloguj się, aby połączyć ponownie</string>
    <!-- Preference for removing FxA account -->
    <string name="preferences_sync_remove_account">Usuń konto</string>

    <!-- Pairing Feature strings -->
    <!-- Instructions on how to access pairing -->
    <string name="pair_instructions_2"><![CDATA[Zeskanuj kod QR wyświetlony na stronie <b>firefox.com/pair</b>]]></string>

    <!-- Toolbar Preferences -->
    <!-- Preference for using top toolbar -->
    <string name="preference_top_toolbar">Na górze</string>
    <!-- Preference for using bottom toolbar -->
    <string name="preference_bottom_toolbar">Na dole</string>

    <!-- Theme Preferences -->
    <!-- Preference for using light theme -->
    <string name="preference_light_theme">Jasny</string>
    <!-- Preference for using dark theme -->
    <string name="preference_dark_theme">Ciemny</string>
    <!-- Preference for using using dark or light theme automatically set by battery -->
    <string name="preference_auto_battery_theme">Według funkcji oszczędzania energii</string>
    <!-- Preference for using following device theme -->
    <string name="preference_follow_device_theme">Motyw urządzenia</string>

    <!-- Gestures Preferences-->
    <!-- Preferences for using pull to refresh in a webpage -->
    <string name="preference_gestures_website_pull_to_refresh">Pociągnięcie w dół odświeża</string>
    <!-- Preference for using the dynamic toolbar -->
    <string name="preference_gestures_dynamic_toolbar">Przewinięcie ukrywa pasek narzędzi</string>
    <!-- Preference for switching tabs by swiping horizontally on the toolbar -->
    <string name="preference_gestures_swipe_toolbar_switch_tabs">Przeciągnięcie paska narzędzi w bok przełącza karty</string>
    <!-- Preference for showing the opened tabs by swiping up on the toolbar-->
    <string name="preference_gestures_swipe_toolbar_show_tabs">Przeciągnięcie paska narzędzi do góry wyświetla otwarte karty</string>

    <!-- Library -->
    <!-- Option in Library to open Downloads page -->
    <string name="library_downloads">Pobrane pliki</string>
    <!-- Option in library to open Bookmarks page -->
    <string name="library_bookmarks">Zakładki</string>
    <!-- Option in library to open Desktop Bookmarks root page -->
    <string name="library_desktop_bookmarks_root">Zakładki z komputera</string>
    <!-- Option in library to open Desktop Bookmarks "menu" page -->
    <string name="library_desktop_bookmarks_menu">Menu Zakładki</string>
    <!-- Option in library to open Desktop Bookmarks "toolbar" page -->
    <string name="library_desktop_bookmarks_toolbar">Pasek zakładek</string>
    <!-- Option in library to open Desktop Bookmarks "unfiled" page -->
    <string name="library_desktop_bookmarks_unfiled">Pozostałe zakładki</string>
    <!-- Option in Library to open History page -->
    <string name="library_history">Historia</string>
    <!-- Option in Library to open a new tab -->
    <string name="library_new_tab">Nowa karta</string>
    <!-- Settings Page Title -->
    <string name="settings_title">Ustawienia</string>
    <!-- Content description (not visible, for screen readers etc.): "Close button for library settings" -->
    <string name="content_description_close_button">Zamknij</string>

    <!-- Title to show in alert when a lot of tabs are to be opened
    %d is a placeholder for the number of tabs that will be opened -->
    <string name="open_all_warning_title">Otworzyć wiele kart (%d)?</string>
    <!-- Message to warn users that a large number of tabs will be opened
    %s will be replaced by app name. -->
    <string name="open_all_warning_message">Otwarcie tak wielu kart jednocześnie może spowodować spowolnienie pracy przeglądarki %s na czas wczytywania stron. Czy na pewno kontynuować?</string>
    <!-- Dialog button text for confirming open all tabs -->
    <string name="open_all_warning_confirm">Otwórz karty</string>
    <!-- Dialog button text for canceling open all tabs -->
    <string name="open_all_warning_cancel">Anuluj</string>

    <!-- Text to show users they have one page in the history group section of the History fragment.
    %d is a placeholder for the number of pages in the group. -->
    <string name="history_search_group_site_1">Strony: %d</string>

    <!-- Text to show users they have multiple pages in the history group section of the History fragment.
    %d is a placeholder for the number of pages in the group. -->
    <string name="history_search_group_sites_1">Strony: %d</string>

    <!-- Option in library for Recently Closed Tabs -->
    <string name="library_recently_closed_tabs">Ostatnio zamknięte karty</string>
    <!-- Option in library to open Recently Closed Tabs page -->
    <string name="recently_closed_show_full_history">Wyświetl całą historię</string>
    <!-- Text to show users they have multiple tabs saved in the Recently Closed Tabs section of history.
    %d is a placeholder for the number of tabs selected. -->
    <string name="recently_closed_tabs">Karty: %d</string>
    <!-- Text to show users they have one tab saved in the Recently Closed Tabs section of history.
    %d is a placeholder for the number of tabs selected. -->
    <string name="recently_closed_tab">Karty: %d</string>

    <!-- Recently closed tabs screen message when there are no recently closed tabs -->
    <string name="recently_closed_empty_message">Nie ma ostatnio zamkniętych kart</string>

    <!-- Tab Management -->
    <!-- Title of preference for tabs management -->
    <string name="preferences_tabs">Karty</string>
    <!-- Title of preference that allows a user to specify the tab view -->
    <string name="preferences_tab_view">Wygląd kart</string>
    <!-- Option for a list tab view -->
    <string name="tab_view_list">Lista</string>
    <!-- Option for a grid tab view -->
    <string name="tab_view_grid">Siatka</string>
    <!-- Title of preference that allows a user to auto close tabs after a specified amount of time -->
    <string name="preferences_close_tabs">Zamykaj karty</string>
    <!-- Option for auto closing tabs that will never auto close tabs, always allows user to manually close tabs -->
    <string name="close_tabs_manually">Ręcznie</string>
    <!-- Option for auto closing tabs that will auto close tabs after one day -->
    <string name="close_tabs_after_one_day">Po jednym dniu</string>
    <!-- Option for auto closing tabs that will auto close tabs after one week -->
    <string name="close_tabs_after_one_week">Po tygodniu</string>
    <!-- Option for auto closing tabs that will auto close tabs after one month -->
    <string name="close_tabs_after_one_month">Po miesiącu</string>

    <!-- Title of preference that allows a user to specify the auto-close settings for open tabs -->
    <string name="preference_auto_close_tabs" tools:ignore="UnusedResources">Automatyczne zamykanie otwartych kart</string>

    <!-- Opening screen -->
    <!-- Title of a preference that allows a user to choose what screen to show after opening the app -->
    <string name="preferences_opening_screen">Ekran początkowy</string>
    <!-- Option for always opening the homepage when re-opening the app -->
    <string name="opening_screen_homepage">Strona startowa</string>
    <!-- Option for always opening the user's last-open tab when re-opening the app -->
    <string name="opening_screen_last_tab">Ostatnia karta</string>
    <!-- Option for always opening the homepage when re-opening the app after four hours of inactivity -->
    <string name="opening_screen_after_four_hours_of_inactivity">Strona startowa po czterech godzinach bezczynności</string>
    <!-- Summary for tabs preference when auto closing tabs setting is set to manual close-->
    <string name="close_tabs_manually_summary">Zamykane ręcznie</string>
    <!-- Summary for tabs preference when auto closing tabs setting is set to auto close tabs after one day-->
    <string name="close_tabs_after_one_day_summary">Zamykane po jednym dniu</string>
    <!-- Summary for tabs preference when auto closing tabs setting is set to auto close tabs after one week-->
    <string name="close_tabs_after_one_week_summary">Zamykane po tygodniu</string>
    <!-- Summary for tabs preference when auto closing tabs setting is set to auto close tabs after one month-->
    <string name="close_tabs_after_one_month_summary">Zamykane po miesiącu</string>

    <!-- Summary for homepage preference indicating always opening the homepage when re-opening the app -->
    <string name="opening_screen_homepage_summary">Otwieranie na stronie startowej</string>
    <!-- Summary for homepage preference indicating always opening the last-open tab when re-opening the app -->
    <string name="opening_screen_last_tab_summary">Otwieranie na ostatniej karcie</string>
    <!-- Summary for homepage preference indicating opening the homepage when re-opening the app after four hours of inactivity -->
    <string name="opening_screen_after_four_hours_of_inactivity_summary">Otwieranie na stronie startowej po czterech godzinach</string>

    <!-- Inactive tabs -->
    <!-- Category header of a preference that allows a user to enable or disable the inactive tabs feature -->
    <string name="preferences_inactive_tabs">Przenoszenie starych kart do nieaktywnych</string>
    <!-- Title of inactive tabs preference -->
    <string name="preferences_inactive_tabs_title">Karty, których nie odwiedzono od dwóch tygodni są przenoszone do sekcji nieaktywnych.</string>

    <!-- Studies -->
    <!-- Title of the remove studies button -->
    <string name="studies_remove">Usuń</string>
    <!-- Title of the active section on the studies list -->
    <string name="studies_active">Aktywne</string>
    <!-- Description for studies, it indicates why Firefox use studies. The first parameter is the name of the application. -->
    <string name="studies_description_2">%1$s może od czasu do czasu instalować i przeprowadzać badania.</string>
    <!-- Learn more link for studies, links to an article for more information about studies. -->
    <string name="studies_learn_more">Więcej informacji</string>
    <!-- Dialog message shown after removing a study -->
    <string name="studies_restart_app">Aplikacja zakończy działanie, aby zastosować zmiany</string>
    <!-- Dialog button to confirm the removing a study. -->
    <string name="studies_restart_dialog_ok">OK</string>
    <!-- Dialog button text for canceling removing a study. -->
    <string name="studies_restart_dialog_cancel">Anuluj</string>

    <!-- Toast shown after turning on/off studies preferences -->
    <string name="studies_toast_quit_application" tools:ignore="UnusedResources">Wyłączanie aplikacji, aby zastosować zmiany…</string>

    <!-- Sessions -->
    <!-- Title for the list of tabs -->
    <string name="tab_header_label">Otwarte karty</string>
    <!-- Title for the list of tabs in the current private session -->
    <string name="tabs_header_private_tabs_title">Prywatne karty</string>
    <!-- Title for the list of tabs in the synced tabs -->
    <string name="tabs_header_synced_tabs_title">Karty z innych urządzeń</string>
    <!-- Content description (not visible, for screen readers etc.): Add tab button. Adds a news tab when pressed -->
    <string name="add_tab">Otwórz nową kartę</string>
    <!-- Content description (not visible, for screen readers etc.): Add tab button. Adds a news tab when pressed -->
    <string name="add_private_tab">Otwórz prywatną kartę</string>
    <!-- Text for the new tab button to indicate adding a new private tab in the tab -->
    <string name="tab_drawer_fab_content">Prywatna</string>
    <!-- Text for the new tab button to indicate syncing command on the synced tabs page -->
    <string name="tab_drawer_fab_sync">Synchronizuj</string>
    <!-- Text shown in the menu for sharing all tabs -->
    <string name="tab_tray_menu_item_share">Udostępnij wszystkie karty</string>
    <!-- Text shown in the menu to view recently closed tabs -->
    <string name="tab_tray_menu_recently_closed">Ostatnio zamknięte karty</string>
    <!-- Text shown in the tabs tray inactive tabs section -->
    <string name="tab_tray_inactive_recently_closed" tools:ignore="UnusedResources">Ostatnio zamknięte</string>
    <!-- Text shown in the menu to view account settings -->
    <string name="tab_tray_menu_account_settings">Ustawienia konta</string>
    <!-- Text shown in the menu to view tab settings -->
    <string name="tab_tray_menu_tab_settings">Ustawienia kart</string>
    <!-- Text shown in the menu for closing all tabs -->
    <string name="tab_tray_menu_item_close">Zamknij wszystkie karty</string>
    <!-- Text shown in the multiselect menu for bookmarking selected tabs. -->
    <string name="tab_tray_multiselect_menu_item_bookmark">Dodaj zakładkę</string>
    <!-- Text shown in the multiselect menu for closing selected tabs. -->
    <string name="tab_tray_multiselect_menu_item_close">Zamknij</string>
    <!-- Content description for tabs tray multiselect share button -->
    <string name="tab_tray_multiselect_share_content_description">Udostępnij zaznaczone karty</string>
    <!-- Content description for tabs tray multiselect menu -->
    <string name="tab_tray_multiselect_menu_content_description">Menu zaznaczonych kart</string>
    <!-- Content description (not visible, for screen readers etc.): Removes tab from collection button. Removes the selected tab from collection when pressed -->
    <string name="remove_tab_from_collection">Usuń kartę z kolekcji</string>
    <!-- Text for button to enter multiselect mode in tabs tray -->
    <string name="tabs_tray_select_tabs">Zaznacz karty</string>
    <!-- Content description (not visible, for screen readers etc.): Close tab button. Closes the current session when pressed -->
    <string name="close_tab">Zamknij kartę</string>
    <!-- Content description (not visible, for screen readers etc.): Close tab <title> button. First parameter is tab title  -->
    <string name="close_tab_title">Zamknij kartę „%s”</string>
    <!-- Content description (not visible, for screen readers etc.): Opens the open tabs menu when pressed -->
    <string name="open_tabs_menu">Menu otwartych kart</string>
    <!-- Open tabs menu item to save tabs to collection -->
    <string name="tabs_menu_save_to_collection1">Zachowaj karty w kolekcji</string>
    <!-- Text for the menu button to delete a collection -->
    <string name="collection_delete">Usuń kolekcję</string>
    <!-- Text for the menu button to rename a collection -->
    <string name="collection_rename">Zmień nazwę kolekcji</string>
    <!-- Text for the button to open tabs of the selected collection -->
    <string name="collection_open_tabs">Otwórz karty</string>


    <!-- Hint for adding name of a collection -->
    <string name="collection_name_hint">Nazwa kolekcji</string>
    <!-- Text for the menu button to rename a top site -->
    <string name="rename_top_site">Zmień nazwę</string>
    <!-- Text for the menu button to remove a top site -->
    <string name="remove_top_site">Usuń</string>

    <!-- Text for the menu button to delete a top site from history -->
    <string name="delete_from_history">Usuń z historii</string>
    <!-- Postfix for private WebApp titles, placeholder is replaced with app name -->
    <string name="pwa_site_controls_title_private">%1$s (tryb prywatny)</string>

    <!-- History -->
    <!-- Text for the button to search all history -->
    <string name="history_search_1">Szukaj</string>
    <!-- Text for the button to clear all history -->
    <string name="history_delete_all">Usuń historię</string>
    <!-- Text for the snackbar to confirm that multiple browsing history items has been deleted -->
    <string name="history_delete_multiple_items_snackbar">Usunięto historię</string>
    <!-- Text for the snackbar to confirm that a single browsing history item has been deleted. The first parameter is the shortened URL of the deleted history item. -->
    <string name="history_delete_single_item_snackbar">Usunięto „%1$s”</string>
    <!-- Context description text for the button to delete a single history item -->
    <string name="history_delete_item">Usuń</string>
    <!-- History multi select title in app bar
    The first parameter is the number of bookmarks selected -->
    <string name="history_multi_select_title">Zaznaczone: %1$d</string>

    <!-- Text for the header that groups the history for today -->
    <string name="history_today">Dzisiaj</string>
    <!-- Text for the header that groups the history for yesterday -->
    <string name="history_yesterday">Wczoraj</string>
    <!-- Text for the header that groups the history the past 7 days -->
    <string name="history_7_days">Ostatnie 7 dni</string>
    <!-- Text for the header that groups the history the past 30 days -->
    <string name="history_30_days">Ostatnie 30 dni</string>
    <!-- Text for the header that groups the history older than the last month -->
    <string name="history_older">Starsze</string>
    <!-- Text shown when no history exists -->
    <string name="history_empty_message">Nie ma jeszcze historii</string>

    <!-- Downloads -->
    <!-- Text for the snackbar to confirm that multiple downloads items have been removed -->
    <string name="download_delete_multiple_items_snackbar_1">Wyczyszczono listę</string>
    <!-- Text for the snackbar to confirm that a single download item has been removed. The first parameter is the name of the download item. -->
    <string name="download_delete_single_item_snackbar">Wyczyszczono plik „%1$s” z listy</string>
    <!-- Text shown when no download exists -->
    <string name="download_empty_message_1">Nie ma pobranych plików</string>
    <!-- History multi select title in app bar
    The first parameter is the number of downloads selected -->
    <string name="download_multi_select_title">Zaznaczone: %1$d</string>


    <!-- Text for the button to remove a single download item -->
    <string name="download_delete_item_1">Wyczyść z listy</string>


    <!-- Crashes -->
    <!-- Title text displayed on the tab crash page. This first parameter is the name of the application (For example: Fenix) -->
    <string name="tab_crash_title_2">%1$s nie może wczytać tej strony.</string>
    <!-- Send crash report checkbox text on the tab crash page -->
    <string name="tab_crash_send_report">Zgłoś awarię Mozilli</string>
    <!-- Close tab button text on the tab crash page -->
    <string name="tab_crash_close">Zamknij kartę</string>
    <!-- Restore tab button text on the tab crash page -->
    <string name="tab_crash_restore">Przywróć kartę</string>

    <!-- Bookmarks -->
    <!-- Confirmation message for a dialog confirming if the user wants to delete the selected folder -->
    <string name="bookmark_delete_folder_confirmation_dialog">Czy na pewno usunąć ten folder?</string>
    <!-- Confirmation message for a dialog confirming if the user wants to delete multiple items including folders. Parameter will be replaced by app name. -->
    <string name="bookmark_delete_multiple_folders_confirmation_dialog">%s usunie zaznaczone elementy.</string>
    <!-- Text for the cancel button on delete bookmark dialog -->
    <string name="bookmark_delete_negative">Anuluj</string>
    <!-- Screen title for adding a bookmarks folder -->
    <string name="bookmark_add_folder">Dodaj folder</string>
    <!-- Snackbar title shown after a bookmark has been created. -->
    <string name="bookmark_saved_snackbar">Dodano zakładkę</string>
    <!-- Snackbar edit button shown after a bookmark has been created. -->
    <string name="edit_bookmark_snackbar_action">Edytuj</string>
    <!-- Bookmark overflow menu edit button -->
    <string name="bookmark_menu_edit_button">Edytuj</string>
    <!-- Bookmark overflow menu copy button -->
    <string name="bookmark_menu_copy_button">Kopiuj</string>
    <!-- Bookmark overflow menu share button -->
    <string name="bookmark_menu_share_button">Udostępnij</string>
    <!-- Bookmark overflow menu open in new tab button -->
    <string name="bookmark_menu_open_in_new_tab_button">Otwórz w nowej karcie</string>
    <!-- Bookmark overflow menu open in private tab button -->
    <string name="bookmark_menu_open_in_private_tab_button">Otwórz w prywatnej karcie</string>
    <!-- Bookmark overflow menu open all in tabs button -->
    <string name="bookmark_menu_open_all_in_tabs_button">Otwórz wszystkie w nowych kartach</string>
    <!-- Bookmark overflow menu open all in private tabs button -->
    <string name="bookmark_menu_open_all_in_private_tabs_button">Otwórz wszystkie w prywatnych kartach</string>
    <!-- Bookmark overflow menu delete button -->
    <string name="bookmark_menu_delete_button">Usuń</string>
    <!--Bookmark overflow menu save button -->
    <string name="bookmark_menu_save_button">Zachowaj</string>
    <!-- Bookmark multi select title in app bar
     The first parameter is the number of bookmarks selected -->
    <string name="bookmarks_multi_select_title">Zaznaczone: %1$d</string>
    <!-- Bookmark editing screen title -->
    <string name="edit_bookmark_fragment_title">Edytuj zakładkę</string>
    <!-- Bookmark folder editing screen title -->
    <string name="edit_bookmark_folder_fragment_title">Edytuj folder</string>
    <!-- Bookmark sign in button message -->
    <string name="bookmark_sign_in_button">Zaloguj się, aby wyświetlić synchronizowane zakładki</string>
    <!-- Bookmark URL editing field label -->
    <string name="bookmark_url_label">Adres</string>
    <!-- Bookmark FOLDER editing field label -->
    <string name="bookmark_folder_label">Folder</string>
    <!-- Bookmark NAME editing field label -->
    <string name="bookmark_name_label">Nazwa</string>
    <!-- Bookmark add folder screen title -->
    <string name="bookmark_add_folder_fragment_label">Dodaj folder</string>
    <!-- Bookmark select folder screen title -->
    <string name="bookmark_select_folder_fragment_label">Wybierz folder</string>
    <!-- Bookmark editing error missing title -->
    <string name="bookmark_empty_title_error">Musi mieć nazwę</string>
    <!-- Bookmark editing error missing or improper URL -->
    <string name="bookmark_invalid_url_error">Nieprawidłowy adres</string>
    <!-- Bookmark screen message for empty bookmarks folder -->
    <string name="bookmarks_empty_message">Nie ma jeszcze zakładek</string>
    <!-- Bookmark snackbar message on deletion
     The first parameter is the host part of the URL of the bookmark deleted, if any -->
    <string name="bookmark_deletion_snackbar_message">Usunięto zakładkę „%1$s”</string>
    <!-- Bookmark snackbar message on deleting multiple bookmarks not including folders-->
    <string name="bookmark_deletion_multiple_snackbar_message_2">Usunięto zakładki</string>
    <!-- Bookmark snackbar message on deleting multiple bookmarks including folders-->
    <string name="bookmark_deletion_multiple_snackbar_message_3">Usuwanie zaznaczonych folderów</string>
    <!-- Bookmark undo button for deletion snackbar action -->
    <string name="bookmark_undo_deletion">Cofnij</string>

    <!-- Text for the button to search all bookmarks -->
    <string name="bookmark_search">Szukaj</string>

    <!-- Site Permissions -->
    <!-- Button label that take the user to the Android App setting -->
    <string name="phone_feature_go_to_settings">Przejdź do ustawień</string>
    <!-- Content description (not visible, for screen readers etc.): Quick settings sheet
        to give users access to site specific information / settings. For example:
        Secure settings status and a button to modify site permissions -->
    <string name="quick_settings_sheet">Ustawienia podręczne</string>
    <!-- Label that indicates that this option it the recommended one -->
    <string name="phone_feature_recommended">Zalecane</string>
    <!-- Button label for clearing all the information of site permissions-->
    <string name="clear_permissions">Przywróć domyślne uprawnienia</string>
    <!-- Text for the OK button on Clear permissions dialog -->
    <string name="clear_permissions_positive">OK</string>
    <!-- Text for the cancel button on Clear permissions dialog -->
    <string name="clear_permissions_negative">Anuluj</string>
    <!-- Button label for clearing a site permission-->
    <string name="clear_permission">Przywróć domyślne uprawnienie</string>
    <!-- Text for the OK button on Clear permission dialog -->
    <string name="clear_permission_positive">OK</string>
    <!-- Text for the cancel button on Clear permission dialog -->
    <string name="clear_permission_negative">Anuluj</string>
    <!-- Button label for clearing all the information on all sites-->
    <string name="clear_permissions_on_all_sites">Przywróć domyślne uprawnienia na wszystkich witrynach</string>
    <!-- Preference for altering video and audio autoplay for all websites -->
    <string name="preference_browser_feature_autoplay">Automatyczne odtwarzanie</string>
    <!-- Preference for altering the camera access for all websites -->
    <string name="preference_phone_feature_camera">Aparat</string>
    <!-- Preference for altering the microphone access for all websites -->
    <string name="preference_phone_feature_microphone">Mikrofon</string>
    <!-- Preference for altering the location access for all websites -->
    <string name="preference_phone_feature_location">Położenie</string>
    <!-- Preference for altering the notification access for all websites -->
    <string name="preference_phone_feature_notification">Powiadomienia</string>
    <!-- Preference for altering the persistent storage access for all websites -->
    <string name="preference_phone_feature_persistent_storage">Przechowywanie danych na urządzeniu</string>
    <!-- Preference for altering the storage access setting for all websites -->
    <string name="preference_phone_feature_cross_origin_storage_access">Ciasteczka między witrynami</string>
    <!-- Preference for altering the EME access for all websites -->
    <string name="preference_phone_feature_media_key_system_access">Treści chronione przez DRM</string>
    <!-- Label that indicates that a permission must be asked always -->
    <string name="preference_option_phone_feature_ask_to_allow">Pytanie o zezwolenie</string>
    <!-- Label that indicates that a permission must be blocked -->
    <string name="preference_option_phone_feature_blocked">Zablokowane</string>
    <!-- Label that indicates that a permission must be allowed -->
    <string name="preference_option_phone_feature_allowed">Dozwolone</string>
    <!--Label that indicates a permission is by the Android OS-->
    <string name="phone_feature_blocked_by_android">Zablokowane przez Androida</string>
    <!-- Preference for showing a list of websites that the default configurations won't apply to them -->
    <string name="preference_exceptions">Wyjątki</string>
    <!-- Summary of tracking protection preference if tracking protection is set to off -->
    <string name="tracking_protection_off">Wyłączona</string>

    <!-- Summary of tracking protection preference if tracking protection is set to standard -->
    <string name="tracking_protection_standard">Standardowa</string>
    <!-- Summary of tracking protection preference if tracking protection is set to strict -->
    <string name="tracking_protection_strict">Ścisła</string>
    <!-- Summary of tracking protection preference if tracking protection is set to custom -->
    <string name="tracking_protection_custom">Własna</string>
    <!-- Label for global setting that indicates that all video and audio autoplay is allowed -->
    <string name="preference_option_autoplay_allowed2">Zezwalaj na dźwięk i wideo</string>
    <!-- Label for site specific setting that indicates that all video and audio autoplay is allowed -->
    <string name="quick_setting_option_autoplay_allowed">Zezwalaj na dźwięk i wideo</string>
    <!-- Label that indicates that video and audio autoplay is only allowed over Wi-Fi -->
    <string name="preference_option_autoplay_allowed_wifi_only2">Blokuj dźwięk i wideo tylko w sieciach komórkowych</string>
    <!-- Subtext that explains 'autoplay on Wi-Fi only' option -->
    <string name="preference_option_autoplay_allowed_wifi_subtext">Dźwięk i wideo będą odtwarzane w sieciach Wi-Fi</string>
    <!-- Label for global setting that indicates that video autoplay is allowed, but audio autoplay is blocked -->
    <string name="preference_option_autoplay_block_audio2">Blokuj tylko dźwięk</string>
    <!-- Label for site specific setting that indicates that video autoplay is allowed, but audio autoplay is blocked -->
    <string name="quick_setting_option_autoplay_block_audio">Blokuj tylko dźwięk</string>
    <!-- Label for global setting that indicates that all video and audio autoplay is blocked -->
    <string name="preference_option_autoplay_blocked3">Blokuj dźwięk i wideo</string>
    <!-- Label for site specific setting that indicates that all video and audio autoplay is blocked -->
    <string name="quick_setting_option_autoplay_blocked">Blokuj dźwięk i wideo</string>
    <!-- Summary of delete browsing data on quit preference if it is set to on -->
    <string name="delete_browsing_data_quit_on">Włączone</string>
    <!-- Summary of delete browsing data on quit preference if it is set to off -->
    <string name="delete_browsing_data_quit_off">Wyłączone</string>

    <!-- Summary of studies preference if it is set to on -->
    <string name="studies_on">Włączone</string>
    <!-- Summary of studies data on quit preference if it is set to off -->
    <string name="studies_off">Wyłączone</string>

    <!-- Collections -->
    <!-- Collections header on home fragment -->
    <string name="collections_header">Kolekcje</string>
    <!-- Content description (not visible, for screen readers etc.): Opens the collection menu when pressed -->
    <string name="collection_menu_button_content_description">Menu kolekcji</string>
    <!-- Label to describe what collections are to a new user without any collections -->
    <string name="no_collections_description2">Zbierz rzeczy, które są dla Ciebie ważne.\nPołącz ze sobą podobne wyszukiwania, witryny i karty, aby szybciej do nich wracać.</string>
    <!-- Title for the "select tabs" step of the collection creator -->
    <string name="create_collection_select_tabs">Wybierz karty</string>
    <!-- Title for the "select collection" step of the collection creator -->
    <string name="create_collection_select_collection">Wybierz kolekcję</string>
    <!-- Title for the "name collection" step of the collection creator -->
    <string name="create_collection_name_collection">Nazwa kolekcji</string>
    <!-- Button to add new collection for the "select collection" step of the collection creator -->
    <string name="create_collection_add_new_collection">Nowa kolekcja</string>
    <!-- Button to select all tabs in the "select tabs" step of the collection creator -->
    <string name="create_collection_select_all">Zaznacz wszystkie</string>
    <!-- Button to deselect all tabs in the "select tabs" step of the collection creator -->
    <string name="create_collection_deselect_all">Odznacz wszystkie</string>
    <!-- Text to prompt users to select the tabs to save in the "select tabs" step of the collection creator -->
    <string name="create_collection_save_to_collection_empty">Wybierz karty do zachowania</string>
    <!-- Text to show users how many tabs they have selected in the "select tabs" step of the collection creator.
     %d is a placeholder for the number of tabs selected. -->
    <string name="create_collection_save_to_collection_tabs_selected">Wybrane karty: %d</string>
    <!-- Text to show users they have one tab selected in the "select tabs" step of the collection creator.
    %d is a placeholder for the number of tabs selected. -->
    <string name="create_collection_save_to_collection_tab_selected">Wybrane karty: %d</string>
    <!-- Text shown in snackbar when multiple tabs have been saved in a collection -->
    <string name="create_collection_tabs_saved">Zachowano karty</string>
    <!-- Text shown in snackbar when one or multiple tabs have been saved in a new collection -->
    <string name="create_collection_tabs_saved_new_collection">Zachowano kolekcję</string>
    <!-- Text shown in snackbar when one tab has been saved in a collection -->
    <string name="create_collection_tab_saved">Zachowano kartę</string>
    <!-- Content description (not visible, for screen readers etc.): button to close the collection creator -->
    <string name="create_collection_close">Zamknij</string>
    <!-- Button to save currently selected tabs in the "select tabs" step of the collection creator-->
    <string name="create_collection_save">Zachowaj</string>

    <!-- Snackbar action to view the collection the user just created or updated -->
    <string name="create_collection_view">Wyświetl</string>

    <!-- Text for the OK button from collection dialogs -->
    <string name="create_collection_positive">OK</string>
    <!-- Text for the cancel button from collection dialogs -->
    <string name="create_collection_negative">Anuluj</string>

    <!-- Default name for a new collection in "name new collection" step of the collection creator. %d is a placeholder for the number of collections-->
    <string name="create_collection_default_name">Kolekcja %d</string>

    <!-- Share -->
    <!-- Share screen header -->
    <string name="share_header_2">Udostępnij</string>
    <!-- Content description (not visible, for screen readers etc.):
        "Share" button. Opens the share menu when pressed. -->
    <string name="share_button_content_description">Udostępnij</string>
    <!-- Text for the Save to PDF feature in the share menu -->
    <string name="share_save_to_pdf">Zapisz jako PDF</string>
    <!-- Text for error message when generating a PDF file Text. -->
    <string name="unable_to_save_to_pdf_error">Utworzenie pliku PDF się nie powiodło</string>
    <!-- Text for standard error snackbar dismiss button. -->
    <string name="standard_snackbar_error_dismiss">Zamknij</string>
    <!-- Text for error message when printing a page and it fails. -->
    <string name="unable_to_print_error" moz:removedIn="121" tools:ignore="UnusedResources">Nie można wydrukować</string>
    <!-- Text for error message when printing a page and it fails. -->
    <string name="unable_to_print_page_error">Nie można wydrukować tej strony</string>
    <!-- Text for the print feature in the share and browser menu -->
    <string name="menu_print">Drukuj</string>
    <!-- Sub-header in the dialog to share a link to another sync device -->
    <string name="share_device_subheader">Wyślij na urządzenie</string>
    <!-- Sub-header in the dialog to share a link to an app from the full list -->
    <string name="share_link_all_apps_subheader">Wszystkie działania</string>
    <!-- Sub-header in the dialog to share a link to an app from the most-recent sorted list -->
    <string name="share_link_recent_apps_subheader">Ostatnio używane</string>
    <!-- Text for the copy link action in the share screen. -->
    <string name="share_copy_link_to_clipboard">Kopiuj do schowka</string>
    <!-- Toast shown after copying link to clipboard -->
    <string name="toast_copy_link_to_clipboard">Skopiowano do schowka</string>
    <!-- An option from the share dialog to sign into sync -->
    <string name="sync_sign_in">Zaloguj się do synchronizacji</string>
     <!-- An option from the three dot menu to sync and save data -->
    <string name="sync_menu_sync_and_save_data">Synchronizuj i zachowuj dane</string>
    <!-- An option from the share dialog to send link to all other sync devices -->
    <string name="sync_send_to_all">Wyślij na wszystkie urządzenia</string>
    <!-- An option from the share dialog to reconnect to sync -->
    <string name="sync_reconnect">Ponownie połącz z synchronizacją</string>
    <!-- Text displayed when sync is offline and cannot be accessed -->
    <string name="sync_offline">Rozłączono</string>
    <!-- An option to connect additional devices -->
    <string name="sync_connect_device">Połącz inne urządzenie</string>
    <!-- The dialog text shown when additional devices are not available -->
    <string name="sync_connect_device_dialog">Aby wysłać kartę, zaloguj się w Firefoksie na co najmniej jednym innym urządzeniu.</string>
    <!-- Confirmation dialog button -->
    <string name="sync_confirmation_button">OK</string>

    <!-- Share error message -->
    <string name="share_error_snackbar">Nie można udostępnić tej aplikacji</string>

    <!-- Add new device screen title -->
    <string name="sync_add_new_device_title">Wyślij na urządzenie</string>
    <!-- Text for the warning message on the Add new device screen -->
    <string name="sync_add_new_device_message">Brak połączonych urządzeń</string>
    <!-- Text for the button to learn about sending tabs -->
    <string name="sync_add_new_device_learn_button">Więcej o przesyłaniu kart…</string>
    <!-- Text for the button to connect another device -->
    <string name="sync_add_new_device_connect_button">Połącz inne urządzenie…</string>

    <!-- Notifications -->
    <!-- Text shown in the notification that pops up to remind the user that a private browsing session is active. -->
    <string name="notification_pbm_delete_text_2">Zamknij prywatne karty</string>
    <!-- Name of the marketing notification channel. Displayed in the "App notifications" system settings for the app -->
    <string name="notification_marketing_channel_name">Marketing</string>

    <!-- Title shown in the notification that pops up to remind the user to set fenix as default browser.
    The app name is in the text, due to limitations with localizing Nimbus experiments -->
    <string name="nimbus_notification_default_browser_title" tools:ignore="UnusedResources">Firefox jest szybki i prywatny</string>
    <!-- Text shown in the notification that pops up to remind the user to set fenix as default browser.
    The app name is in the text, due to limitations with localizing Nimbus experiments -->
    <string name="nimbus_notification_default_browser_text" tools:ignore="UnusedResources">Ustaw Firefoksa jako domyślną przeglądarkę</string>
    <!-- Title shown in the notification that pops up to re-engage the user -->
    <string name="notification_re_engagement_title">Wypróbuj tryb prywatny</string>
    <!-- Text shown in the notification that pops up to re-engage the user.
    %1$s is a placeholder that will be replaced by the app name. -->
    <string name="notification_re_engagement_text">Używaj przeglądarki %1$s bez zachowywania ciasteczek ani historii</string>

    <!-- Title A shown in the notification that pops up to re-engage the user -->
    <string name="notification_re_engagement_A_title">Przeglądaj Internet bez śladu</string>

    <!-- Text A shown in the notification that pops up to re-engage the user.
    %1$s is a placeholder that will be replaced by the app name. -->
    <string name="notification_re_engagement_A_text">Tryb prywatny w przeglądarce %1$s nie zachowuje Twoich danych.</string>
    <!-- Title B shown in the notification that pops up to re-engage the user -->
    <string name="notification_re_engagement_B_title">Wyszukaj po raz pierwszy</string>
    <!-- Text B shown in the notification that pops up to re-engage the user -->
    <string name="notification_re_engagement_B_text">Znajdź coś w pobliżu. Albo odkryj coś fajnego.</string>

    <!-- Survey -->
    <!-- Text shown in the fullscreen message that pops up to ask user to take a short survey.
    The app name is in the text, due to limitations with localizing Nimbus experiments -->
    <string name="nimbus_survey_message_text">Pomóż ulepszyć Firefoksa, wypełniając krótką ankietę.</string>
    <!-- Preference for taking the short survey. -->
    <string name="preferences_take_survey">Wypełnij ankietę</string>
    <!-- Preference for not taking the short survey. -->
    <string name="preferences_not_take_survey">Nie, dziękuję</string>

    <!-- Snackbar -->
    <!-- Text shown in snackbar when user deletes a collection -->
    <string name="snackbar_collection_deleted">Usunięto kolekcję</string>
    <!-- Text shown in snackbar when user renames a collection -->
    <string name="snackbar_collection_renamed">Zmieniono nazwę kolekcji</string>
    <!-- Text shown in snackbar when user closes a tab -->
    <string name="snackbar_tab_closed">Zamknięto kartę</string>
    <!-- Text shown in snackbar when user closes all tabs -->
    <string name="snackbar_tabs_closed">Zamknięto karty</string>
    <!-- Text shown in snackbar when user bookmarks a list of tabs -->
    <string name="snackbar_message_bookmarks_saved">Dodano zakładki</string>
    <!-- Text shown in snackbar when user adds a site to shortcuts -->
    <string name="snackbar_added_to_shortcuts">Dodano do skrótów</string>
    <!-- Text shown in snackbar when user closes a private tab -->
    <string name="snackbar_private_tab_closed">Zamknięto prywatną kartę</string>
    <!-- Text shown in snackbar when user closes all private tabs -->
    <string name="snackbar_private_tabs_closed">Zamknięto prywatne karty</string>
    <!-- Text shown in snackbar when user erases their private browsing data -->
    <string name="snackbar_private_data_deleted">Usunięto dane trybu prywatnego</string>
    <!-- Text shown in snackbar to undo deleting a tab, top site or collection -->
    <string name="snackbar_deleted_undo">Cofnij</string>
    <!-- Text shown in snackbar when user removes a top site -->
    <string name="snackbar_top_site_removed">Usunięto witrynę</string>
    <!-- QR code scanner prompt which appears after scanning a code, but before navigating to it
        First parameter is the name of the app, second parameter is the URL or text scanned-->
    <string name="qr_scanner_confirmation_dialog_message">Zezwól aplikacji %1$s otworzyć %2$s</string>
    <!-- QR code scanner prompt dialog positive option to allow navigation to scanned link -->
    <string name="qr_scanner_dialog_positive">Zezwól</string>
    <!-- QR code scanner prompt dialog positive option to deny navigation to scanned link -->
    <string name="qr_scanner_dialog_negative">Odmów</string>
    <!-- QR code scanner prompt dialog error message shown when a hostname does not contain http or https. -->
    <string name="qr_scanner_dialog_invalid">Nieprawidłowy adres internetowy.</string>
    <!-- QR code scanner prompt dialog positive option when there is an error -->
    <string name="qr_scanner_dialog_invalid_ok">OK</string>
    <!-- Tab collection deletion prompt dialog message. Placeholder will be replaced with the collection name -->
    <string name="tab_collection_dialog_message">Czy na pewno usunąć „%1$s”?</string>
    <!-- Collection and tab deletion prompt dialog message. This will show when the last tab from a collection is deleted -->
    <string name="delete_tab_and_collection_dialog_message">Usunięcie tej karty spowoduje usunięcie całej kolekcji. W każdej chwili można utworzyć nowe kolekcje.</string>
    <!-- Collection and tab deletion prompt dialog title. Placeholder will be replaced with the collection name. This will show when the last tab from a collection is deleted -->
    <string name="delete_tab_and_collection_dialog_title">Czy usunąć „%1$s”?</string>
    <!-- Tab collection deletion prompt dialog option to delete the collection -->
    <string name="tab_collection_dialog_positive">Usuń</string>
    <!-- Text displayed in a notification when the user enters full screen mode -->
    <string name="full_screen_notification">Włączono tryb pełnoekranowy</string>
    <!-- Message for copying the URL via long press on the toolbar -->
    <string name="url_copied">Skopiowano adres</string>

    <!-- Sample text for accessibility font size -->
    <string name="accessibility_text_size_sample_text_1">To przykładowy tekst. Pokazuje, jak tekst będzie wyglądał po zwiększeniu lub zmniejszeniu rozmiaru za pomocą tego ustawienia.</string>
    <!-- Summary for Accessibility Text Size Scaling Preference -->
    <string name="preference_accessibility_text_size_summary">Powiększ lub pomniejsz tekst na stronach.</string>
    <!-- Title for Accessibility Text Size Scaling Preference -->
    <string name="preference_accessibility_font_size_title">Rozmiar czcionki</string>

    <!-- Title for Accessibility Text Automatic Size Scaling Preference -->
    <string name="preference_accessibility_auto_size_2">Automatyczny rozmiar czcionki</string>
    <!-- Summary for Accessibility Text Automatic Size Scaling Preference -->
    <string name="preference_accessibility_auto_size_summary">Czcionka będzie miała rozmiar według ustawień Androida. Wyłączenie umożliwi zarządzanie rozmiarem w tym miejscu.</string>

    <!-- Title for the Delete browsing data preference -->
    <string name="preferences_delete_browsing_data">Usuń dane przeglądania</string>
    <!-- Title for the tabs item in Delete browsing data -->
    <string name="preferences_delete_browsing_data_tabs_title_2">Otwarte karty</string>
    <!-- Subtitle for the tabs item in Delete browsing data, parameter will be replaced with the number of open tabs -->
    <string name="preferences_delete_browsing_data_tabs_subtitle">Karty: %d</string>
    <!-- Title for the data and history items in Delete browsing data -->
    <!-- Title for the history item in Delete browsing data -->
    <string name="preferences_delete_browsing_data_browsing_history_title">Historia przeglądania</string>
    <!-- Subtitle for the data and history items in delete browsing data, parameter will be replaced with the
        number of history items the user has -->
    <string name="preferences_delete_browsing_data_browsing_data_subtitle">Adresy: %d</string>
    <!-- Title for the cookies and site data items in Delete browsing data -->
    <string name="preferences_delete_browsing_data_cookies_and_site_data">Ciasteczka i dane witryn</string>
    <!-- Subtitle for the cookies item in Delete browsing data -->
    <string name="preferences_delete_browsing_data_cookies_subtitle">Spowoduje wylogowanie z większości stron</string>
    <!-- Title for the cached images and files item in Delete browsing data -->
    <string name="preferences_delete_browsing_data_cached_files">Obrazy i pliki w pamięci podręcznej</string>
    <!-- Subtitle for the cached images and files item in Delete browsing data -->
    <string name="preferences_delete_browsing_data_cached_files_subtitle">Zwalnia miejsce na urządzeniu</string>
    <!-- Title for the site permissions item in Delete browsing data -->
    <string name="preferences_delete_browsing_data_site_permissions">Uprawnienia witryn</string>
    <!-- Title for the downloads item in Delete browsing data -->
    <string name="preferences_delete_browsing_data_downloads">Pobrane pliki</string>
    <!-- Text for the button to delete browsing data -->
    <string name="preferences_delete_browsing_data_button">Usuń dane przeglądania</string>

    <!-- Title for the Delete browsing data on quit preference -->
    <string name="preferences_delete_browsing_data_on_quit">Usuwanie danych przeglądania podczas wyłączania programu</string>
    <!-- Summary for the Delete browsing data on quit preference. "Quit" translation should match delete_browsing_data_on_quit_action translation. -->
    <string name="preference_summary_delete_browsing_data_on_quit_2">Automatycznie usuwa dane przeglądania po wybraniu „Zakończ” z głównego menu</string>
    <!-- Action item in menu for the Delete browsing data on quit feature -->
    <string name="delete_browsing_data_on_quit_action">Zakończ</string>

    <!-- Title text of a delete browsing data dialog. -->
    <string name="delete_history_prompt_title">Okres do usunięcia</string>
    <!-- Body text of a delete browsing data dialog. -->
    <string name="delete_history_prompt_body" moz:RemovedIn="130" tools:ignore="UnusedResources">Usuwa historię (łącznie z historią zsynchronizowaną z innych urządzeń), ciasteczka i inne dane przeglądania.</string>
    <!-- Body text of a delete browsing data dialog. -->
    <string name="delete_history_prompt_body_2">Usuwa historię (łącznie z historią zsynchronizowaną z innych urządzeń)</string>
    <!-- Radio button in the delete browsing data dialog to delete history items for the last hour. -->
    <string name="delete_history_prompt_button_last_hour">Ostatnia godzina</string>
    <!-- Radio button in the delete browsing data dialog to delete history items for today and yesterday. -->
    <string name="delete_history_prompt_button_today_and_yesterday">Dzisiaj i wczoraj</string>
    <!-- Radio button in the delete browsing data dialog to delete all history. -->
    <string name="delete_history_prompt_button_everything">Wszystko</string>

    <!-- Dialog message to the user asking to delete browsing data. Parameter will be replaced by app name. -->
    <string name="delete_browsing_data_prompt_message_3">%s usunie wybrane dane przeglądania.</string>
    <!-- Text for the cancel button for the data deletion dialog -->
    <string name="delete_browsing_data_prompt_cancel">Anuluj</string>
    <!-- Text for the allow button for the data deletion dialog -->
    <string name="delete_browsing_data_prompt_allow">Usuń</string>
    <!-- Text for the snackbar confirmation that the data was deleted -->
    <string name="preferences_delete_browsing_data_snackbar">Usunięto dane przeglądania</string>

    <!-- Text for the snackbar to show the user that the deletion of browsing data is in progress -->
    <string name="deleting_browsing_data_in_progress">Usuwanie danych przeglądania…</string>

    <!-- Dialog message to the user asking to delete all history items inside the opened group. Parameter will be replaced by a history group name. -->
    <string name="delete_all_history_group_prompt_message">Usuń wszystkie witryny w grupie „%s”</string>
    <!-- Text for the cancel button for the history group deletion dialog -->
    <string name="delete_history_group_prompt_cancel">Anuluj</string>

    <!-- Text for the allow button for the history group dialog -->
    <string name="delete_history_group_prompt_allow">Usuń</string>
    <!-- Text for the snackbar confirmation that the history group was deleted -->
    <string name="delete_history_group_snackbar">Usunięto grupę</string>

    <!-- Onboarding -->
    <!-- text to display in the snackbar once account is signed-in -->
    <string name="onboarding_firefox_account_sync_is_on">Synchronizacja jest włączona</string>

    <!-- Onboarding theme -->
    <!-- Text shown in snackbar when multiple tabs have been sent to device -->
    <string name="sync_sent_tabs_snackbar">Wysłano karty</string>
    <!-- Text shown in snackbar when one tab has been sent to device  -->
    <string name="sync_sent_tab_snackbar">Wysłano kartę</string>
    <!-- Text shown in snackbar when sharing tabs failed  -->
    <string name="sync_sent_tab_error_snackbar">Nie można wysłać</string>
    <!-- Text shown in snackbar for the "retry" action that the user has after sharing tabs failed -->
    <string name="sync_sent_tab_error_snackbar_action">Ponów</string>
    <!-- Title of QR Pairing Fragment -->
    <string name="sync_scan_code">Zeskanuj kod</string>
    <!-- Instructions on how to access pairing -->
    <string name="sign_in_instructions"><![CDATA[Otwórz Firefoksa na komputerze i wejdź na stronę <b>https://firefox.com/pair</b>]]></string>
    <!-- Text shown for sign in pairing when ready -->
    <string name="sign_in_ready_for_scan">Gotowy do skanowania</string>
    <!-- Text shown for settings option for sign with pairing -->
    <string name="sign_in_with_camera">Zaloguj się za pomocą aparatu</string>
    <!-- Text shown for settings option for sign with email -->
    <string name="sign_in_with_email">Użyj adresu e-mail</string>
    <!-- Text shown for settings option for create new account text.'Firefox' intentionally hardcoded here.-->
    <string name="sign_in_create_account_text"><![CDATA[Nie masz konta? <u>Utwórz je</u>, aby synchronizować Firefoksa między urządzeniami.]]></string>
    <!-- Text shown in confirmation dialog to sign out of account. The first parameter is the name of the app (e.g. Firefox Preview) -->
    <string name="sign_out_confirmation_message_2">%s zatrzyma synchronizację z tym kontem, ale nie usunie danych przeglądania na tym urządzeniu.</string>
    <!-- Option to continue signing out of account shown in confirmation dialog to sign out of account -->
    <string name="sign_out_disconnect">Rozłącz</string>
    <!-- Option to cancel signing out shown in confirmation dialog to sign out of account -->
    <string name="sign_out_cancel">Anuluj</string>

    <!-- Error message snackbar shown after the user tried to select a default folder which cannot be altered -->
    <string name="bookmark_cannot_edit_root">Nie można edytować domyślnych folderów</string>

    <!-- Enhanced Tracking Protection -->
    <!-- Link displayed in enhanced tracking protection panel to access tracking protection settings -->
    <string name="etp_settings">Ustawienia ochrony</string>
    <!-- Preference title for enhanced tracking protection settings -->
    <string name="preference_enhanced_tracking_protection">Wzmocniona ochrona przed śledzeniem</string>
    <!-- Preference summary for enhanced tracking protection settings on/off switch -->
    <string name="preference_enhanced_tracking_protection_summary">Teraz zawiera całkowitą ochronę ciasteczek, naszą najsilniejszą jak dotąd barierę przed elementami śledzącymi między witrynami.</string>
    <!-- Description of enhanced tracking protection. The parameter is the name of the application (For example: Firefox Fenix) -->
    <string name="preference_enhanced_tracking_protection_explanation_2">%s chroni Cię przed wieloma najpopularniejszymi elementami śledzącymi, które monitorują, co robisz w Internecie.</string>
    <!-- Text displayed that links to website about enhanced tracking protection -->
    <string name="preference_enhanced_tracking_protection_explanation_learn_more">Więcej informacji</string>
    <!-- Preference for enhanced tracking protection for the standard protection settings -->
    <string name="preference_enhanced_tracking_protection_standard_default_1">Standardowa (domyślna)</string>
    <!-- Preference description for enhanced tracking protection for the standard protection settings -->
    <string name="preference_enhanced_tracking_protection_standard_description_5">Strony będą działać bez problemów, ale blokowane będzie mniej elementów śledzących.</string>
    <!--  Accessibility text for the Standard protection information icon  -->
    <string name="preference_enhanced_tracking_protection_standard_info_button">Co jest blokowane przez standardową ochronę przed śledzeniem</string>
    <!-- Preference for enhanced tracking protection for the strict protection settings -->
    <string name="preference_enhanced_tracking_protection_strict">Ścisła</string>
    <!-- Preference description for enhanced tracking protection for the strict protection settings -->
    <string name="preference_enhanced_tracking_protection_strict_description_4">Silniejsza ochrona przed śledzeniem i większa wydajność, ale niektóre strony mogą nie działać poprawnie.</string>
    <!--  Accessibility text for the Strict protection information icon  -->
    <string name="preference_enhanced_tracking_protection_strict_info_button">Co jest blokowane przez ścisłą ochronę przed śledzeniem</string>
    <!-- Preference for enhanced tracking protection for the custom protection settings -->
    <string name="preference_enhanced_tracking_protection_custom">Własna</string>
    <!-- Preference description for enhanced tracking protection for the strict protection settings -->
    <string name="preference_enhanced_tracking_protection_custom_description_2">Wybierz, które elementy śledzące i skrypty blokować.</string>
    <!--  Accessibility text for the Strict protection information icon  -->
    <string name="preference_enhanced_tracking_protection_custom_info_button">Co jest blokowane przez własną ochronę przed śledzeniem</string>
    <!-- Header for categories that are being blocked by current Enhanced Tracking Protection settings -->
    <!-- Preference for enhanced tracking protection for the custom protection settings for cookies-->
    <string name="preference_enhanced_tracking_protection_custom_cookies">Ciasteczka</string>
    <!-- Option for enhanced tracking protection for the custom protection settings for cookies-->
    <string name="preference_enhanced_tracking_protection_custom_cookies_1">Śledzące między witrynami i serwisów społecznościowych</string>
    <!-- Option for enhanced tracking protection for the custom protection settings for cookies-->
    <string name="preference_enhanced_tracking_protection_custom_cookies_2">Ciasteczka z nieodwiedzonych witryn</string>
    <!-- Option for enhanced tracking protection for the custom protection settings for cookies-->
    <string name="preference_enhanced_tracking_protection_custom_cookies_3">Wszystkie ciasteczka zewnętrznych witryn (może powodować niepoprawne działanie stron)</string>
    <!-- Option for enhanced tracking protection for the custom protection settings for cookies-->
    <string name="preference_enhanced_tracking_protection_custom_cookies_4">Wszystkie ciasteczka (spowoduje niepoprawne działanie stron)</string>
    <!-- Option for enhanced tracking protection for the custom protection settings for cookies-->
    <string name="preference_enhanced_tracking_protection_custom_cookies_5">Izolowanie ciasteczek między witrynami</string>
    <!-- Preference for enhanced tracking protection for the custom protection settings for tracking content -->
    <string name="preference_enhanced_tracking_protection_custom_tracking_content">Treści z elementami śledzącymi</string>
    <!-- Option for enhanced tracking protection for the custom protection settings for tracking content-->
    <string name="preference_enhanced_tracking_protection_custom_tracking_content_1">We wszystkich kartach</string>
    <!-- Option for enhanced tracking protection for the custom protection settings for tracking content-->
    <string name="preference_enhanced_tracking_protection_custom_tracking_content_2">Tylko w prywatnych kartach</string>
    <!-- Preference for enhanced tracking protection for the custom protection settings -->
    <string name="preference_enhanced_tracking_protection_custom_cryptominers">Elementy używające urządzenia użytkownika do generowania kryptowalut</string>
    <!-- Preference for enhanced tracking protection for the custom protection settings -->
    <string name="preference_enhanced_tracking_protection_custom_fingerprinters">Elementy śledzące przez zbieranie informacji o konfiguracji</string>
    <!-- Button label for navigating to the Enhanced Tracking Protection details -->
    <string name="enhanced_tracking_protection_details">Informacje</string>
    <!-- Header for categories that are being being blocked by current Enhanced Tracking Protection settings -->
    <string name="enhanced_tracking_protection_blocked">Blokowane</string>
    <!-- Header for categories that are being not being blocked by current Enhanced Tracking Protection settings -->
    <string name="enhanced_tracking_protection_allowed">Dopuszczone</string>
    <!-- Category of trackers (social media trackers) that can be blocked by Enhanced Tracking Protection -->
    <string name="etp_social_media_trackers_title">Elementy śledzące serwisów społecznościowych</string>
    <!-- Description of social media trackers that can be blocked by Enhanced Tracking Protection -->
    <string name="etp_social_media_trackers_description">Ogranicza możliwość śledzenia Twoich działań w Internecie przez serwisy społecznościowe.</string>
    <!-- Category of trackers (cross-site tracking cookies) that can be blocked by Enhanced Tracking Protection -->
    <string name="etp_cookies_title">Ciasteczka śledzące między witrynami</string>
    <!-- Category of trackers (cross-site tracking cookies) that can be blocked by Enhanced Tracking Protection -->
    <string name="etp_cookies_title_2">Ciasteczka między witrynami</string>
    <!-- Description of cross-site tracking cookies that can be blocked by Enhanced Tracking Protection -->
    <string name="etp_cookies_description">Blokuje ciasteczka używane przez sieci reklamowe i firmy analityczne do zbierania informacji o Twoich działaniach na wielu witrynach.</string>
    <!-- Description of cross-site tracking cookies that can be blocked by Enhanced Tracking Protection -->
    <string name="etp_cookies_description_2">Całkowita ochrona ciasteczek izoluje ciasteczka w odwiedzanej witrynie, więc elementy śledzące, takie jak sieci reklamowe, nie mogą ich używać do śledzenia Cię między witrynami.</string>
    <!-- Category of trackers (cryptominers) that can be blocked by Enhanced Tracking Protection -->
    <string name="etp_cryptominers_title">Elementy używające urządzenia użytkownika do generowania kryptowalut</string>
    <!-- Description of cryptominers that can be blocked by Enhanced Tracking Protection -->
    <string name="etp_cryptominers_description">Uniemożliwia złośliwym skryptom używania Twojego urządzenia do generowania cyfrowych walut.</string>
    <!-- Category of trackers (fingerprinters) that can be blocked by Enhanced Tracking Protection -->
    <string name="etp_fingerprinters_title">Elementy śledzące przez zbieranie informacji o konfiguracji</string>
    <!-- Description of fingerprinters that can be blocked by Enhanced Tracking Protection -->
    <string name="etp_fingerprinters_description">Zatrzymuje zbieranie jednoznacznie identyfikowalnych danych o Twoim urządzeniu, które mogą być wykorzystywane do śledzenia.</string>
    <!-- Category of trackers (tracking content) that can be blocked by Enhanced Tracking Protection -->
    <string name="etp_tracking_content_title">Treści z elementami śledzącymi</string>
    <!-- Description of tracking content that can be blocked by Enhanced Tracking Protection -->
    <string name="etp_tracking_content_description">Zatrzymuje wczytywanie zewnętrznych reklam, filmów i innych treści zawierających elementy śledzące. Może powodować niepoprawne działanie niektórych stron.</string>
    <!-- Enhanced Tracking Protection message that protection is currently on for this site -->
    <string name="etp_panel_on">Ochrona jest włączona na tej witrynie</string>
    <!-- Enhanced Tracking Protection message that protection is currently off for this site -->
    <string name="etp_panel_off">Ochrona jest wyłączona na tej witrynie</string>
    <!-- Header for exceptions list for which sites enhanced tracking protection is always off -->
    <string name="enhanced_tracking_protection_exceptions">Wzmocniona ochrona przed śledzeniem jest wyłączona na tych witrynach</string>
    <!-- Content description (not visible, for screen readers etc.): Navigate
    back from ETP details (Ex: Tracking content) -->
    <string name="etp_back_button_content_description">Przejdź wstecz</string>
    <!-- About page link text to open what's new link -->
    <string name="about_whats_new">Co nowego w przeglądarce %s</string>
    <!-- Open source licenses page title
    The first parameter is the app name -->
    <string name="open_source_licenses_title">%s | Biblioteki open source</string>

    <!-- Category of trackers (redirect trackers) that can be blocked by Enhanced Tracking Protection -->
    <string name="etp_redirect_trackers_title">Elementy śledzące przez przekierowania</string>
    <!-- Description of redirect tracker cookies that can be blocked by Enhanced Tracking Protection -->
    <string name="etp_redirect_trackers_description">Czyści ciasteczka ustawione przez przekierowania do znanych witryn śledzących użytkowników.</string>

    <!-- Description of the SmartBlock Enhanced Tracking Protection feature. The * symbol is intentionally hardcoded here,
         as we use it on the UI to indicate which trackers have been partially unblocked.  -->
    <string name="preference_etp_smartblock_description">Niektóre elementy śledzące wskazane poniżej zostały częściowo odblokowane na tej stronie, ponieważ zostały użyte przez użytkownika *.</string>
    <!-- Text displayed that links to website about enhanced tracking protection SmartBlock -->
    <string name="preference_etp_smartblock_learn_more">Więcej informacji</string>

    <!-- Content description (not visible, for screen readers etc.):
    Enhanced tracking protection exception preference icon for ETP settings. -->
    <string name="preference_etp_exceptions_icon_description">Ikona preferencji wyjątku wzmocnionej ochrony przed śledzeniem</string>

    <!-- About page link text to open support link -->
    <string name="about_support">Pomoc</string>
    <!-- About page link text to list of past crashes (like about:crashes on desktop) -->
    <string name="about_crashes">Awarie</string>
    <!-- About page link text to open privacy notice link -->
    <string name="about_privacy_notice">Zasady ochrony prywatności</string>
    <!-- About page link text to open know your rights link -->
    <string name="about_know_your_rights">Poznaj swoje prawa</string>
    <!-- About page link text to open licensing information link -->
    <string name="about_licensing_information">Informacje licencyjne</string>
    <!-- About page link text to open a screen with libraries that are used -->
    <string name="about_other_open_source_libraries">Używane przez nas biblioteki</string>

    <!-- Toast shown to the user when they are activating the secret dev menu
        The first parameter is number of long clicks left to enable the menu -->
    <string name="about_debug_menu_toast_progress">Pozostałe kliknięcia do włączenia menu debugowania: %1$d</string>
    <string name="about_debug_menu_toast_done">Włączono menu debugowania</string>

    <!-- Browser long press popup menu -->
    <!-- Copy the current url -->
    <string name="browser_toolbar_long_press_popup_copy">Kopiuj</string>
    <!-- Paste & go the text in the clipboard. '&amp;' is replaced with the ampersand symbol: & -->
    <string name="browser_toolbar_long_press_popup_paste_and_go">Wklej i przejdź</string>
    <!-- Paste the text in the clipboard -->
    <string name="browser_toolbar_long_press_popup_paste">Wklej</string>

    <!-- Snackbar message shown after an URL has been copied to clipboard. -->
    <string name="browser_toolbar_url_copied_to_clipboard_snackbar">Skopiowano adres do schowka</string>

    <!-- Title text for the Add To Homescreen dialog -->
    <string name="add_to_homescreen_title">Dodaj do ekranu głównego</string>
    <!-- Cancel button text for the Add to Homescreen dialog -->
    <string name="add_to_homescreen_cancel">Anuluj</string>
    <!-- Add button text for the Add to Homescreen dialog -->
    <string name="add_to_homescreen_add">Dodaj</string>
    <!-- Continue to website button text for the first-time Add to Homescreen dialog -->
    <string name="add_to_homescreen_continue">Wróć do strony</string>
    <!-- Placeholder text for the TextView in the Add to Homescreen dialog -->
    <string name="add_to_homescreen_text_placeholder">Nazwa skrótu</string>

    <!-- Describes the add to homescreen functionality -->
    <string name="add_to_homescreen_description_2">Można łatwo dodać tę stronę do ekranu głównego urządzenia, aby mieć do niej bezpośredni dostęp i używać jej jak aplikację.</string>

    <!-- Preference for managing the settings for logins and passwords in Fenix -->
    <string name="preferences_passwords_logins_and_passwords">Dane logowania i hasła</string>
    <!-- Preference for managing the saving of logins and passwords in Fenix -->
    <string name="preferences_passwords_save_logins">Zachowywanie danych logowania i haseł</string>
    <!-- Preference option for asking to save passwords in Fenix -->
    <string name="preferences_passwords_save_logins_ask_to_save">Pytanie o zachowanie</string>
    <!-- Preference option for never saving passwords in Fenix -->
    <string name="preferences_passwords_save_logins_never_save">Wyłączenie zachowywania</string>
    <!-- Preference for autofilling saved logins in Firefox (in web content), %1$s will be replaced with the app name -->
    <string name="preferences_passwords_autofill2">Automatyczne wypełnianie w przeglądarce %1$s</string>
    <!-- Description for the preference for autofilling saved logins in Firefox (in web content), %1$s will be replaced with the app name -->
    <string name="preferences_passwords_autofill_description">Wypełnia i zachowuje nazwy użytkowników i hasła na stronach podczas korzystania z przeglądarki %1$s.</string>
    <!-- Preference for autofilling logins from Fenix in other apps (e.g. autofilling the Twitter app) -->
    <string name="preferences_android_autofill">Automatyczne wypełnianie w innych aplikacjach</string>
    <!-- Description for the preference for autofilling logins from Fenix in other apps (e.g. autofilling the Twitter app) -->
    <string name="preferences_android_autofill_description">Wypełnia nazwy użytkowników i hasła w innych aplikacjach na urządzeniu.</string>

    <!-- Preference option for adding a login -->
    <string name="preferences_logins_add_login">Dodaj dane logowania</string>

    <!-- Preference for syncing saved logins in Fenix -->
    <string name="preferences_passwords_sync_logins">Synchronizowanie danych logowania</string>
    <!-- Preference for syncing saved logins in Fenix, when not signed in-->
    <string name="preferences_passwords_sync_logins_across_devices">Synchronizuj karty między urządzeniami</string>
    <!-- Preference to access list of saved logins -->
    <string name="preferences_passwords_saved_logins">Zachowane dane logowania</string>
    <!-- Description of empty list of saved passwords. Placeholder is replaced with app name.  -->
    <string name="preferences_passwords_saved_logins_description_empty_text">Zachowane lub synchronizowane z przeglądarką %s dane logowania będą wyświetlane w tym miejscu.</string>
    <!-- Preference to access list of saved logins -->
    <string name="preferences_passwords_saved_logins_description_empty_learn_more_link">Więcej informacji o synchronizacji.</string>
    <!-- Preference to access list of login exceptions that we never save logins for -->
    <string name="preferences_passwords_exceptions">Wyjątki</string>
    <!-- Empty description of list of login exceptions that we never save logins for -->
    <string name="preferences_passwords_exceptions_description_empty">Tutaj będą wyświetlane dane logowania i hasła, które nie będą zachowywane.</string>
    <!-- Description of list of login exceptions that we never save logins for -->
    <string name="preferences_passwords_exceptions_description">Dane logowania i hasła dla tych witryn nie będą zachowywane.</string>
    <!-- Text on button to remove all saved login exceptions -->
    <string name="preferences_passwords_exceptions_remove_all">Usuń wszystkie wyjątki</string>
    <!-- Hint for search box in logins list -->
    <string name="preferences_passwords_saved_logins_search">Szukaj danych logowania</string>
    <!-- The header for the site that a login is for -->
    <string name="preferences_passwords_saved_logins_site">Witryna</string>
    <!-- The header for the username for a login -->
    <string name="preferences_passwords_saved_logins_username">Nazwa użytkownika</string>
    <!-- The header for the password for a login -->
    <string name="preferences_passwords_saved_logins_password">Hasło</string>
    <!-- Shown in snackbar to tell user that the password has been copied -->
    <string name="logins_password_copied">Skopiowano hasło do schowka</string>
    <!-- Shown in snackbar to tell user that the username has been copied -->
    <string name="logins_username_copied">Skopiowano nazwę użytkownika do schowka</string>
    <!-- Content Description (for screenreaders etc) read for the button to copy a password in logins-->
    <string name="saved_logins_copy_password">Kopiuj hasło</string>
    <!-- Content Description (for screenreaders etc) read for the button to clear a password while editing a login-->
    <string name="saved_logins_clear_password">Wyczyść pole hasła</string>
    <!-- Content Description (for screenreaders etc) read for the button to copy a username in logins -->
    <string name="saved_login_copy_username">Kopiuj nazwę użytkownika</string>
    <!-- Content Description (for screenreaders etc) read for the button to clear a username while editing a login -->
    <string name="saved_login_clear_username">Wyczyść pole nazwy użytkownika</string>
    <!-- Content Description (for screenreaders etc) read for the button to clear the hostname field while creating a login -->
    <string name="saved_login_clear_hostname">Wyczyść pole adresu</string>
    <!-- Content Description (for screenreaders etc) read for the button to open a site in logins -->
    <string name="saved_login_open_site">Otwórz witrynę w przeglądarce</string>
    <!-- Content Description (for screenreaders etc) read for the button to reveal a password in logins -->
    <string name="saved_login_reveal_password">Wyświetl hasło</string>
    <!-- Content Description (for screenreaders etc) read for the button to hide a password in logins -->
    <string name="saved_login_hide_password">Ukryj hasło</string>
    <!-- Message displayed in biometric prompt displayed for authentication before allowing users to view their logins -->
    <string name="logins_biometric_prompt_message">Odblokuj, aby wyświetlić zachowane dane logowania</string>
    <!-- Title of warning dialog if users have no device authentication set up -->
    <string name="logins_warning_dialog_title">Zabezpiecz dane logowania i hasła</string>
    <!-- Message of warning dialog if users have no device authentication set up -->
    <string name="logins_warning_dialog_message">Skonfiguruj wzór blokady, kod PIN lub hasło, aby ochronić zachowane dane logowania i hasła w przypadku, gdy ktoś inny uzyska dostęp do urządzenia.</string>
    <!-- Negative button to ignore warning dialog if users have no device authentication set up -->
    <string name="logins_warning_dialog_later">Później</string>
    <!-- Positive button to send users to set up a pin of warning dialog if users have no device authentication set up -->
    <string name="logins_warning_dialog_set_up_now">Skonfiguruj teraz</string>
    <!-- Title of PIN verification dialog to direct users to re-enter their device credentials to access their logins -->
    <string name="logins_biometric_prompt_message_pin">Odblokuj urządzenie</string>
    <!-- Title for Accessibility Force Enable Zoom Preference -->
    <string name="preference_accessibility_force_enable_zoom">Powiększanie na wszystkich stronach</string>
    <!-- Summary for Accessibility Force Enable Zoom Preference -->
    <string name="preference_accessibility_force_enable_zoom_summary">Umożliwia powiększanie gestem nawet na stronach, które go wyłączają.</string>

    <!-- Saved logins sorting strategy menu item -by name- (if selected, it will sort saved logins alphabetically) -->
    <string name="saved_logins_sort_strategy_alphabetically">Nazwa (A-Z)</string>
    <!-- Saved logins sorting strategy menu item -by last used- (if selected, it will sort saved logins by last used) -->
    <string name="saved_logins_sort_strategy_last_used">Ostatnie użycie</string>
    <!-- Content description (not visible, for screen readers etc.): Sort saved logins dropdown menu chevron icon -->
    <string name="saved_logins_menu_dropdown_chevron_icon_content_description">Menu sortowania danych logowania</string>

    <!-- Autofill -->
    <!-- Preference and title for managing the autofill settings -->
    <string name="preferences_autofill">Automatyczne wypełnianie</string>
    <!-- Preference and title for managing the settings for addresses -->
    <string name="preferences_addresses">Adresy</string>
    <!-- Preference and title for managing the settings for credit cards -->
    <string name="preferences_credit_cards">Karty płatnicze</string>

    <!-- Preference for saving and autofilling credit cards -->
    <string name="preferences_credit_cards_save_and_autofill_cards">Zachowywanie i automatyczne wypełnianie kart</string>
    <!-- Preference summary for saving and autofilling credit card data -->
    <string name="preferences_credit_cards_save_and_autofill_cards_summary">Dane są zaszyfrowane</string>
    <!-- Preference option for syncing credit cards across devices. This is displayed when the user is not signed into sync -->
    <string name="preferences_credit_cards_sync_cards_across_devices">Synchronizuj karty między urządzeniami</string>
    <!-- Preference option for syncing credit cards across devices. This is displayed when the user is signed into sync -->
    <string name="preferences_credit_cards_sync_cards">Synchronizuj karty</string>
    <!-- Preference option for adding a credit card -->
    <string name="preferences_credit_cards_add_credit_card">Dodaj kartę płatniczą</string>

    <!-- Preference option for managing saved credit cards -->
    <string name="preferences_credit_cards_manage_saved_cards">Zarządzaj zachowanymi kartami</string>
    <!-- Preference option for adding an address -->
    <string name="preferences_addresses_add_address">Dodaj adres</string>
    <!-- Preference option for managing saved addresses -->
    <string name="preferences_addresses_manage_addresses">Zarządzaj adresami</string>

    <!-- Preference for saving and autofilling addresses -->
    <string name="preferences_addresses_save_and_autofill_addresses">Zachowywanie i automatyczne wypełnianie adresów</string>
    <!-- Preference summary for saving and autofilling address data -->
    <string name="preferences_addresses_save_and_autofill_addresses_summary">Zawiera informacje takie jak numery, adresy e-mail i adresy wysyłki</string>

    <!-- Title of the "Add card" screen -->
    <string name="credit_cards_add_card">Dodaj kartę</string>
    <!-- Title of the "Edit card" screen -->
    <string name="credit_cards_edit_card">Edytuj kartę</string>
    <!-- The header for the card number of a credit card -->
    <string name="credit_cards_card_number">Numer karty</string>
    <!-- The header for the expiration date of a credit card -->
    <string name="credit_cards_expiration_date">Data ważności</string>
    <!-- The label for the expiration date month of a credit card to be used by a11y services-->
    <string name="credit_cards_expiration_date_month">Miesiąc daty ważności</string>
    <!-- The label for the expiration date year of a credit card to be used by a11y services-->
    <string name="credit_cards_expiration_date_year">Rok daty ważności</string>
    <!-- The header for the name on the credit card -->
    <string name="credit_cards_name_on_card">Imię i nazwisko</string>
    <!-- The text for the "Delete card" menu item for deleting a credit card -->
    <string name="credit_cards_menu_delete_card">Usuń kartę</string>
    <!-- The text for the "Delete card" button for deleting a credit card -->
    <string name="credit_cards_delete_card_button">Usuń kartę</string>
    <!-- The text for the confirmation message of "Delete card" dialog -->
    <string name="credit_cards_delete_dialog_confirmation">Czy na pewno usunąć tę kartę płatniczą?</string>
    <!-- The text for the positive button on "Delete card" dialog -->
    <string name="credit_cards_delete_dialog_button">Usuń</string>
    <!-- The title for the "Save" menu item for saving a credit card -->
    <string name="credit_cards_menu_save">Zachowaj</string>
    <!-- The text for the "Save" button for saving a credit card -->
    <string name="credit_cards_save_button">Zachowaj</string>
    <!-- The text for the "Cancel" button for cancelling adding, updating or deleting a credit card -->
    <string name="credit_cards_cancel_button">Anuluj</string>
    <!-- Title of the "Saved cards" screen -->
    <string name="credit_cards_saved_cards">Zachowane karty</string>

    <!-- Error message for credit card number validation -->
    <string name="credit_cards_number_validation_error_message">Wprowadź prawidłowy numer karty płatniczej</string>

    <!-- Error message for credit card name on card validation -->
    <string name="credit_cards_name_on_card_validation_error_message">Wypełnij to pole</string>
    <!-- Message displayed in biometric prompt displayed for authentication before allowing users to view their saved credit cards -->
    <string name="credit_cards_biometric_prompt_message">Odblokuj, aby wyświetlić zachowane karty</string>
    <!-- Title of warning dialog if users have no device authentication set up -->
    <string name="credit_cards_warning_dialog_title">Zabezpiecz karty płatnicze</string>
    <!-- Message of warning dialog if users have no device authentication set up -->
    <string name="credit_cards_warning_dialog_message">Skonfiguruj wzór blokady, kod PIN lub hasło, aby ochronić zachowane karty płatnicze w przypadku, gdy ktoś inny uzyska dostęp do urządzenia.</string>
    <!-- Positive button to send users to set up a pin of warning dialog if users have no device authentication set up -->
    <string name="credit_cards_warning_dialog_set_up_now">Skonfiguruj teraz</string>
    <!-- Negative button to ignore warning dialog if users have no device authentication set up -->
    <string name="credit_cards_warning_dialog_later">Później</string>
    <!-- Title of PIN verification dialog to direct users to re-enter their device credentials to access their credit cards -->
    <string name="credit_cards_biometric_prompt_message_pin">Odblokuj urządzenie</string>

    <!-- Message displayed in biometric prompt for authentication, before allowing users to use their stored credit card information -->
    <string name="credit_cards_biometric_prompt_unlock_message">Odblokuj, aby użyć przechowywanych informacji o kartach płatniczych</string>

    <!-- Title of the "Add address" screen -->
    <string name="addresses_add_address">Dodaj adres</string>
    <!-- Title of the "Edit address" screen -->
    <string name="addresses_edit_address">Edytuj adres</string>
    <!-- Title of the "Manage addresses" screen -->
    <string name="addresses_manage_addresses">Zarządzaj adresami</string>
    <!-- The header for the first name of an address -->
    <string name="addresses_first_name">Imię</string>
    <!-- The header for the middle name of an address -->
    <string name="addresses_middle_name">Drugie imię</string>
    <!-- The header for the last name of an address -->
    <string name="addresses_last_name">Nazwisko</string>
    <!-- The header for the street address of an address -->
    <string name="addresses_street_address">Adres</string>
    <!-- The header for the city of an address -->
    <string name="addresses_city">Miasto</string>
    <!-- The header for the subregion of an address when "state" should be used -->
    <string name="addresses_state">Stan</string>
    <!-- The header for the subregion of an address when "province" should be used -->
    <string name="addresses_province">Prowincja</string>
    <!-- The header for the zip code of an address -->
    <string name="addresses_zip">Kod ZIP</string>
    <!-- The header for the country or region of an address -->
    <string name="addresses_country">Państwo lub region</string>
    <!-- The header for the phone number of an address -->
    <string name="addresses_phone">Telefon</string>
    <!-- The header for the email of an address -->
    <string name="addresses_email">E-mail</string>
    <!-- The text for the "Save" button for saving an address -->
    <string name="addresses_save_button">Zachowaj</string>
    <!-- The text for the "Cancel" button for cancelling adding, updating or deleting an address -->
    <string name="addresses_cancel_button">Anuluj</string>
    <!-- The text for the "Delete address" button for deleting an address -->
    <string name="addressess_delete_address_button">Usuń adres</string>
    <!-- The title for the "Delete address" confirmation dialog -->
    <string name="addressess_confirm_dialog_message">Czy na pewno usunąć ten adres?</string>
    <!-- The text for the positive button on "Delete address" dialog -->
    <string name="addressess_confirm_dialog_ok_button">Usuń</string>
    <!-- The text for the negative button on "Delete address" dialog -->
    <string name="addressess_confirm_dialog_cancel_button">Anuluj</string>
    <!-- The text for the "Save address" menu item for saving an address -->
    <string name="address_menu_save_address">Zachowaj adres</string>
    <!-- The text for the "Delete address" menu item for deleting an address -->
    <string name="address_menu_delete_address">Usuń adres</string>

    <!-- Title of the Add search engine screen -->
    <string name="search_engine_add_custom_search_engine_title">Dodaj wyszukiwarkę</string>
    <!-- Content description (not visible, for screen readers etc.): Title for the button that navigates to add new engine screen -->
    <string name="search_engine_add_custom_search_engine_button_content_description">Dodaj nową wyszukiwarkę</string>
    <!-- Title of the Edit search engine screen -->
    <string name="search_engine_edit_custom_search_engine_title">Edytuj wyszukiwarkę</string>
    <!-- Content description (not visible, for screen readers etc.): Title for the button to add a search engine in the action bar -->
    <string name="search_engine_add_button_content_description" moz:RemovedIn="120" tools:ignore="UnusedResources">Dodaj</string>
    <!-- Content description (not visible, for screen readers etc.): Title for the button to save a search engine in the action bar -->
    <string name="search_engine_add_custom_search_engine_edit_button_content_description" moz:RemovedIn="120" tools:ignore="UnusedResources">Zapisz</string>
    <!-- Text for the menu button to edit a search engine -->
    <string name="search_engine_edit">Edytuj</string>
    <!-- Text for the menu button to delete a search engine -->
    <string name="search_engine_delete">Usuń</string>

    <!-- Text for the button to create a custom search engine on the Add search engine screen -->
    <string name="search_add_custom_engine_label_other" moz:RemovedIn="120" tools:ignore="UnusedResources">Inna</string>
    <!-- Label for the TextField in which user enters custom search engine name -->
    <string name="search_add_custom_engine_name_label">Nazwa</string>
    <!-- Placeholder text shown in the Search Engine Name TextField before a user enters text -->
    <string name="search_add_custom_engine_name_hint" moz:RemovedIn="120" tools:ignore="UnusedResources">Nazwa</string>
    <!-- Placeholder text shown in the Search Engine Name text field before a user enters text -->
    <string name="search_add_custom_engine_name_hint_2">Nazwa wyszukiwarki</string>
    <!-- Label for the TextField in which user enters custom search engine URL -->
    <string name="search_add_custom_engine_url_label">Adres ciągu wyszukiwania</string>
    <!-- Placeholder text shown in the Search String TextField before a user enters text -->
    <string name="search_add_custom_engine_search_string_hint" moz:RemovedIn="120" tools:ignore="UnusedResources">Używany ciąg wyszukiwania</string>
    <!-- Placeholder text shown in the Search String TextField before a user enters text -->
    <string name="search_add_custom_engine_search_string_hint_2">Adres używany do wyszukiwania</string>
    <!-- Description text for the Search String TextField. The %s is part of the string -->
    <string name="search_add_custom_engine_search_string_example" formatted="false">Wyszukiwany tekst zastąp „%s”. Przykład:\nhttps://www.google.pl/search?q=%s</string>

    <!-- Accessibility description for the form in which details about the custom search engine are entered -->
    <string name="search_add_custom_engine_form_description">Informacje o dodanej wyszukiwarce</string>

    <!-- Label for the TextField in which user enters custom search engine suggestion URL -->
    <string name="search_add_custom_engine_suggest_url_label">API podpowiedzi wyszukiwania (opcjonalnie)</string>
    <!-- Placeholder text shown in the Search Suggestion String TextField before a user enters text -->
    <string name="search_add_custom_engine_suggest_string_hint">Adres API podpowiedzi wyszukiwania</string>
    <!-- Description text for the Search Suggestion String TextField. The %s is part of the string -->
    <string name="search_add_custom_engine_suggest_string_example_2" formatted="false">Wyszukiwany tekst zastąp „%s”. Przykład:\nhttps://suggestqueries.google.com/complete/search?client=firefox&amp;q=%s</string>
    <!-- The text for the "Save" button for saving a custom search engine -->
    <string name="search_custom_engine_save_button">Zachowaj</string>

    <!-- Text shown when a user leaves the name field empty -->
    <string name="search_add_custom_engine_error_empty_name">Wpisz nazwę wyszukiwarki</string>
    <!-- Text shown when a user leaves the search string field empty -->
    <string name="search_add_custom_engine_error_empty_search_string">Wpisz ciąg wyszukiwania</string>
    <!-- Text shown when a user leaves out the required template string -->
    <string name="search_add_custom_engine_error_missing_template">Upewnij się, że ciąg wyszukiwania zgadza się z formatem przykładu</string>
    <!-- Text shown when we aren't able to validate the custom search query. The first parameter is the url of the custom search engine -->
    <string name="search_add_custom_engine_error_cannot_reach">Błąd podczas łączenia się z „%s”</string>
    <!-- Text shown when a user creates a new search engine -->
    <string name="search_add_custom_engine_success_message">Utworzono „%s”</string>
    <!-- Text shown when a user successfully edits a custom search engine -->
    <string name="search_edit_custom_engine_success_message">Zapisano „%s”</string>
    <!-- Text shown when a user successfully deletes a custom search engine -->
    <string name="search_delete_search_engine_success_message">Usunięto wyszukiwarkę „%s”</string>

    <!-- Heading for the instructions to allow a permission -->
    <string name="phone_feature_blocked_intro">Aby zezwolić:</string>
    <!-- First step for the allowing a permission -->
    <string name="phone_feature_blocked_step_settings">1. Przejdź do ustawień Androida</string>
    <!-- Second step for the allowing a permission -->
    <string name="phone_feature_blocked_step_permissions"><![CDATA[2. Stuknij <b>Uprawnienia</b>]]></string>
    <!-- Third step for the allowing a permission (Fore example: Camera) -->
    <string name="phone_feature_blocked_step_feature"><![CDATA[3. Włącz <b>%1$s</b>]]></string>

    <!-- Label that indicates a site is using a secure connection -->
    <string name="quick_settings_sheet_secure_connection_2">Połączenie jest zabezpieczone</string>
    <!-- Label that indicates a site is using a insecure connection -->
    <string name="quick_settings_sheet_insecure_connection_2">Połączenie nie jest zabezpieczone</string>
    <!-- Label to clear site data -->
    <string name="clear_site_data">Usuń ciasteczka i dane witryny</string>
    <!-- Confirmation message for a dialog confirming if the user wants to delete all data for current site -->
    <string name="confirm_clear_site_data"><![CDATA[Czy na pewno usunąć wszystkie ciasteczka i dane witryny <b>%s</b>?]]></string>
    <!-- Confirmation message for a dialog confirming if the user wants to delete all the permissions for all sites-->
    <string name="confirm_clear_permissions_on_all_sites">Czy na pewno przywrócić wszystkie uprawnienia na wszystkich witrynach na domyślne?</string>
    <!-- Confirmation message for a dialog confirming if the user wants to delete all the permissions for a site-->
    <string name="confirm_clear_permissions_site">Czy na pewno przywrócić wszystkie uprawnienia na tej witrynie na domyślne?</string>
    <!-- Confirmation message for a dialog confirming if the user wants to set default value a permission for a site-->
    <string name="confirm_clear_permission_site">Czy na pewno przywrócić to uprawnienie na tej witrynie na domyślne?</string>
    <!-- label shown when there are not site exceptions to show in the site exception settings -->
    <string name="no_site_exceptions">Brak wyjątków</string>
    <!-- Bookmark deletion confirmation -->
    <string name="bookmark_deletion_confirmation">Czy na pewno usunąć tę zakładkę?</string>
    <!-- Browser menu button that adds a shortcut to the home fragment -->
    <string name="browser_menu_add_to_shortcuts">Dodaj do skrótów</string>
    <!-- Browser menu button that removes a shortcut from the home fragment -->
    <string name="browser_menu_remove_from_shortcuts">Usuń ze skrótów</string>
    <!-- text shown before the issuer name to indicate who its verified by, parameter is the name of
     the certificate authority that verified the ticket-->
    <string name="certificate_info_verified_by">Zweryfikowane przez: %1$s</string>
    <!-- Login overflow menu delete button -->
    <string name="login_menu_delete_button">Usuń</string>
    <!-- Login overflow menu edit button -->
    <string name="login_menu_edit_button">Edytuj</string>
    <!-- Message in delete confirmation dialog for logins -->
    <string name="login_deletion_confirmation">Czy na pewno usunąć te dane logowania?</string>
    <!-- Positive action of a dialog asking to delete  -->
    <string name="dialog_delete_positive">Usuń</string>
    <!-- Negative action of a dialog asking to delete login -->
    <string name="dialog_delete_negative">Anuluj</string>
    <!--  The saved login options menu description. -->
    <string name="login_options_menu">Opcje danych logowania</string>
    <!--  The editable text field for a login's web address. -->
    <string name="saved_login_hostname_description">Edytowalne pole tekstowe dla adresu witryny danych logowania.</string>
    <!--  The editable text field for a login's username. -->
    <string name="saved_login_username_description">Edytowalne pole tekstowe dla nazwy użytkownika danych logowania.</string>
    <!--  The editable text field for a login's password. -->
    <string name="saved_login_password_description">Edytowalne pole tekstowe dla hasła danych logowania.</string>
    <!--  The button description to save changes to an edited login. -->
    <string name="save_changes_to_login">Zapisz zmiany danych logowania.</string>
    <!--  The page title for editing a saved login. -->
    <string name="edit">Edycja</string>
    <!--  The page title for adding new login. -->
    <string name="add_login">Dodanie nowych danych logowania</string>
    <!--  The error message in add/edit login view when password field is blank. -->
    <string name="saved_login_password_required">Hasło jest wymagane</string>
    <!--  The error message in add login view when username field is blank. -->
    <string name="saved_login_username_required">Nazwa użytkownika jest wymagana</string>
    <!--  The error message in add login view when hostname field is blank. -->
    <string name="saved_login_hostname_required" tools:ignore="UnusedResources">Adres jest wymagany</string>
    <!-- Voice search button content description  -->
    <string name="voice_search_content_description">Wyszukiwanie głosowe</string>
    <!-- Voice search prompt description displayed after the user presses the voice search button -->
    <string name="voice_search_explainer">Mów teraz</string>

    <!--  The error message in edit login view when a duplicate username exists. -->
    <string name="saved_login_duplicate">Dane logowania z tą nazwą użytkownika już istnieją</string>

    <!-- This is the hint text that is shown inline on the hostname field of the create new login page. 'https://www.example.com' intentionally hardcoded here -->
    <string name="add_login_hostname_hint_text">https://www.example.com</string>
    <!-- This is an error message shown below the hostname field of the add login page when a hostname does not contain http or https. -->
    <string name="add_login_hostname_invalid_text_3">Adres internetowy musi zawierać „https://” lub „http://”</string>
    <!-- This is an error message shown below the hostname field of the add login page when a hostname is invalid. -->
    <string name="add_login_hostname_invalid_text_2">Wymagany jest prawidłowy adres</string>

    <!-- Synced Tabs -->
    <!-- Text displayed to ask user to connect another device as no devices found with account -->
    <string name="synced_tabs_connect_another_device">Połącz inne urządzenie.</string>
    <!-- Text displayed asking user to re-authenticate -->
    <string name="synced_tabs_reauth">Uwierzytelnij się ponownie.</string>
    <!-- Text displayed when user has disabled tab syncing in Firefox Sync Account -->
    <string name="synced_tabs_enable_tab_syncing">Włącz synchronizację kart.</string>

    <!-- Text displayed when user has no tabs that have been synced -->
    <string name="synced_tabs_no_tabs">Brak otwartych kart w Firefoksach na innych urządzeniach.</string>
    <!-- Text displayed in the synced tabs screen when a user is not signed in to Firefox Sync describing Synced Tabs -->
    <string name="synced_tabs_sign_in_message">Wyświetl listę kart z innych urządzeń.</string>
    <!-- Text displayed on a button in the synced tabs screen to link users to sign in when a user is not signed in to Firefox Sync -->
    <string name="synced_tabs_sign_in_button">Zaloguj się do synchronizacji</string>

    <!-- The text displayed when a synced device has no tabs to show in the list of Synced Tabs. -->
    <string name="synced_tabs_no_open_tabs">Brak otwartych kart</string>

    <!-- Content description for expanding a group of synced tabs. -->
    <string name="synced_tabs_expand_group">Rozwiń grupę kart z innych urządzeń</string>
    <!-- Content description for collapsing a group of synced tabs. -->
    <string name="synced_tabs_collapse_group">Zwiń grupę kart z innych urządzeń</string>

    <!-- Top Sites -->
    <!-- Title text displayed in the dialog when shortcuts limit is reached. -->
    <string name="shortcut_max_limit_title">Osiągnięto limit skrótów</string>
    <!-- Content description text displayed in the dialog when shortcut limit is reached. -->
    <string name="shortcut_max_limit_content">Aby dodać nowy skrót, usuń istniejący. Dotknij i przytrzymaj któryś i wybierz „Usuń”.</string>
    <!-- Confirmation dialog button text when top sites limit is reached. -->
    <string name="top_sites_max_limit_confirmation_button">OK</string>

    <!-- Label for the preference to show the shortcuts for the most visited top sites on the homepage -->
    <string name="top_sites_toggle_top_recent_sites_4">Skróty</string>
    <!-- Title text displayed in the rename top site dialog. -->
    <string name="top_sites_rename_dialog_title">Nazwa</string>
    <!-- Hint for renaming title of a shortcut -->
    <string name="shortcut_name_hint">Nazwa skrótu</string>
    <!-- Button caption to confirm the renaming of the top site. -->
    <string name="top_sites_rename_dialog_ok">OK</string>
    <!-- Dialog button text for canceling the rename top site prompt. -->
    <string name="top_sites_rename_dialog_cancel">Anuluj</string>

    <!-- Text for the menu button to open the homepage settings. -->
    <string name="top_sites_menu_settings">Ustawienia</string>
    <!-- Text for the menu button to navigate to sponsors and privacy support articles. '&amp;' is replaced with the ampersand symbol: & -->
    <string name="top_sites_menu_sponsor_privacy">Nasi sponsorzy i Twoja prywatność</string>
    <!-- Label text displayed for a sponsored top site. -->
    <string name="top_sites_sponsored_label">Sponsorowane</string>

    <!-- Inactive tabs in the tabs tray -->
    <!-- Title text displayed in the tabs tray when a tab has been unused for 14 days. -->
    <string name="inactive_tabs_title">Nieaktywne karty</string>
    <!-- Content description for closing all inactive tabs -->
    <string name="inactive_tabs_delete_all">Zamknij wszystkie nieaktywne karty</string>

    <!-- Content description for expanding the inactive tabs section. -->
    <string name="inactive_tabs_expand_content_description">Rozwiń nieaktywne karty</string>
    <!-- Content description for collapsing the inactive tabs section. -->
    <string name="inactive_tabs_collapse_content_description">Zwiń nieaktywne karty</string>

    <!-- Inactive tabs auto-close message in the tabs tray -->
    <!-- The header text of the auto-close message when the user is asked if they want to turn on the auto-closing of inactive tabs. -->
    <string name="inactive_tabs_auto_close_message_header" tools:ignore="UnusedResources">Zamykać automatycznie po miesiącu?</string>
    <!-- A description below the header to notify the user what the inactive tabs auto-close feature is. -->
    <string name="inactive_tabs_auto_close_message_description" tools:ignore="UnusedResources">Firefox może zamykać karty, których nie odwiedzono w ciągu ostatniego miesiąca.</string>
    <!-- A call to action below the description to allow the user to turn on the auto closing of inactive tabs. -->
    <string name="inactive_tabs_auto_close_message_action" tools:ignore="UnusedResources">Włącz automatyczne zamykanie</string>
    <!-- Text for the snackbar to confirm auto-close is enabled for inactive tabs -->
    <string name="inactive_tabs_auto_close_message_snackbar">Włączono automatyczne zamykanie</string>

    <!-- Awesome bar suggestion's headers -->
    <!-- Search suggestions title for Firefox Suggest. -->
    <string name="firefox_suggest_header">Podpowiedzi Firefoksa</string>

    <!-- Title for search suggestions when Google is the default search suggestion engine. -->
    <string name="google_search_engine_suggestion_header">Szukaj w Google</string>
    <!-- Title for search suggestions when the default search suggestion engine is anything other than Google. The first parameter is default search engine name. -->
    <string name="other_default_search_engine_suggestion_header">Szukaj w %s</string>

    <!-- Default browser experiment -->
    <string name="default_browser_experiment_card_text">Ustaw automatyczne otwieranie odnośników z witryn, wiadomości e-mail i SMS-ów w Firefoksie.</string>

    <!-- Content description for close button in collection placeholder. -->
    <string name="remove_home_collection_placeholder_content_description">Usuń</string>

    <!-- Content description radio buttons with a link to more information -->
    <string name="radio_preference_info_content_description">Kliknij, aby wyświetlić więcej informacji</string>

    <!-- Content description for the action bar "up" button -->
    <string name="action_bar_up_description">Przejdź w górę</string>

    <!-- Content description for privacy content close button -->
    <string name="privacy_content_close_button_content_description">Zamknij</string>

    <!-- Pocket recommended stories -->
    <!-- Header text for a section on the home screen. -->
    <string name="pocket_stories_header_1">Artykuły skłaniające do myślenia</string>
    <!-- Header text for a section on the home screen. -->
    <string name="pocket_stories_categories_header">Artykuły według tematu</string>
    <!-- Text of a button allowing users to access an external url for more Pocket recommendations. -->
    <string name="pocket_stories_placeholder_text">Odkryj więcej</string>
    <!-- Title of an app feature. Smaller than a heading. The first parameter is product name Pocket -->
    <string name="pocket_stories_feature_title_2">Dostarczane przez %s.</string>
    <!-- Caption for describing a certain feature. The placeholder is for a clickable text (eg: Learn more) which will load an url in a new tab when clicked.  -->
    <string name="pocket_stories_feature_caption">Część rodziny Firefoksa. %s</string>
    <!-- Clickable text for opening an external link for more information about Pocket. -->
    <string name="pocket_stories_feature_learn_more">Więcej informacji</string>

    <!-- Text indicating that the Pocket story that also displays this text is a sponsored story by other 3rd party entity. -->
    <string name="pocket_stories_sponsor_indication">Sponsorowane</string>

    <!-- Snackbar message for enrolling in a Nimbus experiment from the secret settings when Studies preference is Off.-->
    <string name="experiments_snackbar">Włącz telemetrię, aby wysyłać dane.</string>
    <!-- Snackbar button text to navigate to telemetry settings.-->
    <string name="experiments_snackbar_button">Przejdź do ustawień</string>

    <!-- Accessibility services actions labels. These will be appended to accessibility actions like "Double tap to.." but not by or applications but by services like Talkback. -->
    <!-- Action label for elements that can be collapsed if interacting with them. Talkback will append this to say "Double tap to collapse". -->
    <string name="a11y_action_label_collapse">zwinąć</string>
    <!-- Current state for elements that can be collapsed if interacting with them. Talkback will dictate this after a state change. -->
    <string name="a11y_state_label_collapsed">zwinięto</string>
    <!-- Action label for elements that can be expanded if interacting with them. Talkback will append this to say "Double tap to expand". -->
    <string name="a11y_action_label_expand">rozwinąć</string>
    <!-- Current state for elements that can be expanded if interacting with them. Talkback will dictate this after a state change. -->
    <string name="a11y_state_label_expanded">rozwinięto</string>
    <!-- Action label for links to a website containing documentation about a wallpaper collection. Talkback will append this to say "Double tap to open link to learn more about this collection". -->
    <string name="a11y_action_label_wallpaper_collection_learn_more">otworzyć odnośnik z informacjami o tej kolekcji</string>
    <!-- Action label for links that point to an article. Talkback will append this to say "Double tap to read the article". -->
    <string name="a11y_action_label_read_article">przeczytać artykuł</string>
    <!-- Action label for links to the Firefox Pocket website. Talkback will append this to say "Double tap to open link to learn more". -->
    <string name="a11y_action_label_pocket_learn_more">otworzyć odnośnik z informacjami</string>
    <!-- Content description for headings announced by accessibility service. The first parameter is the text of the heading. Talkback will announce the first parameter and then speak the word "Heading" indicating to the user that this text is a heading for a section. -->
    <string name="a11y_heading">%s, nagłówek</string>
</resources><|MERGE_RESOLUTION|>--- conflicted
+++ resolved
@@ -508,15 +508,9 @@
 
     <!-- Long text for a detail explanation indicating what will happen if cookie banner handling is off for a site, this is shown as part of the cookie banner panel in the toolbar. The first parameter is the application name -->
     <string name="reduce_cookie_banner_details_panel_description_off_for_site_1">Wyłącz, a %1$s usunie ciasteczka i ponownie wczyta tę stronę. Może to spowodować wylogowanie ze strony lub opróżnienie koszyka w sklepie.</string>
-<<<<<<< HEAD
     <!-- Long text for a detail explanation indicating what will happen if cookie banner handling is on for a site, this is shown as part of the cookie banner panel in the toolbar. The first parameter is the application name -->
     <string name="reduce_cookie_banner_details_panel_description_on_for_site_2" moz:RemovedIn="121" tools:ignore="UnusedResources">%1$s próbuje automatycznie odrzucać wszystkie prośby o akceptację ciasteczek na obsługiwanych witrynach.</string>
     <!-- Long text for a detail explanation indicating what will happen if cookie banner handling is on for a site, this is shown as part of the cookie banner panel in the toolbar. The first parameter is the application name -->
-=======
-    <!-- Long text for a detail explanation indicating what will happen if cookie banner handling is on for a site, this is shown as part of the cookie banner panel in the toolbar. The first parameter is the application name -->
-    <string name="reduce_cookie_banner_details_panel_description_on_for_site_2" moz:RemovedIn="121" tools:ignore="UnusedResources">%1$s próbuje automatycznie odrzucać wszystkie prośby o akceptację ciasteczek na obsługiwanych witrynach.</string>
-    <!-- Long text for a detail explanation indicating what will happen if cookie banner handling is on for a site, this is shown as part of the cookie banner panel in the toolbar. The first parameter is the application name -->
->>>>>>> d602c86b
     <string name="reduce_cookie_banner_details_panel_description_on_for_site_3">Włącz, a %1$s spróbuje automatycznie odrzucać wszystkie prośby o akceptację ciasteczek na tej witrynie.</string>
     <!-- Title text for the cookie banner re-engagement dialog. The first parameter is the application name. -->
     <string name="reduce_cookie_banner_dialog_title" moz:RemovedIn="121" tools:ignore="UnusedResources">Pozwolić przeglądarce %1$s odrzucać prośby o akceptację ciasteczek?</string>
@@ -529,14 +523,11 @@
 
     <!-- Change setting text button, for the cookie banner re-engagement dialog -->
     <string name="reduce_cookie_banner_dialog_change_setting_button" moz:RemovedIn="121" tools:ignore="UnusedResources">Pozwól</string>
-<<<<<<< HEAD
-=======
 
     <!--Title for the cookie banner re-engagement CFR, the placeholder is replaced with app name -->
     <string name="cookie_banner_cfr_title">%1$s właśnie odrzucił ciasteczka za Ciebie</string>
     <!--Message for the cookie banner re-engagement CFR -->
     <string name="cookie_banner_cfr_message">Mniej odwracania uwagi, mniej ciasteczek śledzących Cię na tej witrynie.</string>
->>>>>>> d602c86b
 
     <!-- Description of the preference to enable "HTTPS-Only" mode. -->
     <string name="preferences_https_only_summary">Automatycznie próbuje łączyć się ze stronami za pomocą protokołu szyfrowania HTTPS w celu zwiększenia bezpieczeństwa.</string>
