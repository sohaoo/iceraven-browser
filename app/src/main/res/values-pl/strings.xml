--- conflicted
+++ resolved
@@ -563,42 +563,6 @@
     <string name="onboarding_add_on_star_rating_content_description">Ocena: %1$s z 5</string>
 
     <!-- Title for the privacy preferences dialog shown during onboarding. Note: The word "Firefox" should NOT be translated. -->
-<<<<<<< HEAD
-    <string name="onboarding_preferences_dialog_title" tools:ignore="BrandUsage,UnusedResources">Pomóż nam ulepszać Firefoksa</string>
-    <!-- Title for the crash reporting option in the privacy preferences dialog shown during onboarding. -->
-    <string name="onboarding_preferences_dialog_crash_reporting_title" tools:ignore="UnusedResources">Automatycznie wysyłaj zgłoszenia awarii</string>
-    <!-- Description for the crash reporting option in the privacy preferences dialog shown during onboarding. -->
-    <string name="onboarding_preferences_dialog_crash_reporting_description" tools:ignore="UnusedResources">Zgłoszenia awarii umożliwiają nam diagnozowanie i naprawianie problemów z przeglądarką. Mogą one zawierać dane osobowe lub prywatne informacje.</string>
-    <!-- Learn more link for the crash reporting option in the privacy preferences dialog shown during onboarding. -->
-    <string name="onboarding_preferences_dialog_crash_reporting_learn_more" tools:ignore="UnusedResources">Więcej informacji o zgłoszeniach awarii</string>
-    <!-- Title for the usage data option in the privacy preferences dialog shown during onboarding. Note: The word "Mozilla" should NOT be translated. -->
-    <string name="onboarding_preferences_dialog_usage_data_title" tools:ignore="UnusedResources">Wysyłaj dane techniczne i o interakcjach do Mozilli</string>
-    <!-- Description for the usage data option in the privacy preferences dialog shown during onboarding. Note: The word "Firefox" should NOT be translated. -->
-    <string name="onboarding_preferences_dialog_usage_data_description" tools:ignore="BrandUsage,UnusedResources">Informacje o Twoim urządzeniu, konfiguracji sprzętowej i sposobu korzystania z Firefoksa pomagają ulepszać jego funkcje oraz zwiększać wydajność i stabilność dla wszystkich użytkowników.</string>
-    <!-- Learn more link for the usage data option in the privacy preferences dialog shown during onboarding. -->
-    <string name="onboarding_preferences_dialog_usage_data_learn_more" tools:ignore="UnusedResources">Więcej informacji o danych o użytkowaniu</string>
-    <!-- Positive button label for the privacy preferences dialog shown during onboarding. -->
-    <string name="onboarding_preferences_dialog_positive_button" tools:ignore="UnusedResources">Gotowe</string>
-    <!-- Negative button label for the privacy preferences dialog shown during onboarding. -->
-    <string name="onboarding_preferences_dialog_negative_button" tools:ignore="UnusedResources">Anuluj</string>
-    <!-- Terms of service onboarding title card label. 'Firefox' intentionally hardcoded here-->
-    <string name="onboarding_welcome_to_firefox" tools:ignore="UnusedResources,BrandUsage">Witamy w Firefoksie</string>
-    <!-- Terms of service onboarding page continue button label. -->
-    <string name="onboarding_term_of_service_agree_and_continue_button_label" tools:ignore="UnusedResources">Zgadzam się, kontynuuj</string>
-
-    <!-- Line one of the terms of service onboarding page. 'Firefox' is intentionally hardcoded. %1$s is replaced by an active link, using onboarding_term_of_service_line_one_link_text as text (“Terms of Service”). -->
-    <string name="onboarding_term_of_service_line_one" tools:ignore="UnusedResources,BrandUsage">Kontynuując, zgadzasz się na %1$s Firefoksa.</string>
-    <!-- Used as text for the link in onboarding_term_of_service_line_one. -->
-    <string name="onboarding_term_of_service_line_one_link_text" tools:ignore="UnusedResources,BrandUsage">regulamin usługi</string>
-    <!-- Line two of the terms of service onboarding page. 'Firefox' is intentionally hardcoded. %1$s is replaced by an active link, using onboarding_term_of_service_line_two_link_text as text (Privacy Notice”). -->
-    <string name="onboarding_term_of_service_line_two" tools:ignore="UnusedResources,BrandUsage">Firefox dba o Twoją prywatność. Dowiedz się więcej w naszych %1$s.</string>
-    <!-- Used as text for the link in onboarding_term_of_service_line_two. -->
-    <string name="onboarding_term_of_service_line_two_link_text" tools:ignore="UnusedResources,BrandUsage">zasadach ochrony prywatności</string>
-    <!-- Line three of the terms of service onboarding page. 'Firefox' and 'Mozilla' are intentionally hardcoded. %1$S is replaced by an active link, using onboarding_term_of_service_line_three_link_text as text (Manage”). -->
-    <string name="onboarding_term_of_service_line_three" tools:ignore="UnusedResources,BrandUsage">Aby pomóc w ulepszaniu przeglądarki, Firefox wysyła dane diagnostyczne i o interakcjach do Mozilli. %1$s</string>
-    <!-- Used as text for the link in onboarding_term_of_service_line_three. -->
-    <string name="onboarding_term_of_service_line_three_link_text" tools:ignore="UnusedResources,BrandUsage">Zarządzaj</string>
-=======
     <string name="onboarding_preferences_dialog_title" tools:ignore="BrandUsage">Pomóż nam ulepszać Firefoksa</string>
     <!-- Title for the crash reporting option in the privacy preferences dialog shown during onboarding. -->
     <string name="onboarding_preferences_dialog_crash_reporting_title">Automatycznie wysyłaj zgłoszenia awarii</string>
@@ -633,29 +597,19 @@
     <string name="onboarding_term_of_service_line_three" tools:ignore="BrandUsage">Aby pomóc w ulepszaniu przeglądarki, Firefox wysyła dane diagnostyczne i o interakcjach do Mozilli. %1$s</string>
     <!-- Used as text for the link in onboarding_term_of_service_line_three. -->
     <string name="onboarding_term_of_service_line_three_link_text">Zarządzaj</string>
->>>>>>> 07ff4473
     <!-- Onboarding header for the toolbar selection card, used by Nimbus experiments. -->
     <string name="onboarding_customize_toolbar_title" tools:ignore="UnusedResources">Wybierz położenie paska narzędzi</string>
     <!-- Onboarding sub header for toolbar selection card, used by Nimbus experiments. -->
     <string name="onboarding_customize_toolbar_description" tools:ignore="UnusedResources">Trzymaj wyszukiwania zawsze pod ręką.</string>
-<<<<<<< HEAD
-    <!-- Onboarding toolbar selection card label for 'save and continue' button, used by Nimbus experiments. -->
-    <string name="onboarding_customize_toolbar_save_and_continue_button">Zachowaj i kontynuuj</string>
-    <!-- Onboarding toolbar selection card label for 'skip' button, used by Nimbus experiments. -->
-    <string name="onboarding_customize_toolbar_skip_button">Pomiń</string>
-=======
     <!-- Onboarding label for 'Save and continue' button, used by Nimbus experiments. -->
     <string name="onboarding_save_and_continue_button">Zachowaj i kontynuuj</string>
     <!-- Onboarding toolbar selection card label for 'skip' button, used by Nimbus experiments. -->
     <string name="onboarding_customize_toolbar_skip_button" moz:removedIn="135" tools:ignore="UnusedResources">Pomiń</string>
->>>>>>> 07ff4473
     <!-- Onboarding toolbar selection card label for 'top' option, used by Nimbus experiments. -->
     <string name="onboarding_customize_toolbar_top_option">Na górze</string>
     <!-- Onboarding toolbar selection card label for 'bottom' option, used by Nimbus experiments. -->
     <string name="onboarding_customize_toolbar_bottom_option">Na dole</string>
 
-<<<<<<< HEAD
-=======
     <!-- Onboarding toolbar selection card content description for the main image. -->
     <string name="onboarding_customize_toolbar_main_image_content_description">Duży obraz wyboru paska narzędzi przedstawiający ilustrowany pasek narzędzi.</string>
     <!-- Onboarding toolbar selection card content description for the toolbar placement image. %1$s is placeholder for either 'top' or 'bottom'. -->
@@ -683,7 +637,6 @@
     <!-- Onboarding theme selection card content description for the theme selection image. %1$s is placeholder for either 'system', 'light' or 'dark'. -->
     <string name="onboarding_customize_theme_content_description">Obraz motywu (%1$s)</string>
 
->>>>>>> 07ff4473
     <!-- Search Widget -->
     <!-- Content description for searching with a widget. The first parameter is the name of the application.-->
     <string name="search_widget_content_description_2">Otwórz nową kartę w przeglądarce %1$s</string>
@@ -1094,10 +1047,6 @@
     <string name="preferences_marketing_data_description_3" tools:ignore="BrandUsage">Udostępnia informacje o tym, jak użytkownik odkrył Firefoksa partnerom marketingowym Mozilli. Pomaga nam to rozwijać Firefoksa i budować lepszy Internet.</string>
     <!-- Learn more link for marketing data preference -->
     <string name="preferences_marketing_data_learn_more">Więcej informacji o danych marketingowych</string>
-<<<<<<< HEAD
-=======
-
->>>>>>> 07ff4473
     <!-- Preference switch title for automatically submitting crash reports -->
     <string name="preferences_automatically_send_crashes_title">Automatyczne wysyłanie zgłoszeń awarii</string>
     <string name="preferences_automatically_submit_crashes_title" moz:removedIn="136" tools:ignore="UnusedResources">Automatyczne przesyłanie zgłoszeń awarii</string>
@@ -1404,13 +1353,8 @@
     <!-- The error message of the URL text field when an invalid URL has been entered. -->
     <string name="webcompat_reporter_url_error_invalid">Proszę wprowadzić prawidłowy adres</string>
     <!-- The label/title of an optional field in the Web Compat Reporter feature for explaining a high-level reason why the site is broken. -->
-<<<<<<< HEAD
-    <string name="webcompat_reporter_label_whats_broken">Co działa niepoprawnie? (opcjonalnie)</string>
-    <!-- The placeholder text for the dropdown where a user can select a high-level reason why the site is broken. -->
-=======
     <string name="webcompat_reporter_label_whats_broken" moz:removedIn="136" tools:ignore="UnusedResources">Co działa niepoprawnie? (opcjonalnie)</string>
     <!-- The placeholder text for the dropdown where a user selects a high-level reason why the site is broken. -->
->>>>>>> 07ff4473
     <string name="webcompat_reporter_choose_reason">Wybierz powód</string>
     <!-- The label/title of an optional field in the Web Compat Reporter feature for adding additional information. -->
     <string name="webcompat_reporter_label_description">Opisz problem (opcjonalne)</string>
