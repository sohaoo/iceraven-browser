--- conflicted
+++ resolved
@@ -119,15 +119,9 @@
 
     <!-- Tablet navigation bar "contextual feature recommendation" (CFR) -->
     <!-- Text for the title displayed in the contextual feature recommendation popup promoting the tablet navigation bar. -->
-<<<<<<< HEAD
-    <string name="tablet_nav_bar_cfr_title">Newydd: saethau un tap nôl ac ymlaen</string>
-    <!-- Text for the message displayed in the contextual feature recommendation popup promoting the tablet navigation bar. -->
-    <string name="tablet_nav_bar_cfr_message">Mwynhewch lywio cyflymach sydd bob amser ar flaenau eich bysedd.</string>
-=======
     <string name="tablet_nav_bar_cfr_title" moz:removedIn="132" tools:ignore="UnusedResources">Newydd: saethau un tap nôl ac ymlaen</string>
     <!-- Text for the message displayed in the contextual feature recommendation popup promoting the tablet navigation bar. -->
     <string name="tablet_nav_bar_cfr_message" moz:removedIn="132" tools:ignore="UnusedResources">Mwynhewch lywio cyflymach sydd bob amser ar flaenau eich bysedd.</string>
->>>>>>> 80823484
 
     <!-- Text for the info dialog when camera permissions have been denied but user tries to access a camera feature. -->
     <string name="camera_permissions_needed_message">Mae angen mynediad i’r camera. Ewch i osodiadau Android, tapiwch Permissions, a thapio Allow.</string>
@@ -350,15 +344,12 @@
         The first parameter is the name of the app defined in app_name (for example: Fenix). -->
     <string name="browser_menu_delete_browsing_data_on_quit">Gadael %1$s</string>
 
-<<<<<<< HEAD
-=======
     <!-- Menu "contextual feature recommendation" (CFR) -->
     <!-- Text for the title in the contextual feature recommendation popup promoting the menu feature. -->
     <string name="menu_cfr_title">Newydd: dewislen symlach</string>
     <!-- Text for the message in the contextual feature recommendation popup promoting the menu feature. -->
     <string name="menu_cfr_body">Dewch o hyd i\'r hyn sydd ei angen arnoch yn gyflymach, o bori preifat i gadw  gweithredoedd.</string>
 
->>>>>>> 80823484
     <!-- Extensions management fragment -->
     <!-- Text displayed when there are no extensions to be shown -->
     <string name="extensions_management_no_extensions">Dim estyniadau yma</string>
