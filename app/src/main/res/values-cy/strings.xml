--- conflicted
+++ resolved
@@ -367,11 +367,7 @@
     <!-- Browser menu label for turning OFF reader view of the current visited page -->
     <string name="browser_menu_turn_off_reader_view">Diffodd y Golwg Darllen</string>
     <!-- Browser menu button that reopens a private tab as a regular tab -->
-<<<<<<< HEAD
-    <string name="browser_menu_open_in_normal_tab">Symud i tab nad yw\'n breifat</string>dsa
-=======
     <string name="browser_menu_open_in_normal_tab">Symud i tab nad yw\'n breifat</string>
->>>>>>> 07ff4473
     <!-- Browser menu label for navigating to the translation feature, which provides language translation options the current visited page -->
     <string name="browser_menu_translate_page">Cyfieithu tudalen…</string>
     <!-- Browser menu label for navigating to the Web Compat Reporter feature, which provides users the ability to send bug reports for broken sites. -->
@@ -568,42 +564,6 @@
     <string name="onboarding_add_on_star_rating_content_description">Graddiwyd %1$s allan o 5</string>
 
     <!-- Title for the privacy preferences dialog shown during onboarding. Note: The word "Firefox" should NOT be translated. -->
-<<<<<<< HEAD
-    <string name="onboarding_preferences_dialog_title" tools:ignore="BrandUsage,UnusedResources">Helpwch ni i wneud Firefox yn well</string>
-    <!-- Title for the crash reporting option in the privacy preferences dialog shown during onboarding. -->
-    <string name="onboarding_preferences_dialog_crash_reporting_title" tools:ignore="UnusedResources">Anfonwch adroddiadau chwalu\'n awtomatig</string>
-    <!-- Description for the crash reporting option in the privacy preferences dialog shown during onboarding. -->
-    <string name="onboarding_preferences_dialog_crash_reporting_description" tools:ignore="UnusedResources">Mae adroddiadau chwalu\'n ein galluogi i wneud diagnosis a thrwsio problemau gyda\'r porwr. Gall adroddiadau gynnwys data personol neu sensitif.</string>
-    <!-- Learn more link for the crash reporting option in the privacy preferences dialog shown during onboarding. -->
-    <string name="onboarding_preferences_dialog_crash_reporting_learn_more" tools:ignore="UnusedResources">Darllen rhagor am adroddiadau chwalu</string>
-    <!-- Title for the usage data option in the privacy preferences dialog shown during onboarding. Note: The word "Mozilla" should NOT be translated. -->
-    <string name="onboarding_preferences_dialog_usage_data_title" tools:ignore="UnusedResources">Anfon data technegol a rhyngweithio i Mozilla</string>
-    <!-- Description for the usage data option in the privacy preferences dialog shown during onboarding. Note: The word "Firefox" should NOT be translated. -->
-    <string name="onboarding_preferences_dialog_usage_data_description" tools:ignore="BrandUsage,UnusedResources">Mae data am eich dyfais, ffurfweddiad caledwedd, a sut rydych chi\'n defnyddio Firefox yn helpu i wella nodweddion, perfformiad a sefydlogrwydd i ddefnyddwyr ym mhobman.</string>
-    <!-- Learn more link for the usage data option in the privacy preferences dialog shown during onboarding. -->
-    <string name="onboarding_preferences_dialog_usage_data_learn_more" tools:ignore="UnusedResources">Darllen rhagor am ddata defnydd</string>
-    <!-- Positive button label for the privacy preferences dialog shown during onboarding. -->
-    <string name="onboarding_preferences_dialog_positive_button" tools:ignore="UnusedResources">Gorffen</string>
-    <!-- Negative button label for the privacy preferences dialog shown during onboarding. -->
-    <string name="onboarding_preferences_dialog_negative_button" tools:ignore="UnusedResources">Diddymu</string>
-
-    <!-- Terms of service onboarding title card label. 'Firefox' intentionally hardcoded here-->
-    <string name="onboarding_welcome_to_firefox" tools:ignore="UnusedResources,BrandUsage">Croeso i Firefox</string>
-    <!-- Terms of service onboarding page continue button label. -->
-    <string name="onboarding_term_of_service_agree_and_continue_button_label" tools:ignore="UnusedResources">Cytuno a pharhau</string>
-    <!-- Line one of the terms of service onboarding page. 'Firefox' is intentionally hardcoded. %1$s is replaced by an active link, using onboarding_term_of_service_line_one_link_text as text (“Terms of Service”). -->
-    <string name="onboarding_term_of_service_line_one" tools:ignore="UnusedResources,BrandUsage">Trwy barhau, rydych yn cytuno i %1$s Firefox.</string>
-    <!-- Used as text for the link in onboarding_term_of_service_line_one. -->
-    <string name="onboarding_term_of_service_line_one_link_text" tools:ignore="UnusedResources,BrandUsage">Amodau Gwasanaeth</string>
-    <!-- Line two of the terms of service onboarding page. 'Firefox' is intentionally hardcoded. %1$s is replaced by an active link, using onboarding_term_of_service_line_two_link_text as text (Privacy Notice”). -->
-    <string name="onboarding_term_of_service_line_two" tools:ignore="UnusedResources,BrandUsage">Mae Firefox yn ofalus o\'ch preifatrwydd. Darllenwch fwy yn ein %1$s.</string>
-    <!-- Used as text for the link in onboarding_term_of_service_line_two. -->
-    <string name="onboarding_term_of_service_line_two_link_text" tools:ignore="UnusedResources,BrandUsage">Hysbysiad Preifatrwydd</string>
-    <!-- Line three of the terms of service onboarding page. 'Firefox' and 'Mozilla' are intentionally hardcoded. %1$S is replaced by an active link, using onboarding_term_of_service_line_three_link_text as text (Manage”). -->
-    <string name="onboarding_term_of_service_line_three" tools:ignore="UnusedResources,BrandUsage">Er mwyn helpu i wella\'r porwr, mae Firefox yn anfon data diagnostig a rhyngweithio i Mozilla. %1$s</string>
-    <!-- Used as text for the link in onboarding_term_of_service_line_three. -->
-    <string name="onboarding_term_of_service_line_three_link_text" tools:ignore="UnusedResources,BrandUsage">Rheoli</string>
-=======
     <string name="onboarding_preferences_dialog_title" tools:ignore="BrandUsage">Helpwch ni i wneud Firefox yn well</string>
     <!-- Title for the crash reporting option in the privacy preferences dialog shown during onboarding. -->
     <string name="onboarding_preferences_dialog_crash_reporting_title">Anfonwch adroddiadau chwalu\'n awtomatig</string>
@@ -647,7 +607,6 @@
     <string name="onboarding_term_of_service_line_three" tools:ignore="BrandUsage">Er mwyn helpu i wella\'r porwr, mae Firefox yn anfon data diagnostig a rhyngweithio i Mozilla. %1$s</string>
     <!-- Used as text for the link in onboarding_term_of_service_line_three. -->
     <string name="onboarding_term_of_service_line_three_link_text">Rheoli</string>
->>>>>>> 07ff4473
     <!-- Onboarding header for the toolbar selection card, used by Nimbus experiments. -->
     <string name="onboarding_customize_toolbar_title" tools:ignore="UnusedResources">Dewiswch leoliad eich bar offer</string>
     <!-- Onboarding sub header for toolbar selection card, used by Nimbus experiments. -->
@@ -655,22 +614,14 @@
     <!-- Onboarding label for 'Save and continue' button, used by Nimbus experiments. -->
     <string name="onboarding_save_and_continue_button">Cadw a pharhau</string>
     <!-- Onboarding toolbar selection card label for 'skip' button, used by Nimbus experiments. -->
-<<<<<<< HEAD
-    <string name="onboarding_customize_toolbar_skip_button">Hepgor</string>
-=======
     <string name="onboarding_customize_toolbar_skip_button" moz:removedIn="135" tools:ignore="UnusedResources">Hepgor</string>
->>>>>>> 07ff4473
     <!-- Onboarding toolbar selection card label for 'top' option, used by Nimbus experiments. -->
     <string name="onboarding_customize_toolbar_top_option">Brig</string>
     <!-- Onboarding toolbar selection card label for 'bottom' option, used by Nimbus experiments. -->
     <string name="onboarding_customize_toolbar_bottom_option">Gwaelod</string>
 
     <!-- Onboarding toolbar selection card content description for the main image. -->
-<<<<<<< HEAD
-    <string name="onboarding_customize_toolbar_main_image_content_description">Delwedd pennawd mawr o\'r olygfa dewis bar offer yn dangos bar offer darluniadol.</string>
-=======
     <string name="onboarding_customize_toolbar_main_image_content_description">Delwedd pennyn mawr o\'r olwg dewis bar offer yn dangos bar offer darluniadol.</string>
->>>>>>> 07ff4473
     <!-- Onboarding toolbar selection card content description for the toolbar placement image. %1$s is placeholder for either 'top' or 'bottom'. -->
     <string name="onboarding_customize_toolbar_placement_content_description" moz:removedIn="135" tools:ignore="UnusedResources">Delwedd o\'r bar offer %1$s</string>
 
@@ -678,12 +629,9 @@
     <string name="onboarding_customize_toolbar_placement_bottom_content_description">Delwedd o\'r bar offer gwaelod</string>
     <string name="onboarding_customize_toolbar_placement_top_content_description">Delwedd o\'r bar offer uchaf</string>
 
-<<<<<<< HEAD
-=======
     <!-- Onboarding toolbar selection card label for 'Not now' button, used by Nimbus experiments. -->
     <string name="onboarding_customize_toolbar_not_now_button" moz:removedIn="136" tools:ignore="UnusedResources">Nid nawr</string>
 
->>>>>>> 07ff4473
     <!-- Onboarding header for the theme selection card, used by Nimbus experiments. -->
     <string name="onboarding_customize_theme_title" tools:ignore="UnusedResources">Dewiswch thema</string>
     <!-- Onboarding sub header for theme selection card, used by Nimbus experiments. -->
@@ -691,11 +639,7 @@
     <!-- Onboarding label for 'Save and start browsing' button, used by Nimbus experiments. -->
     <string name="onboarding_save_and_start_button">Cadw a dechrau pori</string>
     <!-- Onboarding theme selection card label for 'skip' button, used by Nimbus experiments. -->
-<<<<<<< HEAD
-    <string name="onboarding_customize_theme_skip_button">Hepgor</string>
-=======
     <string name="onboarding_customize_theme_skip_button" moz:removedIn="135" tools:ignore="UnusedResources">Hepgor</string>
->>>>>>> 07ff4473
     <!-- Onboarding theme selection card label for 'dark' option, used by Nimbus experiments. -->
     <string name="onboarding_customize_theme_dark_option">Tywyll</string>
     <!-- Onboarding theme selection card label for 'light' option, used by Nimbus experiments. -->
@@ -703,12 +647,6 @@
     <!-- Onboarding theme selection card label for 'System auto' option, used by Nimbus experiments. -->
     <string name="onboarding_customize_theme_system_option">Auto system</string>
     <!-- Onboarding theme selection card content description for the main image. -->
-<<<<<<< HEAD
-    <string name="onboarding_customize_theme_main_image_content_description">Delwedd pennawd mawr o\'r olygfa dewis thema yn dangos offer arlunydd ac adeiladwr darluniadol.</string>
-    <!-- Onboarding theme selection card content description for the theme selection image. %1$s is placeholder for either 'system', 'light' or 'dark'. -->
-    <string name="onboarding_customize_theme_content_description">Delwedd o\'r thema %1$s</string>
-
-=======
     <string name="onboarding_customize_theme_main_image_content_description">Delwedd pennyn mawr o\'r olwg dewis thema yn dangos offer arlunydd ac adeiladwr darluniadol.</string>
     <!-- Onboarding theme selection card content description for the theme selection image. %1$s is placeholder for either 'system', 'light' or 'dark'. -->
     <string name="onboarding_customize_theme_content_description">Delwedd o\'r thema %1$s</string>
@@ -716,7 +654,6 @@
     <!-- Onboarding theme selection card label for 'Not now' button, used by Nimbus experiments. -->
     <string name="onboarding_customize_theme_not_now_button" moz:removedIn="136" tools:ignore="UnusedResources">Nid nawr</string>
 
->>>>>>> 07ff4473
     <!-- Search Widget -->
     <!-- Content description for searching with a widget. The first parameter is the name of the application.-->
     <string name="search_widget_content_description_2">Agor tab %1$s newydd</string>
@@ -1127,17 +1064,12 @@
     <!-- Learn more link for marketing data preference -->
     <string name="preferences_marketing_data_learn_more">Dysgwch fwy am ddata marchnata</string>
 
-<<<<<<< HEAD
-    <!-- Preference switch title for automatically submitting crash reports -->
-    <string name="preferences_automatically_send_crashes_title">Anfonwch adroddiadau damwain yn awtomatig</string>
-=======
     <!-- Preference switch for daily usage ping data collection -->
     <string name="preferences_daily_usage_ping_title">Defnydd dyddiol ping</string>
     <string name="preferences_daily_usage_ping_description">Mae hyn yn helpu Mozilla amcangyfrif defnyddwyr gweithredol.</string>
     <string name="preferences_daily_usage_ping_learn_more">Dysgwch fwy am ping defnydd dyddiol</string>
     <!-- Preference switch title for automatically submitting crash reports -->
     <string name="preferences_automatically_send_crashes_title">Yn anfon adroddiadau chwalu\'n awtomatig</string>
->>>>>>> 07ff4473
     <string name="preferences_automatically_submit_crashes_title" moz:removedIn="136" tools:ignore="UnusedResources">Cyflwynwch adroddiadau chwalu\'n awtomatig</string>
 
     <!-- Preference switch description for automatically submitting crash reports -->
@@ -1314,11 +1246,7 @@
     <!-- Dialog button to confirm the removing a study. -->
     <string name="studies_restart_dialog_ok" moz:removedIn="135">Iawn</string>
     <!-- Dialog button text for canceling removing a study. -->
-<<<<<<< HEAD
-    <string name="studies_restart_dialog_cancel" moz:removedIn="135">Diddymu</string>
-=======
     <string name="studies_restart_dialog_cancel" moz:removedIn="135">Na</string>
->>>>>>> 07ff4473
 
     <!-- Toast shown after turning on/off studies preferences -->
     <string name="studies_toast_quit_application" moz:removedIn="135" tools:ignore="UnusedResources">Yn gadael y rhaglen er mwyn gosod y newidiadau…</string>
@@ -2762,11 +2690,7 @@
     <!-- Text for opt-in button from the review quality check contextual onboarding card. -->
     <string name="review_quality_check_contextual_onboarding_primary_button_text" moz:removedIn="136" tools:ignore="UnusedResources">Iawn, rhoi cynnig arno</string>
     <!-- Text for opt-out button from the review quality check contextual onboarding card. -->
-<<<<<<< HEAD
-    <string name="review_quality_check_contextual_onboarding_secondary_button_text">Nid nawr</string>
-=======
     <string name="review_quality_check_contextual_onboarding_secondary_button_text" moz:removedIn="136" tools:ignore="UnusedResources">Nid nawr</string>
->>>>>>> 07ff4473
     <!-- Content description (not visible, for screen readers etc.) for opening browser menu button to open review quality check bottom sheet. -->
     <string name="review_quality_check_open_handle_content_description" moz:removedIn="136" tools:ignore="UnusedResources">Agor y gwirydd adolygiadau</string>
     <!-- Content description (not visible, for screen readers etc.) for closing browser menu button to open review quality check bottom sheet. -->
@@ -3191,8 +3115,6 @@
     <!-- The title of the section header for the list of debug locales that can be enabled and disabled. -->
     <string name="debug_drawer_addresses_debug_locales_header">Dadfygio localau i\'w alluogi</string>
 
-<<<<<<< HEAD
-=======
     <!-- The title of the section header for the list of debug locales that can be enabled and disabled. -->
     <string name="debug_drawer_addresses_management_header">Rheoli cyfeiriadau</string>
     <!-- The title of the button in the debug drawer for adding a new address. -->
@@ -3200,7 +3122,6 @@
     <!-- The title of the button for deleting in the debug drawer all addresses. -->
     <string name="debug_drawer_delete_all_addresses">Dileu pob cyfeiriad</string>
 
->>>>>>> 07ff4473
     <!-- Debug drawer "contextual feature recommendation" (CFR) tools -->
     <!-- The title of the CFR Tools feature in the Debug Drawer -->
     <string name="debug_drawer_cfr_tools_title">Offer CFR</string>
