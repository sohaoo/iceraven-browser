<?xml version="1.0" encoding="utf-8"?>
<resources xmlns:tools="http://schemas.android.com/tools" xmlns:moz="http://mozac.org/tools">
    <!-- App name for private browsing mode. The first parameter is the name of the app defined in app_name (for example: Fenix)-->
    <string name="app_name_private_5">%s Preifat</string>
    <!-- App name for private browsing mode. The first parameter is the name of the app defined in app_name (for example: Fenix)-->
    <string name="app_name_private_4">%s (Preifat)</string>

    <!-- Home Fragment -->
    <!-- Content description (not visible, for screen readers etc.): "Three dot" menu button. -->
    <string name="content_description_menu">Rhagor o ddewisiadau</string>
    <!-- Content description (not visible, for screen readers etc.): "Private Browsing" menu button. -->
    <string name="content_description_private_browsing_button">Galluogi pori preifat</string>
    <!-- Content description (not visible, for screen readers etc.): "Private Browsing" menu button. -->
    <string name="content_description_disable_private_browsing_button">Analluogi pori preifat</string>
    <!-- Placeholder text shown in the search bar before a user enters text for the default engine -->
    <string name="search_hint">Chwilio neu gyfeiriad gwe</string>
    <!-- Placeholder text shown in the search bar before a user enters text for a general engine -->
    <string name="search_hint_general_engine">Chwilio’r we</string>
    <!-- Placeholder text shown in search bar when using history search -->
    <string name="history_search_hint">Hanes chwilio</string>
    <!-- Placeholder text shown in search bar when using bookmarks search -->
    <string name="bookmark_search_hint">Chwilio’r nodau tudalen</string>
    <!-- Placeholder text shown in search bar when using tabs search -->
    <string name="tab_search_hint">Chwilio’r tabiau</string>
    <!-- Placeholder text shown in the search bar when using application search engines -->
    <string name="application_search_hint">Rhowch air chwilio</string>
    <!-- No Open Tabs Message Description -->
    <string name="no_open_tabs_description">Bydd eich tabiau agored i’w gweld yma.</string>

    <!-- No Private Tabs Message Description -->
    <string name="no_private_tabs_description">Bydd eich tabiau preifat i’w gweld yma.</string>

    <!-- Tab tray multi select title in app bar. The first parameter is the number of tabs selected -->
    <string name="tab_tray_multi_select_title">%1$d wedi’u dewis</string>
    <!-- Label of button in create collection dialog for creating a new collection  -->
    <string name="tab_tray_add_new_collection">Ychwanegu casgliad newydd</string>
    <!-- Label of editable text in create collection dialog for naming a new collection  -->
    <string name="tab_tray_add_new_collection_name">Enw</string>
    <!-- Label of button in save to collection dialog for selecting a current collection  -->
    <string name="tab_tray_select_collection">Dewis casgliad</string>
    <!-- Content description for close button while in multiselect mode in tab tray -->
    <string name="tab_tray_close_multiselect_content_description">Gadael y modd aml-ddewis</string>
    <!-- Content description for save to collection button while in multiselect mode in tab tray -->
    <string name="tab_tray_collection_button_multiselect_content_description">Cadw’r tabiau hyn i Gasgliad</string>

    <!-- Content description on checkmark while tab is selected in multiselect mode in tab tray -->
    <string name="tab_tray_multiselect_selected_content_description">Dewiswyd</string>

    <!-- Home - Bookmarks -->
    <!-- Title for the home screen section with bookmarks. -->
    <string name="home_bookmarks_title">Nodau Tudalen</string>
    <!-- Content description for the button which navigates the user to show all of their bookmarks. -->
    <string name="home_bookmarks_show_all_content_description">Dangos yr holl nodau tudalen</string>
    <!-- Text for the menu button to remove a recently saved bookmark from the user's home screen -->
    <string name="home_bookmarks_menu_item_remove">Tynnu</string>

    <!-- About content. The first parameter is the name of the application. (For example: Fenix) -->
    <string name="about_content">Mae %1$s yn cael ei greu gan Mozilla.</string>

    <!-- Private Browsing -->
    <!-- Explanation for private browsing displayed to users on home view when they first enable private mode
        The first parameter is the name of the app defined in app_name (for example: Fenix) -->
    <string name="private_browsing_placeholder_description_2">Mae %1$s yn clirio’ch hanes chwilio a phori o dabiau preifat pan fyddwch yn eu cau neu’n gadael yr ap. Er nad yw hyn yn eich gwneud chi’n anhysbys i wefannau neu’ch darparwr gwasanaeth rhyngrwyd, mae’n ei gwneud hi’n haws cadw’r hyn rydych chi’n ei wneud ar-lein yn breifat rhag unrhyw un arall sy’n defnyddio’r ddyfais hon.</string>
    <string name="private_browsing_common_myths">
       Mythau cyffredin am bori preifat
    </string>

    <!-- True Private Browsing Mode -->
    <!-- Title for info card on private homescreen in True Private Browsing Mode. -->
    <string name="felt_privacy_desc_card_title">Gadael dim ôl ar y ddyfais hon</string>
    <!-- Explanation for private browsing displayed to users on home view when they first enable
        private mode in our new Total Private Browsing mode.
        The first parameter is the name of the app defined in app_name (for example: Firefox Nightly)
        The second parameter is the clickable link text in felt_privacy_info_card_subtitle_link_text -->
    <string name="felt_privacy_info_card_subtitle_2">Mae %1$s yn dileu eich cwcis, hanes, a data gwefan pan fyddwch yn cau eich holl dabiau preifat. %2$s</string>
    <!-- Clickable portion of the explanation for private browsing that links the user to our
        about privacy page.
        This string is used in felt_privacy_info_card_subtitle as the second parameter.-->
    <string name="felt_privacy_info_card_subtitle_link_text">Pwy efallai fyddai’n gallu gweld fy ngweithgarwch?</string>

    <!-- Private mode shortcut "contextual feature recommendation" (CFR) -->
    <!-- Text for the Private mode shortcut CFR message for adding a private mode shortcut to open private tabs from the Home screen -->
    <string name="private_mode_cfr_message_2">Agor eich tab preifat gydag un tap.</string>
    <!-- Text for the positive button to accept adding a Private Browsing shortcut to the Home screen -->
    <string name="private_mode_cfr_pos_button_text">Ychwanegu i’r sgrin Cartref</string>
    <!-- Text for the negative button to decline adding a Private Browsing shortcut to the Home screen -->
    <string name="cfr_neg_button_text">Dim diolch</string>

    <!-- Open in App "contextual feature recommendation" (CFR) -->
    <!-- Text for the info message. The first parameter is the name of the application.-->
    <string name="open_in_app_cfr_info_message_2">Gallwch osod %1$s i agor dolenni mewn apiau’n awtomatig.</string>
    <!-- Text for the positive action button -->
    <string name="open_in_app_cfr_positive_button_text">Mynd i’r gosodiadau</string>
    <!-- Text for the negative action button -->
    <string name="open_in_app_cfr_negative_button_text">Cau</string>

    <!-- Total cookie protection "contextual feature recommendation" (CFR) -->
    <!-- Text for the message displayed in the contextual feature recommendation popup promoting the total cookie protection feature. -->
    <string name="tcp_cfr_message">Mae ein nodwedd preifatrwydd mwyaf pwerus eto yn ynysu tracwyr traws-wefan.</string>
    <!-- Text displayed that links to website containing documentation about the "Total cookie protection" feature. -->
    <string name="tcp_cfr_learn_more">Dysgwch am Ddiogelwch Cyflawn Cwcis</string>

    <!-- Private browsing erase action "contextual feature recommendation" (CFR) -->
    <!-- Text for the message displayed in the contextual feature recommendation popup promoting the erase private browsing feature. -->
    <string name="erase_action_cfr_message">Tapiwch yma i ddechrau sesiwn breifat newydd. Bydd yn dileu eich hanes, cwcis — popeth.</string>


    <!-- Toolbar "contextual feature recommendation" (CFR) -->
    <!-- Text for the title displayed in the contextual feature recommendation popup promoting the navigation bar. -->
    <string name="navbar_cfr_title">Porwch yn gyflymach gyda llywio newydd</string>
    <!-- Text for the message displayed in the contextual feature recommendation popup promoting the navigation bar. -->
    <string name="navbar_cfr_message" moz:removedIn="130" tools:ignore="UnusedResources">Mae\'r bar hwn yn diflannu wrth i chi sgrolio i lawr ac yn creu lle pori ychwanegol.</string>

    <!-- Text for the message displayed in the contextual feature recommendation popup promoting the navigation bar. -->
<<<<<<< HEAD
    <string name="navbar_cfr_message_2">Ar wefan, mae\'r bar hwn yn cuddio wrth i chi sgrolio i lawr am le pori ychwanegol.</string>

    <!-- Text for the message displayed for the popup promoting the long press of navigation in the navigation bar. -->
    <string name="navbar_navigation_buttons_cfr_message">Tapiwch a daliwch y saethau i neidio rhwng tudalennau yn hanes y tab hwn.</string>
=======
    <string name="navbar_cfr_message_2">Ar wefan, mae\'r bar hwn yn diflannu wrth i chi sgrolio i lawr a rhoi lle pori ychwanegol.</string>

    <!-- Text for the message displayed for the popup promoting the long press of navigation in the navigation bar. -->
    <string name="navbar_navigation_buttons_cfr_message">Tapiwch a dal y saethau i symud rhwng tudalennau hanes y tab hwn.</string>

    <!-- Tablet navigation bar "contextual feature recommendation" (CFR) -->
    <!-- Text for the title displayed in the contextual feature recommendation popup promoting the tablet navigation bar. -->
    <string name="tablet_nav_bar_cfr_title">Newydd: saethau un tap nôl ac ymlaen</string>
    <!-- Text for the message displayed in the contextual feature recommendation popup promoting the tablet navigation bar. -->
    <string name="tablet_nav_bar_cfr_message">Mwynhewch lywio cyflymach sydd bob amser ar flaenau eich bysedd.</string>
>>>>>>> c4245b98

    <!-- Text for the info dialog when camera permissions have been denied but user tries to access a camera feature. -->
    <string name="camera_permissions_needed_message">Mae angen mynediad i’r camera. Ewch i osodiadau Android, tapiwch Permissions, a thapio Allow.</string>
    <!-- Text for the positive action button to go to Android Settings to grant permissions. -->
    <string name="camera_permissions_needed_positive_button_text">Mynd i’r gosodiadau</string>
    <!-- Text for the negative action button to dismiss the dialog. -->
    <string name="camera_permissions_needed_negative_button_text">Cau</string>

    <!-- Text for the banner message to tell users about our auto close feature. -->
    <string name="tab_tray_close_tabs_banner_message">Gosodwch dabiau agored sydd heb eu darllen yn ystod y diwrnod, yr wythnos neu’r mis diwethaf i gau’n awtomatig.</string>
    <!-- Text for the positive action button to go to Settings for auto close tabs. -->
    <string name="tab_tray_close_tabs_banner_positive_button_text">Gweld y dewisiadau</string>
    <!-- Text for the negative action button to dismiss the Close Tabs Banner. -->
    <string name="tab_tray_close_tabs_banner_negative_button_text">Cau</string>

    <!-- Text for the banner message to tell users about our inactive tabs feature. -->
    <string name="tab_tray_inactive_onboarding_message">Mae tabiau nad ydych chi wedi edrych arnyn nhw ers pythefnos yn cael eu symud yma.</string>
    <!-- Text for the action link to go to Settings for inactive tabs. -->
    <string name="tab_tray_inactive_onboarding_button_text">Eu diffodd yn y gosodiadau</string>

    <!-- Text for title for the auto-close dialog of the inactive tabs. -->
    <string name="tab_tray_inactive_auto_close_title">Autogau ar ôl mis?</string>
    <!-- Text for the body for the auto-close dialog of the inactive tabs.
        The first parameter is the name of the application.-->
    <string name="tab_tray_inactive_auto_close_body_2">Gall %1$s gau tabiau nad ydych wedi edrych arnyn nhw dros y mis diwethaf.</string>
    <!-- Content description for close button in the auto-close dialog of the inactive tabs. -->
    <string name="tab_tray_inactive_auto_close_button_content_description">Cau</string>

    <!-- Text for turn on auto close tabs button in the auto-close dialog of the inactive tabs. -->
    <string name="tab_tray_inactive_turn_on_auto_close_button_2">Troi autogau ymlaen</string>


    <!-- Home screen icons - Long press shortcuts -->
    <!-- Shortcut action to open new tab -->
    <string name="home_screen_shortcut_open_new_tab_2">Tab newydd</string>
    <!-- Shortcut action to open new private tab -->
    <string name="home_screen_shortcut_open_new_private_tab_2">Tab preifat newydd</string>

    <!-- Shortcut action to open Passwords screen -->
    <string name="home_screen_shortcut_passwords">Cyfrineiriau</string>

    <!-- Recent Tabs -->
    <!-- Header text for jumping back into the recent tab in the home screen -->
    <string name="recent_tabs_header">Mynd nôl i</string>
    <!-- Button text for showing all the tabs in the tabs tray -->
    <string name="recent_tabs_show_all">Dangos y cyfan</string>

    <!-- Content description for the button which navigates the user to show all recent tabs in the tabs tray. -->
    <string name="recent_tabs_show_all_content_description_2">Dangos botwm bob tab diweddar</string>

    <!-- Text for button in synced tab card that opens synced tabs tray -->
    <string name="recent_tabs_see_all_synced_tabs_button_text">Gweld pob tab wedi’i gydweddu</string>
    <!-- Accessibility description for device icon used for recent synced tab -->
    <string name="recent_tabs_synced_device_icon_content_description">Dyfais cydweddwyd</string>
    <!-- Text for the dropdown menu to remove a recent synced tab from the homescreen -->
    <string name="recent_synced_tab_menu_item_remove">Tynnu</string>
    <!-- Text for the menu button to remove a grouped highlight from the user's browsing history
         in the Recently visited section -->
    <string name="recent_tab_menu_item_remove">Tynnu</string>

    <!-- History Metadata -->
    <!-- Header text for a section on the home screen that displays grouped highlights from the
         user's browsing history, such as topics they have researched or explored on the web -->
    <string name="history_metadata_header_2">Ymwelwyd yn ddiweddar</string>
    <!-- Text for the menu button to remove a grouped highlight from the user's browsing history
         in the Recently visited section -->
    <string name="recently_visited_menu_item_remove">Tynnu</string>

    <!-- Content description for the button which navigates the user to show all of their history. -->
    <string name="past_explorations_show_all_content_description_2">Dangos archwiliad  y gorffennol</string>

    <!-- Browser Fragment -->
    <!-- Content description (not visible, for screen readers etc.): Navigate backward (browsing history) -->
    <string name="browser_menu_back">Nôl</string>
    <!-- Content description (not visible, for screen readers etc.): Navigate forward (browsing history) -->
    <string name="browser_menu_forward">Ymlaen</string>
    <!-- Content description (not visible, for screen readers etc.): Refresh current website -->
    <string name="browser_menu_refresh">Adnewyddu</string>
    <!-- Content description (not visible, for screen readers etc.): Stop loading current website -->
    <string name="browser_menu_stop">Atal</string>
    <!-- Browser menu button that opens the extensions manager -->
    <string name="browser_menu_extensions">Estyniadau</string>
    <!-- Browser menu banner header text for extensions onboarding.
        The first parameter is the name of the app defined in app_name (for example: Fenix). -->
    <string name="browser_menu_extensions_banner_onboarding_header">Gwnewch %s eich un chi</string>
    <!-- Browser menu banner body text for extensions onboarding.
        The first parameter is the name of the app defined in app_name (for example: Fenix). -->
    <string name="browser_menu_extensions_banner_onboarding_body">Mae estyniadau\'n grymuso eich pori, o newid sut mae %s yn edrych ac yn perfformio i hybu preifatrwydd a diogelwch.</string>
    <!-- Browser menu banner link text for learning more about extensions -->
    <string name="browser_menu_extensions_banner_learn_more">Dysgu rhagor</string>
    <!-- Browser menu button that opens the extensions manager -->
    <string name="browser_menu_manage_extensions">Rheoli estyniadau</string>
    <!-- Browser menu button that opens AMO in a tab -->
    <string name="browser_menu_discover_more_extensions">Darganfod rhagor o estyniadau</string>
    <!-- Browser menu button that opens account settings -->
    <string name="browser_menu_account_settings">Manylion cyfrif</string>
    <!-- Browser menu button that sends a user to help articles -->
    <string name="browser_menu_help">Cymorth</string>
    <!-- Browser menu button that sends a to a the what's new article -->
    <string name="browser_menu_whats_new">Be sy’n Newydd</string>
    <!-- Browser menu button that opens the settings menu -->
    <string name="browser_menu_settings">Gosodiadau</string>
    <!-- Browser menu button that opens a user's library -->
    <string name="browser_menu_library">Llyfrgell</string>
    <!-- Browser menu toggle that requests a desktop site -->
    <string name="browser_menu_desktop_site">Gwefan bwrdd gwaith</string>
    <!-- Browser menu button that reopens a private tab as a regular tab -->
    <string name="browser_menu_open_in_regular_tab">Agorwch mewn tab arferol</string>
    <!-- Browser menu toggle that adds a shortcut to the site on the device home screen. -->
    <string name="browser_menu_add_to_homescreen">Ychwanegu i’r sgrin Cartref</string>
    <!-- Browser menu toggle that adds a shortcut to the site on the device home screen. -->
    <string name="browser_menu_add_to_homescreen_2">Ychwanegu i\'r sgrin Cartref…</string>
    <!-- Content description (not visible, for screen readers etc.) for the Resync tabs button -->
    <string name="resync_button_content_description">Ailgydweddu</string>
    <!-- Browser menu button that opens the find in page menu -->
    <string name="browser_menu_find_in_page">Canfod ar y dudalen</string>
    <!-- Browser menu button that opens the find in page menu -->
    <string name="browser_menu_find_in_page_2">Canfod ar dudalen…</string>
    <!-- Browser menu button that opens the translations dialog, which has options to translate the current browser page. -->
    <string name="browser_menu_translations">Cyfieithu\'r dudalen</string>
    <!-- Browser menu button that saves the current tab to a collection -->
    <string name="browser_menu_save_to_collection">Cadw i gasgliad…</string>
    <!-- Browser menu button that saves the current tab to a collection -->
    <string name="browser_menu_save_to_collection_2">Cadw i Gasgliad</string>
    <!-- Browser menu button that open a share menu to share the current site -->
    <string name="browser_menu_share">Rhannu</string>
    <!-- Browser menu button that open a share menu to share the current site -->
    <string name="browser_menu_share_2">Rhannu…</string>
    <!-- Browser menu button shown in custom tabs that opens the current tab in Fenix
        The first parameter is the name of the app defined in app_name (for example: Fenix) -->
    <string name="browser_menu_open_in_fenix">Agor yn %1$s</string>
    <!-- Browser menu text shown in custom tabs to indicate this is a Fenix tab
        The first parameter is the name of the app defined in app_name (for example: Fenix) -->
    <string name="browser_menu_powered_by">GRYM %1$s</string>
    <!-- Browser menu text shown in custom tabs to indicate this is a Fenix tab
        The first parameter is the name of the app defined in app_name (for example: Fenix) -->
    <string name="browser_menu_powered_by2">Grym %1$s</string>
    <!-- Browser menu button to put the current page in reader mode -->
    <string name="browser_menu_read">Golwg darllen</string>
    <!-- Browser menu button content description to close reader mode and return the user to the regular browser -->
    <string name="browser_menu_read_close">Cau’r golwg darllenydd</string>
    <!-- Browser menu button to open the current page in an external app -->
    <string name="browser_menu_open_app_link">Agor yn yr Ap</string>

    <!-- Browser menu button to show reader view appearance controls e.g. the used font type and size -->
    <string name="browser_menu_customize_reader_view">Cyfaddasu’r golwg defnyddiwr</string>
    <!-- Browser menu button to show reader view appearance controls e.g. the used font type and size -->
<<<<<<< HEAD
    <string name="browser_menu_customize_reader_view_2">Addasu Golwg Darllenydd</string>
=======
    <string name="browser_menu_customize_reader_view_2">Cyfaddasu\'r Golwg Darllenydd</string>
>>>>>>> c4245b98
    <!-- Browser menu label for adding a bookmark -->
    <string name="browser_menu_add">Ychwanegu</string>
    <!-- Browser menu label for editing a bookmark -->
    <string name="browser_menu_edit">Golygu</string>

    <!-- Button shown on the home page that opens the Customize home settings -->
    <string name="browser_menu_customize_home_1">Cyfaddasu’r dudalen cartref</string>

    <!-- Browser menu label to sign in to sync on the device using Mozilla accounts -->
    <string name="browser_menu_sign_in">Mewngofnodi</string>
    <!-- Browser menu caption label for the "Sign in" browser menu item described in `browser_menu_sign_in` -->
    <string name="browser_menu_sign_in_caption">Cydweddu cyfrineiriau, tabiau, a mwy</string>

    <!-- Browser menu label to sign back in to sync on the device when the user's account needs to be reauthenticated -->
    <string name="browser_menu_sign_back_in_to_sync">Ail fewngofnodi i gydweddu</string>
    <!-- Browser menu caption label for the "Sign back in to sync" browser menu item described in `browser_menu_sign_back_in_to_sync` when there is an error in syncing -->
    <string name="browser_menu_syncing_paused_caption">Cydweddu wedi\'i oedi</string>
    <!-- Browser menu label that creates a private tab -->
    <string name="browser_menu_new_private_tab">Tab preifat newydd</string>
    <!-- Browser menu label that navigates to the Password screen -->
    <string name="browser_menu_passwords">Cyfrineiriau</string>

    <!-- Browser menu label that navigates to the SUMO page for the Firefox for Android release notes.
         The first parameter is the name of the app defined in app_name (for example: Fenix)-->
    <string name="browser_menu_new_in_firefox">Yn newydd yn %1$s</string>

    <!-- Browser menu label that toggles the request for the desktop site of the currently visited page -->
    <string name="browser_menu_switch_to_desktop_site">Newid i wefan bwrdd gwaith</string>
    <!-- Browser menu label that toggles the request for the mobile site of the currently visited page -->
<<<<<<< HEAD
    <string name="browser_menu_switch_to_mobile_site">Newid i safle symudol</string>
=======
    <string name="browser_menu_switch_to_mobile_site">Newid i wefan symudol</string>
>>>>>>> c4245b98
    <!-- Browser menu label that navigates to the page tools sub-menu -->
    <string name="browser_menu_tools">Offer</string>
    <!-- Browser menu description that describes the various tools related menu items inside of the tools sub-menu -->
    <string name="browser_menu_tools_description_with_translate">Golwg Darllenydd, Cyfieithu, Argraffu, Rhannu, Agor ap</string>
    <!-- Browser menu description that describes the various tools related menu items inside of the tools sub-menu -->
    <string name="browser_menu_tools_description">Golwg Darllenydd, Argraffu, Rhannu, Agor ap</string>
    <!-- Browser menu label that navigates to the save sub-menu, which contains various save related menu items such as
         bookmarking a page, saving to collection, shortcut or as a PDF, and adding to home screen -->
    <string name="browser_menu_save">Cadw</string>

    <!-- Browser menu description that describes the various save related menu items inside of the save sub-menu -->
    <string name="browser_menu_save_description">Ychwanegu nod tudalen, Llwybr byr, Cartref, Casgliad, PDF</string>
    <!-- Browser menu label that bookmarks the currently visited page -->
    <string name="browser_menu_bookmark_this_page">Gosod nod tudalen i\'r dudalen hon</string>
    <!-- Browser menu label that navigates to the edit bookmark screen for the current bookmarked page -->
    <string name="browser_menu_edit_bookmark">Golygu nod tudalen</string>
    <!-- Browser menu label that the saves the currently visited page as a PDF -->
    <string name="browser_menu_save_as_pdf">Cadw fel PDF…</string>
    <!-- Browser menu label for turning ON reader view of the current visited page -->
    <string name="browser_menu_turn_on_reader_view">Trowch y Golwg Darllen ymlaen</string>
    <!-- Browser menu label for turning OFF reader view of the current visited page -->
    <string name="browser_menu_turn_off_reader_view">Diffodd y Golwg Darllen</string>
    <!-- Browser menu label for navigating to the translation feature, which provides language translation options the current visited page -->
    <string name="browser_menu_translate_page">Cyfieithu tudalen…</string>
    <!-- Browser menu label that is displayed when the current page has been translated by the translation feature.
         The first parameter is the name of the language that page was translated to (e.g. English). -->
    <string name="browser_menu_translated_to">Wedi\'i gyfieithu i %1$s</string>
    <!-- Browser menu label for the print feature -->
    <string name="browser_menu_print">Argraffu…</string>

    <!-- Browser menu label for the Delete browsing data on quit feature.
        The first parameter is the name of the app defined in app_name (for example: Fenix). -->
    <string name="browser_menu_delete_browsing_data_on_quit">Gadael %1$s</string>

    <!-- Extensions management fragment -->
    <!-- Text displayed when there are no extensions to be shown -->
    <string name="extensions_management_no_extensions">Dim estyniadau yma</string>

    <!-- Browser Toolbar -->
    <!-- Content description for the Home screen button on the browser toolbar -->
    <string name="browser_toolbar_home">Sgrin cartref</string>

    <!-- Content description (not visible, for screen readers etc.): Erase button: Erase the browsing
         history and go back to the home screen. -->
    <string name="browser_toolbar_erase">Dileu hanes pori</string>
    <!-- Content description for the translate page toolbar button that opens the translations dialog when no translation has occurred. -->
    <string name="browser_toolbar_translate">Cyfieithu\'r dudalen</string>

    <!-- Content description (not visible, for screen readers etc.) for the translate page toolbar button that opens the translations dialog when the page is translated successfully.
         The first parameter is the name of the language that is displayed in the original page. (For example: English)
         The second parameter is the name of the language which the page was translated to. (For example: French) -->
    <string name="browser_toolbar_translated_successfully">Tudalen wedi\'i chyfieithu o\'r %1$s i\'r %2$s.</string>

    <!-- Locale Settings Fragment -->
    <!-- Content description for tick mark on selected language -->
    <string name="a11y_selected_locale_content_description">Dewi iaith</string>
    <!-- Text for default locale item -->
    <string name="default_locale_text">Dilyn iaith y ddyfais</string>
    <!-- Placeholder text shown in the search bar before a user enters text -->
    <string name="locale_search_hint">Iaith chwilio</string>

    <!-- Search Fragment -->
    <!-- Button in the search view that lets a user search by scanning a QR code -->
    <string name="search_scan_button">Sganio</string>
    <!-- Button in the search view when shortcuts are displayed that takes a user to the search engine settings -->
    <string name="search_shortcuts_engine_settings">Gosodiadau peiriannau chwilio</string>
    <!-- Button in the search view that lets a user navigate to the site in their clipboard -->
    <string name="awesomebar_clipboard_title">Llanw’r ddolen o’r clipfwrdd</string>
    <!-- Button in the search suggestions onboarding that allows search suggestions in private sessions -->
    <string name="search_suggestions_onboarding_allow_button">Caniatáu</string>
    <!-- Button in the search suggestions onboarding that does not allow search suggestions in private sessions -->
    <string name="search_suggestions_onboarding_do_not_allow_button">Peidio â chaniatáu</string>
    <!-- Search suggestion onboarding hint title text -->
    <string name="search_suggestions_onboarding_title">Caniatáu awgrymiadau chwilio mewn sesiynau preifat?</string>
    <!-- Search suggestion onboarding hint description text, first parameter is the name of the app defined in app_name (for example: Fenix)-->
    <string name="search_suggestions_onboarding_text">Bydd %s yn rhannu popeth rydych chi’n ei deipio yn y bar cyfeiriad â’ch peiriant chwilio rhagosodedig.</string>

    <!-- Search engine suggestion title text. The first parameter is the name of the suggested engine-->
    <string name="search_engine_suggestions_title">Chwilio %s</string>
    <!-- Search engine suggestion description text -->
    <string name="search_engine_suggestions_description">Chwilio’n uniongyrchol o’r bar cyfeiriad</string>

    <!-- Menu option in the search selector menu to open the search settings -->
    <string name="search_settings_menu_item">Gosodiadau chwilio</string>

    <!-- Header text for the search selector menu -->
    <string name="search_header_menu_item_2">Y tro hwn chwiliwch yn:</string>

    <!-- Content description (not visible, for screen readers etc.): Search engine icon. The first parameter is the search engine name (for example: DuckDuckGo). -->
    <string name="search_engine_icon_content_description" tools:ignore="UnusedResources">Peiriant chwilio %s</string>

    <!-- Home onboarding -->
    <!-- Onboarding home screen popup dialog, shown on top of the Jump back in section. -->
    <string name="onboarding_home_screen_jump_back_contextual_hint_2">Dyma’ch gwefan cartref personol. Bydd tabiau diweddar, nodau tudalen, a chanlyniadau chwilio yn ymddangos yma.</string>
    <!-- Home onboarding dialog welcome screen title text. -->
    <string name="onboarding_home_welcome_title_2">Croeso i rhyngrwyd mwy personol</string>
    <!-- Home onboarding dialog welcome screen description text. -->
    <string name="onboarding_home_welcome_description">Rhagor o liwiau. Gwell preifatrwydd. Yr un ymrwymiad i bobl ac nid elw.</string>
    <!-- Home onboarding dialog sign into sync screen title text. -->
    <string name="onboarding_home_sync_title_3">Mae newid sgriniau yn haws nag erioed</string>
    <!-- Home onboarding dialog sign into sync screen description text. -->
    <string name="onboarding_home_sync_description">Ewch ymlaen o’r lle roeddech chi nawr gyda thabiau o ddyfeisiau eraill ar eich tudalen cartref.</string>
    <!-- Text for the button to continue the onboarding on the home onboarding dialog. -->
    <string name="onboarding_home_get_started_button">Cychwyn arni</string>
    <!-- Text for the button to navigate to the sync sign in screen on the home onboarding dialog. -->
    <string name="onboarding_home_sign_in_button">Mewngofnodi</string>
    <!-- Text for the button to skip the onboarding on the home onboarding dialog. -->
    <string name="onboarding_home_skip_button">Hepgor</string>
    <!-- Onboarding home screen sync popup dialog message, shown on top of Recent Synced Tabs in the Jump back in section. -->
    <string name="sync_cfr_message">Mae eich tabiau’n cydweddu! Ewch ymlaen o’r lle roeddech chi ar eich dyfais arall.</string>

    <!-- Content description (not visible, for screen readers etc.): Close button for the home onboarding dialog -->
    <string name="onboarding_home_content_description_close_button">Cau</string>

    <!-- Notification pre-permission dialog -->
    <!-- Enable notification pre permission dialog title
        The first parameter is the name of the app defined in app_name (for example: Fenix) -->
    <string name="onboarding_home_enable_notifications_title" moz:removedIn="124" tools:ignore="UnusedResources">Mae hysbysiadau yn eich helpu i wneud mwy gyda %s</string>
    <!-- Enable notification pre permission dialog description with rationale
        The first parameter is the name of the app defined in app_name (for example: Fenix) -->
    <string name="onboarding_home_enable_notifications_description" moz:removedIn="124" tools:ignore="UnusedResources">Cydweddu eich tabiau rhwng dyfeisiau, rheoli llwythi, cael awgrymiadau ar wneud y gorau o ddiogelwch preifatrwydd %s, a mwy.</string>
    <!-- Text for the button to request notification permission on the device -->
    <string name="onboarding_home_enable_notifications_positive_button" moz:removedIn="124" tools:ignore="UnusedResources">Parhau</string>
    <!-- Text for the button to not request notification permission on the device and dismiss the dialog -->
    <string name="onboarding_home_enable_notifications_negative_button" moz:removedIn="124" tools:ignore="UnusedResources">Nid nawr</string>

    <!-- Juno first user onboarding flow experiment, strings are marked unused as they are only referenced by Nimbus experiments. -->
    <!-- Description for learning more about our privacy notice. -->
    <string name="juno_onboarding_privacy_notice_text">Hysbysiad preifatrwydd Firefox</string>
    <!-- Title for set firefox as default browser screen used by Nimbus experiments. -->
    <string name="juno_onboarding_default_browser_title_nimbus_2">Rydyn ni wrth ein bodd yn eich cadw chi’n ddiogel</string>
    <!-- Title for set firefox as default browser screen used by Nimbus experiments.
        Note: The word "Firefox" should NOT be translated -->
    <string name="juno_onboarding_default_browser_title_nimbus_3" tools:ignore="UnusedResources">Deall pam mae miliynau\'n caru Firefox</string>
    <!-- Title for set firefox as default browser screen used by Nimbus experiments. -->
    <string name="juno_onboarding_default_browser_title_nimbus_4" tools:ignore="UnusedResources">Pori diogel gyda mwy o ddewisiadau</string>
    <!-- Description for set firefox as default browser screen used by Nimbus experiments. -->
    <string name="juno_onboarding_default_browser_description_nimbus_3">Mae ein porwr gan gorff dim-er-elw\'n atal cwmnïau rhag eich dilyn yn gyfrinachol o amgylch y we.</string>
    <!-- Description for set firefox as default browser screen used by Nimbus experiments. -->
    <string name="juno_onboarding_default_browser_description_nimbus_4" tools:ignore="UnusedResources">Mae mwy na 100 miliwn o bobl yn diogelu eu preifatrwydd trwy ddewis porwr sy\'n cael ei gefnogi gan gorff dim-er-elw.</string>
    <!-- Description for set firefox as default browser screen used by Nimbus experiments. -->
    <string name="juno_onboarding_default_browser_description_nimbus_5" tools:ignore="UnusedResources">Tracwyr hysbys? Wedi\'u rwystro\'n awtomatig. Estyniadau? Rhowch gynnig ar bob un o\'r 700. PDF? Mae ein darllenydd mewnol yn eu gwneud yn hawdd i\'w rheoli.</string>
    <!-- Description for set firefox as default browser screen used by Nimbus experiments. -->
    <string name="juno_onboarding_default_browser_description_nimbus_2" moz:RemovedIn="124" tools:ignore="UnusedResources">Mae ein porwr gan gorff dim-er-elw yn helpu i atal cwmnïau rhag eich dilyn yn gyfrinachol o amgylch y we.\n\nDarllenwch ragor yn ein hysbysiad preifatrwydd.</string>
    <!-- Text for the link to the privacy notice webpage for set as firefox default browser screen.
    This is part of the string with the key "juno_onboarding_default_browser_description". -->
    <string name="juno_onboarding_default_browser_description_link_text" moz:RemovedIn="124" tools:ignore="UnusedResources">hysbysiad preifatrwydd</string>
    <!-- Text for the button to set firefox as default browser on the device -->
    <string name="juno_onboarding_default_browser_positive_button" tools:ignore="UnusedResources">Gosod fel y porwr ragosodedig</string>
    <!-- Text for the button dismiss the screen and move on with the flow -->
    <string name="juno_onboarding_default_browser_negative_button" tools:ignore="UnusedResources">Nid nawr</string>
    <!-- Title for sign in to sync screen. -->
    <string name="juno_onboarding_sign_in_title_2">Cadwch wedi’ch amgryptio pan fyddwch chi’n symud rhwng dyfeisiau</string>
    <!-- Description for sign in to sync screen. Nimbus experiments do not support string placeholders.
     Note: The word "Firefox" should NOT be translated -->
    <string name="juno_onboarding_sign_in_description_2" moz:RemovedIn="130" tools:ignore="UnusedResources">Pan fyddwch chi wedi mewngofnodi ac wedi cydweddu, rydych chi’n fwy diogel. Mae Firefox yn amgryptio’ch cyfrineiriau, nodau tudalen a rhagor.</string>
    <!-- Description for sign in to sync screen. Nimbus experiments do not support string placeholders.
     Note: The word "Firefox" should NOT be translated -->
<<<<<<< HEAD
    <string name="juno_onboarding_sign_in_description_3">Mae Firefox yn amgryptio\'ch cyfrineiriau, nodau tudalen, a mwy pan fyddwch chi\'n cael eu cysoni.</string>
=======
    <string name="juno_onboarding_sign_in_description_3">Mae Firefox yn amgryptio\'ch cyfrineiriau, nodau tudalen, a mwy pan fyddwch wedi cydweddu.</string>
>>>>>>> c4245b98
    <!-- Text for the button to sign in to sync on the device -->
    <string name="juno_onboarding_sign_in_positive_button" tools:ignore="UnusedResources">Mewngofnodi</string>
    <!-- Text for the button dismiss the screen and move on with the flow -->
    <string name="juno_onboarding_sign_in_negative_button" tools:ignore="UnusedResources">Nid nawr</string>
    <!-- Title for enable notification permission screen used by Nimbus experiments. Nimbus experiments do not support string placeholders.
        Note: The word "Firefox" should NOT be translated -->
    <string name="juno_onboarding_enable_notifications_title_nimbus_2">Mae hysbysiadau’n eich helpu i gadw’n fwy diogel gyda Firefox</string>
    <!-- Description for enable notification permission screen used by Nimbus experiments. Nimbus experiments do not support string placeholders.
       Note: The word "Firefox" should NOT be translated -->
    <string name="juno_onboarding_enable_notifications_description_nimbus_2">Anfonwch dabiau’n ddiogel rhwng eich dyfeisiau a darganfyddwch nodweddion preifatrwydd eraill yn Firefox.</string>
    <!-- Text for the button to request notification permission on the device -->
    <string name="juno_onboarding_enable_notifications_positive_button" tools:ignore="UnusedResources">Troi hysbysiadau ymlaen</string>
    <!-- Text for the button dismiss the screen and move on with the flow -->
    <string name="juno_onboarding_enable_notifications_negative_button" tools:ignore="UnusedResources">Nid nawr</string>

    <!-- Title for add search widget screen used by Nimbus experiments. Nimbus experiments do not support string placeholders.
        Note: The word "Firefox" should NOT be translated -->
    <string name="juno_onboarding_add_search_widget_title" tools:ignore="UnusedResources">Rhowch gynnig ar declyn chwilio Firefox</string>
    <!-- Description for add search widget screen used by Nimbus experiments. Nimbus experiments do not support string placeholders.
        Note: The word "Firefox" should NOT be translated -->
    <string name="juno_onboarding_add_search_widget_description" tools:ignore="UnusedResources">Gyda Firefox ar eich sgrin gartref, bydd gennych fynediad hawdd i’r porwr preifatrwydd yn gyntaf sy’n rhwystro tracwyr traws-safle.</string>
    <!-- Text for the button to add search widget on the device used by Nimbus experiments. Nimbus experiments do not support string placeholders.
        Note: The word "Firefox" should NOT be translated -->
    <string name="juno_onboarding_add_search_widget_positive_button" tools:ignore="UnusedResources">Ychwanegu teclyn Firefox</string>
    <!-- Text for the button to dismiss the screen and move on with the flow -->
    <string name="juno_onboarding_add_search_widget_negative_button" tools:ignore="UnusedResources">Nid nawr</string>

    <!-- Search Widget -->
    <!-- Content description for searching with a widget. The first parameter is the name of the application.-->
    <string name="search_widget_content_description_2">Agor tab %1$s newydd</string>
    <!-- Text preview for smaller sized widgets -->
    <string name="search_widget_text_short">Chwilio</string>
    <!-- Text preview for larger sized widgets -->
    <string name="search_widget_text_long">Chwilio’r we</string>

    <!-- Content description (not visible, for screen readers etc.): Voice search -->
    <string name="search_widget_voice">Chwilio llais</string>

    <!-- Preferences -->
    <!-- Title for the settings page-->
    <string name="settings">Gosodiadau</string>
    <!-- Preference category for general settings -->
    <string name="preferences_category_general">Cyffredinol</string>
    <!-- Preference category for all links about Fenix -->
    <string name="preferences_category_about">Ynghylch</string>
    <!-- Preference category for settings related to changing the default search engine -->
    <string name="preferences_category_select_default_search_engine">Dewiswch un</string>
    <!-- Preference for settings related to managing search shortcuts for the quick search menu -->
    <string name="preferences_manage_search_shortcuts_2">Rheoli peiriannau chwilio eraill</string>
    <!-- Summary for preference for settings related to managing search shortcuts for the quick search menu -->
    <string name="preferences_manage_search_shortcuts_summary">Golygu peiriannau sy’n weladwy yn y ddewislen chwilio</string>
    <!-- Preference category for settings related to managing search shortcuts for the quick search menu -->
    <string name="preferences_category_engines_in_search_menu">Peiriannau i’w gweld ar y ddewislen chwilio</string>
    <!-- Preference for settings related to changing the default search engine -->
    <string name="preferences_default_search_engine">Peiriant chwilio rhagosodedig</string>
    <!-- Preference for settings related to Search -->
    <string name="preferences_search">Chwilio</string>
    <!-- Preference for settings related to Search engines -->
    <string name="preferences_search_engines">Peiriannau chwilio</string>
    <!-- Preference for settings related to Search engines suggestions-->
    <string name="preferences_search_engines_suggestions">Awgrymiadau o beiriannau chwilio</string>
    <!-- Preference Category for settings related to Search address bar -->
    <string name="preferences_settings_address_bar">Dewisiadau bar cyfeiriad</string>
    <!-- Preference Category for settings to Firefox Suggest -->
    <string name="preference_search_address_bar_fx_suggest">Bar cyfeiriad - Awgrymiadau Firefox</string>
    <!-- Preference link to Learn more about Firefox Suggest -->
    <string name="preference_search_learn_about_fx_suggest">Darllen rhagor am Awgrymiadau Firefox</string>
    <!-- Preference link to rating Fenix on the Play Store -->
    <string name="preferences_rate">Graddio ar Google Play</string>
    <!-- Preference linking to about page for Fenix
        The first parameter is the name of the app defined in app_name (for example: Fenix) -->
    <string name="preferences_about">Ynghylch %1$s</string>

    <!-- Preference for settings related to changing the default browser -->
    <string name="preferences_set_as_default_browser">Gosod fel y porwr ragosodedig</string>
    <!-- Preference category for advanced settings -->
    <string name="preferences_category_advanced">Uwch</string>
    <!-- Preference category for privacy and security settings -->
    <string name="preferences_category_privacy_security">Preifatrwydd a diogelwch</string>
    <!-- Preference for advanced site permissions -->
    <string name="preferences_site_permissions">Caniatâd gwefan</string>
    <!-- Preference for private browsing options -->
    <string name="preferences_private_browsing_options">Pori preifat</string>
    <!-- Preference for opening links in a private tab-->
    <string name="preferences_open_links_in_a_private_tab">Agor dolen mewn tab preifat</string>
    <!-- Preference for allowing screenshots to be taken while in a private tab-->
    <string name="preferences_allow_screenshots_in_private_mode">Caniatáu lluniau sgrin o fewn pori preifat</string>
    <!-- Will inform the user of the risk of activating Allow screenshots in private browsing option -->
    <string name="preferences_screenshots_in_private_mode_disclaimer">Os fydd yn cael ei ganiatáu, bydd tabiau preifat hefyd yn weladwy pan fydd sawl ap ar agor</string>
    <!-- Preference for adding private browsing shortcut -->
    <string name="preferences_add_private_browsing_shortcut">Ychwanegu llwybr byr pori preifat</string>
    <!-- Preference for enabling "HTTPS-Only" mode -->
    <string name="preferences_https_only_title">Modd HTTPS-yn-Unig</string>

    <!-- Label for cookie banner section in quick settings panel. -->
    <string name="cookie_banner_blocker">Rhwystrydd Baneri Cwcis</string>
    <!-- Preference for removing cookie/consent banners from sites automatically in private mode. See reduce_cookie_banner_summary for additional context. -->
    <string name="preferences_cookie_banner_reduction_private_mode">Rhwystro Baner Cwci wrth bori’n breifat</string>

    <!-- Text for indicating cookie banner handling is off this site, this is shown as part of the protections panel with the tracking protection toggle -->
    <string name="reduce_cookie_banner_off_for_site">Diffodd ar gyfer y wefan hon</string>
    <!-- Text for cancel button indicating that cookie banner reduction is not supported for the current site, this is shown as part of the cookie banner details view. -->
    <string name="cookie_banner_handling_details_site_is_not_supported_cancel_button">Diddymu</string>
    <!-- Text for request support button indicating that cookie banner reduction is not supported for the current site, this is shown as part of the cookie banner details view. -->
    <string name="cookie_banner_handling_details_site_is_not_supported_request_support_button_2">Anfon cais</string>
    <!-- Text for title indicating that cookie banner reduction is not supported for the current site, this is shown as part of the cookie banner details view. -->
    <string name="cookie_banner_handling_details_site_is_not_supported_title_2">Gwneud cais am gefnogaeth ar gyfer y wefan hon?</string>
    <!-- Label for the snackBar, after the user reports with success a website where cookie banner reducer did not work -->
    <string name="cookie_banner_handling_report_site_snack_bar_text_2">Cais wedi ei anfon</string>
    <!-- Text for indicating cookie banner handling is on this site, this is shown as part of the protections panel with the tracking protection toggle -->
    <string name="reduce_cookie_banner_on_for_site">Ymlaen ar gyfer y wefan hon</string>

    <!-- Text for indicating that a request for unsupported site was sent to Nimbus (it's a Mozilla library for experiments), this is shown as part of the protections panel with the tracking protection toggle -->
    <string name="reduce_cookie_banner_unsupported_site_request_submitted_2">Cais am gefnogaeth wedi’i anfon</string>
    <!-- Text for indicating cookie banner handling is currently not supported for this site, this is shown as part of the protections panel with the tracking protection toggle -->
    <string name="reduce_cookie_banner_unsupported_site">Nid yw’r wefan yn cael ei chefnogi ar hyn o bryd</string>
    <!-- Title text for a detail explanation indicating cookie banner handling is on this site, this is shown as part of the cookie banner panel in the toolbar. The first parameter is a shortened URL of the current site-->
    <string name="reduce_cookie_banner_details_panel_title_on_for_site_1">Trowch y Rhwystrydd Baner Cwci ymlaen ar gyfer %1$s?</string>
    <!-- Title text for a detail explanation indicating cookie banner handling is off this site, this is shown as part of the cookie banner panel in the toolbar. The first parameter is a shortened URL of the current site-->
    <string name="reduce_cookie_banner_details_panel_title_off_for_site_1">Diffoddwch y Rhwystrydd Baner Cwcis ar gyfer %1$s?</string>
    <!-- Title text for a detail explanation indicating cookie banner reducer didn't work for the current site, this is shown as part of the cookie banner panel in the toolbar. The first parameter is the application name-->
    <string name="reduce_cookie_banner_details_panel_title_unsupported_site_request_2">Nid yw %1$s yn gallu gwrthod ceisiadau cwcis ar y wefan hon yn awtomatig. Gallwch anfon cais i gefnogi’r wefan hon yn y dyfodol.</string>

    <!-- Long text for a detail explanation indicating what will happen if cookie banner handling is off for a site, this is shown as part of the cookie banner panel in the toolbar. The first parameter is the application name -->
    <string name="reduce_cookie_banner_details_panel_description_off_for_site_1">Diffoddwch a bydd %1$s yn clirio cwcis ac yn ail-lwytho’r wefan hon. Gall hyn eich allgofnodi neu wagio cartiau siopa.</string>
    <!-- Long text for a detail explanation indicating what will happen if cookie banner handling is on for a site, this is shown as part of the cookie banner panel in the toolbar. The first parameter is the application name -->
    <string name="reduce_cookie_banner_details_panel_description_on_for_site_3">Trowch ymlaen a bydd %1$s yn ceisio gwrthod pob baner cwci ar y wefan hon yn awtomatig.</string>

    <!--Title for the cookie banner re-engagement CFR, the placeholder is replaced with app name -->
    <string name="cookie_banner_cfr_title">Mae %1$s newydd wrthod cwcis i chi</string>
    <!--Message for the cookie banner re-engagement CFR -->
    <string name="cookie_banner_cfr_message">Llai o darfu, llai o gwcis yn eich tracio ar y wefan hon.</string>

    <!-- Description of the preference to enable "HTTPS-Only" mode. -->
    <string name="preferences_https_only_summary">Yn ceisio cysylltu’n awtomatig â gwefannau gan ddefnyddio’r protocol amgryptio HTTPS am fwy o ddiogelwch.</string>
    <!-- Summary of https only preference if https only is set to off -->
    <string name="preferences_https_only_off">Diffodd</string>
    <!-- Summary of https only preference if https only is set to on in all tabs -->
    <string name="preferences_https_only_on_all">Ymlaen ym mhob tab</string>
    <!-- Summary of https only preference if https only is set to on in private tabs only -->
    <string name="preferences_https_only_on_private">Ymlaen mewn tabiau preifat</string>
    <!-- Text displayed that links to website containing documentation about "HTTPS-Only" mode -->
    <string name="preferences_http_only_learn_more">Darllen rhagor</string>
    <!-- Option for the https only setting -->
    <string name="preferences_https_only_in_all_tabs">Galluogi ym mhob tab</string>
    <!-- Option for the https only setting -->
    <string name="preferences_https_only_in_private_tabs">Galluogi mewn tabiau preifat yn unig</string>
    <!-- Title shown in the error page for when trying to access a http website while https only mode is enabled. -->
    <string name="errorpage_httpsonly_title">Gwefan ddiogel ddim ar gael</string>
    <!-- Message shown in the error page for when trying to access a http website while https only mode is enabled. The message has two paragraphs. This is the first. -->
    <string name="errorpage_httpsonly_message_title">Yn fwyaf tebygol, nid yw’r wefan yn cefnogi HTTPS.</string>
    <!-- Message shown in the error page for when trying to access a http website while https only mode is enabled. The message has two paragraphs. This is the second. -->
    <string name="errorpage_httpsonly_message_summary">Fodd bynnag, mae hefyd yn bosibl bod ymosodwr wrthi. Os byddwch yn parhau i’r wefan, peidiwch â rhoi unrhyw wybodaeth sensitif. Os byddwch yn parhau, bydd modd HTTPS-yn-Unig yn cael ei ddiffodd dros dro ar gyfer y wefan.</string>
    <!-- Preference for accessibility -->
    <string name="preferences_accessibility">Hygyrchedd</string>
    <!-- Preference to override the Mozilla account server -->
    <string name="preferences_override_account_server">Gweinydd cyfrif Mozilla cyfaddas</string>
    <!-- Preference to override the Sync token server -->
    <string name="preferences_override_sync_tokenserver">Gweinydd Sync Cyfaddas</string>
    <!-- Toast shown after updating the Mozilla account/Sync server override preferences -->
    <string name="toast_override_account_sync_server_done">Mae eich cyfrif Mozilla/Gweinydd Sync wedi’i addasu. Wrthi’n gadael y rhaglen er mwyn gwneud newidiadau…</string>
    <!-- Preference category for account information -->
    <string name="preferences_category_account">Cyfrif</string>
    <!-- Preference for changing where the toolbar is positioned -->
    <string name="preferences_toolbar" moz:removedIn="129" tools:ignore="UnusedResources">Bar Offer</string>
    <!-- Preference for changing where the AddressBar is positioned -->
    <string name="preferences_toolbar_2">Lleoliad y bar cyfeiriad</string>
    <!-- Preference for changing default theme to dark or light mode -->
    <string name="preferences_theme">Thema</string>
    <!-- Preference for customizing the home screen -->
    <string name="preferences_home_2">Tudalen Cartref</string>
    <!-- Preference for gestures based actions -->
    <string name="preferences_gestures">Ystumiau</string>
    <!-- Preference for settings related to visual options -->
    <string name="preferences_customize">Cyfaddasu</string>
    <!-- Preference description for banner about signing in -->
    <string name="preferences_sign_in_description_2">Mewngofnodwch i gydweddu tabiau, nodau tudalen, cyfrineiriau, a rhagor.</string>
    <!-- Preference shown instead of account display name while account profile information isn't available yet. -->
    <string name="preferences_account_default_name_2">Cyfrif Mozilla</string>
    <!-- Preference text for account title when there was an error syncing FxA -->
    <string name="preferences_account_sync_error">Ailgysylltu i ailddechrau cydweddu</string>
    <!-- Preference for language -->
    <string name="preferences_language">Iaith</string>
    <!-- Preference for translations -->
    <string name="preferences_translations">Cyfieithu</string>
    <!-- Preference for data choices -->
    <string name="preferences_data_choices">Dewisiadau data</string>
    <!-- Preference for data collection -->
    <string name="preferences_data_collection">Casglu data</string>
    <!-- Preference for developers -->
    <string name="preferences_remote_debugging">Dadfygio pell drwy USB</string>
    <!-- Preference title for switch preference to show search suggestions -->
    <string name="preferences_show_search_suggestions">Dangos awgrymiadau chwilio</string>
    <!-- Preference title for switch preference to show voice search button -->
    <string name="preferences_show_voice_search">Dangos chwiliad llais</string>
    <!-- Preference title for switch preference to show search suggestions also in private mode -->
    <string name="preferences_show_search_suggestions_in_private">Dangos mewn sesiynau preifat</string>
    <!-- Preference title for switch preference to show a clipboard suggestion when searching -->
    <string name="preferences_show_clipboard_suggestions">Dangos awgrymiadau o’r clipfwrdd</string>
    <!-- Preference title for switch preference to suggest browsing history when searching -->
    <string name="preferences_search_browsing_history">Chwilio hanes pori</string>
    <!-- Preference title for switch preference to suggest bookmarks when searching -->
    <string name="preferences_search_bookmarks">Chwilio’r nodau tudalen</string>
    <!-- Preference title for switch preference to suggest synced tabs when searching -->
    <string name="preferences_search_synced_tabs">Chwilio tabiau wedi’u cydweddu</string>
    <!-- Preference for account settings -->
    <string name="preferences_account_settings">Gosodiadau cyfrif</string>

    <!-- Preference for enabling url autocomplete-->
    <string name="preferences_enable_autocomplete_urls">Awtogwblhau URLau</string>
    <!-- Preference title for switch preference to show sponsored Firefox Suggest search suggestions -->
    <string name="preferences_show_sponsored_suggestions">Awgrymiadau gan noddwyr</string>
    <!-- Summary for preference to show sponsored Firefox Suggest search suggestions.
         The first parameter is the name of the application. -->
    <string name="preferences_show_sponsored_suggestions_summary">Cefnogwch %1$s gydag awgrymiadau noddedig achlysurol</string>
    <!-- Preference title for switch preference to show Firefox Suggest search suggestions for web content.
         The first parameter is the name of the application. -->
    <string name="preferences_show_nonsponsored_suggestions">Awgrymiadau gan %1$s</string>
    <!-- Summary for preference to show Firefox Suggest search suggestions for web content -->
    <string name="preferences_show_nonsponsored_suggestions_summary">Cael awgrymiadau o’r we sy’n ymwneud â’ch chwilio</string>
    <!-- Preference for open links in third party apps -->
    <string name="preferences_open_links_in_apps">Agor dolenni mewn apiau</string>

    <!-- Preference for open links in third party apps always open in apps option -->
    <string name="preferences_open_links_in_apps_always">Bob tro</string>
    <!-- Preference for open links in third party apps ask before opening option -->
    <string name="preferences_open_links_in_apps_ask">Gofyn cyn agor</string>
    <!-- Preference for open links in third party apps never open in apps option -->
    <string name="preferences_open_links_in_apps_never">Byth</string>
    <!-- Preference for open download with an external download manager app -->
    <string name="preferences_external_download_manager">Rheolwr llwytho i lawr allanol</string>
    <!-- Preference for enabling gecko engine logs -->
    <string name="preferences_enable_gecko_logs">Galluogi cofnodion Gecko</string>
    <!-- Message to indicate users that we are quitting the application to apply the changes -->
    <string name="quit_application">Yn gadael y rhaglen er mwyn gosod y newidiadau…</string>

    <!-- Preference for extensions -->
    <string name="preferences_extensions">Estyniadau</string>
    <!-- Preference for installing a local extension -->
    <string name="preferences_install_local_extension">Gosod estyniad o ffeil</string>
    <!-- Preference for notifications -->
    <string name="preferences_notifications">Hysbysiadau</string>

    <!-- Summary for notification preference indicating notifications are allowed -->
    <string name="notifications_allowed_summary">Caniatawyd</string>
    <!-- Summary for notification preference indicating notifications are not allowed -->
    <string name="notifications_not_allowed_summary">Dim caniatáu</string>

    <!-- Add-on Permissions -->
    <!-- The title of the required permissions section from addon's permissions screen -->
    <string name="addons_permissions_heading_required" tools:ignore="UnusedResources">Angenrheidiol</string>
    <!-- The title of the optional permissions section from addon's permissions screen -->
    <string name="addons_permissions_heading_optional" tools:ignore="UnusedResources">Dewisol</string>
    <!-- The title of the origin permission option allowing a user to enable the extension to run on all sites -->
    <string name="addons_permissions_allow_for_all_sites" tools:ignore="UnusedResources">Caniatáu ar gyfer pob gwefan</string>
    <!-- The subtitle for the allow for all sites preference toggle -->
    <string name="addons_permissions_allow_for_all_sites_subtitle" tools:ignore="UnusedResources">Os ydych yn ymddiried yn yr estyniad hwn, gallwch roi caniatâd iddo ar bob gwefan.</string>

    <!-- The text shown when an extension does not require permissions -->
    <string name="addons_does_not_require_permissions">Nid oes angen unrhyw ganiatâd ar yr estyniad hwn.</string>

    <!-- Add-on Preferences -->
    <!-- Preference to customize the configured AMO (addons.mozilla.org) collection -->
    <string name="preferences_customize_extension_collection">Casgliad Estyniadau Cyfaddas</string>
    <!-- Button caption to confirm the add-on collection configuration -->
    <string name="customize_addon_collection_ok">Iawn</string>
    <!-- Button caption to abort the add-on collection configuration -->
    <string name="customize_addon_collection_cancel">Diddymu</string>
    <!-- Hint displayed on input field for custom collection name -->
    <string name="customize_addon_collection_hint">Enw’r casgliad</string>
    <!-- Hint displayed on input field for custom collection user ID-->
    <string name="customize_addon_collection_user_hint">Perchennog y casgliad (ID Defnyddiwr)</string>

    <!-- Toast shown after confirming the custom extension collection configuration -->
    <string name="toast_customize_extension_collection_done">Casgliad estyniadau wedi\'i newid. Yn gadael y rhaglen er mwyn gwneud newidiadau…</string>

    <!-- Customize Home -->
    <!-- Header text for jumping back into the recent tab in customize the home screen -->
    <string name="customize_toggle_jump_back_in">Mynd nôl i</string>
    <!-- Title for the customize home screen section with bookmarks. -->
    <string name="customize_toggle_bookmarks">Nodau Tudalen</string>
    <!-- Title for the customize home screen section with recently visited. Recently visited is
    a section where users see a list of tabs that they have visited in the past few days -->
    <string name="customize_toggle_recently_visited">Ymwelwyd yn ddiweddar</string>

    <!-- Title for the customize home screen section with Pocket. -->
    <string name="customize_toggle_pocket_2">Straeon sy’n procio’r meddwl</string>
    <!-- Summary for the customize home screen section with Pocket. The first parameter is product name Pocket -->
    <string name="customize_toggle_pocket_summary">Erthyglau wedi’u pweru gan %s</string>
    <!-- Title for the customize home screen section with sponsored Pocket stories. -->
    <string name="customize_toggle_pocket_sponsored">Straeon wedi’u noddi</string>
    <!-- Title for the opening wallpaper settings screen -->
    <string name="customize_wallpapers">Papur wal</string>
    <!-- Title for the customize home screen section with sponsored shortcuts. -->
    <string name="customize_toggle_contile">Llwybrau byr wedi’u noddi</string>

    <!-- Wallpapers -->
    <!-- Content description for various wallpapers. The first parameter is the name of the wallpaper -->
    <string name="wallpapers_item_name_content_description">Eitem papur wal: %1$s</string>
    <!-- Snackbar message for when wallpaper is selected -->
    <string name="wallpaper_updated_snackbar_message">Papur wal wedi’i ddiweddaru!</string>
    <!-- Snackbar label for action to view selected wallpaper -->
    <string name="wallpaper_updated_snackbar_action">Golwg</string>
    <!-- Snackbar message for when wallpaper couldn't be downloaded -->
    <string name="wallpaper_download_error_snackbar_message">Methu llwytho papur wal i lawr</string>
    <!-- Snackbar label for action to retry downloading the wallpaper -->
    <string name="wallpaper_download_error_snackbar_action">Ceisiwch eto</string>
    <!-- Snackbar message for when wallpaper couldn't be selected because of the disk error -->
    <string name="wallpaper_select_error_snackbar_message">Methu newid papur wal</string>
    <!-- Text displayed that links to website containing documentation about the "Limited Edition" wallpapers. -->
    <string name="wallpaper_learn_more">Darllen rhagor</string>

    <!-- Text for classic wallpapers title. The first parameter is the Firefox name. -->
    <string name="wallpaper_classic_title">%s clasurol</string>
    <!-- Text for artist series wallpapers title. "Artist series" represents a collection of artist collaborated wallpapers. -->
    <string name="wallpaper_artist_series_title">Cyfres artistiaid</string>
    <!-- Description text for the artist series wallpapers with learn more link. The first parameter is the learn more string defined in wallpaper_learn_more. "Independent voices" is the name of the wallpaper collection -->
    <string name="wallpaper_artist_series_description_with_learn_more">Casgliad Lleisiau’r Annibynwyr. %s</string>
    <!-- Description text for the artist series wallpapers. "Independent voices" is the name of the wallpaper collection -->
    <string name="wallpaper_artist_series_description">Casgliad Lleisiau’r Annibynwyr.</string>
    <!-- Wallpaper onboarding dialog header text. -->
    <string name="wallpapers_onboarding_dialog_title_text">Ychwanegwch bach o liw</string>
    <!-- Wallpaper onboarding dialog body text. -->
    <string name="wallpapers_onboarding_dialog_body_text">Dewiswch bapur wal sy’n siarad â chi.</string>
    <!-- Wallpaper onboarding dialog learn more button text. The button navigates to the wallpaper settings screen. -->
    <string name="wallpapers_onboarding_dialog_explore_more_button_text">Rhagor o bapurau wal</string>

    <!-- Add-ons general availability nimbus message-->
    <!-- Title of the Nimbus message for extension general availability-->
    <string name="addon_ga_message_title_2" tools:ignore="UnusedResources">Estyniadau newydd ar gael nawr</string>
    <!-- Body of the Nimbus message for add-ons general availability. 'Firefox' intentionally hardcoded here-->
    <string name="addon_ga_message_body" tools:ignore="UnusedResources">Edrychwch ar 100+ o estyniadau newydd sy’n gwneud Firefox yn dda i chi.</string>

    <!-- Button text of the Nimbus message for extensions general availability. -->
    <string name="addon_ga_message_button_2" tools:ignore="UnusedResources">Archwilio\'r estyniadau</string>

    <!-- Extension process crash dialog to user -->
    <!-- Title of the extension crash dialog shown to the user when enough errors have occurred with extensions and they need to be temporarily disabled -->
    <string name="extension_process_crash_dialog_title">Mae\'r estyniadau wedi\'u hanalluogi dros dro</string>
    <!-- This is a message shown to the user when too many errors have occurred with the extensions process and they have been disabled.
    The user can decide if they would like to continue trying to start extensions or if they'd rather continue without them.
    The first parameter is the application name. -->
    <string name="extension_process_crash_dialog_message">Rhoddodd un neu fwy o estyniadau y gorau i weithio, gan wneud eich system yn ansefydlog. Ceisiodd %1$s ailgychwyn yr estyniad(au) yn aflwyddiannus.\n\nNi fydd yr estyniadau\'n cael eu hailddechrau yn ystod eich sesiwn gyfredol.\n\nGall dileu neu analluogi estyniadau ddatrys y broblem hon.</string>

    <!-- Button text on the extension crash dialog to prompt the user to try restarting the extensions but the dialog will reappear if it is unsuccessful again -->
    <string name="extension_process_crash_dialog_retry_button_text" tools:ignore="UnusedResources">Ceisiwch ailgychwyn yr estyniadau</string>

    <!-- Button text on the extension crash dialog to prompt the user to continue with all extensions disabled. -->
    <string name="extension_process_crash_dialog_disable_extensions_button_text">Parhau gydag estyniadau wedi\'u hanalluogi</string>

    <!-- Account Preferences -->
    <!-- Preference for managing your account via accounts.firefox.com -->
    <string name="preferences_manage_account">Rheoli cyfrif</string>
    <!-- Summary of the preference for managing your account via accounts.firefox.com. -->
    <string name="preferences_manage_account_summary">Newidiwch eich cyfrinair, rheoli casglu data, neu ddileu eich cyfrif</string>
    <!-- Preference for triggering sync -->
    <string name="preferences_sync_now">Cydweddu nawr</string>
    <!-- Preference category for sync -->
    <string name="preferences_sync_category">Dewis beth i gydweddu</string>
    <!-- Preference for syncing history -->
    <string name="preferences_sync_history">Hanes</string>
    <!-- Preference for syncing bookmarks -->
    <string name="preferences_sync_bookmarks">Nodau Tudalen</string>
    <!-- Preference for syncing passwords -->
    <string name="preferences_sync_logins_2">Cyfrineiriau</string>
    <!-- Preference for syncing tabs -->
    <string name="preferences_sync_tabs_2">Agor tabiau</string>
    <!-- Preference for signing out -->
    <string name="preferences_sign_out">Allgofnodi</string>
    <!-- Preference displays and allows changing current FxA device name -->
    <string name="preferences_sync_device_name">Enw dyfais</string>
    <!-- Text shown when user enters empty device name -->
    <string name="empty_device_name_error">Nid oes modd i’r enw dyfais fod yn wag.</string>
    <!-- Label indicating that sync is in progress -->
    <string name="sync_syncing_in_progress">Cydweddu…</string>
    <!-- Label summary indicating that sync failed. The first parameter is the date stamp showing last time it succeeded -->
    <string name="sync_failed_summary">Methodd y cydweddu. Llwyddiant diwethaf: %s</string>
    <!-- Label summary showing never synced -->
    <string name="sync_failed_never_synced_summary">Methodd y cydweddu. Llwyddiant diwethaf: byth</string>
    <!-- Label summary the date we last synced. The first parameter is date stamp showing last time synced -->
    <string name="sync_last_synced_summary">Cydweddu diwethaf: %s</string>
    <!-- Label summary showing never synced -->
    <string name="sync_never_synced_summary">Cydweddu diwethaf: byth</string>

    <!-- Text for displaying the default device name.
        The first parameter is the application name, the second is the device manufacturer name
        and the third is the device model. -->
    <string name="default_device_name_2">%1$s o %2$s %3$s</string>

    <!-- Preference for syncing payment methods -->
    <string name="preferences_sync_credit_cards_2">Dulliau talu</string>
    <!-- Preference for syncing addresses -->
    <string name="preferences_sync_address">Cyfeiriadau</string>

    <!-- Send Tab -->
    <!-- Name of the "receive tabs" notification channel. Displayed in the "App notifications" system settings for the app -->
    <string name="fxa_received_tab_channel_name">Tabiau derbyniwyd</string>
    <!-- Description of the "receive tabs" notification channel. Displayed in the "App notifications" system settings for the app -->
    <string name="fxa_received_tab_channel_description">Hysbysiadau am dabiau a dderbyniwyd o ddyfeisiau Firefox eraill.</string>
    <!--  The body for these is the URL of the tab received  -->
    <string name="fxa_tab_received_notification_name">Tab wedi’i Dderbyn</string>
    <!-- %s is the device name -->
    <string name="fxa_tab_received_from_notification_name">Tab o %s</string>

    <!-- Close Synced Tabs -->
    <!-- The title for a notification shown when the user closes tabs that are currently
    open on this device from another device that's signed in to the same Mozilla account.
    %1$s is a placeholder for the app name; %2$d is the number of tabs closed.  -->
    <string name="fxa_tabs_closed_notification_title">%1$s tabiau wedi cau: %2$d</string>
    <!-- The body for a "closed synced tabs" notification. -->
    <string name="fxa_tabs_closed_text">Gweld tabiau a gaewyd yn ddiweddar</string>

    <!-- Advanced Preferences -->
    <!-- Preference for tracking protection exceptions -->
    <string name="preferences_tracking_protection_exceptions">Eithriadau</string>
    <!-- Button in Exceptions Preference to turn on tracking protection for all sites (remove all exceptions) -->
    <string name="preferences_tracking_protection_exceptions_turn_on_for_all">Troi ymlaen ar gyfer pob gwefan</string>
    <!-- Text displayed when there are no exceptions -->
    <string name="exceptions_empty_message_description">Mae eithriadau’n caniatáu i chi analluogi diogelwch rhag trasio ar wefannau penodol.</string>
    <!-- Text displayed when there are no exceptions, with learn more link that brings users to a tracking protection SUMO page -->
    <string name="exceptions_empty_message_learn_more_link">Darllen rhagor</string>

    <!-- Preference switch for usage and technical data collection -->
    <string name="preference_usage_data">Data defnydd a thechnegol</string>
    <!-- Preference description for usage and technical data collection -->
    <string name="preferences_usage_data_description">Mae’n rhannu data perfformiad, defnydd, caledwedd a chyfaddasu eich porwr gyda Mozilla er mwyn gwella %1$s</string>
    <!-- Preference switch for marketing data collection -->
    <string name="preferences_marketing_data">Data marchnata</string>
    <!-- Preference description for marketing data collection -->
    <string name="preferences_marketing_data_description2">Yn rhannu data defnydd sylfaenol gydag Adjust, ein gwerthwr marchnata symudol</string>
    <!-- Title for studies preferences -->
    <string name="preference_experiments_2">Astudiaethau</string>
    <!-- Summary for studies preferences -->
    <string name="preference_experiments_summary_2">Yn caniatáu i Mozilla osod a rhedeg astudiaethau</string>

    <!-- Turn On Sync Preferences -->
    <!-- Header of the Sync and save your data preference view -->
    <string name="preferences_sync_2">Cydweddu a chadw eich data</string>
    <!-- Preference for reconnecting to FxA sync -->
    <string name="preferences_sync_sign_in_to_reconnect">Mewngofnodi i ailgysylltu</string>
    <!-- Preference for removing FxA account -->
    <string name="preferences_sync_remove_account">Tynnu cyfrif</string>

    <!-- Pairing Feature strings -->
    <!-- Instructions on how to access pairing -->
    <string name="pair_instructions_2"><![CDATA[Sganiwch y cod QR sydd yn <b> firefox.com/pair </b>]]></string>

    <!-- Toolbar Preferences -->
    <!-- Preference for using top toolbar -->
    <string name="preference_top_toolbar">Brig</string>
    <!-- Preference for using bottom toolbar -->
    <string name="preference_bottom_toolbar">Gwaelod</string>

    <!-- Theme Preferences -->
    <!-- Preference for using light theme -->
    <string name="preference_light_theme">Golau</string>
    <!-- Preference for using dark theme -->
    <string name="preference_dark_theme">Tywyll</string>
    <!-- Preference for using using dark or light theme automatically set by battery -->
    <string name="preference_auto_battery_theme">Gosodwyd gan yr Arbedwr Batri</string>
    <!-- Preference for using following device theme -->
    <string name="preference_follow_device_theme">Dilyn thema’r ddyfais</string>

    <!-- Gestures Preferences-->
    <!-- Preferences for using pull to refresh in a webpage -->
    <string name="preference_gestures_website_pull_to_refresh">Tynnu i adnewyddu</string>
    <!-- Preference for using the dynamic toolbar -->
    <string name="preference_gestures_dynamic_toolbar">Sgrolio i guddio’r bar offer</string>
    <!-- Preference for switching tabs by swiping horizontally on the toolbar -->
    <string name="preference_gestures_swipe_toolbar_switch_tabs" moz:removedIn="129" tools:ignore="UnusedResources">Llusgo’r bar offer i’r ochr i newid tabiau</string>
    <!-- Preference for showing the opened tabs by swiping up on the toolbar-->
    <string name="preference_gestures_swipe_toolbar_show_tabs">Llusgo’r bar offer i fyny i agor tabiau</string>

    <!-- Preference for using the dynamic toolbars -->
    <string name="preference_gestures_dynamic_toolbar_2">Sgrolio i guddio\'r bar cyfeiriad a\'r bar offer</string>
    <!-- Preference for switching tabs by swiping horizontally on the addressbar -->
    <string name="preference_gestures_swipe_toolbar_switch_tabs_2">Llusgo’r bar cyfeiriad ar draws i newid tabiau</string>

    <!-- Library -->
    <!-- Option in Library to open Downloads page -->
    <string name="library_downloads">Llwythi</string>
    <!-- Option in library to open Bookmarks page -->
    <string name="library_bookmarks">Nodau Tudalen</string>
    <!-- Option in library to open Desktop Bookmarks root page -->
    <string name="library_desktop_bookmarks_root">Nodau Tudalen Bwrdd Gwaith</string>
    <!-- Option in library to open Desktop Bookmarks "menu" page -->
    <string name="library_desktop_bookmarks_menu">Dewislen Nodau Tudalen</string>
    <!-- Option in library to open Desktop Bookmarks "toolbar" page -->
    <string name="library_desktop_bookmarks_toolbar">Bar Offer Nodau Tudalen</string>
    <!-- Option in library to open Desktop Bookmarks "unfiled" page -->
    <string name="library_desktop_bookmarks_unfiled">Nodau Tudalen Eraill</string>
    <!-- Option in Library to open History page -->
    <string name="library_history">Hanes</string>
    <!-- Option in Library to open a new tab -->
    <string name="library_new_tab">Tab newydd</string>
    <!-- Settings Page Title -->
    <string name="settings_title">Gosodiadau</string>
    <!-- Content description (not visible, for screen readers etc.): "Close button for library settings" -->
    <string name="content_description_close_button">Cau</string>

    <!-- Title to show in alert when a lot of tabs are to be opened
    %d is a placeholder for the number of tabs that will be opened -->
    <string name="open_all_warning_title">Agor %d tab?</string>
    <!-- Message to warn users that a large number of tabs will be opened
    %s will be replaced by app name. -->
    <string name="open_all_warning_message">Gall agor y nifer yma o dabiau arafu %s tra bod y tudalennau’n llwytho. Ydych chi’n siŵr eich bod am barhau?</string>
    <!-- Dialog button text for confirming open all tabs -->
    <string name="open_all_warning_confirm">Agor tabiau</string>
    <!-- Dialog button text for canceling open all tabs -->
    <string name="open_all_warning_cancel">Diddymu</string>

    <!-- Text to show users they have one page in the history group section of the History fragment.
    %d is a placeholder for the number of pages in the group. -->
    <string name="history_search_group_site_1">%d tudalen</string>

    <!-- Text to show users they have multiple pages in the history group section of the History fragment.
    %d is a placeholder for the number of pages in the group. -->
    <string name="history_search_group_sites_1">%d tudalen</string>

    <!-- Option in library for Recently Closed Tabs -->
    <string name="library_recently_closed_tabs">Tabiau wedi’u cau’n ddiweddar</string>
    <!-- Option in library to open Recently Closed Tabs page -->
    <string name="recently_closed_show_full_history">Dangos yr holl hanes</string>
    <!-- Text to show users they have multiple tabs saved in the Recently Closed Tabs section of history.
    %d is a placeholder for the number of tabs selected. -->
    <string name="recently_closed_tabs">%d tab</string>
    <!-- Text to show users they have one tab saved in the Recently Closed Tabs section of history.
    %d is a placeholder for the number of tabs selected. -->
    <string name="recently_closed_tab">%d tab</string>
    <!-- Recently closed tabs screen message when there are no recently closed tabs -->
    <string name="recently_closed_empty_message">Dim tabiau wedi’u cau yn ddiweddar yma </string>

    <!-- Tab Management -->
    <!-- Title of preference for tabs management -->
    <string name="preferences_tabs">Tabiau</string>
    <!-- Title of preference that allows a user to specify the tab view -->
    <string name="preferences_tab_view">Golwg tab</string>
    <!-- Option for a list tab view -->
    <string name="tab_view_list">Rhestr</string>
    <!-- Option for a grid tab view -->
    <string name="tab_view_grid">Grid</string>
    <!-- Title of preference that allows a user to auto close tabs after a specified amount of time -->
    <string name="preferences_close_tabs">Cau tabiau</string>
    <!-- Option for auto closing tabs that will never auto close tabs, always allows user to manually close tabs -->
    <string name="close_tabs_manually">Byth</string>
    <!-- Option for auto closing tabs that will auto close tabs after one day -->
    <string name="close_tabs_after_one_day">Ar ôl diwrnod</string>
    <!-- Option for auto closing tabs that will auto close tabs after one week -->
    <string name="close_tabs_after_one_week">Ar ôl wythnos</string>
    <!-- Option for auto closing tabs that will auto close tabs after one month -->
    <string name="close_tabs_after_one_month">Ar ôl mis</string>

    <!-- Title of preference that allows a user to specify the auto-close settings for open tabs -->
    <string name="preference_auto_close_tabs" tools:ignore="UnusedResources">Awtogau tabiau agored</string>

    <!-- Opening screen -->
    <!-- Title of a preference that allows a user to choose what screen to show after opening the app -->
    <string name="preferences_opening_screen">Sgrin agoriadol</string>
    <!-- Option for always opening the homepage when re-opening the app -->
    <string name="opening_screen_homepage">Tudalen Cartref</string>
    <!-- Option for always opening the user's last-open tab when re-opening the app -->
    <string name="opening_screen_last_tab">Tab olaf</string>
    <!-- Option for always opening the homepage when re-opening the app after four hours of inactivity -->
    <string name="opening_screen_after_four_hours_of_inactivity">Tudalen cartref ar ôl pedair awr segur</string>
    <!-- Summary for tabs preference when auto closing tabs setting is set to manual close-->
    <string name="close_tabs_manually_summary">Cau â llaw</string>
    <!-- Summary for tabs preference when auto closing tabs setting is set to auto close tabs after one day-->
    <string name="close_tabs_after_one_day_summary">Cau ar ôl diwrnod</string>
    <!-- Summary for tabs preference when auto closing tabs setting is set to auto close tabs after one week-->
    <string name="close_tabs_after_one_week_summary">Cau ar ôl wythnos</string>
    <!-- Summary for tabs preference when auto closing tabs setting is set to auto close tabs after one month-->
    <string name="close_tabs_after_one_month_summary">Cau ar ôl mis</string>

    <!-- Summary for homepage preference indicating always opening the homepage when re-opening the app -->
    <string name="opening_screen_homepage_summary">Agor ar y dudalen cartref</string>
    <!-- Summary for homepage preference indicating always opening the last-open tab when re-opening the app -->
    <string name="opening_screen_last_tab_summary">Agor ar y tab olaf</string>
    <!-- Summary for homepage preference indicating opening the homepage when re-opening the app after four hours of inactivity -->
    <string name="opening_screen_after_four_hours_of_inactivity_summary">Agor ar y dudalen cartref ar ôl pedair awr</string>

    <!-- Inactive tabs -->
    <!-- Category header of a preference that allows a user to enable or disable the inactive tabs feature -->
    <string name="preferences_inactive_tabs">Symud hen dabiau i anweithredol</string>

    <!-- Title of inactive tabs preference -->
    <string name="preferences_inactive_tabs_title">Mae tabiau nad ydych chi wedi edrych arnyn nhw ers pythefnos yn cael eu symud i’r adran anweithredol.</string>

    <!-- Studies -->
    <!-- Title of the remove studies button -->
    <string name="studies_remove">Tynnu</string>
    <!-- Title of the active section on the studies list -->
    <string name="studies_active">Gweithredol</string>
    <!-- Description for studies, it indicates why Firefox use studies. The first parameter is the name of the application. -->
    <string name="studies_description_2">Gall %1$s osod a rhedeg astudiaethau o bryd i’w gilydd.</string>
    <!-- Learn more link for studies, links to an article for more information about studies. -->
    <string name="studies_learn_more">Darllen rhagor</string>

    <!-- Dialog message shown after removing a study -->
    <string name="studies_restart_app">Bydd yr ap yn cau er mwyn gosod y newidiadau</string>
    <!-- Dialog button to confirm the removing a study. -->
    <string name="studies_restart_dialog_ok">Iawn</string>
    <!-- Dialog button text for canceling removing a study. -->
    <string name="studies_restart_dialog_cancel">Diddymu</string>

    <!-- Toast shown after turning on/off studies preferences -->
    <string name="studies_toast_quit_application" tools:ignore="UnusedResources">Yn gadael y rhaglen er mwyn gosod y newidiadau…</string>

    <!-- Sessions -->
    <!-- Title for the list of tabs -->
    <string name="tab_header_label">Agor tabiau</string>
    <!-- Title for the list of tabs in the current private session -->
    <string name="tabs_header_private_tabs_title">Tabiau preifat</string>
    <!-- Title for the list of tabs in the synced tabs -->
    <string name="tabs_header_synced_tabs_title">Tabiau wedi’u cydweddu</string>
    <!-- Content description (not visible, for screen readers etc.): Add tab button. Adds a news tab when pressed -->
    <string name="add_tab">Ychwanegu tab</string>
    <!-- Content description (not visible, for screen readers etc.): Add tab button. Adds a news tab when pressed -->
    <string name="add_private_tab">Ychwanegu tab preifat</string>
    <!-- Text for the new tab button to indicate adding a new private tab in the tab -->
    <string name="tab_drawer_fab_content">Preifat</string>
    <!-- Text for the new tab button to indicate syncing command on the synced tabs page -->
    <string name="tab_drawer_fab_sync">Cydweddu</string>
    <!-- Text shown in the menu for sharing all tabs -->
    <string name="tab_tray_menu_item_share">Rhannu pob tab</string>
    <!-- Text shown in the menu to view recently closed tabs -->
    <string name="tab_tray_menu_recently_closed">Tabiau wedi’u cau’n ddiweddar</string>
    <!-- Text shown in the tabs tray inactive tabs section -->
    <string name="tab_tray_inactive_recently_closed" tools:ignore="UnusedResources">Caewyd yn ddiweddar</string>
    <!-- Text shown in the menu to view account settings -->
    <string name="tab_tray_menu_account_settings">Gosodiadau cyfrif</string>
    <!-- Text shown in the menu to view tab settings -->
    <string name="tab_tray_menu_tab_settings">Gosodiadau tabiau</string>
    <!-- Text shown in the menu for closing all tabs -->
    <string name="tab_tray_menu_item_close">Cau pob tab</string>
    <!-- Text shown in the multiselect menu for bookmarking selected tabs. -->
    <string name="tab_tray_multiselect_menu_item_bookmark">Nod Tudalen</string>
    <!-- Text shown in the multiselect menu for closing selected tabs. -->
    <string name="tab_tray_multiselect_menu_item_close">Cau</string>
    <!-- Content description for tabs tray multiselect share button -->
    <string name="tab_tray_multiselect_share_content_description">Rhannu tabiau penodol</string>
    <!-- Content description for tabs tray multiselect menu -->
    <string name="tab_tray_multiselect_menu_content_description">Dewislen tabiau penodol</string>
    <!-- Content description (not visible, for screen readers etc.): Removes tab from collection button. Removes the selected tab from collection when pressed -->
    <string name="remove_tab_from_collection">Tynnu tab o’r casgliad</string>
    <!-- Text for button to enter multiselect mode in tabs tray -->
    <string name="tabs_tray_select_tabs">Dewis tabiau</string>
    <!-- Content description (not visible, for screen readers etc.): Close tab button. Closes the current session when pressed -->
    <string name="close_tab">Cau tab</string>
    <!-- Content description (not visible, for screen readers etc.): Close tab <title> button. First parameter is tab title  -->
    <string name="close_tab_title">Cau tab %s</string>
    <!-- Content description (not visible, for screen readers etc.): Opens the open tabs menu when pressed -->
    <string name="open_tabs_menu">Dewislen tabiau agored</string>
    <!-- Open tabs menu item to save tabs to collection -->
    <string name="tabs_menu_save_to_collection1">Cadw tabiau i Gasgliad</string>
    <!-- Text for the menu button to delete a collection -->
    <string name="collection_delete">Dileu casgliad</string>
    <!-- Text for the menu button to rename a collection -->
    <string name="collection_rename">Ail-enwi casgliad</string>
    <!-- Text for the button to open tabs of the selected collection -->
    <string name="collection_open_tabs">Agor tabiau</string>

    <!-- Hint for adding name of a collection -->
    <string name="collection_name_hint">Enw’r casgliad</string>
    <!-- Text for the menu button to rename a top site -->
    <string name="rename_top_site" moz:removedIn="130" tools:ignore="UnusedResources">Ailenwi</string>
    <!-- Text for the menu button to remove a top site -->
    <string name="remove_top_site">Tynnu</string>

    <!-- Text for the menu button to delete a top site from history -->
    <string name="delete_from_history">Dileu o’r hanes</string>
    <!-- Postfix for private WebApp titles, placeholder is replaced with app name -->
    <string name="pwa_site_controls_title_private">%1$s (Modd Preifat)</string>

    <!-- History -->
    <!-- Text for the button to search all history -->
    <string name="history_search_1">Rhowch air chwilio</string>
    <!-- Text for the button to clear all history -->
    <string name="history_delete_all">Dileu hanes</string>
    <!-- Text for the snackbar to confirm that multiple browsing history items has been deleted -->
    <string name="history_delete_multiple_items_snackbar">Hanes wedi’i Ddileu</string>
    <!-- Text for the snackbar to confirm that a single browsing history item has been deleted. The first parameter is the shortened URL of the deleted history item. -->
    <string name="history_delete_single_item_snackbar">Wedi dileu %1$s</string>
    <!-- Context description text for the button to delete a single history item -->
    <string name="history_delete_item">Dileu</string>
    <!-- History multi select title in app bar
    The first parameter is the number of bookmarks selected -->
    <string name="history_multi_select_title">%1$d wedi’u dewis</string>
    <!-- Text for the header that groups the history for today -->
    <string name="history_today">Heddiw</string>
    <!-- Text for the header that groups the history for yesterday -->
    <string name="history_yesterday">Ddoe</string>
    <!-- Text for the header that groups the history the past 7 days -->
    <string name="history_7_days">7 diwrnod diwethaf</string>
    <!-- Text for the header that groups the history the past 30 days -->
    <string name="history_30_days">30 diwrnod diwethaf</string>
    <!-- Text for the header that groups the history older than the last month -->
    <string name="history_older">Hŷn</string>
    <!-- Text shown when no history exists -->
    <string name="history_empty_message">Dim hanes yma</string>

    <!-- Downloads -->
    <!-- Text for the snackbar to confirm that multiple downloads items have been removed -->
    <string name="download_delete_multiple_items_snackbar_1">Llwythi Wedi’u Tynnu</string>
    <!-- Text for the snackbar to confirm that a single download item has been removed. The first parameter is the name of the download item. -->
    <string name="download_delete_single_item_snackbar">Wedi tynnu %1$s</string>
    <!-- Text shown when no download exists -->
    <string name="download_empty_message_1">Dim ffeiliau wedi’u llwytho</string>
    <!-- History multi select title in app bar
    The first parameter is the number of downloads selected -->
    <string name="download_multi_select_title">%1$d wedi’u dewis</string>


    <!-- Text for the button to remove a single download item -->
    <string name="download_delete_item_1">Tynnu</string>


    <!-- Crashes -->
    <!-- Title text displayed on the tab crash page. This first parameter is the name of the application (For example: Fenix) -->
    <string name="tab_crash_title_2">Ymddiheuriadau, nid yw %1$s yn gallu llwytho’r dudalen honno.</string>

    <!-- Send crash report checkbox text on the tab crash page -->
    <string name="tab_crash_send_report">Anfon adroddiad chwalu at Mozilla</string>
    <!-- Close tab button text on the tab crash page -->
    <string name="tab_crash_close">Cau tab</string>
    <!-- Restore tab button text on the tab crash page -->
    <string name="tab_crash_restore">Adfer tab</string>

    <!-- Bookmarks -->
    <!-- Confirmation message for a dialog confirming if the user wants to delete the selected folder -->
    <string name="bookmark_delete_folder_confirmation_dialog">Ydych chi’n siŵr eich bod am ddileu’r ffolder yma?</string>
    <!-- Confirmation message for a dialog confirming if the user wants to delete multiple items including folders. Parameter will be replaced by app name. -->
    <string name="bookmark_delete_multiple_folders_confirmation_dialog">Bydd %s yn dileu’r eitemau hyn.</string>
    <!-- Text for the cancel button on delete bookmark dialog -->
    <string name="bookmark_delete_negative">Diddymu</string>
    <!-- Screen title for adding a bookmarks folder -->
    <string name="bookmark_add_folder">Ychwanegu ffolder</string>
    <!-- Snackbar title shown after a bookmark has been created. -->
    <string name="bookmark_saved_snackbar">Nod tudalen wedi’i gadw!</string>
    <!-- Snackbar edit button shown after a bookmark has been created. -->
    <string name="edit_bookmark_snackbar_action">GOLYGU</string>
    <!-- Bookmark overflow menu edit button -->
    <string name="bookmark_menu_edit_button">Golygu</string>
    <!-- Bookmark overflow menu copy button -->
    <string name="bookmark_menu_copy_button">Copïo</string>
    <!-- Bookmark overflow menu share button -->
    <string name="bookmark_menu_share_button">Rhannu</string>
    <!-- Bookmark overflow menu open in new tab button -->
    <string name="bookmark_menu_open_in_new_tab_button">Agor mewn tab newydd</string>
    <!-- Bookmark overflow menu open in private tab button -->
    <string name="bookmark_menu_open_in_private_tab_button">Agor mewn tab preifat</string>
    <!-- Bookmark overflow menu open all in tabs button -->
    <string name="bookmark_menu_open_all_in_tabs_button">Agor y cyfan mewn tabiau newydd</string>
    <!-- Bookmark overflow menu open all in private tabs button -->
    <string name="bookmark_menu_open_all_in_private_tabs_button">Agor y cyfan mewn tabiau preifat</string>
    <!-- Bookmark overflow menu delete button -->
    <string name="bookmark_menu_delete_button">Dileu</string>
    <!--Bookmark overflow menu save button -->
    <string name="bookmark_menu_save_button">Cadw</string>
    <!-- Bookmark multi select title in app bar
     The first parameter is the number of bookmarks selected -->
    <string name="bookmarks_multi_select_title">%1$d wedi’u dewis</string>
    <!-- Bookmark editing screen title -->
    <string name="edit_bookmark_fragment_title">Golygu nod tudalen</string>
    <!-- Bookmark folder editing screen title -->
    <string name="edit_bookmark_folder_fragment_title">Golygu ffolder</string>
    <!-- Bookmark sign in button message -->
    <string name="bookmark_sign_in_button">Mewngofnodi i weld nodau tudalennau wedi’u cydweddu</string>
    <!-- Bookmark URL editing field label -->
    <string name="bookmark_url_label">URL</string>
    <!-- Bookmark FOLDER editing field label -->
    <string name="bookmark_folder_label">FFOLDER</string>
    <!-- Bookmark NAME editing field label -->
    <string name="bookmark_name_label">ENW</string>
    <!-- Bookmark add folder screen title -->
    <string name="bookmark_add_folder_fragment_label">Ychwanegu ffolder</string>
    <!-- Bookmark select folder screen title -->
    <string name="bookmark_select_folder_fragment_label">Dewis ffolder</string>
    <!-- Bookmark editing error missing title -->
    <string name="bookmark_empty_title_error">Rhaid cael teitl</string>
    <!-- Bookmark editing error missing or improper URL -->
    <string name="bookmark_invalid_url_error">URL annilys</string>
    <!-- Bookmark screen message for empty bookmarks folder -->
    <string name="bookmarks_empty_message">Dim nodau tudalen yma</string>
    <!-- Bookmark snackbar message on deletion
     The first parameter is the host part of the URL of the bookmark deleted, if any -->
    <string name="bookmark_deletion_snackbar_message">Wedi dileu %1$s</string>

    <!-- Bookmark snackbar message on deleting multiple bookmarks not including folders-->
    <string name="bookmark_deletion_multiple_snackbar_message_2">Wedi dileu Nodau Tudalen</string>
    <!-- Bookmark snackbar message on deleting multiple bookmarks including folders-->
    <string name="bookmark_deletion_multiple_snackbar_message_3">Yn dileu’r nodau tudalen hyn</string>
    <!-- Bookmark undo button for deletion snackbar action -->
    <string name="bookmark_undo_deletion">DADWNEUD</string>

    <!-- Text for the button to search all bookmarks -->
    <string name="bookmark_search">Rhowch air chwilio</string>

    <!-- Content description for the bookmark navigation bar back button -->
    <string name="bookmark_navigate_back_button_content_description">Symud nôl</string>
    <!-- Content description for the bookmark list new folder navigation bar button -->
    <string name="bookmark_add_new_folder_button_content_description">Ychwanegu ffolder newydd</string>
    <!-- Content description for the bookmark navigation bar close button -->
    <string name="bookmark_close_button_content_description">Cau nodau tudalen</string>
    <!-- Content description for bookmark search floating action button -->
    <string name="bookmark_search_button_content_description">Chwilio’r nodau tudalen</string>
    <!-- Content description for the overflow menu for a bookmark item. Paramter will a folder name or bookmark title. -->
    <string name="bookmark_item_menu_button_content_description">Dewislen Eitem %s</string>

    <!-- Site Permissions -->
    <!-- Button label that take the user to the Android App setting -->
    <string name="phone_feature_go_to_settings">Mynd i’r gosodiadau</string>
    <!-- Content description (not visible, for screen readers etc.): Quick settings sheet
        to give users access to site specific information / settings. For example:
        Secure settings status and a button to modify site permissions -->
    <string name="quick_settings_sheet">Taflen gosodiadau cyflym</string>
    <!-- Label that indicates that this option it the recommended one -->
    <string name="phone_feature_recommended">Cymeradwy</string>
    <!-- Button label for clearing all the information of site permissions-->
    <string name="clear_permissions">Clirio caniatâd</string>
    <!-- Text for the OK button on Clear permissions dialog -->
    <string name="clear_permissions_positive">Iawn</string>
    <!-- Text for the cancel button on Clear permissions dialog -->
    <string name="clear_permissions_negative">Diddymu</string>
    <!-- Button label for clearing a site permission-->
    <string name="clear_permission">Clirio caniatâd</string>
    <!-- Text for the OK button on Clear permission dialog -->
    <string name="clear_permission_positive">Iawn</string>
    <!-- Text for the cancel button on Clear permission dialog -->
    <string name="clear_permission_negative">Diddymu</string>
    <!-- Button label for clearing all the information on all sites-->
    <string name="clear_permissions_on_all_sites">Clirio caniatâd ar bob gwefan</string>
    <!-- Preference for altering video and audio autoplay for all websites -->
    <string name="preference_browser_feature_autoplay">Awtochwarae</string>
    <!-- Preference for altering the camera access for all websites -->
    <string name="preference_phone_feature_camera">Camera</string>
    <!-- Preference for altering the microphone access for all websites -->
    <string name="preference_phone_feature_microphone">Meicroffon</string>
    <!-- Preference for altering the location access for all websites -->
    <string name="preference_phone_feature_location">Lleoliad</string>
    <!-- Preference for altering the notification access for all websites -->
    <string name="preference_phone_feature_notification">Hysbysiad</string>
    <!-- Preference for altering the persistent storage access for all websites -->
    <string name="preference_phone_feature_persistent_storage">Storfa Barhaol</string>
    <!-- Preference for altering the storage access setting for all websites -->
    <string name="preference_phone_feature_cross_origin_storage_access">Cwcis traws-gwefan</string>
    <!-- Preference for altering the EME access for all websites -->
    <string name="preference_phone_feature_media_key_system_access">Cynnwys wedi’i reoli gan DRM</string>
    <!-- Label that indicates that a permission must be asked always -->
    <string name="preference_option_phone_feature_ask_to_allow">Gofyn i ganiatáu</string>
    <!-- Label that indicates that a permission must be blocked -->
    <string name="preference_option_phone_feature_blocked">Rhwystrwyd</string>
    <!-- Label that indicates that a permission must be allowed -->
    <string name="preference_option_phone_feature_allowed">Caniatawyd</string>
    <!--Label that indicates a permission is by the Android OS-->
    <string name="phone_feature_blocked_by_android">Rhwystrwyd gan Android</string>
    <!-- Preference for showing a list of websites that the default configurations won't apply to them -->
    <string name="preference_exceptions">Eithriadau</string>
    <!-- Summary of tracking protection preference if tracking protection is set to off -->
    <string name="tracking_protection_off">Diffodd</string>
    <!-- Summary of tracking protection preference if tracking protection is set to standard -->
    <string name="tracking_protection_standard">Safonol</string>
    <!-- Summary of tracking protection preference if tracking protection is set to strict -->
    <string name="tracking_protection_strict">Llym</string>
    <!-- Summary of tracking protection preference if tracking protection is set to custom -->
    <string name="tracking_protection_custom">Cyfaddas</string>
    <!-- Label for global setting that indicates that all video and audio autoplay is allowed -->
    <string name="preference_option_autoplay_allowed2">Caniatáu sain a fideo</string>
    <!-- Label for site specific setting that indicates that all video and audio autoplay is allowed -->
    <string name="quick_setting_option_autoplay_allowed">Caniatáu sain a fideo</string>
    <!-- Label that indicates that video and audio autoplay is only allowed over Wi-Fi -->
    <string name="preference_option_autoplay_allowed_wifi_only2">Rhwystro sain a fideo ar ddata cellol yn unig</string>
    <!-- Subtext that explains 'autoplay on Wi-Fi only' option -->
    <string name="preference_option_autoplay_allowed_wifi_subtext">Bydd sain a fideo yn chwarae ar Wi-Fi</string>
    <!-- Label for global setting that indicates that video autoplay is allowed, but audio autoplay is blocked -->
    <string name="preference_option_autoplay_block_audio2">Rhwystro sain yn unig</string>
    <!-- Label for site specific setting that indicates that video autoplay is allowed, but audio autoplay is blocked -->
    <string name="quick_setting_option_autoplay_block_audio">Rhwystro sain yn unig</string>
    <!-- Label for global setting that indicates that all video and audio autoplay is blocked -->
    <string name="preference_option_autoplay_blocked3">Rhwystro sain a fideo</string>
    <!-- Label for site specific setting that indicates that all video and audio autoplay is blocked -->
    <string name="quick_setting_option_autoplay_blocked">Rhwystro sain a fideo</string>
    <!-- Summary of delete browsing data on quit preference if it is set to on -->
    <string name="delete_browsing_data_quit_on">Ymlaen</string>
    <!-- Summary of delete browsing data on quit preference if it is set to off -->
    <string name="delete_browsing_data_quit_off">Diffodd</string>

    <!-- Summary of studies preference if it is set to on -->
    <string name="studies_on">Ymlaen</string>
    <!-- Summary of studies data on quit preference if it is set to off -->
    <string name="studies_off">Diffodd</string>

    <!-- Collections -->
    <!-- Collections header on home fragment -->
    <string name="collections_header">Casgliadau</string>
    <!-- Content description (not visible, for screen readers etc.): Opens the collection menu when pressed -->
    <string name="collection_menu_button_content_description">Dewislen casgliadau</string>
    <!-- Label to describe what collections are to a new user without any collections -->
    <string name="no_collections_description2">Casglwch y pethau sydd o bwys i chi.\nCasglwch ynghyd chwiliadau, gwefannau a thabiau tebyg i gael mynediad cyflym yn nes ymlaen.</string>
    <!-- Title for the "select tabs" step of the collection creator -->
    <string name="create_collection_select_tabs">Dewis Tabiau</string>
    <!-- Title for the "select collection" step of the collection creator -->
    <string name="create_collection_select_collection">Dewis casgliad</string>
    <!-- Title for the "name collection" step of the collection creator -->
    <string name="create_collection_name_collection">Enwi casgliad</string>
    <!-- Button to add new collection for the "select collection" step of the collection creator -->
    <string name="create_collection_add_new_collection">Ychwanegu casgliad newydd</string>
    <!-- Button to select all tabs in the "select tabs" step of the collection creator -->
    <string name="create_collection_select_all">Dewis y Cyfan</string>
    <!-- Button to deselect all tabs in the "select tabs" step of the collection creator -->
    <string name="create_collection_deselect_all">Dad-ddewis y Cyfan</string>
    <!-- Text to prompt users to select the tabs to save in the "select tabs" step of the collection creator -->
    <string name="create_collection_save_to_collection_empty">Dewis tabiau i’w cadw</string>
    <!-- Text to show users how many tabs they have selected in the "select tabs" step of the collection creator.
     %d is a placeholder for the number of tabs selected. -->
    <string name="create_collection_save_to_collection_tabs_selected">%d tab wedi’u dewis</string>
    <!-- Text to show users they have one tab selected in the "select tabs" step of the collection creator.
    %d is a placeholder for the number of tabs selected. -->
    <string name="create_collection_save_to_collection_tab_selected">%d tab wedi’i ddewis</string>
    <!-- Text shown in snackbar when multiple tabs have been saved in a collection -->
    <string name="create_collection_tabs_saved">Tabiau wedi’u cadw!</string>
    <!-- Text shown in snackbar when one or multiple tabs have been saved in a new collection -->
    <string name="create_collection_tabs_saved_new_collection">Casgliad wedi’i gadw!</string>
    <!-- Text shown in snackbar when one tab has been saved in a collection -->
    <string name="create_collection_tab_saved">Tab wedi’i gadw!</string>
    <!-- Content description (not visible, for screen readers etc.): button to close the collection creator -->
    <string name="create_collection_close">Cau</string>
    <!-- Button to save currently selected tabs in the "select tabs" step of the collection creator-->
    <string name="create_collection_save">Cadw</string>

    <!-- Snackbar action to view the collection the user just created or updated -->
    <string name="create_collection_view">Golwg</string>

    <!-- Text for the OK button from collection dialogs -->
    <string name="create_collection_positive">Iawn</string>
    <!-- Text for the cancel button from collection dialogs -->
    <string name="create_collection_negative">Diddymu</string>

    <!-- Default name for a new collection in "name new collection" step of the collection creator. %d is a placeholder for the number of collections-->
    <string name="create_collection_default_name">Casgliad %d</string>

    <!-- Share -->
    <!-- Share screen header -->
    <string name="share_header_2">Rhannu</string>
    <!-- Content description (not visible, for screen readers etc.):
        "Share" button. Opens the share menu when pressed. -->
    <string name="share_button_content_description">Rhannu</string>
    <!-- Text for the Save to PDF feature in the share menu -->
    <string name="share_save_to_pdf">Cadw fel PDF</string>
    <!-- Text for error message when generating a PDF file Text. -->
    <string name="unable_to_save_to_pdf_error">Methu cynhyrchu PDF</string>
    <!-- Text for standard error snackbar dismiss button. -->
    <string name="standard_snackbar_error_dismiss">Cau</string>
    <!-- Text for error message when printing a page and it fails. -->
    <string name="unable_to_print_page_error">Methu argraffu’r dudalen hon</string>
    <!-- Text for the print feature in the share and browser menu -->
    <string name="menu_print">Argraffu</string>
    <!-- Sub-header in the dialog to share a link to another sync device -->
    <string name="share_device_subheader">Anfon i ddyfais</string>
    <!-- Sub-header in the dialog to share a link to an app from the full list -->
    <string name="share_link_all_apps_subheader">Pob gweithred</string>
    <!-- Sub-header in the dialog to share a link to an app from the most-recent sorted list -->
    <string name="share_link_recent_apps_subheader">Defnyddiwyd yn ddiweddar</string>
    <!-- Text for the copy link action in the share screen. -->
    <string name="share_copy_link_to_clipboard">Copïo i’r clipfwrdd</string>
    <!-- Toast shown after copying link to clipboard -->
    <string name="toast_copy_link_to_clipboard">Copïwyd i’r clipfwrdd</string>
    <!-- An option from the share dialog to sign into sync -->
    <string name="sync_sign_in">Mewngofnodi i Sync</string>
     <!-- An option from the three dot menu to sync and save data -->
    <string name="sync_menu_sync_and_save_data">Cydweddu a chadw data</string>
    <!-- An option from the share dialog to send link to all other sync devices -->
    <string name="sync_send_to_all">Anfon at bob dyfais</string>
    <!-- An option from the share dialog to reconnect to sync -->
    <string name="sync_reconnect">Ailgysylltu â Sync</string>
    <!-- Text displayed when sync is offline and cannot be accessed -->
    <string name="sync_offline">All-lein</string>
    <!-- An option to connect additional devices -->
    <string name="sync_connect_device">Cysylltu dyfais arall</string>
    <!-- The dialog text shown when additional devices are not available -->
    <string name="sync_connect_device_dialog">I anfon tab, mewngofnodwch i Firefox ar o leiaf un ddyfais arall.</string>
    <!-- Confirmation dialog button -->
    <string name="sync_confirmation_button">Iawn</string>
    <!-- Share error message -->
    <string name="share_error_snackbar">Methu rhannu i’r ap hwn</string>
    <!-- Add new device screen title -->
    <string name="sync_add_new_device_title">Anfon i ddyfais</string>
    <!-- Text for the warning message on the Add new device screen -->
    <string name="sync_add_new_device_message">Dim Dyfais wedi’i Gysylltu</string>
    <!-- Text for the button to learn about sending tabs -->
    <string name="sync_add_new_device_learn_button">Dysgu am Anfon Tabiau…</string>
    <!-- Text for the button to connect another device -->
    <string name="sync_add_new_device_connect_button">Cysylltu Dyfais Arall…</string>

    <!-- Notifications -->
    <!-- Text shown in the notification that pops up to remind the user that a private browsing session is active. -->
    <string name="notification_pbm_delete_text_2">Cau tabiau preifat</string>

    <!-- Text for option one, shown in microsurvey.-->
    <string name="microsurvey_survey_5_point_option_0" tools:ignore="UnusedResources" moz:removedIn="130">Niwtral</string>
    <!-- Text for option two, shown in microsurvey.-->
    <string name="microsurvey_survey_5_point_option_1" tools:ignore="UnusedResources" moz:removedIn="130">Anfodlon Iawn</string>
    <!-- Text for option three, shown in microsurvey.-->
    <string name="microsurvey_survey_5_point_option_2" tools:ignore="UnusedResources" moz:removedIn="130">Anfodlon</string>
    <!-- Text for option four, shown in microsurvey.-->
    <string name="microsurvey_survey_5_point_option_3" tools:ignore="UnusedResources" moz:removedIn="130">Bodlon</string>
    <!-- Text for option five, shown in microsurvey.-->
    <string name="microsurvey_survey_5_point_option_4" tools:ignore="UnusedResources" moz:removedIn="130">Bodlon Iawn</string>


    <!-- Text shown in the notification that pops up to remind the user that a private browsing session is active for Android 14+ -->
    <string name="notification_erase_title_android_14">Cau tabiau preifat?</string>
    <string name="notification_erase_text_android_14">Tapiwch neu lusgo\'r hysbysiad hwn i gau tabiau preifat.</string>

    <!-- Name of the marketing notification channel. Displayed in the "App notifications" system settings for the app -->
    <string name="notification_marketing_channel_name">Marchnata</string>

    <!-- Title shown in the notification that pops up to remind the user to set fenix as default browser.
    The app name is in the text, due to limitations with localizing Nimbus experiments -->
    <string name="nimbus_notification_default_browser_title" tools:ignore="UnusedResources">Mae Firefox yn gyflym a phreifat</string>
    <!-- Text shown in the notification that pops up to remind the user to set fenix as default browser.
    The app name is in the text, due to limitations with localizing Nimbus experiments -->
    <string name="nimbus_notification_default_browser_text" tools:ignore="UnusedResources">Gwnewch Firefox eich porwr ragosodedig</string>
    <!-- Title shown in the notification that pops up to re-engage the user -->
    <string name="notification_re_engagement_title">Rhowch gynnig ar bori preifat</string>
    <!-- Text shown in the notification that pops up to re-engage the user.
    %1$s is a placeholder that will be replaced by the app name. -->
    <string name="notification_re_engagement_text">Pori heb unrhyw gwcis wedi’u cadw na hanes yn %1$s</string>

    <!-- Title A shown in the notification that pops up to re-engage the user -->
    <string name="notification_re_engagement_A_title">Pori heb gadael ôl</string>
    <!-- Text A shown in the notification that pops up to re-engage the user.
    %1$s is a placeholder that will be replaced by the app name. -->
    <string name="notification_re_engagement_A_text">Nid yw pori preifat yn %1$s yn cadw eich manylion.</string>
    <!-- Title B shown in the notification that pops up to re-engage the user -->
    <string name="notification_re_engagement_B_title">Cychwyn eich chwilio cyntaf</string>
    <!-- Text B shown in the notification that pops up to re-engage the user -->
    <string name="notification_re_engagement_B_text">Canfod rhywbeth gerllaw. Neu darganfod rywbeth difyr.</string>

    <!-- Survey -->
    <!-- Text shown in the fullscreen message that pops up to ask user to take a short survey.
    The app name is in the text, due to limitations with localizing Nimbus experiments -->
    <string name="nimbus_survey_message_text">Helpwch i wneud Firefox yn well drwy lanw arolwg byr.</string>
    <!-- Preference for taking the short survey. -->
    <string name="preferences_take_survey">Llenwch yr Arolwg</string>
    <!-- Preference for not taking the short survey. -->
    <string name="preferences_not_take_survey">Dim Diolch</string>

    <!-- Snackbar -->
    <!-- Text shown in snackbar when user deletes a collection -->
    <string name="snackbar_collection_deleted">Dilëwyd y casgliad</string>
    <!-- Text shown in snackbar when user renames a collection -->
    <string name="snackbar_collection_renamed">Ailenwyd y casgliad</string>
    <!-- Text shown in snackbar when user closes a tab -->
    <string name="snackbar_tab_closed">Tab wedi’i gau</string>
    <!-- Text shown in snackbar when user closes all tabs -->
    <string name="snackbar_tabs_closed">Tab wedi’i gau</string>
    <!-- Text shown in snackbar when user closes multiple inactive tabs. %1$s will be replaced with the number of tabs closed. -->
    <string name="snackbar_num_tabs_closed">Tabiau ar gau: %1$s</string>
    <!-- Text shown in snackbar when user bookmarks a list of tabs -->
    <string name="snackbar_message_bookmarks_saved">Nodau tudalen wedi’u cadw!</string>
    <!-- Text shown in snackbar when user adds a site to shortcuts -->
    <string name="snackbar_added_to_shortcuts">Ychwanegwyd at y llwybrau byr!</string>
    <!-- Text shown in snackbar when user closes a private tab -->
    <string name="snackbar_private_tab_closed">Tab preifat wedi’i gau</string>

    <!-- Text shown in snackbar when user closes all private tabs -->
    <string name="snackbar_private_tabs_closed">Tabiau preifat wedi’u cau</string>
    <!-- Text shown in snackbar when user erases their private browsing data -->
    <string name="snackbar_private_data_deleted">Data pori preifat wedi’i ddileu</string>
    <!-- Text shown in snackbar to undo deleting a tab, top site or collection -->
    <string name="snackbar_deleted_undo">DADWNEUD</string>
    <!-- Text shown in snackbar when user removes a top site -->
    <string name="snackbar_top_site_removed">Tynnwyd y wefan</string>
    <!-- QR code scanner prompt which appears after scanning a code, but before navigating to it
        First parameter is the name of the app, second parameter is the URL or text scanned-->
    <string name="qr_scanner_confirmation_dialog_message">Caniatáu i %1$s agor %2$s</string>
    <!-- QR code scanner prompt dialog positive option to allow navigation to scanned link -->
    <string name="qr_scanner_dialog_positive">CANIATÁU</string>
    <!-- QR code scanner prompt dialog positive option to deny navigation to scanned link -->
    <string name="qr_scanner_dialog_negative">GWRTHOD</string>
    <!-- QR code scanner prompt dialog error message shown when a hostname does not contain http or https. -->
    <string name="qr_scanner_dialog_invalid">Nid yw’r cyfeiriad gwe’n ddilys</string>
    <!-- QR code scanner prompt dialog positive option when there is an error -->
    <string name="qr_scanner_dialog_invalid_ok">Iawn</string>
    <!-- Tab collection deletion prompt dialog message. Placeholder will be replaced with the collection name -->
    <string name="tab_collection_dialog_message">Ydych chi’n siŵr eich bod am ddileu %1$s?</string>
    <!-- Tab collection deletion prompt dialog option to delete the collection -->
    <string name="tab_collection_dialog_positive">Dileu</string>
    <!-- Text displayed in a notification when the user enters full screen mode -->
    <string name="full_screen_notification" moz:removedIn="130" tools:ignore="UnusedResources">Mynd i’r sgrin lawn</string>
    <!-- Message for copying the URL via long press on the toolbar -->
    <string name="url_copied">URL wedi’i gopïo</string>
    <!-- Sample text for accessibility font size -->
    <string name="accessibility_text_size_sample_text_1">Testun enghreifftiol yw hwn. Mae yma i ddangos sut bydd testun yn ymddangos pan fyddwch chi’n cynyddu neu’n lleihau maint y gosodiad hwn.</string>
    <!-- Summary for Accessibility Text Size Scaling Preference -->
    <string name="preference_accessibility_text_size_summary">Gwneud testun ar wefannau yn fwy neu’n llai</string>
    <!-- Title for Accessibility Text Size Scaling Preference -->
    <string name="preference_accessibility_font_size_title">Maint Ffont</string>

    <!-- Title for Accessibility Text Automatic Size Scaling Preference -->
    <string name="preference_accessibility_auto_size_2">Newid maint ffont awtomatig</string>
    <!-- Summary for Accessibility Text Automatic Size Scaling Preference -->
    <string name="preference_accessibility_auto_size_summary">Bydd maint y ffont yn cyd-fynd â’ch gosodiadau Android. Analluogwch nhw i reoli maint y ffont yma.</string>

    <!-- Title for the Delete browsing data preference -->
    <string name="preferences_delete_browsing_data">Dileu data pori</string>
    <!-- Title for the tabs item in Delete browsing data -->
    <string name="preferences_delete_browsing_data_tabs_title_2">Agor tabiau</string>
    <!-- Subtitle for the tabs item in Delete browsing data, parameter will be replaced with the number of open tabs -->
    <string name="preferences_delete_browsing_data_tabs_subtitle">%d tab</string>
    <!-- Title for the data and history items in Delete browsing data -->
    <!-- Title for the history item in Delete browsing data -->
    <string name="preferences_delete_browsing_data_browsing_history_title">Hanes pori</string>
    <!-- Subtitle for the data and history items in delete browsing data, parameter will be replaced with the
        number of history items the user has -->
    <string name="preferences_delete_browsing_data_browsing_data_subtitle">%d cyfeiriad</string>
    <!-- Title for the cookies and site data items in Delete browsing data -->
    <string name="preferences_delete_browsing_data_cookies_and_site_data">Cwcis a data gwefan</string>
    <!-- Subtitle for the cookies item in Delete browsing data -->
    <string name="preferences_delete_browsing_data_cookies_subtitle">Byddwch wedi eich allgofnodi o’r mwyafrif o wefannau</string>
    <!-- Title for the cached images and files item in Delete browsing data -->
    <string name="preferences_delete_browsing_data_cached_files">Delweddau a ffeiliau wedi’u storio</string>
    <!-- Subtitle for the cached images and files item in Delete browsing data -->
    <string name="preferences_delete_browsing_data_cached_files_subtitle">Yn rhyddhau lle storio</string>
    <!-- Title for the site permissions item in Delete browsing data -->
    <string name="preferences_delete_browsing_data_site_permissions">Caniatâd gwefan</string>
    <!-- Title for the downloads item in Delete browsing data -->
    <string name="preferences_delete_browsing_data_downloads">Llwythi</string>
    <!-- Text for the button to delete browsing data -->
    <string name="preferences_delete_browsing_data_button">Dileu data pori</string>
    <!-- Title for the Delete browsing data on quit preference -->
    <string name="preferences_delete_browsing_data_on_quit">Dileu data pori wrth adael</string>
    <!-- Summary for the Delete browsing data on quit preference. "Quit" translation should match delete_browsing_data_on_quit_action translation. -->
    <string name="preference_summary_delete_browsing_data_on_quit_2">Yn dileu data pori’n awtomatig  pan fyddwch yn dewis \&quot;Gadael\&quot; o’r brif ddewislen</string>
    <!-- Action item in menu for the Delete browsing data on quit feature -->
    <string name="delete_browsing_data_on_quit_action">Gadael</string>

    <!-- Title text of a delete browsing data dialog. -->
    <string name="delete_history_prompt_title">Ystod amser i’w ddileu</string>
    <!-- Body text of a delete browsing data dialog. -->
    <string name="delete_history_prompt_body" moz:RemovedIn="130" tools:ignore="UnusedResources">Yn dileu hanes (gan gynnwys hanes wedi’i gydweddu o ddyfeisiau eraill), cwcis a data pori arall.</string>
    <!-- Body text of a delete browsing data dialog. -->
    <string name="delete_history_prompt_body_2">Yn dileu hanes (gan gynnwys hanes wedi’i gydweddu o ddyfeisiau eraill)</string>
    <!-- Radio button in the delete browsing data dialog to delete history items for the last hour. -->
    <string name="delete_history_prompt_button_last_hour">Awr diwethaf</string>
    <!-- Radio button in the delete browsing data dialog to delete history items for today and yesterday. -->
    <string name="delete_history_prompt_button_today_and_yesterday">Heddiw a ddoe</string>
    <!-- Radio button in the delete browsing data dialog to delete all history. -->
    <string name="delete_history_prompt_button_everything">Popeth</string>

    <!-- Dialog message to the user asking to delete browsing data. Parameter will be replaced by app name. -->
    <string name="delete_browsing_data_prompt_message_3">Bydd %s yn dileu’r data pori hyn.</string>
    <!-- Text for the cancel button for the data deletion dialog -->
    <string name="delete_browsing_data_prompt_cancel">Diddymu</string>
    <!-- Text for the allow button for the data deletion dialog -->
    <string name="delete_browsing_data_prompt_allow">Dileu</string>
    <!-- Text for the snackbar confirmation that the data was deleted -->
    <string name="preferences_delete_browsing_data_snackbar">Data pori wedi’i ddileu</string>
    <!-- Text for the snackbar to show the user that the deletion of browsing data is in progress -->
    <string name="deleting_browsing_data_in_progress">Dileu data pori…</string>

    <!-- Dialog message to the user asking to delete all history items inside the opened group. Parameter will be replaced by a history group name. -->
    <string name="delete_all_history_group_prompt_message">Dileu pob gwefan yn “%s”</string>
    <!-- Text for the cancel button for the history group deletion dialog -->
    <string name="delete_history_group_prompt_cancel">Diddymu</string>
    <!-- Text for the allow button for the history group dialog -->
    <string name="delete_history_group_prompt_allow">Dileu</string>
    <!-- Text for the snackbar confirmation that the history group was deleted -->
    <string name="delete_history_group_snackbar">Dilëwyd y grŵp</string>

    <!-- Onboarding -->
    <!-- text to display in the snackbar once account is signed-in -->
    <string name="onboarding_firefox_account_sync_is_on">Mae Sync ymlaen</string>

    <!-- Onboarding theme -->
    <!-- Text shown in snackbar when multiple tabs have been sent to device -->
    <string name="sync_sent_tabs_snackbar">Tabiau wedi’u hanfon!</string>
    <!-- Text shown in snackbar when one tab has been sent to device  -->
    <string name="sync_sent_tab_snackbar">Tabiau wedi’u hanfon!</string>
    <!-- Text shown in snackbar when sharing tabs failed  -->
    <string name="sync_sent_tab_error_snackbar">Methu anfon</string>
    <!-- Text shown in snackbar for the "retry" action that the user has after sharing tabs failed -->
    <string name="sync_sent_tab_error_snackbar_action">CYNNIG ETO</string>
    <!-- Title of QR Pairing Fragment -->
    <string name="sync_scan_code">Sganiwch y cod</string>
    <!-- Instructions on how to access pairing -->
    <string name="sign_in_instructions"><![CDATA[Ar eich cyfrifiadur, agorwch Firefox ac ewch i <b>https://firefox.com/pair</b>]]></string>
    <!-- Text shown for sign in pairing when ready -->
    <string name="sign_in_ready_for_scan">Yn barod i sganio</string>
    <!-- Text shown for settings option for sign with pairing -->
    <string name="sign_in_with_camera">Mewngofnodi gyda’ch camera</string>
    <!-- Text shown for settings option for sign with email -->
    <string name="sign_in_with_email">Defnyddiwch e-bost yn lle hynny</string>
    <!-- Text shown for settings option for create new account text.'Firefox' intentionally hardcoded here.-->
    <string name="sign_in_create_account_text"><![CDATA[Dim cyfrif? <u>Crëwch un</u> i gydweddu Firefox rhwng dyfeisiau.]]></string>
    <!-- Text shown in confirmation dialog to sign out of account. The first parameter is the name of the app (e.g. Firefox Preview) -->
    <string name="sign_out_confirmation_message_2">Bydd %s yn peidio â chydweddu eich cyfrif ond ni fydd yn dileu eich data pori ar y ddyfais hon.</string>
    <!-- Option to continue signing out of account shown in confirmation dialog to sign out of account -->
    <string name="sign_out_disconnect">Datgysylltu</string>
    <!-- Option to cancel signing out shown in confirmation dialog to sign out of account -->
    <string name="sign_out_cancel">Diddymu</string>
    <!-- Error message snackbar shown after the user tried to select a default folder which cannot be altered -->
    <string name="bookmark_cannot_edit_root">Methu golygu’r ffolderi rhagosodedig</string>

    <!-- Enhanced Tracking Protection -->
    <!-- Link displayed in enhanced tracking protection panel to access tracking protection settings -->
    <string name="etp_settings">Gosodiadau Diogelu</string>
    <!-- Preference title for enhanced tracking protection settings -->
    <string name="preference_enhanced_tracking_protection">Diogelwch Uwch Rhag Tracio</string>
    <!-- Preference summary for enhanced tracking protection settings on/off switch -->
    <string name="preference_enhanced_tracking_protection_summary">Nawr yn cynnwys Diogelwch Cwci Llwyr, ein rhwystr mwyaf pwerus eto yn erbyn tracwyr traws-gwefan.</string>
    <!-- Description of enhanced tracking protection. The parameter is the name of the application (For example: Firefox Fenix) -->
    <string name="preference_enhanced_tracking_protection_explanation_2">Mae %s yn eich diogelu rhag llawer o’r tracwyr mwyaf cyffredin sy’n dilyn yr hyn rydych chi’n ei wneud ar-lein.</string>
    <!-- Text displayed that links to website about enhanced tracking protection -->
    <string name="preference_enhanced_tracking_protection_explanation_learn_more">Darllen rhagor</string>
    <!-- Preference for enhanced tracking protection for the standard protection settings -->
    <string name="preference_enhanced_tracking_protection_standard_default_1">Safonol (rhagosodedig)</string>
    <!-- Preference description for enhanced tracking protection for the standard protection settings -->
    <string name="preference_enhanced_tracking_protection_standard_description_5">Bydd tudalennau’n llwytho fel arfer, ond yn rhwystro llai o dracwyr.</string>
    <!--  Accessibility text for the Standard protection information icon  -->
    <string name="preference_enhanced_tracking_protection_standard_info_button">Beth sydd wedi’i rwystro gan ddiogelu tracio safonol</string>
    <!-- Preference for enhanced tracking protection for the strict protection settings -->
    <string name="preference_enhanced_tracking_protection_strict">Llym</string>
    <!-- Preference description for enhanced tracking protection for the strict protection settings -->
    <string name="preference_enhanced_tracking_protection_strict_description_4">Diogelwch tracio cryfach a pherfformiad cyflymach, ond efallai na fydd rhai gwefannau’n gweithio’n iawn.</string>
    <!--  Accessibility text for the Strict protection information icon  -->
    <string name="preference_enhanced_tracking_protection_strict_info_button">Beth sydd wedi’i rwystro gan ddiogelu tracio llym</string>
    <!-- Preference for enhanced tracking protection for the custom protection settings -->
    <string name="preference_enhanced_tracking_protection_custom">Cyfaddas</string>
    <!-- Preference description for enhanced tracking protection for the strict protection settings -->
    <string name="preference_enhanced_tracking_protection_custom_description_2">Dewiswch pa dracwyr a sgriptiau i’w rhwystro.</string>
    <!--  Accessibility text for the Strict protection information icon  -->
    <string name="preference_enhanced_tracking_protection_custom_info_button">Beth sydd wedi’i rwystro gan ddiogelu tracio cyfaddas</string>
    <!-- Header for categories that are being blocked by current Enhanced Tracking Protection settings -->
    <!-- Preference for enhanced tracking protection for the custom protection settings for cookies-->
    <string name="preference_enhanced_tracking_protection_custom_cookies">Cwcis</string>
    <!-- Option for enhanced tracking protection for the custom protection settings for cookies-->
    <string name="preference_enhanced_tracking_protection_custom_cookies_1">Tracwyr traws-gwefan a chyfryngau cymdeithasol</string>
    <!-- Option for enhanced tracking protection for the custom protection settings for cookies-->
    <string name="preference_enhanced_tracking_protection_custom_cookies_2">Cwcis o wefannau heb ymweld â nhw</string>
    <!-- Option for enhanced tracking protection for the custom protection settings for cookies-->
    <string name="preference_enhanced_tracking_protection_custom_cookies_3">Pob cwci trydydd parti (gall achosi i wefannau dorri)</string>
    <!-- Option for enhanced tracking protection for the custom protection settings for cookies-->
    <string name="preference_enhanced_tracking_protection_custom_cookies_4">Pob cwci (bydd yn achosi i wefannau dorri)</string>
    <!-- Option for enhanced tracking protection for the custom protection settings for cookies-->
    <string name="preference_enhanced_tracking_protection_custom_cookies_5">Ynyswch cwcis traws-wefan</string>
    <!-- Preference for Global Privacy Control for the custom privacy settings for Global Privacy Control. '&amp;' is replaced with the ampersand symbol: &-->
    <string name="preference_enhanced_tracking_protection_custom_global_privacy_control">Dweud wrth wefannau i beidio â rhannu a gwerthu data</string>
    <!-- Preference for enhanced tracking protection for the custom protection settings for tracking content -->
    <string name="preference_enhanced_tracking_protection_custom_tracking_content">Cynnwys tracio</string>
    <!-- Option for enhanced tracking protection for the custom protection settings for tracking content-->
    <string name="preference_enhanced_tracking_protection_custom_tracking_content_1">Ym mhob tab</string>
    <!-- Option for enhanced tracking protection for the custom protection settings for tracking content-->
    <string name="preference_enhanced_tracking_protection_custom_tracking_content_2">Dim ond mewn tabiau Preifat</string>
    <!-- Preference for enhanced tracking protection for the custom protection settings -->
    <string name="preference_enhanced_tracking_protection_custom_cryptominers">Cryptogloddwyr</string>
    <!-- Preference for enhanced tracking protection for the custom protection settings -->
    <string name="preference_enhanced_tracking_protection_custom_fingerprinters" moz:RemovedIn="130" tools:ignore="UnusedResources">Bysbrintwyr</string>
    <!-- Preference for enhanced tracking protection for the custom protection settings -->
<<<<<<< HEAD
    <string name="preference_enhanced_tracking_protection_custom_known_fingerprinters">Olion Bysedd Hysbys</string>
=======
    <string name="preference_enhanced_tracking_protection_custom_known_fingerprinters">Bysbrintwyr Hysbys</string>
>>>>>>> c4245b98
    <!-- Button label for navigating to the Enhanced Tracking Protection details -->
    <string name="enhanced_tracking_protection_details">Manylion</string>
    <!-- Header for categories that are being being blocked by current Enhanced Tracking Protection settings -->
    <string name="enhanced_tracking_protection_blocked">Rhwystrwyd</string>
    <!-- Header for categories that are being not being blocked by current Enhanced Tracking Protection settings -->
    <string name="enhanced_tracking_protection_allowed">Caniatawyd</string>
    <!-- Category of trackers (social media trackers) that can be blocked by Enhanced Tracking Protection -->
    <string name="etp_social_media_trackers_title">Tracwyr Cyfryngau Cymdeithasol</string>
    <!-- Description of social media trackers that can be blocked by Enhanced Tracking Protection -->
    <string name="etp_social_media_trackers_description">Yn cyfyngu ar allu rhwydweithiau cymdeithasol i dracio eich gweithgaredd pori o amgylch y we.</string>
    <!-- Category of trackers (cross-site tracking cookies) that can be blocked by Enhanced Tracking Protection -->
    <string name="etp_cookies_title">Cwcis Tracio Traws-Gwefan</string>
    <!-- Category of trackers (cross-site tracking cookies) that can be blocked by Enhanced Tracking Protection -->
    <string name="etp_cookies_title_2">Cwcis traws-wefan</string>
    <!-- Description of cross-site tracking cookies that can be blocked by Enhanced Tracking Protection -->
    <string name="etp_cookies_description">Yn rhwystro cwcis y mae rhwydweithiau hysbysebu a chwmnïau dadansoddeg yn eu defnyddio i gasglu eich data pori ar draws llawer o wefannau.</string>
    <!-- Description of cross-site tracking cookies that can be blocked by Enhanced Tracking Protection -->
    <string name="etp_cookies_description_2">Mae Diogelwch Cyflawn Cwcis yn cyfyngu cwcis i’r wefan rydych chi arni, felly nid yw tracwyr yn gallu eu defnyddio i’ch dilyn rhwng gwefannau.</string>
    <!-- Category of trackers (cryptominers) that can be blocked by Enhanced Tracking Protection -->
    <string name="etp_cryptominers_title">Cryptogloddwyr</string>
    <!-- Description of cryptominers that can be blocked by Enhanced Tracking Protection -->
    <string name="etp_cryptominers_description">Yn atal sgriptiau maleisus rhag cael mynediad i’ch dyfais i fwyngloddio arian digidol.</string>
    <!-- Category of trackers (fingerprinters) that can be blocked by Enhanced Tracking Protection -->
    <string name="etp_fingerprinters_title" moz:RemovedIn="130" tools:ignore="UnusedResources">Bysbrintwyr</string>

    <!-- Description of fingerprinters that can be blocked by Enhanced Tracking Protection -->
    <string name="etp_fingerprinters_description" moz:RemovedIn="130" tools:ignore="UnusedResources">Yn rhwystro data unigryw y mae modd ei adnabod rhag cael ei gasglu am eich dyfais a’i ddefnyddio i’ch tracio.</string>
    <!-- Description of fingerprinters that can be blocked by Enhanced Tracking Protection -->
    <string name="etp_known_fingerprinters_description">Yn rhwystro data unigryw y mae modd ei adnabod rhag cael ei gasglu am eich dyfais a’i ddefnyddio i’ch tracio.</string>
    <!-- Category of trackers (tracking content) that can be blocked by Enhanced Tracking Protection -->
    <string name="etp_tracking_content_title">Cynnwys Tracio</string>
    <!-- Description of tracking content that can be blocked by Enhanced Tracking Protection -->
    <string name="etp_tracking_content_description">Yn rhwystro hysbysebion, fideos, a chynnwys allanol arall rhag llwytho’r hyn sy’n cynnwys cod tracio. Gall effeithio ar rywfaint o ymarferoldeb gwefan.</string>
    <!-- Enhanced Tracking Protection message that protection is currently on for this site -->
    <string name="etp_panel_on">Mae diogelu YMLAEN ar gyfer y wefan hon</string>
    <!-- Enhanced Tracking Protection message that protection is currently off for this site -->
    <string name="etp_panel_off">Mae diogelu I FFWRDD ar gyfer y wefan hon</string>
    <!-- Header for exceptions list for which sites enhanced tracking protection is always off -->
    <string name="enhanced_tracking_protection_exceptions">Mae Diogelwch Uwch rhag Tracio wedi ei ddiffodd ar gyfer y gwefannau hyn</string>
    <!-- Content description (not visible, for screen readers etc.): Navigate
    back from ETP details (Ex: Tracking content) -->
    <string name="etp_back_button_content_description">Symud nôl</string>
    <!-- About page link text to open what's new link -->
    <string name="about_whats_new">Beth sy’n newydd yn %s</string>
    <!-- Open source licenses page title
    The first parameter is the app name -->
    <string name="open_source_licenses_title">%s| Llyfrgelloedd OSS</string>

    <!-- Category of trackers (redirect trackers) that can be blocked by Enhanced Tracking Protection -->
    <string name="etp_redirect_trackers_title">Ailgyfeirio Tracwyr</string>
    <!-- Description of redirect tracker cookies that can be blocked by Enhanced Tracking Protection -->
    <string name="etp_redirect_trackers_description">Yn clirio cwcis wedi’u gosod i ailgyfeirio i wefannau tracio hysbys.</string>

    <!-- Preference for fingerprinting protection for the custom protection settings -->
<<<<<<< HEAD
    <string name="etp_suspected_fingerprinters_title">Olion Bysedd Amheuir</string>
    <!-- Description of fingerprinters that can be blocked by fingerprinting protection -->
    <string name="etp_suspected_fingerprinters_description">Yn galluogi amddiffyniad olion bysedd i atal olion bysedd a amheuir.</string>
    <!-- Category of trackers (fingerprinters) that can be blocked by Enhanced Tracking Protection -->
    <string name="etp_known_fingerprinters_title">Olion Bysedd Hysbys</string>
=======
    <string name="etp_suspected_fingerprinters_title">Amheuaeth o Fysbrintwyr </string>
    <!-- Description of fingerprinters that can be blocked by fingerprinting protection -->
    <string name="etp_suspected_fingerprinters_description">Yn galluogi diogelu rhag bysbrintio er mwyn atal bysbrintwyr posib.</string>
    <!-- Category of trackers (fingerprinters) that can be blocked by Enhanced Tracking Protection -->
    <string name="etp_known_fingerprinters_title">Bysbrintwyr Hysbys</string>
>>>>>>> c4245b98
    <!-- Description of the SmartBlock Enhanced Tracking Protection feature. The * symbol is intentionally hardcoded here,
         as we use it on the UI to indicate which trackers have been partially unblocked.  -->
    <string name="preference_etp_smartblock_description">Mae rhai tracwyr sydd wedi’u marcio isod wedi cael eu dad-rwystr’n rhannol ar y dudalen hon oherwydd i chi ryngweithio â nhw *.</string>
    <!-- Text displayed that links to website about enhanced tracking protection SmartBlock -->
    <string name="preference_etp_smartblock_learn_more">Darllen rhagor</string>

    <!-- Content description (not visible, for screen readers etc.):
    Enhanced tracking protection exception preference icon for ETP settings. -->
    <string name="preference_etp_exceptions_icon_description">Eicon dewis eithriad diogelu tracio gwell</string>

    <!-- About page link text to open support link -->
    <string name="about_support">Cefnogaeth</string>
    <!-- About page link text to list of past crashes (like about:crashes on desktop) -->
    <string name="about_crashes">Chwalfeydd</string>
    <!-- About page link text to open privacy notice link -->
    <string name="about_privacy_notice">Hysbysiad preifatrwydd</string>
    <!-- About page link text to open know your rights link -->
    <string name="about_know_your_rights">Gwybod eich hawliau</string>
    <!-- About page link text to open licensing information link -->
    <string name="about_licensing_information">Manylion trwyddedu</string>
    <!-- About page link text to open a screen with libraries that are used -->
    <string name="about_other_open_source_libraries">Llyfrgelloedd rydym yn eu defnyddio</string>

    <!-- Toast shown to the user when they are activating the secret dev menu
        The first parameter is number of long clicks left to enable the menu -->
    <string name="about_debug_menu_toast_progress">Dewislen dadfygio: %1$d clic ar ôl i’w alluogi</string>
    <string name="about_debug_menu_toast_done">Dewislen dadfygio wedi’i galluogi</string>

    <!-- Browser long press popup menu -->
    <!-- Copy the current url -->
    <string name="browser_toolbar_long_press_popup_copy">Copïo</string>
    <!-- Paste & go the text in the clipboard. '&amp;' is replaced with the ampersand symbol: & -->
    <string name="browser_toolbar_long_press_popup_paste_and_go">Gludo a Mynd</string>
    <!-- Paste the text in the clipboard -->
    <string name="browser_toolbar_long_press_popup_paste">Gludo</string>
    <!-- Snackbar message shown after an URL has been copied to clipboard. -->
    <string name="browser_toolbar_url_copied_to_clipboard_snackbar">URL wedi ei gopïo i’r clipfwrdd</string>

    <!-- Title text for the Add To Homescreen dialog -->
    <string name="add_to_homescreen_title">Ychwanegu i’r sgrin Cartref</string>
    <!-- Cancel button text for the Add to Homescreen dialog -->
    <string name="add_to_homescreen_cancel">Diddymu</string>
    <!-- Add button text for the Add to Homescreen dialog -->
    <string name="add_to_homescreen_add">Ychwanegu</string>
    <!-- Continue to website button text for the first-time Add to Homescreen dialog -->
    <string name="add_to_homescreen_continue">Ymlaen i’r wefan</string>
    <!-- Placeholder text for the TextView in the Add to Homescreen dialog -->
    <string name="add_to_homescreen_text_placeholder">Enw llwybr byr</string>

    <!-- Describes the add to homescreen functionality -->
    <string name="add_to_homescreen_description_2">Gallwch ychwanegu’r wefan hon yn hawdd i sgrin Cartref eich ffôn i gael mynediad ar unwaith a phori’n gyflymach gyda phrofiad tebyg i ap.</string>

    <!-- Preference for managing the settings for logins and passwords in Fenix -->
    <string name="preferences_passwords_logins_and_passwords_2">Cyfrineiriau</string>
    <!-- Preference for managing the saving of logins and passwords in Fenix -->
    <string name="preferences_passwords_save_logins_2">Cadw cyfrineiriau</string>
    <!-- Preference option for asking to save passwords in Fenix -->
    <string name="preferences_passwords_save_logins_ask_to_save">Gofyn i gadw</string>
    <!-- Preference option for never saving passwords in Fenix -->
    <string name="preferences_passwords_save_logins_never_save">Byth cadw</string>
    <!-- Preference for autofilling saved logins in Firefox (in web content), %1$s will be replaced with the app name -->
    <string name="preferences_passwords_autofill2">Awtolanw yn %1$s</string>
    <!-- Description for the preference for autofilling saved logins in Firefox (in web content), %1$s will be replaced with the app name -->
    <string name="preferences_passwords_autofill_description">Llenwi ac chadw enwau defnyddwyr a chyfrineiriau mewn gwefannau tra’n defnyddio %1$s.</string>
    <!-- Preference for autofilling logins from Fenix in other apps (e.g. autofilling the Twitter app) -->
    <string name="preferences_android_autofill">Awtolanw mewn apiau eraill</string>
    <!-- Description for the preference for autofilling logins from Fenix in other apps (e.g. autofilling the Twitter app) -->
    <string name="preferences_android_autofill_description">Llenwi enwau defnyddwyr a chyfrineiriau mewn apiau eraill ar eich dyfais.</string>

    <!-- Preference option for adding a password -->
    <string name="preferences_logins_add_login_2">Ychwanegu cyfrinair</string>

    <!-- Preference for syncing saved passwords in Fenix -->
    <string name="preferences_passwords_sync_logins_2">Cydweddu cyfrineiriau</string>
    <!-- Preference for syncing saved passwords in Fenix, when not signed in-->
    <string name="preferences_passwords_sync_logins_across_devices_2">Cydweddu cyfrineiriau ar draws dyfeisiau</string>
    <!-- Preference to access list of saved passwords -->
    <string name="preferences_passwords_saved_logins_2">Cyfrineiriau wedi\'u cadw</string>
    <!-- Description of empty list of saved passwords. Placeholder is replaced with app name.  -->
    <string name="preferences_passwords_saved_logins_description_empty_text_2">Bydd y cyfrineiriau rydych yn eu cadw neu eu cydweddu i %s yn cael eu rhestru yma. Mae\'r holl gyfrineiriau rydych chi\'n eu cadw wedi\'u hamgryptio.
</string>
    <!-- Clickable text for opening an external link for more information about Sync. -->
    <string name="preferences_passwords_saved_logins_description_empty_learn_more_link_2">Dysgwch fwy am gydweddu</string>
    <!-- Preference to access list of login exceptions that we never save logins for -->
    <string name="preferences_passwords_exceptions">Eithriadau</string>
    <!-- Empty description of list of login exceptions that we never save passwords for. Parameter will be replaced by app name. -->
    <string name="preferences_passwords_exceptions_description_empty_2">Fydd %s ddim yn cadw cyfrineiriau ar gyfer gwefannau sy\'n cael eu rhestru yma.</string>
    <!-- Description of list of login exceptions that we never save passwords for. Parameter will be replaced by app name. -->
    <string name="preferences_passwords_exceptions_description_2">Fydd %s ddim yn cadw cyfrineiriau ar gyfer y gwefannau hyn.</string>
    <!-- Text on button to remove all saved login exceptions -->
    <string name="preferences_passwords_exceptions_remove_all">Dileu pob eithriad</string>
    <!-- Hint for search box in passwords list -->
    <string name="preferences_passwords_saved_logins_search_2">Chwilio cyfrineiriau</string>
    <!-- The header for the site that a login is for -->
    <string name="preferences_passwords_saved_logins_site">Gwefan</string>
    <!-- The header for the username for a login -->
    <string name="preferences_passwords_saved_logins_username">Enw Defnyddiwr</string>
    <!-- The header for the password for a login -->
    <string name="preferences_passwords_saved_logins_password">Cyfrinair</string>
    <!-- Shown in snackbar to tell user that the password has been copied -->
    <string name="logins_password_copied">Copïo’r cyfrinair i’r clipfwrdd</string>
    <!-- Shown in snackbar to tell user that the username has been copied -->
    <string name="logins_username_copied">Copïwyd enw defnyddiwr i’r clipfwrdd</string>

    <!-- Content Description (for screenreaders etc) read for the button to copy a password in logins-->
    <string name="saved_logins_copy_password">Copïo’r cyfrinair</string>
    <!-- Content Description (for screenreaders etc) read for the button to clear a password while editing a login-->
    <string name="saved_logins_clear_password">Clirio’r cyfrinair</string>
    <!-- Content Description (for screenreaders etc) read for the button to copy a username in logins -->
    <string name="saved_login_copy_username">Copïo’r enw defnyddiwr</string>
    <!-- Content Description (for screenreaders etc) read for the button to clear a username while editing a login -->
    <string name="saved_login_clear_username">Clirio’r enw defnyddiwr</string>
    <!-- Content Description (for screenreaders etc) read for the button to clear the hostname field while creating a login -->
    <string name="saved_login_clear_hostname">Clirio’r enw gwesteiwr</string>
    <!-- Content Description (for screenreaders etc) read for the button to open a site in logins -->
    <string name="saved_login_open_site">Agor y wefan yn y porwr</string>
    <!-- Content Description (for screenreaders etc) read for the button to reveal a password in logins -->
    <string name="saved_login_reveal_password">Dangos cyfrinair</string>
    <!-- Content Description (for screenreaders etc) read for the button to hide a password in logins -->
    <string name="saved_login_hide_password">Cuddio cyfrinair</string>
    <!-- Message displayed in biometric prompt displayed for authentication before allowing users to view their passwords -->
    <string name="logins_biometric_prompt_message_2">Datgloi i weld eich cyfrineiriau wedi\'u cadw</string>
    <!-- Title of warning dialog if users have no device authentication set up -->
    <string name="logins_warning_dialog_title_2">Diogelwch eich cyfrineiriau wedi\'u cadw</string>
    <!-- Message of warning dialog if users have no device authentication set up -->
    <string name="logins_warning_dialog_message_2">Gosodwch batrwm clo dyfais, PIN, neu gyfrinair i ddiogelu eich cyfrineiriau sydd wedi\'u cadw rhag i rywun arall sydd â\'ch dyfais gael mynediad iddyn nhw.</string>
    <!-- Negative button to ignore warning dialog if users have no device authentication set up -->
    <string name="logins_warning_dialog_later">Yn hwyrach</string>
    <!-- Positive button to send users to set up a pin of warning dialog if users have no device authentication set up -->
    <string name="logins_warning_dialog_set_up_now">Gosod nawr</string>
    <!-- Title of PIN verification dialog to direct users to re-enter their device credentials to access their logins -->
    <string name="logins_biometric_prompt_message_pin">Datgloi’ch dyfais</string>
    <!-- Title for Accessibility Force Enable Zoom Preference -->
    <string name="preference_accessibility_force_enable_zoom">Chwyddo ar bob gwefan</string>
    <!-- Summary for Accessibility Force Enable Zoom Preference -->
    <string name="preference_accessibility_force_enable_zoom_summary">Galluogi i ganiatáu pinsio a chwyddo, hyd yn oed ar wefannau sy’n atal yr ystum hon.</string>

    <!-- Saved logins sorting strategy menu item -by name- (if selected, it will sort saved logins alphabetically) -->
    <string name="saved_logins_sort_strategy_alphabetically">Enw (A-Z)</string>
    <!-- Saved logins sorting strategy menu item -by last used- (if selected, it will sort saved logins by last used) -->
    <string name="saved_logins_sort_strategy_last_used">Defnyddiwyd Diwethaf</string>

    <!-- Content description (not visible, for screen readers etc.) -->
    <string name="saved_logins_menu_dropdown_chevron_icon_content_description_2">Didoli dewislen cyfrineiriau</string>

    <!-- Autofill -->
    <!-- Preference and title for managing the autofill settings -->
    <string name="preferences_autofill">Awtolanw</string>
    <!-- Preference and title for managing the settings for addresses -->
    <string name="preferences_addresses">Cyfeiriadau</string>
    <!-- Preference and title for managing the settings for payment methods -->
    <string name="preferences_credit_cards_2">Dulliau talu</string>
    <!-- Preference for saving and autofilling credit cards -->
    <string name="preferences_credit_cards_save_and_autofill_cards_2">Cadw a llanw dulliau talu</string>
    <!-- Preference summary for saving and autofilling payment method data. Parameter will be replaced by app name. -->
    <string name="preferences_credit_cards_save_and_autofill_cards_summary_2">Mae %s yn amgryptio pob dull talu rydych yn ei gadw</string>
    <!-- Preference option for syncing credit cards across devices. This is displayed when the user is not signed into sync -->
    <string name="preferences_credit_cards_sync_cards_across_devices">Cydweddu cardiau ar draws dyfeisiau</string>
    <!-- Preference option for syncing credit cards across devices. This is displayed when the user is signed into sync -->
    <string name="preferences_credit_cards_sync_cards">Cydweddu cardiau</string>

    <!-- Preference option for adding a card -->
    <string name="preferences_credit_cards_add_credit_card_2">Ychwanegu cerdyn</string>
    <!-- Preference option for managing saved cards -->
    <string name="preferences_credit_cards_manage_saved_cards_2">Rheoli cardiau</string>
    <!-- Preference option for adding an address -->
    <string name="preferences_addresses_add_address">Ychwanegu cyfeiriad</string>
    <!-- Preference option for managing saved addresses -->
    <string name="preferences_addresses_manage_addresses">Rheoli cyfeiriadau</string>
    <!-- Preference for saving and filling addresses -->
    <string name="preferences_addresses_save_and_autofill_addresses_2">Cadw a llanw cyfeiriadau</string>

    <!-- Preference summary for saving and filling address data -->
    <string name="preferences_addresses_save_and_autofill_addresses_summary_2">Yn cynnwys rhifau ffôn a chyfeiriadau e-bost</string>

    <!-- Title of the "Add card" screen -->
    <string name="credit_cards_add_card">Ychwanegu cerdyn</string>
    <!-- Title of the "Edit card" screen -->
    <string name="credit_cards_edit_card">Golygu cerdyn</string>
    <!-- The header for the card number of a credit card -->
    <string name="credit_cards_card_number">Rhif y Cerdyn</string>
    <!-- The header for the expiration date of a credit card -->
    <string name="credit_cards_expiration_date">Dyddiad Dod i Ben</string>
    <!-- The label for the expiration date month of a credit card to be used by a11y services-->
    <string name="credit_cards_expiration_date_month">Mis Dod i Ben</string>
    <!-- The label for the expiration date year of a credit card to be used by a11y services-->
    <string name="credit_cards_expiration_date_year">Blwyddyn Dod i Ben</string>
    <!-- The header for the name on the credit card -->
    <string name="credit_cards_name_on_card">Enw ar y Cerdyn</string>
    <!-- The text for the "Delete card" menu item for deleting a credit card -->
    <string name="credit_cards_menu_delete_card">Dileu cerdyn</string>
    <!-- The text for the "Delete card" button for deleting a credit card -->
    <string name="credit_cards_delete_card_button">Dileu cerdyn</string>
    <!-- The text for the confirmation message of "Delete card" dialog -->
    <string name="credit_cards_delete_dialog_confirmation_2">Dileu cerdyn?</string>
    <!-- The text for the positive button on "Delete card" dialog -->
    <string name="credit_cards_delete_dialog_button">Dileu</string>
    <!-- The title for the "Save" menu item for saving a credit card -->
    <string name="credit_cards_menu_save">Cadw</string>
    <!-- The text for the "Save" button for saving a credit card -->
    <string name="credit_cards_save_button">Cadw</string>
    <!-- The text for the "Cancel" button for cancelling adding, updating or deleting a credit card -->
    <string name="credit_cards_cancel_button">Diddymu</string>

    <!-- Title of the "Saved cards" screen -->
    <string name="credit_cards_saved_cards">Cardiau wedi’u cadw</string>

    <!-- Error message for card number validation -->
    <string name="credit_cards_number_validation_error_message_2">Rhoi rif cerdyn dilys</string>
    <!-- Error message for card name on card validation -->
    <string name="credit_cards_name_on_card_validation_error_message_2">Ychwanegu enw</string>
    <!-- Message displayed in biometric prompt displayed for authentication before allowing users to view their saved credit cards -->
    <string name="credit_cards_biometric_prompt_message">Datgloi i weld y cardiau rydych wedi’u cadw</string>
    <!-- Title of warning dialog if users have no device authentication set up -->
    <string name="credit_cards_warning_dialog_title_2">Diogelu eich dulliau talu sydd wedi\'u cadw</string>
    <!-- Message of warning dialog if users have no device authentication set up -->
    <string name="credit_cards_warning_dialog_message_3">Gosodwch batrwm clo dyfais, PIN, neu gyfrinair i ddiogelu eich dulliau talu rhag i rywun arall sydd â\'ch dyfais gael mynediad iddyn nhw.</string>
    <!-- Positive button to send users to set up a pin of warning dialog if users have no device authentication set up -->
    <string name="credit_cards_warning_dialog_set_up_now">Gosod nawr</string>
    <!-- Negative button to ignore warning dialog if users have no device authentication set up -->
    <string name="credit_cards_warning_dialog_later">Yn hwyrach</string>
    <!-- Title of PIN verification dialog to direct users to re-enter their device credentials to access their credit cards -->
    <string name="credit_cards_biometric_prompt_message_pin">Datgloi’ch dyfais</string>

    <!-- Message displayed in biometric prompt for authentication, before allowing users to use their stored payment method information -->
    <string name="credit_cards_biometric_prompt_unlock_message_2">Datgloi i ddefnyddio dulliau talu wedi\'u cadw</string>
    <!-- Title of the "Add address" screen -->
    <string name="addresses_add_address">Ychwanegu cyfeiriad</string>
    <!-- Title of the "Edit address" screen -->
    <string name="addresses_edit_address">Golygu cyfeiriad</string>
    <!-- Title of the "Manage addresses" screen -->
    <string name="addresses_manage_addresses">Rheoli cyfeiriadau</string>
    <!-- The header for the name of an address. Name represents a person's full name, typically made up of a first, middle and last name, e.g. John Joe Doe. -->
    <string name="addresses_name">Enw</string>
    <!-- The header for the street address of an address -->
    <string name="addresses_street_address">Cyfeiriad Stryd</string>
    <!-- The header for the city of an address -->
    <string name="addresses_city">Tref/Dinas</string>
    <!-- The header for the subregion of an address when "state" should be used -->
    <string name="addresses_state">Sir/Talaith</string>
    <!-- The header for the subregion of an address when "province" should be used -->
    <string name="addresses_province">Ardal/Talaith</string>
    <!-- The header for the zip code of an address -->
    <string name="addresses_zip">Cod Post/Zip</string>
    <!-- The header for the country or region of an address -->
    <string name="addresses_country">Gwlad neu ranbarth</string>
    <!-- The header for the phone number of an address -->
    <string name="addresses_phone">Ffôn</string>
    <!-- The header for the email of an address -->
    <string name="addresses_email">E-bost</string>
    <!-- The text for the "Save" button for saving an address -->
    <string name="addresses_save_button">Cadw</string>
    <!-- The text for the "Cancel" button for cancelling adding, updating or deleting an address -->
    <string name="addresses_cancel_button">Diddymu</string>
    <!-- The text for the "Delete address" button for deleting an address -->
    <string name="addressess_delete_address_button">Dileu cyfeiriad</string>

    <!-- The title for the "Delete address" confirmation dialog -->
    <string name="addressess_confirm_dialog_message_2">Dileu\'r cyfeiriad hwn?</string>
    <!-- The text for the positive button on "Delete address" dialog -->
    <string name="addressess_confirm_dialog_ok_button">Dileu</string>
    <!-- The text for the negative button on "Delete address" dialog -->
    <string name="addressess_confirm_dialog_cancel_button">Diddymu</string>
    <!-- The text for the "Save address" menu item for saving an address -->
    <string name="address_menu_save_address">Cadw cyfeiriad</string>
    <!-- The text for the "Delete address" menu item for deleting an address -->
    <string name="address_menu_delete_address">Dileu cyfeiriad</string>

    <!-- Title of the Add search engine screen -->
    <string name="search_engine_add_custom_search_engine_title">Ychwanegu peiriant chwilio</string>
    <!-- Content description (not visible, for screen readers etc.): Title for the button that navigates to add new engine screen -->
    <string name="search_engine_add_custom_search_engine_button_content_description">Ychwanegu peiriant chwilio newydd</string>
    <!-- Title of the Edit search engine screen -->
    <string name="search_engine_edit_custom_search_engine_title">Golygu peiriant chwilio</string>
    <!-- Text for the menu button to edit a search engine -->
    <string name="search_engine_edit">Golygu</string>
    <!-- Text for the menu button to delete a search engine -->
    <string name="search_engine_delete">Dileu</string>

    <!-- Label for the TextField in which user enters custom search engine name -->
    <string name="search_add_custom_engine_name_label">Enw</string>
    <!-- Placeholder text shown in the Search Engine Name text field before a user enters text -->
    <string name="search_add_custom_engine_name_hint_2">Enw peiriant chwilio</string>
    <!-- Label for the TextField in which user enters custom search engine URL -->
    <string name="search_add_custom_engine_url_label">URL llinyn chwilio</string>
    <!-- Placeholder text shown in the Search String TextField before a user enters text -->
    <string name="search_add_custom_engine_search_string_hint_2">URL i’w ddefnyddio i chwilio</string>
    <!-- Description text for the Search String TextField. The %s is part of the string -->
    <string name="search_add_custom_engine_search_string_example" formatted="false">Disodli’r ymholiad â “%s”. Enghraifft:\nhttps://www.google.com/search?q=%s</string>

    <!-- Accessibility description for the form in which details about the custom search engine are entered -->
    <string name="search_add_custom_engine_form_description">Manylion peiriant chwilio cyfaddas</string>

    <!-- Label for the TextField in which user enters custom search engine suggestion URL -->
    <string name="search_add_custom_engine_suggest_url_label">API awgrymiadau chwilio (dewisol)</string>
    <!-- Placeholder text shown in the Search Suggestion String TextField before a user enters text -->
    <string name="search_add_custom_engine_suggest_string_hint">URL API awgrymiadau chwilio</string>
    <!-- Description text for the Search Suggestion String TextField. The %s is part of the string -->
    <string name="search_add_custom_engine_suggest_string_example_2" formatted="false">Disodli ymholiad gyda “%s”. Enghraifft:\nhttps://suggestqueries.google.com/complete/search?client=firefox&amp;q=%s</string>
    <!-- The text for the "Save" button for saving a custom search engine -->
    <string name="search_custom_engine_save_button">Cadw</string>

    <!-- Text shown when a user leaves the name field empty -->
    <string name="search_add_custom_engine_error_empty_name">Rhowch enw peiriant chwilio</string>
    <!-- Text shown when a user leaves the search string field empty -->
    <string name="search_add_custom_engine_error_empty_search_string">Rhowch linyn chwilio</string>
    <!-- Text shown when a user leaves out the required template string -->
    <string name="search_add_custom_engine_error_missing_template">Gwiriwch fod y llinyn chwilio yn cyfateb i fformat Enghraifft</string>
    <!-- Text shown when we aren't able to validate the custom search query. The first parameter is the url of the custom search engine -->
    <string name="search_add_custom_engine_error_cannot_reach">Gwall wrth gysylltu â “%s”</string>
    <!-- Text shown when a user creates a new search engine -->
    <string name="search_add_custom_engine_success_message">Crëwyd %s</string>
    <!-- Text shown when a user successfully edits a custom search engine -->
    <string name="search_edit_custom_engine_success_message">Cadwyd %s</string>
    <!-- Text shown when a user successfully deletes a custom search engine -->
    <string name="search_delete_search_engine_success_message">Dilëwyd %s</string>

    <!-- Heading for the instructions to allow a permission -->
    <string name="phone_feature_blocked_intro">I’w ganiatáu:</string>
    <!-- First step for the allowing a permission -->
    <string name="phone_feature_blocked_step_settings">1. Ewch i Gosodiadau Android</string>
    <!-- Second step for the allowing a permission -->
    <string name="phone_feature_blocked_step_permissions"><![CDATA[2. Tapiwch <b>Caniatâd</b>]]></string>
    <!-- Third step for the allowing a permission (Fore example: Camera) -->
    <string name="phone_feature_blocked_step_feature"><![CDATA[3. Toglo <b>%1$s</b> i YMLAEN]]></string>

    <!-- Label that indicates a site is using a secure connection -->
    <string name="quick_settings_sheet_secure_connection_2">Mae’r cysylltiad yn ddiogel</string>
    <!-- Label that indicates a site is using a insecure connection -->
    <string name="quick_settings_sheet_insecure_connection_2">Nid yw’r cysylltiad yn ddiogel</string>
    <!-- Label to clear site data -->
    <string name="clear_site_data">Clirio cwcis a data gwefan</string>
    <!-- Confirmation message for a dialog confirming if the user wants to delete all data for current site -->
    <string name="confirm_clear_site_data"><![CDATA[Ydych chi’n siŵr eich bod chi am glirio’r holl gwcis a data ar gyfer gwefan <b>%s</b>?]]></string>
    <!-- Confirmation message for a dialog confirming if the user wants to delete all the permissions for all sites-->
    <string name="confirm_clear_permissions_on_all_sites">Ydych chi’n siŵr eich bod am glirio pob caniatâd ar bob gwefan?</string>
    <!-- Confirmation message for a dialog confirming if the user wants to delete all the permissions for a site-->
    <string name="confirm_clear_permissions_site">Ydych chi’n siŵr eich bod am glirio pob caniatâd ar gyfer y wefan hon?</string>
    <!-- Confirmation message for a dialog confirming if the user wants to set default value a permission for a site-->
    <string name="confirm_clear_permission_site">Ydych chi’n siŵr eich bod am glirio’r caniatâd ar gyfer y wefan hon?</string>
    <!-- label shown when there are not site exceptions to show in the site exception settings -->
    <string name="no_site_exceptions">Dim eithriadau i wefannau</string>
    <!-- Bookmark deletion confirmation -->
    <string name="bookmark_deletion_confirmation">Ydych chi’n siŵr eich bod am ddileu’r nod tudalen yma?</string>
    <!-- Browser menu button that adds a shortcut to the home fragment -->
    <string name="browser_menu_add_to_shortcuts">Ychwanegu at y llwybrau byr</string>
    <!-- Browser menu button that removes a shortcut from the home fragment -->
    <string name="browser_menu_remove_from_shortcuts">Tynnu o’r llwybrau byr</string>
    <!-- text shown before the issuer name to indicate who its verified by, parameter is the name of
     the certificate authority that verified the ticket-->
    <string name="certificate_info_verified_by">Dilyswyd gan: %1$s</string>
    <!-- Login overflow menu delete button -->
    <string name="login_menu_delete_button">Dileu</string>
    <!-- Login overflow menu edit button -->
    <string name="login_menu_edit_button">Golygu</string>
    <!-- Message in delete confirmation dialog for password -->
    <string name="login_deletion_confirmation_2">Ydych chi\'n siŵr eich bod am ddileu\'r cyfrinair hwn?</string>
    <!-- Positive action of a dialog asking to delete  -->
    <string name="dialog_delete_positive">Dileu</string>
    <!-- Negative action of a dialog asking to delete login -->
    <string name="dialog_delete_negative">Diddymu</string>
    <!--  The saved password options menu description. -->
    <string name="login_options_menu_2">Dewisiadau cyfrineiriau</string>
    <!--  The editable text field for a website address. -->
    <string name="saved_login_hostname_description_3">Maes testun golygadwy y wefan.</string>
    <!--  The editable text field for a username. -->
    <string name="saved_login_username_description_3">Maes testun golygadwy yr enw defnyddiwr.</string>
    <!--  The editable text field for a login's password. -->
    <string name="saved_login_password_description_2">Maes testun golygadwy y cyfrinair.</string>
    <!--  The button description to save changes to an edited password. -->
    <string name="save_changes_to_login_2">Cadw newidiadau.</string>
    <!--  The page title for editing a saved password. -->
    <string name="edit_2">Golygu cyfrinair</string>
    <!--  The page title for adding new password. -->
    <string name="add_login_2">Ychwanegu cyfrinair</string>
    <!--  Error text displayed underneath the password field when it is in an error case. -->
    <string name="saved_login_password_required_2">Rhowch gyfrinair</string>
    <!--  The error message in add login view when username field is blank. -->
    <string name="saved_login_username_required_2">Rhoi enw defnyddiwr</string>
    <!--  The error message in add login view when hostname field is blank. -->
    <string name="saved_login_hostname_required" tools:ignore="UnusedResources">Mae angen enw gwesteiwr</string>
    <!--  The error message in add login view when hostname field is blank. -->
    <string name="saved_login_hostname_required_2" tools:ignore="UnusedResources">Rhoi cyfeiriad gwe</string>
    <!-- Voice search button content description  -->
    <string name="voice_search_content_description">Chwilio llais</string>
    <!-- Voice search prompt description displayed after the user presses the voice search button -->
    <string name="voice_search_explainer">Siaradwch nawr</string>

    <!--  The error message in edit login view when a duplicate username exists. -->
    <string name="saved_login_duplicate">Mae mewngofnod gyda’r enw defnyddiwr yna eisoes yn bodoli</string>

    <!-- This is the hint text that is shown inline on the hostname field of the create new login page. 'https://www.example.com' intentionally hardcoded here -->
    <string name="add_login_hostname_hint_text">https://www.example.com</string>
    <!-- This is an error message shown below the hostname field of the add login page when a hostname does not contain http or https. -->
    <string name="add_login_hostname_invalid_text_3">Rhaid i’r cyfeiriad gwe gynnwys &quot;https://&quot; neu &quot;http://&quot;</string>
    <!-- This is an error message shown below the hostname field of the add login page when a hostname is invalid. -->
    <string name="add_login_hostname_invalid_text_2">Mae angen enw gwesteiwr dilys</string>

    <!-- Synced Tabs -->
    <!-- Text displayed to ask user to connect another device as no devices found with account -->
    <string name="synced_tabs_connect_another_device">Cysylltu dyfais arall</string>
    <!-- Text displayed asking user to re-authenticate -->
    <string name="synced_tabs_reauth">Ail-ddilyswch, os gwelwch yn dda.</string>
    <!-- Text displayed when user has disabled tab syncing in Firefox Sync Account -->
    <string name="synced_tabs_enable_tab_syncing">Galluogwch gydweddu tabiau.</string>

    <!-- Text displayed when user has no tabs that have been synced -->
    <string name="synced_tabs_no_tabs">Nid oes gennych unrhyw dabiau ar agor yn Firefox ar eich dyfeisiau eraill.</string>
    <!-- Text displayed in the synced tabs screen when a user is not signed in to Firefox Sync describing Synced Tabs -->
    <string name="synced_tabs_sign_in_message">Gweld rhestr o dabiau o’ch dyfeisiau eraill.</string>
    <!-- Text displayed on a button in the synced tabs screen to link users to sign in when a user is not signed in to Firefox Sync -->
    <string name="synced_tabs_sign_in_button">Mewngofnodi i gydweddu</string>

    <!-- The text displayed when a synced device has no tabs to show in the list of Synced Tabs. -->
    <string name="synced_tabs_no_open_tabs">Dim tabiau agored</string>

    <!-- Content description for expanding a group of synced tabs. -->
    <string name="synced_tabs_expand_group">Ehangu’r grŵp o dabiau wedi’u cydweddu</string>
    <!-- Content description for collapsing a group of synced tabs. -->
    <string name="synced_tabs_collapse_group">Cau’r grŵp o dabiau wedi’u cydweddu</string>

    <!-- Top Sites -->
    <!-- Title text displayed in the dialog when shortcuts limit is reached. -->
    <string name="shortcut_max_limit_title">Cyrhaeddwyd terfyn llwybr byr</string>
    <!-- Content description text displayed in the dialog when shortcut limit is reached. -->
    <string name="shortcut_max_limit_content">I ychwanegu llwybr byr newydd, tynnwch un. Cyffyrddwch a daliwch y wefan a dewiswch dileu.</string>
    <!-- Confirmation dialog button text when top sites limit is reached. -->
    <string name="top_sites_max_limit_confirmation_button">Iawn, Wedi deall!</string>

    <!-- Label for the preference to show the shortcuts for the most visited top sites on the homepage -->
    <string name="top_sites_toggle_top_recent_sites_4">Llwybrau byr</string>
    <!-- Title text displayed in the rename top site dialog. -->
    <string name="top_sites_rename_dialog_title">Enw</string>
    <!-- Hint for renaming title of a shortcut -->
    <string name="shortcut_name_hint">Enw llwybr byr</string>
    <!-- Hint for editing URL of a shortcut. -->
    <string name="shortcut_url_hint">URL llwybr byr</string>
    <!-- Button caption to confirm the renaming of the top site. -->
    <string name="top_sites_rename_dialog_ok" moz:removedIn="130" tools:ignore="UnusedResources">Iawn</string>
    <!-- Dialog button text for canceling the rename top site prompt. -->
    <string name="top_sites_rename_dialog_cancel">Diddymu</string>

    <!-- Text for the menu button to open the homepage settings. -->
    <string name="top_sites_menu_settings">Gosodiadau</string>
    <!-- Text for the menu button to navigate to sponsors and privacy support articles. '&amp;' is replaced with the ampersand symbol: & -->
    <string name="top_sites_menu_sponsor_privacy">Ein noddwyr a’ch preifatrwydd chi</string>
    <!-- Label text displayed for a sponsored top site. -->
    <string name="top_sites_sponsored_label">Noddwyd</string>

    <!-- Text for the menu item to edit a top site. -->
    <string name="top_sites_edit_top_site">Golygu</string>
    <!-- Text for the dialog title to edit a top site. -->
    <string name="top_sites_edit_dialog_title">Golygu llwybr byr</string>
    <!-- Button caption to confirm the edit of the top site. -->
    <string name="top_sites_edit_dialog_save">Cadw</string>
    <!-- Error message when the user entered an invalid URL -->
    <string name="top_sites_edit_dialog_url_error">Rhowch URL dilys</string>
    <!-- Label for the URL edit field in the edit top site dialog. -->
    <string name="top_sites_edit_dialog_url_title">URL</string>

    <!-- Inactive tabs in the tabs tray -->
    <!-- Title text displayed in the tabs tray when a tab has been unused for 14 days. -->
    <string name="inactive_tabs_title">Tabiau anweithredol</string>
    <!-- Content description for closing all inactive tabs -->
    <string name="inactive_tabs_delete_all">Caewch bob tab anweithredol</string>

    <!-- Content description for expanding the inactive tabs section. -->
    <string name="inactive_tabs_expand_content_description">Ehangu tabiau anweithredol</string>
    <!-- Content description for collapsing the inactive tabs section. -->
    <string name="inactive_tabs_collapse_content_description">Lleihau tabiau anweithredol</string>

    <!-- Inactive tabs auto-close message in the tabs tray -->
    <!-- The header text of the auto-close message when the user is asked if they want to turn on the auto-closing of inactive tabs. -->
    <string name="inactive_tabs_auto_close_message_header" tools:ignore="UnusedResources">Autogau ar ôl mis?</string>
    <!-- A description below the header to notify the user what the inactive tabs auto-close feature is. -->
    <string name="inactive_tabs_auto_close_message_description" tools:ignore="UnusedResources">Gall Firefox gau tabiau nad ydych wedi edrych arnyn nhw dros y mis diwethaf.</string>
    <!-- A call to action below the description to allow the user to turn on the auto closing of inactive tabs. -->
    <string name="inactive_tabs_auto_close_message_action" tools:ignore="UnusedResources">TROI AWTOGAU YMLAEN</string>

    <!-- Text for the snackbar to confirm auto-close is enabled for inactive tabs -->
    <string name="inactive_tabs_auto_close_message_snackbar">Autogau wedi’i alluogi</string>

    <!-- Awesome bar suggestion's headers -->
    <!-- Search suggestions title for Firefox Suggest. -->
    <string name="firefox_suggest_header">Awgrymiadau Firefox</string>

    <!-- Title for search suggestions when Google is the default search suggestion engine. -->
    <string name="google_search_engine_suggestion_header">Google Search</string>
    <!-- Title for search suggestions when the default search suggestion engine is anything other than Google. The first parameter is default search engine name. -->
    <string name="other_default_search_engine_suggestion_header">Chwilio gan %s</string>

    <!-- Default browser experiment -->
    <!-- Default browser card title -->
    <string name="default_browser_experiment_card_title">Newidiwch eich porwr rhagosodedig</string>
    <!-- Default browser card text -->
    <string name="default_browser_experiment_card_text">Gosod dolenni o wefannau, e-byst, a negeseuon i agor yn awtomatig yn Firefox.</string>

    <!-- Content description for close button in collection placeholder. -->
    <string name="remove_home_collection_placeholder_content_description">Tynnu</string>

    <!-- Content description radio buttons with a link to more information -->
    <string name="radio_preference_info_content_description">Cliciwch am ragor o fanylion</string>

    <!-- Content description for the action bar "up" button -->
    <string name="action_bar_up_description" moz:removedIn="124" tools:ignore="UnusedResources">Llywio i fyny</string>

    <!-- Content description for privacy content close button -->
    <string name="privacy_content_close_button_content_description">Cau</string>

    <!-- Pocket recommended stories -->
    <!-- Header text for a section on the home screen. -->
    <string name="pocket_stories_header_1">Straeon sy’n procio’r meddwl</string>
    <!-- Header text for a section on the home screen. -->
    <string name="pocket_stories_categories_header">Straeon yn ôl pwnc</string>
    <!-- Text of a button allowing users to access an external url for more Pocket recommendations. -->
    <string name="pocket_stories_placeholder_text">Darganfod rhagor</string>
    <!-- Title of an app feature. Smaller than a heading. The first parameter is product name Pocket -->
    <string name="pocket_stories_feature_title_2">Wedi’i bweru gan %s.</string>
    <!-- Caption for describing a certain feature. The placeholder is for a clickable text (eg: Learn more) which will load an url in a new tab when clicked.  -->
    <string name="pocket_stories_feature_caption">Rhan o deulu Firefox. %s</string>
    <!-- Clickable text for opening an external link for more information about Pocket. -->
    <string name="pocket_stories_feature_learn_more">Darllen rhagor</string>

    <!-- Text indicating that the Pocket story that also displays this text is a sponsored story by other 3rd party entity. -->
    <string name="pocket_stories_sponsor_indication">Noddwyd</string>

    <!-- Snackbar message for enrolling in a Nimbus experiment from the secret settings when Studies preference is Off.-->
    <string name="experiments_snackbar">Galluogi telemetreg i anfon data.</string>
    <!-- Snackbar button text to navigate to telemetry settings.-->
    <string name="experiments_snackbar_button">Mynd i’r gosodiadau</string>

    <!-- Review quality check feature-->
    <!-- Name for the review quality check feature used as title for the panel. -->
    <string name="review_quality_check_feature_name_2">Gwirydd Adolygiadau</string>
    <!-- Summary for grades A and B for review quality check adjusted grading. -->
    <string name="review_quality_check_grade_a_b_description">Adolygiadau dibynadwy</string>
    <!-- Summary for grade C for review quality check adjusted grading. -->
    <string name="review_quality_check_grade_c_description">Cymysgedd o adolygiadau dibynadwy ac annibynadwy</string>
    <!-- Summary for grades D and F for review quality check adjusted grading. -->
    <string name="review_quality_check_grade_d_f_description">Adolygiadau annibynadwy</string>
    <!-- Text for title presenting the reliability of a product's reviews. -->
    <string name="review_quality_check_grade_title">Pa mor ddibynadwy yw’r adolygiadau hyn?</string>
    <!-- Title for when the rating has been updated by the review checker -->
    <string name="review_quality_check_adjusted_rating_title">Gradd wedi’i haddasu</string>
    <!-- Description for a product's adjusted star rating. The text presents that the product's reviews which were evaluated as unreliable were removed from the adjusted rating. -->
    <string name="review_quality_check_adjusted_rating_description_2">Ar sail adolygiadau dibynadwy</string>
    <!-- Title for list of highlights from a product's review emphasizing a product's important traits. -->
    <string name="review_quality_check_highlights_title">Uchafbwyntiau o adolygiadau diweddar</string>
    <!-- Title for section explaining how we analyze the reliability of a product's reviews. -->
    <string name="review_quality_check_explanation_title">Sut rydym yn mesur ansawdd adolygiadau</string>
    <!-- Paragraph explaining how we analyze the reliability of a product's reviews. First parameter is the Fakespot product name. In the phrase "Fakespot by Mozilla", "by" can be localized. Does not need to stay by. -->
    <string name="review_quality_check_explanation_body_reliability">Rydym yn defnyddio technoleg AI o %s gan Mozilla i wirio dibynadwyedd adolygiadau cynnyrch. Bydd hyn dim ond yn eich helpu i asesu ansawdd adolygiad, nid ansawdd y cynnyrch.</string>
    <!-- Paragraph explaining the grading system we use to classify the reliability of a product's reviews. -->
    <string name="review_quality_check_info_review_grade_header"><![CDATA[Rydym yn gosod <b>gradd llythyren</b> o A i F i adolygiadau pob cynnyrch.]]></string>
    <!-- Description explaining grades A and B for review quality check adjusted grading. -->
    <string name="review_quality_check_info_grade_info_AB">Adolygiadau dibynadwy. Rydym yn credu fod yr adolygiadau’n debygol o fod gan gwsmeriaid go iawn sydd wedi gadael adolygiadau gonest, diduedd.</string>
    <!-- Description explaining grade C for review quality check adjusted grading. -->
    <string name="review_quality_check_info_grade_info_C">Rydym yn credu fod yna gymysgedd o adolygiadau dibynadwy ac annibynadwy.</string>
    <!-- Description explaining grades D and F for review quality check adjusted grading. -->
    <string name="review_quality_check_info_grade_info_DF">Adolygiadau annibynadwy. Rydym yn credu fod yr adolygiadau yn debygol o fod yn rhai ffug neu gan adolygwyr rhagfarnllyd.</string>
    <!-- Paragraph explaining how a product's adjusted grading is calculated. -->
    <string name="review_quality_check_explanation_body_adjusted_grading"><![CDATA[Mae’r <b>gradd wedi’i addasu</b> yn seiliedig ar adolygiadau y credwn eu bod yn ddibynadwy yn unig.]]></string>
    <!-- Paragraph explaining product review highlights. First parameter is the name of the retailer (e.g. Amazon). -->
    <string name="review_quality_check_explanation_body_highlights"><![CDATA[Daw’r <b>Uchafbwyntiau</b> o adolygiadau %s o fewn yr 80 diwrnod diwethaf y credwn eu bod yn ddibynadwy.]]></string>
    <!-- Text for learn more caption presenting a link with information about review quality. First parameter is for clickable text defined in review_quality_check_info_learn_more_link. -->
    <string name="review_quality_check_info_learn_more">Dysgwch ragor am %s.</string>
    <!-- Clickable text that links to review quality check SuMo page. First parameter is the Fakespot product name. -->
    <string name="review_quality_check_info_learn_more_link_2">sut mae %s yn pennu ansawdd adolygu</string>
    <!-- Text for title of settings section. -->
    <string name="review_quality_check_settings_title">Gosodiadau</string>
    <!-- Text for label for switch preference to show recommended products from review quality check settings section. -->
    <string name="review_quality_check_settings_recommended_products">Dangos hysbysebion yn y gwirydd adolygiadau</string>
    <!-- Description for switch preference to show recommended products from review quality check settings section. First parameter is for clickable text defined in review_quality_check_settings_recommended_products_learn_more.-->
    <string name="review_quality_check_settings_recommended_products_description_2" tools:ignore="UnusedResources">Byddwch yn gweld hysbysebion achlysurol ar gyfer cynnyrch perthnasol. Dim ond cynnyrch gydag adolygiadau dibynadwy rydym yn eu hysbysebu. %s</string>
    <!-- Clickable text that links to review quality check recommended products support article. -->
    <string name="review_quality_check_settings_recommended_products_learn_more" tools:ignore="UnusedResources">Dysgu rhagor</string>
    <!-- Text for turning sidebar off button from review quality check settings section. -->
    <string name="review_quality_check_settings_turn_off">Diffodd y gwirydd adolygiadau</string>
    <!-- Text for title of recommended product section. This is displayed above a product image, suggested as an alternative to the product reviewed. -->
    <string name="review_quality_check_ad_title" tools:ignore="UnusedResources">Rhagor i feddwl amdanyn nhw</string>
    <!-- Caption for recommended product section indicating this is an ad by Fakespot. First parameter is the Fakespot product name. -->
    <string name="review_quality_check_ad_caption" tools:ignore="UnusedResources">Hysbyseb gan %s</string>
    <!-- Caption for review quality check panel. First parameter is for clickable text defined in review_quality_check_powered_by_link. -->
    <string name="review_quality_check_powered_by_2">Mae’r gwirydd adolygiadau yn cael ei bweru gan %s</string>
    <!-- Clickable text that links to Fakespot.com. First parameter is the Fakespot product name. In the phrase "Fakespot by Mozilla", "by" can be localized. Does not need to stay by. -->
    <string name="review_quality_check_powered_by_link" tools:ignore="UnusedResources">%s gan Mozilla</string>
    <!-- Text for title of warning card informing the user that the current analysis is outdated. -->
    <string name="review_quality_check_outdated_analysis_warning_title" tools:ignore="UnusedResources">Gwybodaeth newydd i’w wirio</string>
    <!-- Text for button from warning card informing the user that the current analysis is outdated. Clicking this should trigger the product's re-analysis. -->
    <string name="review_quality_check_outdated_analysis_warning_action" tools:ignore="UnusedResources">Gwirio nawr</string>
    <!-- Title for warning card informing the user that the current product does not have enough reviews for a review analysis. -->
    <string name="review_quality_check_no_reviews_warning_title">Dim digon o adolygiadau eto</string>
    <!-- Text for body of warning card informing the user that the current product does not have enough reviews for a review analysis. -->
    <string name="review_quality_check_no_reviews_warning_body">Pan fydd gan y cynnyrch hwn fwy o adolygiadau, byddwn yn gallu gwirio eu hansawdd.</string>
    <!-- Title for warning card informing the user that the current product is currently not available. -->
    <string name="review_quality_check_product_availability_warning_title">Nid yw’r cynnyrch ar gael</string>
    <!-- Text for the body of warning card informing the user that the current product is currently not available. -->
    <string name="review_quality_check_product_availability_warning_body">Os ydych yn gweld fod y cynnyrch hwn nôl mewn stoc, rhowch wybod i ni ac fe wnawn ni ddiweddaru’r dadansoddiad.</string>
    <!-- Clickable text for warning card informing the user that the current product is currently not available. Clicking this should inform the server that the product is available. -->
    <string name="review_quality_check_product_availability_warning_action_2">Adrodd fod cynnyrch mewn stoc</string>
    <!-- Title for warning card informing the user that the current product's analysis is still processing. The parameter is the percentage progress (0-100%) of the analysis process (e.g. 56%). -->
    <string name="review_quality_check_analysis_in_progress_warning_title_2">Yn gwirio ansawdd adolygiadau (%s)</string>
    <!-- Text for body of warning card informing the user that the current product's analysis is still processing. -->
    <string name="review_quality_check_analysis_in_progress_warning_body">Gall hyn gymryd tua 60 eiliad.</string>
    <!-- Title for info card displayed after the user reports a product is back in stock. -->
    <string name="review_quality_check_analysis_requested_info_title">Diolch am adrodd!</string>
    <!-- Text for body of info card displayed after the user reports a product is back in stock. -->
    <string name="review_quality_check_analysis_requested_info_body">Dylai fod gennym dadansoddiad wedi’i ddiweddaru o fewn 24 awr. Dewch nôl i weld.</string>
    <!-- Title for info card displayed when the user review checker while on a product that Fakespot does not analyze (e.g. gift cards, music). -->
    <string name="review_quality_check_not_analyzable_info_title">Methu gwirio’r adolygiadau hyn</string>
    <!-- Text for body of info card displayed when the user review checker while on a product that Fakespot does not analyze (e.g. gift cards, music). -->
    <string name="review_quality_check_not_analyzable_info_body">Yn anffodus, allwn ni ddim gwirio ansawdd adolygu rhai mathau o gynnyrch. Er enghraifft, cardiau rhodd a ffrydio fideo, cerddoriaeth a gemau.</string>
    <!-- Title for info card displayed when another user reported the displayed product is back in stock. -->
    <string name="review_quality_check_analysis_requested_other_user_info_title" tools:ignore="UnusedResources">Gwybodaeth yn dod cyn hir</string>
    <!-- Text for body of info card displayed when another user reported the displayed product is back in stock. -->
    <string name="review_quality_check_analysis_requested_other_user_info_body" tools:ignore="UnusedResources">Dylai fod gennym dadansoddiad wedi’i ddiweddaru o fewn 24 awr. Dewch nôl i weld.</string>
    <!-- Title for info card displayed to the user when analysis finished updating. -->
    <string name="review_quality_check_analysis_updated_confirmation_title" tools:ignore="UnusedResources">Mae’r dadansoddiad yn gyfredol</string>
    <!-- Text for the action button from info card displayed to the user when analysis finished updating. -->
    <string name="review_quality_check_analysis_updated_confirmation_action" tools:ignore="UnusedResources">Iawn</string>
    <!-- Title for error card displayed to the user when an error occurred. -->
    <string name="review_quality_check_generic_error_title">Dim gwybodaeth ar gael ar hyn o bryd</string>
    <!-- Text for body of error card displayed to the user when an error occurred. -->
    <string name="review_quality_check_generic_error_body">Rydym yn gweithio i ddatrys y mater. Dewch nôl cyn bo hir.</string>
    <!-- Title for error card displayed to the user when the device is disconnected from the network. -->
    <string name="review_quality_check_no_connection_title">Dim cysylltiad rhwydwaith</string>
    <!-- Text for body of error card displayed to the user when the device is disconnected from the network. -->
    <string name="review_quality_check_no_connection_body">Gwiriwch eich cysylltiad rhwydwaith ac yna ceisiwch ail-lwytho’r dudalen.</string>
    <!-- Title for card displayed to the user for products whose reviews were not analyzed yet. -->
    <string name="review_quality_check_no_analysis_title">Dim gwybodaeth am yr adolygiadau hyn eto</string>
    <!-- Text for the body of card displayed to the user for products whose reviews were not analyzed yet. -->
    <string name="review_quality_check_no_analysis_body">I wybod a yw adolygiadau’r cynnyrch hwn yn ddibynadwy, gwiriwch ansawdd yr adolygiadau. Dim ond tua 60 eiliad y mae’n ei gymryd.</string>
    <!-- Text for button from body of card displayed to the user for products whose reviews were not analyzed yet. Clicking this should trigger a product analysis. -->
    <string name="review_quality_check_no_analysis_link">Gwirio ansawdd yr adolygiad</string>
    <!-- Headline for review quality check contextual onboarding card. -->
    <string name="review_quality_check_contextual_onboarding_title">Rhowch gynnig ar ein canllaw dibynadwy i adolygiadau cynnyrch</string>
    <!-- Description for review quality check contextual onboarding card. The first and last two parameters are for retailer names (e.g. Amazon, Walmart). The second parameter is for the name of the application (e.g. Firefox). -->
    <string name="review_quality_check_contextual_onboarding_description">Gweld pa mor ddibynadwy yw adolygiadau cynnyrch ar %1$s cyn i chi brynu. Mae gwirydd adolygiadau, nodwedd arbrofol gan %2$s, wedi’i gynnwys yn y porwr. Mae’n gweithio ar %3$s a %4$s hefyd.</string>
    <!-- Description for review quality check contextual onboarding card. The first parameters is for retailer name (e.g. Amazon). The second parameter is for the name of the application (e.g. Firefox). -->
    <string name="review_quality_check_contextual_onboarding_description_one_vendor">Gweld pa mor ddibynadwy yw adolygiadau cynnyrch ar %1$s cyn i chi brynu. Mae\'r Gwirydd Adolygiadau, nodwedd arbrofol gan %2$s, wedi\'i gynnwys yn y porwr.</string>
    <!-- Paragraph presenting review quality check feature. First parameter is the Fakespot product name. Second parameter is for clickable text defined in review_quality_check_contextual_onboarding_learn_more_link. In the phrase "Fakespot by Mozilla", "by" can be localized. Does not need to stay by. -->
    <string name="review_quality_check_contextual_onboarding_learn_more">Gan ddefnyddio pŵer %1$s gan Mozilla, rydym yn eich helpu i osgoi adolygiadau rhagfarnllyd ac annilys. Mae ein model AI bob amser yn gwella i’ch diogelu wrth i chi siopa. %2$s</string>
    <!-- Clickable text from the contextual onboarding card that links to review quality check support article. -->
    <string name="review_quality_check_contextual_onboarding_learn_more_link">Dysgu rhagor</string>
    <!-- Caption text to be displayed in review quality check contextual onboarding card above the opt-in button. First parameter is Firefox app name, third parameter is the Fakespot product name. Second & fourth are for clickable texts defined in review_quality_check_contextual_onboarding_privacy_policy_3 and review_quality_check_contextual_onboarding_terms_use. -->
    <string name="review_quality_check_contextual_onboarding_caption_3" moz:RemovedIn="124" tools:ignore="UnusedResources">Drwy ddewis “Iawn, rhoi cynnig arni” rydych yn cytuno i %2$s %1$s a %3$s %4$s.</string>
    <!-- Caption text to be displayed in review quality check contextual onboarding card above the opt-in button. First parameter is Firefox app name, third parameter is the Fakespot product name. Second & fourth are for clickable texts defined in review_quality_check_contextual_onboarding_privacy_policy_3 and review_quality_check_contextual_onboarding_terms_use. -->
    <string name="review_quality_check_contextual_onboarding_caption_4">Drwy ddewis “Iawn, rhoi cynnig arni” rydych yn cytuno i %1$s %2$s a %3$s %4$s.</string>
    <!-- Clickable text from the review quality check contextual onboarding card that links to Fakespot privacy notice. -->
    <string name="review_quality_check_contextual_onboarding_privacy_policy_3">hysbysiad preifatrwydd</string>
    <!-- Clickable text from the review quality check contextual onboarding card that links to Fakespot terms of use. -->
    <string name="review_quality_check_contextual_onboarding_terms_use">telerau defnydd</string>
    <!-- Text for opt-in button from the review quality check contextual onboarding card. -->
    <string name="review_quality_check_contextual_onboarding_primary_button_text">Iawn, rhoi cynnig arno</string>
    <!-- Text for opt-out button from the review quality check contextual onboarding card. -->
    <string name="review_quality_check_contextual_onboarding_secondary_button_text">Nid nawr</string>
    <!-- Text for the first CFR presenting the review quality check feature. -->
    <string name="review_quality_check_first_cfr_message">Darganfyddwch a allwch ymddiried yn adolygiadau’r cynnyrch hwn - cyn i chi brynu.</string>
    <!-- Text displayed in the first CFR presenting the review quality check feature that opens the review checker when clicked. -->
    <string name="review_quality_check_first_cfr_action" tools:ignore="UnusedResources">Rhowch gynnig ar y gwirydd adolygiadau</string>
    <!-- Text for the second CFR presenting the review quality check feature. -->
    <string name="review_quality_check_second_cfr_message">A yw’r adolygiadau hyn yn ddibynadwy? Gwiriwch nawr i weld sgôr wedi’i addasu.</string>
    <!-- Text displayed in the second CFR presenting the review quality check feature that opens the review checker when clicked. -->
    <string name="review_quality_check_second_cfr_action" tools:ignore="UnusedResources">Agor y gwirydd adolygiadau</string>
    <!-- Flag showing that the review quality check feature is work in progress. -->
    <string name="review_quality_check_beta_flag" moz:removedIn="130" tools:ignore="UnusedResources">Beta</string>
    <!-- Content description (not visible, for screen readers etc.) for opening browser menu button to open review quality check bottom sheet. -->
    <string name="review_quality_check_open_handle_content_description">Agor y gwirydd adolygiadau</string>
    <!-- Content description (not visible, for screen readers etc.) for closing browser menu button to open review quality check bottom sheet. -->
    <string name="review_quality_check_close_handle_content_description">Cau’r gwirydd adolygiadau</string>
    <!-- Content description (not visible, for screen readers etc.) for review quality check star rating. First parameter is the number of stars (1-5) representing the rating. -->
    <string name="review_quality_check_star_rating_content_description">%1$s allan o 5 seren</string>
    <!-- Text for minimize button from highlights card. When clicked the highlights card should reduce its size. -->
    <string name="review_quality_check_highlights_show_less">Dangos llai</string>
    <!-- Text for maximize button from highlights card. When clicked the highlights card should expand to its full size. -->
    <string name="review_quality_check_highlights_show_more">Dangos rhagor</string>
    <!-- Text for highlights card quality category header. Reviews shown under this header should refer the product's quality. -->
    <string name="review_quality_check_highlights_type_quality">Ansawdd</string>
    <!-- Text for highlights card price category header. Reviews shown under this header should refer the product's price. -->
    <string name="review_quality_check_highlights_type_price">Pris</string>
    <!-- Text for highlights card shipping category header. Reviews shown under this header should refer the product's shipping. -->
    <string name="review_quality_check_highlights_type_shipping">Cludiant</string>
    <!-- Text for highlights card packaging and appearance category header. Reviews shown under this header should refer the product's packaging and appearance. -->
    <string name="review_quality_check_highlights_type_packaging_appearance">Pecynnu ac ymddangosiad</string>
    <!-- Text for highlights card competitiveness category header. Reviews shown under this header should refer the product's competitiveness. -->
    <string name="review_quality_check_highlights_type_competitiveness">Cystadleurwydd</string>

    <!-- Text that is surrounded by quotes. The parameter is the actual text that is in quotes. An example of that text could be: Excellent craftsmanship, and that is displayed as “Excellent craftsmanship”. The text comes from a buyer's review that the feature is highlighting"   -->
    <string name="surrounded_with_quotes">“%s”</string>

    <!-- Accessibility services actions labels. These will be appended to accessibility actions like "Double tap to.." but not by or applications but by services like Talkback. -->
    <!-- Action label for elements that can be collapsed if interacting with them. Talkback will append this to say "Double tap to collapse". -->
    <string name="a11y_action_label_collapse">cau</string>
    <!-- Current state for elements that can be collapsed if interacting with them. Talkback will dictate this after a state change. -->
    <string name="a11y_state_label_collapsed">caewyd</string>
    <!-- Action label for elements that can be expanded if interacting with them. Talkback will append this to say "Double tap to expand". -->
    <string name="a11y_action_label_expand">ehangu</string>
    <!-- Current state for elements that can be expanded if interacting with them. Talkback will dictate this after a state change. -->
    <string name="a11y_state_label_expanded">ehangwyd</string>
    <!-- Action label for links to a website containing documentation about a wallpaper collection. Talkback will append this to say "Double tap to open link to learn more about this collection". -->
    <string name="a11y_action_label_wallpaper_collection_learn_more">agorwch y ddolen i ddysgu rhagor am y casgliad hwn</string>
    <!-- Action label for links that point to an article. Talkback will append this to say "Double tap to read the article". -->
    <string name="a11y_action_label_read_article">darllen yr erthygl</string>
    <!-- Action label for links to the Firefox Pocket website. Talkback will append this to say "Double tap to open link to learn more". -->
    <string name="a11y_action_label_pocket_learn_more">agor dolen i wybod rhagor</string>
    <!-- Content description for headings announced by accessibility service. The first parameter is the text of the heading. Talkback will announce the first parameter and then speak the word "Heading" indicating to the user that this text is a heading for a section. -->
    <string name="a11y_heading">%s, Pennyn</string>

    <!-- Title for dialog displayed when trying to access links present in a text. -->
    <string name="a11y_links_title">Dolenni</string>
    <!-- Additional content description for text bodies that contain urls. -->
    <string name="a11y_links_available">Dolenni ar gael</string>

    <!-- Translations feature-->

    <!-- Translation request dialog -->
    <!-- Title for the translation dialog that allows a user to translate the webpage. -->
    <string name="translations_bottom_sheet_title">Cyfieithu\'r dudalen?</string>
    <!-- Title for the translation dialog after a translation was completed successfully.
    The first parameter is the name of the language that the page was translated from, for example, "French".
    The second parameter is the name of the language that the page was translated to, for example, "English". -->
    <string name="translations_bottom_sheet_title_translation_completed">Tudalen wedi\'i chyfieithu o\'r %1$s i\'r %2$s</string>
    <!-- Title for the translation dialog that allows a user to translate the webpage when a user uses the translation feature the first time. The first parameter is the name of the application, for example, "Fenix". -->
    <string name="translations_bottom_sheet_title_first_time">Rhowch gynnig ar gyfieithu preifat yn %1$s</string>
    <!-- Additional information on the translation dialog that appears when a user uses the translation feature the first time. The first parameter is clickable text with a link, for example, "Learn more". -->
    <string name="translations_bottom_sheet_info_message">Er eich preifatrwydd, nid yw cyfieithiadau byth yn gadael eich dyfais. Ieithoedd newydd a gwelliannau yn dod yn fuan! %1$s</string>
    <!-- Text that links to additional information about the Firefox translations feature. -->
    <string name="translations_bottom_sheet_info_message_learn_more">Darllen rhagor</string>
    <!-- Label for the dropdown to select which language to translate from on the translations dialog. Usually the translate from language selected will be the same as the page language. -->
    <string name="translations_bottom_sheet_translate_from">Cyfieithu o\'r</string>
    <!-- Label for the dropdown to select which language to translate to on the translations dialog. Usually the translate to language selected will be the user's preferred language. -->
    <string name="translations_bottom_sheet_translate_to">Cyfieithu i\'r</string>
    <!-- Label for the dropdown to select which language to translate from on the translations dialog when the page language is not supported. This selection is to allow the user to select another language, in case we automatically detected the page language incorrectly. -->
    <string name="translations_bottom_sheet_translate_from_unsupported_language">Rhowch gynnig ar iaith ffynhonnell arall</string>
    <!-- Button text on the translations dialog to dismiss the dialog and return to the browser. -->
    <string name="translations_bottom_sheet_negative_button">Nid nawr</string>
    <!-- Button text on the translations dialog to restore the translated website back to the original untranslated version. -->
    <string name="translations_bottom_sheet_negative_button_restore">Dangos y gwreiddiol</string>
    <!-- Accessibility announcement (not visible, for screen readers etc.) for the translations dialog after restore button was pressed that indicates the original untranslated page was loaded. -->
    <string name="translations_bottom_sheet_restore_accessibility_announcement">Tudalen wreiddiol heb ei chyfieithu wedi\'i llwytho</string>
    <!-- Button text on the translations dialog when a translation error appears, used to dismiss the dialog and return to the browser. -->
    <string name="translations_bottom_sheet_negative_button_error">Gorffen</string>
    <!-- Button text on the translations dialog to begin a translation of the website. -->
    <string name="translations_bottom_sheet_positive_button">Cyfieithu</string>
    <!-- Button text on the translations dialog when a translation error appears. -->
    <string name="translations_bottom_sheet_positive_button_error">Ceisiwch eto</string>
    <!-- Inactive button text on the translations dialog that indicates a translation is currently in progress. This button will be accompanied by a loading icon. -->
    <string name="translations_bottom_sheet_translating_in_progress">Yn cyfieithu</string>
    <!-- Button content description (not visible, for screen readers etc.) for the translations dialog translate button that indicates a translation is currently in progress. -->
    <string name="translations_bottom_sheet_translating_in_progress_content_description">Wrthi\'n Cyfieithu</string>

    <!-- Default dropdown option when initially selecting a language from the translations dialog language selection dropdown. -->
    <string name="translations_bottom_sheet_default_dropdown_selection">Dewiswch iaith</string>
    <!-- The title of the warning card informs the user that a translation could not be completed. -->
    <string name="translation_error_could_not_translate_warning_text">Bu anhawster wrth gyfieithu. Ceisiwch eto.</string>
    <!-- The title of the warning card informs the user that the list of languages cannot be loaded. -->
    <string name="translation_error_could_not_load_languages_warning_text">Methu llwytho ieithoedd. Gwiriwch eich cysylltiad rhyngrwyd a rhowch gynnig arall arni.</string>
    <!-- The title of the warning card informs the user that a language is not supported. The first parameter is the name of the language that is not supported. -->
    <string name="translation_error_language_not_supported_warning_text">Ymddiheuriadau, nid ydym yn cefnogi %1$s eto.</string>

    <!-- Snackbar title shown if the user closes the Translation Request dialogue and a translation is in progress. -->
    <string name="translation_in_progress_snackbar">Wrthi\'n cyfieithu…</string>

    <!-- Title for the data saving mode warning dialog used in the translation request dialog.
    This dialog will be presented when the user attempts to perform
    a translation without the necessary language files downloaded first when Android's data saver mode is enabled and the user is not using WiFi.
    The first parameter is the size in kilobytes or megabytes of the language file. -->
    <string name="translations_download_language_file_dialog_title">Llwytho i lawr iaith yn y modd data cynnil (%1$s)?</string>


    <!-- Translations options dialog -->
    <!-- Title of the translation options dialog that allows a user to set their translation options for the site the user is currently on. -->
    <string name="translation_option_bottom_sheet_title_heading">Dewisiadau cyfieithu</string>
    <!-- Toggle switch label that allows a user to set the setting if they would like the browser to always offer or suggest translations when available. -->
    <string name="translation_option_bottom_sheet_always_translate">Cynnig i gyfieithu bob tro</string>
    <!-- Toggle switch label that allows a user to set if they would like a given language to automatically translate or not. The first parameter is the language name, for example, "Spanish". -->
    <string name="translation_option_bottom_sheet_always_translate_in_language">Cyfieithu %1$s bob tro</string>
    <!-- Toggle switch label that allows a user to set if they would like to never be offered a translation of the given language. The first parameter is the language name, for example, "Spanish". -->
    <string name="translation_option_bottom_sheet_never_translate_in_language">Peidio â chyfieithu %1$s</string>
    <!-- Toggle switch label that allows a user to set the setting if they would like the browser to never translate the site the user is currently visiting. -->
    <string name="translation_option_bottom_sheet_never_translate_site">Peidio â chyfieithu\'r wefan hon</string>
    <!-- Toggle switch description that will appear under the "Never translate these sites" settings toggle switch to provide more information on how this setting interacts with other settings. -->
    <string name="translation_option_bottom_sheet_switch_never_translate_site_description">Gwrthwneud pob gosodiad arall</string>
    <!-- Toggle switch description that will appear under the "Never translate" and "Always translate" toggle switch settings to provide more information on how these  settings interacts with other settings. -->
    <string name="translation_option_bottom_sheet_switch_description">Gwrthwneud cynigion i gyfieithu</string>
    <!-- Button text for the button that will take the user to the translation settings dialog. -->
    <string name="translation_option_bottom_sheet_translation_settings">Gosodiadau cyfieithu</string>
    <!-- Button text for the button that will take the user to a website to learn more about how translations works in the given app. The first parameter is the name of the application, for example, "Fenix". -->
    <string name="translation_option_bottom_sheet_about_translations">Ynghylch cyfieithu yn %1$s</string>

    <!-- Content description (not visible, for screen readers etc.) for closing the translations bottom sheet. -->
    <string name="translation_option_bottom_sheet_close_content_description">Cau\'r ddalen Cyfieithiadau</string>

    <!-- The title of the warning card informs the user that an error has occurred at page settings. -->
    <string name="translation_option_bottom_sheet_error_warning_text">Nid yw rhai gosodiadau ar gael dros dro.</string>

    <!-- Translation settings dialog -->
    <!-- Title of the translation settings dialog that allows a user to set their preferred translation settings. -->
    <string name="translation_settings_toolbar_title">Cyfieithu</string>
    <!-- Toggle switch label that indicates that the browser should signal or indicate when a translation is possible for any page. -->
    <string name="translation_settings_offer_to_translate">Cynnig i gyfieithu pan fo modd</string>
    <!-- Toggle switch label that indicates that downloading files required for translating is permitted when using data saver mode in Android. -->
    <string name="translation_settings_always_download">Llwytho ieithoedd yn y modd arbed data, bob tro</string>
    <!-- Section header text that begins the section of a list of different options the user may select to adjust their translation preferences. -->
    <string name="translation_settings_translation_preference">Dewisiadau cyfieithu</string>
    <!-- Button text for the button that will take the user to the automatic translations settings dialog. On the automatic translations settings dialog, the user can set if translations should occur automatically for a given language. -->
    <string name="translation_settings_automatic_translation">Cyfieithu awtomatig</string>
    <!-- Button text for the button that will take the user to the never translate these sites dialog. On the never translate these sites dialog, the user can set if translations should never occur on certain websites. -->
    <string name="translation_settings_automatic_never_translate_sites">Peidio â chyfieithu\'r gwefannau hyn</string>
    <!-- Button text for the button that will take the user to the download languages dialog. On the download languages dialog, the user can manage which languages they would like to download for translations. -->
    <string name="translation_settings_download_language">Llwytho ieithoedd i lawr</string>

    <!-- Automatic translation preference screen -->
    <!-- Title of the automatic translation preference screen that will appear on the toolbar.-->
    <string name="automatic_translation_toolbar_title_preference">Cyfieithu awtomatig</string>
    <!-- Screen header presenting the automatic translation preference feature. It will appear under the toolbar. -->
    <string name="automatic_translation_header_preference">Dewiswch iaith i reoli dewisiadau ”cyfieithu bob tro“ a ”peidio â chyfieithu“.</string>

    <!-- The title of the warning card informs the user that the system could not load languages for translation settings. -->
    <string name="automatic_translation_error_warning_text">Methu llwytho ieithoedd. Dewch nôl yn nes ymlaen.</string>

    <!-- Automatic translation options preference screen -->
    <!-- Preference option for offering to translate. Radio button title text.-->
    <string name="automatic_translation_option_offer_to_translate_title_preference">Cynnig i gyfieithu (rhagosodedig)</string>
    <!-- Preference option for offering to translate. Radio button summary text. The first parameter is the name of the app defined in app_name (for example: Fenix)-->
    <string name="automatic_translation_option_offer_to_translate_summary_preference">Bydd %1$s yn cynnig cyfieithu gwefannau yn yr iaith hon.</string>
    <!-- Preference option for always translate. Radio button title text. -->
    <string name="automatic_translation_option_always_translate_title_preference">Cyfieithu bob tro</string>
    <!-- Preference option for always translate. Radio button summary text. The first parameter is the name of the app defined in app_name (for example: Fenix)-->
    <string name="automatic_translation_option_always_translate_summary_preference">Bydd %1$s yn cyfieithu\'r iaith hon yn awtomatig pan fydd y dudalen yn llwytho.</string>
    <!-- Preference option for never translate. Radio button title text.-->
    <string name="automatic_translation_option_never_translate_title_preference">Byth cyfieithu</string>
    <!-- Preference option for never translate. Radio button summary text. The first parameter is the name of the app defined in app_name (for example: Fenix)-->
    <string name="automatic_translation_option_never_translate_summary_preference">Fydd %1$s byth yn cynnig cyfieithu gwefannau yn yr iaith hon.</string>

    <!-- Never translate site preference screen -->
    <!-- Title of the never translate site preference screen that will appear on the toolbar.-->
    <string name="never_translate_site_toolbar_title_preference">Peidio â chyfieithu\'r gwefannau hyn</string>
    <!-- Screen header presenting the never translate site preference feature. It will appear under the toolbar. -->
    <string name="never_translate_site_header_preference">I ychwanegu gwefan newydd: Ewch yno a dewis “Peidio byth â chyfieithu\'r wefan hon” o\'r ddewislen cyfieithu.</string>
    <!-- Content description (not visible, for screen readers etc.): For a never-translated site list item that is selected.
             The first parameter is web site url (for example:"wikipedia.com") -->
    <string name="never_translate_site_item_list_content_description_preference">Tynnu %1$s</string>
    <!-- The title of the warning card informs the user that an error has occurred at the never translate sites list. -->
    <string name="never_translate_site_error_warning_text">Methu llwytho gwefannau. Dewch nôl yn nes ymlaen.</string>
    <!-- The Delete site dialogue title will appear when the user clicks on a list item.
             The first parameter is web site url (for example:"wikipedia.com") -->
    <string name="never_translate_site_dialog_title_preference">Dileu %1$s?</string>
    <!-- The Delete site dialogue positive button will appear when the user clicks on a list item. The site will be deleted. -->
    <string name="never_translate_site_dialog_confirm_delete_preference">Dileu</string>
    <!-- The Delete site dialogue negative button will appear when the user clicks on a list item. The dialog will be dismissed. -->
    <string name="never_translate_site_dialog_cancel_preference">Diddymu</string>

    <!-- Download languages preference screen -->
    <!-- Title of the download languages preference screen toolbar.-->
    <string name="download_languages_toolbar_title_preference" moz:removedIn="130" tools:ignore="UnusedResources">Llwytho Ieithoedd i Lawr</string>
    <!-- Title of the toolbar for the translation feature screen where users may download different languages for translation. -->
    <string name="download_languages_translations_toolbar_title_preference">Llwytho ieithoedd i lawr</string>
    <!-- Screen header presenting the download language preference feature. It will appear under the toolbar.The first parameter is "Learn More," a clickable text with a link. Talkback will append this to say "Double tap to open link to learn more". -->
    <string name="download_languages_header_preference">Llwytho ieithoedd cyfan i lawr ar gyfer cyfieithiadau cyflymach ac i gyfieithu all-lein. %1$s</string>
    <!-- Clickable text from the screen header that links to a website. -->
    <string name="download_languages_header_learn_more_preference">Darllen rhagor</string>
    <!-- The subhead of the download language preference screen will appear above the pivot language. -->
    <string name="download_languages_available_languages_preference">Ieithoedd ar gael</string>
    <!-- Text that will appear beside a core or pivot language package name to show that the language is necessary for the translation feature to function. -->
    <string name="download_languages_default_system_language_require_preference">angenrheidiol</string>
    <!-- A text for download language preference item.
    The first parameter is the language name, for example, "Spanish".
    The second parameter is the language file size, for example, "(3.91 KB)" or, if the language package name is a pivot language, "(required)". -->
    <string name="download_languages_language_item_preference">%1$s (%2$s)</string>
    <!-- The subhead of the download language preference screen will appear above the items that were not downloaded. -->
    <string name="download_language_header_preference">Llwytho Ieithoedd i Lawr</string>
    <!-- All languages list item. When the user presses this item, they can download all languages. -->
    <string name="download_language_all_languages_item_preference">Pob iaith</string>
    <!-- All languages list item. When the user presses this item, they can delete all languages that were downloaded. -->
    <string name="download_language_all_languages_item_preference_to_delete">Dileu pob iaith</string>
    <!-- Content description (not visible, for screen readers etc.): For a language list item that was downloaded, the user can now delete it. -->
    <string name="download_languages_item_content_description_downloaded_state">Dileu</string>
    <!-- Content description (not visible, for screen readers etc.): For a language list item, downloading is in progress. -->
    <string name="download_languages_item_content_description_in_progress_state" moz:removedIn="129" tools:ignore="UnusedResources">Ar waith</string>
    <!-- Content description (not visible, for screen readers etc.): For a language list item, deleting is in progress. -->
    <string name="download_languages_item_content_description_delete_in_progress_state">Ar waith</string>
    <!-- Content description (not visible, for screen readers etc.): For a language list item, downloading is in progress.
    The first parameter is the language name, for example, "Spanish".
    The second parameter is the language file size, for example, "(3.91 KB)". -->
<<<<<<< HEAD
    <string name="download_languages_item_content_description_download_in_progress_state">Rhoi\'r gorau i lawrlwytho %1$s (%2$s)</string>
=======
    <string name="download_languages_item_content_description_download_in_progress_state">Rhoi\'r gorau i lwytho %1$s (%2$s) i lawr</string>
>>>>>>> c4245b98
    <!-- Content description (not visible, for screen readers etc.): For a language list item that was not downloaded. -->
    <string name="download_languages_item_content_description_not_downloaded_state">Llwytho i Lawr</string>

    <!-- The title of the warning card informs the user that an error has occurred when fetching the list of languages. -->
    <string name="download_languages_fetch_error_warning_text">Methu llwytho ieithoedd. Dewch nôl yn nes ymlaen.</string>
    <!-- The title of the warning card informs the user that an error has occurred at downloading a language.
      The first parameter is the language name, for example, "Spanish". -->
    <string name="download_languages_error_warning_text"><![CDATA[Methu llwytho i lawr <b>%1$s</b>. Ceisiwch eto.]]></string>
    <!-- The title of the warning card informs the user that an error has occurred at deleting a language.
          The first parameter is the language name, for example, "Spanish". -->
    <string name="download_languages_delete_error_warning_text"><![CDATA[Methu â dileu <b>%1$s</b>. Ceisiwch eto.]]></string>

    <!-- Title for the dialog used by the translations feature to confirm deleting a language.
    The dialog will be presented when the user requests deletion of a language.
    The first parameter is the name of the language, for example, "Spanish" and the second parameter is the size in kilobytes or megabytes of the language file. -->
    <string name="delete_language_file_dialog_title">Dileu %1$s (%2$s)?</string>
    <!-- Additional information for the dialog used by the translations feature to confirm deleting a language. The first parameter is the name of the application, for example, "Fenix". -->
    <string name="delete_language_file_dialog_message">Os byddwch yn dileu\'r iaith hon, bydd %1$s yn llwytho ieithoedd rhannol i\'ch storfa wrth i chi gyfieithu.</string>
    <!-- Title for the dialog used by the translations feature to confirm deleting all languages file.
    The dialog will be presented when the user requests deletion of all languages file.
    The first parameter is the size in kilobytes or megabytes of the language file. -->
    <string name="delete_language_all_languages_file_dialog_title">Dileu pob iaith (%1$s)?</string>
    <!-- Additional information for the dialog used by the translations feature to confirm deleting all languages file. The first parameter is the name of the application, for example, "Fenix". -->
    <string name="delete_language_all_languages_file_dialog_message">Os byddwch yn dileu pob iaith, bydd %1$s yn llwytho ieithoedd rhannol i\'ch storfa wrth i chi gyfieithu.</string>
    <!-- Button text on the dialog used by the translations feature to confirm deleting a language. -->
    <string name="delete_language_file_dialog_positive_button_text">Dileu</string>
    <!-- Button text on the dialog used by the translations feature to cancel deleting a language. -->
    <string name="delete_language_file_dialog_negative_button_text">Diddymu</string>

    <!-- Title for the dialog used by the translations feature to confirm canceling a download in progress for a language file.
    The first parameter is the name of the language, for example, "Spanish". -->
<<<<<<< HEAD
    <string name="cancel_download_language_file_dialog_title">Canslo lawrlwythiad %1$s?</string>
    <!-- Button text on the dialog used by the translations feature confirms canceling a download in progress for a language file. -->
    <string name="cancel_download_language_file_dialog_positive_button_text">Iawn</string>
    <!-- Button text on the dialog used by the translations feature to dismiss the dialog. -->
    <string name="cancel_download_language_file_negative_button_text">Na</string>
=======
    <string name="cancel_download_language_file_dialog_title" moz:removedIn="130" tools:ignore="UnusedResources">Diddymu llwytho %1$s i lawr?</string>
    <!-- Button text on the dialog used by the translations feature confirms canceling a download in progress for a language file. -->
    <string name="cancel_download_language_file_dialog_positive_button_text" moz:removedIn="130" tools:ignore="UnusedResources">Iawn</string>
    <!-- Button text on the dialog used by the translations feature to dismiss the dialog. -->
    <string name="cancel_download_language_file_negative_button_text" moz:removedIn="130" tools:ignore="UnusedResources">Na</string>
>>>>>>> c4245b98

    <!-- Title for the data saving mode warning dialog used by the translations feature.
    This dialog will be presented when the user attempts to download a language or perform
    a translation without the necessary language files downloaded first when Android's data saver mode is enabled and the user is not using WiFi.
    The first parameter is the size in kilobytes or megabytes of the language file.-->
    <string name="download_language_file_dialog_title">Llwytho i lawr tra yn y modd cadw data (%1$s)?</string>
    <!-- Additional information for the data saving mode warning dialog used by the translations feature. This text explains the reason a download is required for a translation. -->
    <string name="download_language_file_dialog_message_all_languages">Rydym yn llwytho ieithoedd rhannol i\'ch storfa i gadw cyfieithiadau\'n breifat.</string>
    <!-- Additional information for the data saving mode warning dialog used by the translations feature. This text explains the reason a download is required for a translation without mentioning the cache. -->
    <string name="download_language_file_dialog_message_all_languages_no_cache" moz:removedIn="129" tools:ignore="UnusedResources">Rydym yn rhannol lwytho i lawr ieithoedd i gadw cyfieithiadau\'n breifat.</string>
    <!-- Checkbox label text on the data saving mode warning dialog used by the translations feature. This checkbox allows users to ignore the data usage warnings. -->
    <string name="download_language_file_dialog_checkbox_text">Llwytho i lawr yn y modd arbed data, bob tro</string>
    <!-- Button text on the data saving mode warning dialog used by the translations feature to allow users to confirm they wish to continue and download the language file. -->
    <string name="download_language_file_dialog_positive_button_text">Llwytho i Lawr</string>
    <!-- Button text on the data saving mode warning dialog used by the translations feature to allow users to confirm they wish to continue and download the language file and perform a translation. -->
    <string name="download_language_file_dialog_positive_button_text_all_languages">Llwytho i lawr a chyfieithu</string>
    <!-- Button text on the data saving mode warning dialog used by the translations feature to allow users to cancel the action and not perform a download of the language file. -->
    <string name="download_language_file_dialog_negative_button_text">Diddymu</string>

    <!-- Debug drawer -->
    <!-- The user-facing title of the Debug Drawer feature. -->
    <string name="debug_drawer_title">Offer Dadfygio</string>
    <!-- Content description (not visible, for screen readers etc.): Navigate back within the debug drawer. -->
    <string name="debug_drawer_back_button_content_description">Symud nôl</string>

    <!-- Content description (not visible, for screen readers etc.): Open debug drawer. -->
    <string name="debug_drawer_fab_content_description">Agor drôr dadfygio</string>

    <!-- Debug drawer tabs tools -->
    <!-- The title of the Tab Tools feature in the Debug Drawer. -->
    <string name="debug_drawer_tab_tools_title">Offer Tab</string>
    <!-- The title of the tab count section in Tab Tools. -->
    <string name="debug_drawer_tab_tools_tab_count_title">Cyfrif tab</string>
    <!-- The active tab count category in the tab count section in Tab Tools. -->
    <string name="debug_drawer_tab_tools_tab_count_active">Gweithredol</string>
    <!-- The inactive tab count category in the tab count section in Tab Tools. -->
    <string name="debug_drawer_tab_tools_tab_count_inactive">Anweithredol</string>
    <!-- The private tab count category in the tab count section in Tab Tools. -->
    <string name="debug_drawer_tab_tools_tab_count_private">Preifat</string>
    <!-- The total tab count category in the tab count section in Tab Tools. -->
    <string name="debug_drawer_tab_tools_tab_count_total">Cyfanswm</string>
    <!-- The title of the tab creation tool section in Tab Tools. -->
    <string name="debug_drawer_tab_tools_tab_creation_tool_title">Teclyn creu tabiau</string>
    <!-- The label of the text field in the tab creation tool. -->
    <string name="debug_drawer_tab_tools_tab_creation_tool_text_field_label">Nifer y tabiau i\'w creu</string>
    <!-- The error message of the text field in the tab creation tool when the text field is empty -->
    <string name="debug_drawer_tab_tools_tab_quantity_empty_error">Mae\'r maes testun yn wag</string>
    <!-- The error message of the text field in the tab creation tool when the text field has characters other than digits -->
    <string name="debug_drawer_tab_tools_tab_quantity_non_digits_error">Rhowch gyfanrifau positif yn unig</string>
    <!-- The error message of the text field in the tab creation tool when the text field is a zero -->
    <string name="debug_drawer_tab_tools_tab_quantity_non_zero_error">Rhowch rif sy\'n fwy na sero</string>
    <!-- The error message of the text field in the tab creation tool when the text field is a
        quantity greater than the max tabs. The first parameter is the maximum number of tabs
        that can be generated in one operation.-->
    <string name="debug_drawer_tab_tools_tab_quantity_exceed_max_error">Wedi mynd y tu hwnt i uchafswm nifer y tabiau (%1$s) y mae modd eu cynhyrchu mewn un gweithrediad</string>
    <!-- The button text to add tabs to the active tab group in the tab creation tool. -->
    <string name="debug_drawer_tab_tools_tab_creation_tool_button_text_active">Ychwanegu at y tabiau gweithredol</string>
    <!-- The button text to add tabs to the inactive tab group in the tab creation tool. -->
    <string name="debug_drawer_tab_tools_tab_creation_tool_button_text_inactive">Ychwanegu at dabiau anweithredol</string>
    <!-- The button text to add tabs to the private tab group in the tab creation tool. -->
    <string name="debug_drawer_tab_tools_tab_creation_tool_button_text_private">Ychwanegu at y tabiau preifat</string>

    <!-- Micro survey -->

    <!-- Microsurvey -->
    <!-- Prompt view -->
    <!-- The microsurvey prompt title. Note: The word "Firefox" should NOT be translated -->
    <string name="micro_survey_prompt_title" tools:ignore="UnusedResources">Helpwch ni i wneud Firefox yn well. Dim ond munud mae\'n ei gymryd.</string>
    <!-- The continue button label -->
    <string name="micro_survey_continue_button_label" tools:ignore="UnusedResources">Parhau</string>
    <!-- Survey view -->
    <!-- The survey header -->
    <string name="micro_survey_survey_header" moz:removedIn="129" tools:ignore="UnusedResources">Cwblhewch yr arolwg hwn</string>
    <!-- The survey header -->
    <string name="micro_survey_survey_header_2">Cwblhewch yr arolwg</string>
    <!-- The privacy notice link -->
    <string name="micro_survey_privacy_notice" moz:removedIn="129" tools:ignore="UnusedResources">Hysbysiad Preifatrwydd</string>
    <!-- The privacy notice link -->
    <string name="micro_survey_privacy_notice_2">Hysbysiad preifatrwydd</string>
    <!-- The submit button label text -->
    <string name="micro_survey_submit_button_label">Cyflwyno</string>
    <!-- The survey completion header -->
    <string name="micro_survey_survey_header_confirmation" tools:ignore="UnusedResources">Mae\'r arolwg wedi\'i gwblhau</string>
    <!-- The survey completion confirmation text -->
    <string name="micro_survey_feedback_confirmation">Diolch am eich adborth!</string>
    <!-- Option for likert scale -->
    <string name="likert_scale_option_1" tools:ignore="UnusedResources">Bodlon Iawn</string>
    <!-- Option for likert scale -->
    <string name="likert_scale_option_2" tools:ignore="UnusedResources">Bodlon</string>
    <!-- Option for likert scale -->
    <string name="likert_scale_option_3" tools:ignore="UnusedResources">Niwtral</string>
    <!-- Option for likert scale -->
    <string name="likert_scale_option_4" tools:ignore="UnusedResources">Anfodlon</string>
    <!-- Option for likert scale -->
    <string name="likert_scale_option_5" tools:ignore="UnusedResources">Anfodlon Iawn</string>

    <!-- Option for likert scale -->
    <string name="likert_scale_option_6" tools:ignore="UnusedResources">Dydw i ddim yn ei ddefnyddio</string>
    <!-- Text shown in prompt for homepage microsurvey. Note: The word "Firefox" should NOT be translated. -->
    <string name="microsurvey_prompt_homepage_title" tools:ignore="UnusedResources" moz:removedIn="130">Pa mor fodlon ydych chi gyda\'ch cartref Firefox?</string>
    <!-- Text shown in prompt for printing microsurvey. "sec" It's an abbreviation for "second". Note: The word "Firefox" should NOT be translated. -->
    <string name="microsurvey_prompt_printing_title" tools:ignore="UnusedResources">Helpwch i wella argraffu yn Firefox. Dim ond eiliad mae\'n ei gymryd</string>
    <!-- Text shown in prompt for printing microsurvey. Note: The word "Firefox" should NOT be translated. -->
    <string name="microsurvey_survey_printing_title" tools:ignore="UnusedResources">Pa mor fodlon ydych chi gydag argraffu yn Firefox?</string>
    <!-- Text shown in prompt for homepage microsurvey. Note: The word "Firefox" should NOT be translated. -->
<<<<<<< HEAD
    <string name="microsurvey_homepage_title" tools:ignore="UnusedResources">Pa mor fodlon ydych chi gyda\'ch cartref Firefox?</string>
=======
    <string name="microsurvey_homepage_title" tools:ignore="UnusedResources">Pa mor fodlon ydych chi gyda\'ch tudalen cartref Firefox?</string>
>>>>>>> c4245b98
    <!-- Accessibility -->
    <!-- Content description for the survey application icon. Note: The word "Firefox" should NOT be translated.  -->
    <string name="microsurvey_app_icon_content_description">Logo Firefox</string>
    <!-- Content description for the survey feature icon. -->
    <string name="microsurvey_feature_icon_content_description">Eicon nodwedd arolwg</string>
    <!-- Content description (not visible, for screen readers etc.) for opening microsurvey bottom sheet. -->
    <string name="microsurvey_open_handle_content_description" tools:ignore="UnusedResources" moz:removedIn="130">Agor arolwg</string>
    <!-- Content description (not visible, for screen readers etc.) for closing microsurvey bottom sheet. -->
    <string name="microsurvey_close_handle_content_description">Cau\'r arolwg</string>
    <!-- Content description for "X" button that is closing microsurvey. -->
    <string name="microsurvey_close_button_content_description">Cau</string>

    <!-- Debug drawer logins -->
    <!-- The title of the Logins feature in the Debug Drawer. -->
    <string name="debug_drawer_logins_title">Mewngofnodion</string>
    <!-- The title of the logins section in the Logins feature, where the parameter will be the site domain  -->
    <string name="debug_drawer_logins_current_domain_label">Parth presennol: %s</string>
    <!-- The label for a button to add a new fake login for the current domain in the Logins feature. -->
    <string name="debug_drawer_logins_add_login_button">Ychwanegu mewngofnodi ffug ar gyfer y parth hwn</string>
    <!-- Content description for delete button where parameter will be the username of the login -->
    <string name="debug_drawer_logins_delete_login_button_content_description">Dileu mewngofnodi gydag enw defnyddiwr %s</string>

    <!-- Debug drawer "contextual feature recommendation" (CFR) tools -->
    <!-- The title of the CFR Tools feature in the Debug Drawer -->
    <string name="debug_drawer_cfr_tools_title">Offer CFR</string>
    <!-- The title of the reset CFR section in CFR Tools -->
    <string name="debug_drawer_cfr_tools_reset_cfr_title">Ailosod CFRs</string>

    <!-- Messages explaining how to exit fullscreen mode -->
    <!-- Message shown to explain how to exit fullscreen mode when gesture navigation is enabled -->
<<<<<<< HEAD
    <string name="exit_fullscreen_with_gesture">I adael y sgrin lawn, llusgwch o\'r brig a defnyddiwch ystum cefn</string>
    <!-- Message shown to explain how to exit fullscreen mode when using back button navigation -->
    <string name="exit_fullscreen_with_back_button">I adael y sgrin lawn, llusgwch o\'r brig a gwasgwch yn ôl</string>
=======
    <string name="exit_fullscreen_with_gesture">I adael y sgrin lawn, llusgwch o\'r brig a defnyddiwch ystum nôl</string>
    <!-- Message shown to explain how to exit fullscreen mode when using back button navigation -->
    <string name="exit_fullscreen_with_back_button">I adael y sgrin lawn, llusgwch o\'r brig a phwyso nôl</string>
>>>>>>> c4245b98

    <!-- Beta Label Component !-->
    <!-- Text shown as a label or tag to indicate a feature or area is still undergoing active development. Note that here "Beta" should not be translated, as it is used as an icon styled element. -->
    <string name="beta_feature">BETA</string>
</resources><|MERGE_RESOLUTION|>--- conflicted
+++ resolved
@@ -112,12 +112,6 @@
     <string name="navbar_cfr_message" moz:removedIn="130" tools:ignore="UnusedResources">Mae\'r bar hwn yn diflannu wrth i chi sgrolio i lawr ac yn creu lle pori ychwanegol.</string>
 
     <!-- Text for the message displayed in the contextual feature recommendation popup promoting the navigation bar. -->
-<<<<<<< HEAD
-    <string name="navbar_cfr_message_2">Ar wefan, mae\'r bar hwn yn cuddio wrth i chi sgrolio i lawr am le pori ychwanegol.</string>
-
-    <!-- Text for the message displayed for the popup promoting the long press of navigation in the navigation bar. -->
-    <string name="navbar_navigation_buttons_cfr_message">Tapiwch a daliwch y saethau i neidio rhwng tudalennau yn hanes y tab hwn.</string>
-=======
     <string name="navbar_cfr_message_2">Ar wefan, mae\'r bar hwn yn diflannu wrth i chi sgrolio i lawr a rhoi lle pori ychwanegol.</string>
 
     <!-- Text for the message displayed for the popup promoting the long press of navigation in the navigation bar. -->
@@ -128,7 +122,6 @@
     <string name="tablet_nav_bar_cfr_title">Newydd: saethau un tap nôl ac ymlaen</string>
     <!-- Text for the message displayed in the contextual feature recommendation popup promoting the tablet navigation bar. -->
     <string name="tablet_nav_bar_cfr_message">Mwynhewch lywio cyflymach sydd bob amser ar flaenau eich bysedd.</string>
->>>>>>> c4245b98
 
     <!-- Text for the info dialog when camera permissions have been denied but user tries to access a camera feature. -->
     <string name="camera_permissions_needed_message">Mae angen mynediad i’r camera. Ewch i osodiadau Android, tapiwch Permissions, a thapio Allow.</string>
@@ -276,11 +269,7 @@
     <!-- Browser menu button to show reader view appearance controls e.g. the used font type and size -->
     <string name="browser_menu_customize_reader_view">Cyfaddasu’r golwg defnyddiwr</string>
     <!-- Browser menu button to show reader view appearance controls e.g. the used font type and size -->
-<<<<<<< HEAD
-    <string name="browser_menu_customize_reader_view_2">Addasu Golwg Darllenydd</string>
-=======
     <string name="browser_menu_customize_reader_view_2">Cyfaddasu\'r Golwg Darllenydd</string>
->>>>>>> c4245b98
     <!-- Browser menu label for adding a bookmark -->
     <string name="browser_menu_add">Ychwanegu</string>
     <!-- Browser menu label for editing a bookmark -->
@@ -310,11 +299,7 @@
     <!-- Browser menu label that toggles the request for the desktop site of the currently visited page -->
     <string name="browser_menu_switch_to_desktop_site">Newid i wefan bwrdd gwaith</string>
     <!-- Browser menu label that toggles the request for the mobile site of the currently visited page -->
-<<<<<<< HEAD
-    <string name="browser_menu_switch_to_mobile_site">Newid i safle symudol</string>
-=======
     <string name="browser_menu_switch_to_mobile_site">Newid i wefan symudol</string>
->>>>>>> c4245b98
     <!-- Browser menu label that navigates to the page tools sub-menu -->
     <string name="browser_menu_tools">Offer</string>
     <!-- Browser menu description that describes the various tools related menu items inside of the tools sub-menu -->
@@ -473,11 +458,7 @@
     <string name="juno_onboarding_sign_in_description_2" moz:RemovedIn="130" tools:ignore="UnusedResources">Pan fyddwch chi wedi mewngofnodi ac wedi cydweddu, rydych chi’n fwy diogel. Mae Firefox yn amgryptio’ch cyfrineiriau, nodau tudalen a rhagor.</string>
     <!-- Description for sign in to sync screen. Nimbus experiments do not support string placeholders.
      Note: The word "Firefox" should NOT be translated -->
-<<<<<<< HEAD
-    <string name="juno_onboarding_sign_in_description_3">Mae Firefox yn amgryptio\'ch cyfrineiriau, nodau tudalen, a mwy pan fyddwch chi\'n cael eu cysoni.</string>
-=======
     <string name="juno_onboarding_sign_in_description_3">Mae Firefox yn amgryptio\'ch cyfrineiriau, nodau tudalen, a mwy pan fyddwch wedi cydweddu.</string>
->>>>>>> c4245b98
     <!-- Text for the button to sign in to sync on the device -->
     <string name="juno_onboarding_sign_in_positive_button" tools:ignore="UnusedResources">Mewngofnodi</string>
     <!-- Text for the button dismiss the screen and move on with the flow -->
@@ -1737,11 +1718,7 @@
     <!-- Preference for enhanced tracking protection for the custom protection settings -->
     <string name="preference_enhanced_tracking_protection_custom_fingerprinters" moz:RemovedIn="130" tools:ignore="UnusedResources">Bysbrintwyr</string>
     <!-- Preference for enhanced tracking protection for the custom protection settings -->
-<<<<<<< HEAD
-    <string name="preference_enhanced_tracking_protection_custom_known_fingerprinters">Olion Bysedd Hysbys</string>
-=======
     <string name="preference_enhanced_tracking_protection_custom_known_fingerprinters">Bysbrintwyr Hysbys</string>
->>>>>>> c4245b98
     <!-- Button label for navigating to the Enhanced Tracking Protection details -->
     <string name="enhanced_tracking_protection_details">Manylion</string>
     <!-- Header for categories that are being being blocked by current Enhanced Tracking Protection settings -->
@@ -1796,19 +1773,11 @@
     <string name="etp_redirect_trackers_description">Yn clirio cwcis wedi’u gosod i ailgyfeirio i wefannau tracio hysbys.</string>
 
     <!-- Preference for fingerprinting protection for the custom protection settings -->
-<<<<<<< HEAD
-    <string name="etp_suspected_fingerprinters_title">Olion Bysedd Amheuir</string>
-    <!-- Description of fingerprinters that can be blocked by fingerprinting protection -->
-    <string name="etp_suspected_fingerprinters_description">Yn galluogi amddiffyniad olion bysedd i atal olion bysedd a amheuir.</string>
-    <!-- Category of trackers (fingerprinters) that can be blocked by Enhanced Tracking Protection -->
-    <string name="etp_known_fingerprinters_title">Olion Bysedd Hysbys</string>
-=======
     <string name="etp_suspected_fingerprinters_title">Amheuaeth o Fysbrintwyr </string>
     <!-- Description of fingerprinters that can be blocked by fingerprinting protection -->
     <string name="etp_suspected_fingerprinters_description">Yn galluogi diogelu rhag bysbrintio er mwyn atal bysbrintwyr posib.</string>
     <!-- Category of trackers (fingerprinters) that can be blocked by Enhanced Tracking Protection -->
     <string name="etp_known_fingerprinters_title">Bysbrintwyr Hysbys</string>
->>>>>>> c4245b98
     <!-- Description of the SmartBlock Enhanced Tracking Protection feature. The * symbol is intentionally hardcoded here,
          as we use it on the UI to indicate which trackers have been partially unblocked.  -->
     <string name="preference_etp_smartblock_description">Mae rhai tracwyr sydd wedi’u marcio isod wedi cael eu dad-rwystr’n rhannol ar y dudalen hon oherwydd i chi ryngweithio â nhw *.</string>
@@ -2694,11 +2663,7 @@
     <!-- Content description (not visible, for screen readers etc.): For a language list item, downloading is in progress.
     The first parameter is the language name, for example, "Spanish".
     The second parameter is the language file size, for example, "(3.91 KB)". -->
-<<<<<<< HEAD
-    <string name="download_languages_item_content_description_download_in_progress_state">Rhoi\'r gorau i lawrlwytho %1$s (%2$s)</string>
-=======
     <string name="download_languages_item_content_description_download_in_progress_state">Rhoi\'r gorau i lwytho %1$s (%2$s) i lawr</string>
->>>>>>> c4245b98
     <!-- Content description (not visible, for screen readers etc.): For a language list item that was not downloaded. -->
     <string name="download_languages_item_content_description_not_downloaded_state">Llwytho i Lawr</string>
 
@@ -2730,19 +2695,11 @@
 
     <!-- Title for the dialog used by the translations feature to confirm canceling a download in progress for a language file.
     The first parameter is the name of the language, for example, "Spanish". -->
-<<<<<<< HEAD
-    <string name="cancel_download_language_file_dialog_title">Canslo lawrlwythiad %1$s?</string>
-    <!-- Button text on the dialog used by the translations feature confirms canceling a download in progress for a language file. -->
-    <string name="cancel_download_language_file_dialog_positive_button_text">Iawn</string>
-    <!-- Button text on the dialog used by the translations feature to dismiss the dialog. -->
-    <string name="cancel_download_language_file_negative_button_text">Na</string>
-=======
     <string name="cancel_download_language_file_dialog_title" moz:removedIn="130" tools:ignore="UnusedResources">Diddymu llwytho %1$s i lawr?</string>
     <!-- Button text on the dialog used by the translations feature confirms canceling a download in progress for a language file. -->
     <string name="cancel_download_language_file_dialog_positive_button_text" moz:removedIn="130" tools:ignore="UnusedResources">Iawn</string>
     <!-- Button text on the dialog used by the translations feature to dismiss the dialog. -->
     <string name="cancel_download_language_file_negative_button_text" moz:removedIn="130" tools:ignore="UnusedResources">Na</string>
->>>>>>> c4245b98
 
     <!-- Title for the data saving mode warning dialog used by the translations feature.
     This dialog will be presented when the user attempts to download a language or perform
@@ -2848,11 +2805,7 @@
     <!-- Text shown in prompt for printing microsurvey. Note: The word "Firefox" should NOT be translated. -->
     <string name="microsurvey_survey_printing_title" tools:ignore="UnusedResources">Pa mor fodlon ydych chi gydag argraffu yn Firefox?</string>
     <!-- Text shown in prompt for homepage microsurvey. Note: The word "Firefox" should NOT be translated. -->
-<<<<<<< HEAD
-    <string name="microsurvey_homepage_title" tools:ignore="UnusedResources">Pa mor fodlon ydych chi gyda\'ch cartref Firefox?</string>
-=======
     <string name="microsurvey_homepage_title" tools:ignore="UnusedResources">Pa mor fodlon ydych chi gyda\'ch tudalen cartref Firefox?</string>
->>>>>>> c4245b98
     <!-- Accessibility -->
     <!-- Content description for the survey application icon. Note: The word "Firefox" should NOT be translated.  -->
     <string name="microsurvey_app_icon_content_description">Logo Firefox</string>
@@ -2883,15 +2836,9 @@
 
     <!-- Messages explaining how to exit fullscreen mode -->
     <!-- Message shown to explain how to exit fullscreen mode when gesture navigation is enabled -->
-<<<<<<< HEAD
-    <string name="exit_fullscreen_with_gesture">I adael y sgrin lawn, llusgwch o\'r brig a defnyddiwch ystum cefn</string>
-    <!-- Message shown to explain how to exit fullscreen mode when using back button navigation -->
-    <string name="exit_fullscreen_with_back_button">I adael y sgrin lawn, llusgwch o\'r brig a gwasgwch yn ôl</string>
-=======
     <string name="exit_fullscreen_with_gesture">I adael y sgrin lawn, llusgwch o\'r brig a defnyddiwch ystum nôl</string>
     <!-- Message shown to explain how to exit fullscreen mode when using back button navigation -->
     <string name="exit_fullscreen_with_back_button">I adael y sgrin lawn, llusgwch o\'r brig a phwyso nôl</string>
->>>>>>> c4245b98
 
     <!-- Beta Label Component !-->
     <!-- Text shown as a label or tag to indicate a feature or area is still undergoing active development. Note that here "Beta" should not be translated, as it is used as an icon styled element. -->
