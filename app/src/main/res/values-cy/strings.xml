<?xml version="1.0" encoding="utf-8"?>
<resources xmlns:tools="http://schemas.android.com/tools" xmlns:moz="http://mozac.org/tools">
    <!-- App name for private browsing mode. The first parameter is the name of the app defined in app_name (for example: Fenix)-->
    <string name="app_name_private_5">%s Preifat</string>
    <!-- App name for private browsing mode. The first parameter is the name of the app defined in app_name (for example: Fenix)-->
    <string name="app_name_private_4">%s (Preifat)</string>

    <!-- Home Fragment -->
    <!-- Content description (not visible, for screen readers etc.): "Three dot" menu button. -->
    <string name="content_description_menu">Rhagor o ddewisiadau</string>
    <!-- Content description (not visible, for screen readers etc.): "Private Browsing" menu button. -->
    <string name="content_description_private_browsing_button">Galluogi pori preifat</string>
    <!-- Content description (not visible, for screen readers etc.): "Private Browsing" menu button. -->
    <string name="content_description_disable_private_browsing_button">Analluogi pori preifat</string>
    <!-- Placeholder text shown in the search bar before a user enters text for the default engine -->
    <string name="search_hint">Chwilio neu gyfeiriad gwe</string>
    <!-- Placeholder text shown in the search bar before a user enters text for a general engine -->
    <string name="search_hint_general_engine">Chwilio’r we</string>
    <!-- Placeholder text shown in search bar when using history search -->
    <string name="history_search_hint">Hanes chwilio</string>
    <!-- Placeholder text shown in search bar when using bookmarks search -->
    <string name="bookmark_search_hint">Chwilio’r nodau tudalen</string>
    <!-- Placeholder text shown in search bar when using tabs search -->
    <string name="tab_search_hint">Chwilio’r tabiau</string>
    <!-- Placeholder text shown in the search bar when using application search engines -->
    <string name="application_search_hint">Rhowch air chwilio</string>
    <!-- No Open Tabs Message Description -->
    <string name="no_open_tabs_description">Bydd eich tabiau agored i’w gweld yma.</string>

    <!-- No Private Tabs Message Description -->
    <string name="no_private_tabs_description">Bydd eich tabiau preifat i’w gweld yma.</string>

    <!-- Tab tray multi select title in app bar. The first parameter is the number of tabs selected -->
    <string name="tab_tray_multi_select_title">%1$d wedi’u dewis</string>
    <!-- Label of button in create collection dialog for creating a new collection  -->
    <string name="tab_tray_add_new_collection">Ychwanegu casgliad newydd</string>
    <!-- Label of editable text in create collection dialog for naming a new collection  -->
    <string name="tab_tray_add_new_collection_name">Enw</string>
    <!-- Label of button in save to collection dialog for selecting a current collection  -->
    <string name="tab_tray_select_collection">Dewis casgliad</string>
    <!-- Content description for close button while in multiselect mode in tab tray -->
    <string name="tab_tray_close_multiselect_content_description">Gadael y modd aml-ddewis</string>
    <!-- Content description for save to collection button while in multiselect mode in tab tray -->
    <string name="tab_tray_collection_button_multiselect_content_description">Cadw’r tabiau hyn i Gasgliad</string>

    <!-- Content description on checkmark while tab is selected in multiselect mode in tab tray -->
    <string name="tab_tray_multiselect_selected_content_description">Dewiswyd</string>

    <!-- Home - Recently saved bookmarks -->
    <!-- Title for the home screen section with recently saved bookmarks. -->
    <string name="recently_saved_title">Cadwyd yn ddiweddar</string>
    <!-- Content description for the button which navigates the user to show all of their saved bookmarks. -->
    <string name="recently_saved_show_all_content_description_2">Dangos pob nod tudalen wedi’u cadw</string>

    <!-- Text for the menu button to remove a recently saved bookmark from the user's home screen -->
    <string name="recently_saved_menu_item_remove">Tynnu</string>

    <!-- About content. The first parameter is the name of the application. (For example: Fenix) -->
    <string name="about_content">Mae %1$s yn cael ei greu gan Mozilla.</string>

    <!-- Private Browsing -->
    <!-- Explanation for private browsing displayed to users on home view when they first enable private mode
        The first parameter is the name of the app defined in app_name (for example: Fenix) -->
    <string name="private_browsing_placeholder_description_2">Mae %1$s yn clirio’ch hanes chwilio a phori o dabiau preifat pan fyddwch yn eu cau neu’n gadael yr ap. Er nad yw hyn yn eich gwneud chi’n anhysbys i wefannau neu’ch darparwr gwasanaeth rhyngrwyd, mae’n ei gwneud hi’n haws cadw’r hyn rydych chi’n ei wneud ar-lein yn breifat rhag unrhyw un arall sy’n defnyddio’r ddyfais hon.</string>
    <string name="private_browsing_common_myths">
       Mythau cyffredin am bori preifat
    </string>

    <!-- True Private Browsing Mode -->
    <!-- Title for info card on private homescreen in True Private Browsing Mode. -->
    <string name="felt_privacy_desc_card_title">Gadael dim ôl ar y ddyfais hon</string>
    <!-- Explanation for private browsing displayed to users on home view when they first enable
        private mode in our new Total Private Browsing mode.
        The first parameter is the name of the app defined in app_name (for example: Firefox Nightly)
        The second parameter is the clickable link text in felt_privacy_info_card_subtitle_link_text -->
    <string name="felt_privacy_info_card_subtitle">Mae %1$s yn dileu eich cwcis, hanes, a data gwefan pan fyddwch yn cau eich holl ffenestri preifat. %2$s</string>
    <!-- Clickable portion of the explanation for private browsing that links the user to our
        about privacy page.
        This string is used in felt_privacy_info_card_subtitle as the second parameter.-->
    <string name="felt_privacy_info_card_subtitle_link_text">Pwy efallai fyddai’n gallu gweld fy ngweithgarwch?</string>

    <!-- Private mode shortcut "contextual feature recommendation" (CFR) -->
    <!-- Text for the Private mode shortcut CFR message for adding a private mode shortcut to open private tabs from the Home screen -->
    <string name="private_mode_cfr_message_2">Agor eich tab preifat gydag un tap.</string>
    <!-- Text for the positive button to accept adding a Private Browsing shortcut to the Home screen -->
    <string name="private_mode_cfr_pos_button_text">Ychwanegu i’r sgrin Cartref</string>
    <!-- Text for the negative button to decline adding a Private Browsing shortcut to the Home screen -->
    <string name="cfr_neg_button_text">Dim diolch</string>

    <!-- Open in App "contextual feature recommendation" (CFR) -->
    <!-- Text for the info message. The first parameter is the name of the application.-->
    <string name="open_in_app_cfr_info_message_2">Gallwch osod %1$s i agor dolenni mewn apiau’n awtomatig.</string>
    <!-- Text for the positive action button -->
    <string name="open_in_app_cfr_positive_button_text">Mynd i’r gosodiadau</string>
    <!-- Text for the negative action button -->
    <string name="open_in_app_cfr_negative_button_text">Cau</string>

    <!-- Total cookie protection "contextual feature recommendation" (CFR) -->
    <!-- Text for the message displayed in the contextual feature recommendation popup promoting the total cookie protection feature. -->
    <string name="tcp_cfr_message">Mae ein nodwedd preifatrwydd mwyaf pwerus eto yn ynysu tracwyr traws-wefan.</string>
    <!-- Text displayed that links to website containing documentation about the "Total cookie protection" feature. -->
    <string name="tcp_cfr_learn_more">Dysgwch am Ddiogelwch Cyflawn Cwcis</string>

    <!-- Private browsing erase action "contextual feature recommendation" (CFR) -->
    <!-- Text for the message displayed in the contextual feature recommendation popup promoting the erase private browsing feature. -->
    <string name="erase_action_cfr_message">Tapiwch yma i ddechrau sesiwn breifat newydd. Bydd yn dileu eich hanes, cwcis — popeth.</string>


    <!-- Text for the info dialog when camera permissions have been denied but user tries to access a camera feature. -->
    <string name="camera_permissions_needed_message">Mae angen mynediad i’r camera. Ewch i osodiadau Android, tapiwch Permissions, a thapio Allow.</string>
    <!-- Text for the positive action button to go to Android Settings to grant permissions. -->
    <string name="camera_permissions_needed_positive_button_text">Mynd i’r gosodiadau</string>
    <!-- Text for the negative action button to dismiss the dialog. -->
    <string name="camera_permissions_needed_negative_button_text">Cau</string>

    <!-- Text for the banner message to tell users about our auto close feature. -->
    <string name="tab_tray_close_tabs_banner_message">Gosodwch dabiau agored sydd heb eu darllen yn ystod y diwrnod, yr wythnos neu’r mis diwethaf i gau’n awtomatig.</string>
    <!-- Text for the positive action button to go to Settings for auto close tabs. -->
    <string name="tab_tray_close_tabs_banner_positive_button_text">Gweld y dewisiadau</string>
    <!-- Text for the negative action button to dismiss the Close Tabs Banner. -->
    <string name="tab_tray_close_tabs_banner_negative_button_text">Cau</string>

    <!-- Text for the banner message to tell users about our inactive tabs feature. -->
    <string name="tab_tray_inactive_onboarding_message">Mae tabiau nad ydych chi wedi edrych arnyn nhw ers pythefnos yn cael eu symud yma.</string>
    <!-- Text for the action link to go to Settings for inactive tabs. -->
    <string name="tab_tray_inactive_onboarding_button_text">Eu diffodd yn y gosodiadau</string>

    <!-- Text for title for the auto-close dialog of the inactive tabs. -->
    <string name="tab_tray_inactive_auto_close_title">Autogau ar ôl mis?</string>
    <!-- Text for the body for the auto-close dialog of the inactive tabs.
        The first parameter is the name of the application.-->
    <string name="tab_tray_inactive_auto_close_body_2">Gall %1$s gau tabiau nad ydych wedi edrych arnyn nhw dros y mis diwethaf.</string>
    <!-- Content description for close button in the auto-close dialog of the inactive tabs. -->
    <string name="tab_tray_inactive_auto_close_button_content_description">Cau</string>

    <!-- Text for turn on auto close tabs button in the auto-close dialog of the inactive tabs. -->
    <string name="tab_tray_inactive_turn_on_auto_close_button_2">Troi autogau ymlaen</string>


    <!-- Home screen icons - Long press shortcuts -->
    <!-- Shortcut action to open new tab -->
    <string name="home_screen_shortcut_open_new_tab_2">Tab newydd</string>
    <!-- Shortcut action to open new private tab -->
    <string name="home_screen_shortcut_open_new_private_tab_2">Tab preifat newydd</string>

    <!-- Shortcut action to open Passwords screens -->
    <string name="home_screen_shortcut_open_password_screen">Llwybr byr cyfrineiriau</string>

    <!-- Recent Tabs -->
    <!-- Header text for jumping back into the recent tab in the home screen -->
    <string name="recent_tabs_header">Mynd nôl i</string>
    <!-- Button text for showing all the tabs in the tabs tray -->
    <string name="recent_tabs_show_all">Dangos y cyfan</string>

    <!-- Content description for the button which navigates the user to show all recent tabs in the tabs tray. -->
    <string name="recent_tabs_show_all_content_description_2">Dangos botwm bob tab diweddar</string>

    <!-- Text for button in synced tab card that opens synced tabs tray -->
    <string name="recent_tabs_see_all_synced_tabs_button_text">Gweld pob tab wedi’i gydweddu</string>
    <!-- Accessibility description for device icon used for recent synced tab -->
    <string name="recent_tabs_synced_device_icon_content_description">Dyfais cydweddwyd</string>
    <!-- Text for the dropdown menu to remove a recent synced tab from the homescreen -->
    <string name="recent_synced_tab_menu_item_remove">Tynnu</string>
    <!-- Text for the menu button to remove a grouped highlight from the user's browsing history
         in the Recently visited section -->
    <string name="recent_tab_menu_item_remove">Tynnu</string>

    <!-- History Metadata -->
    <!-- Header text for a section on the home screen that displays grouped highlights from the
         user's browsing history, such as topics they have researched or explored on the web -->
    <string name="history_metadata_header_2">Ymwelwyd yn ddiweddar</string>
    <!-- Text for the menu button to remove a grouped highlight from the user's browsing history
         in the Recently visited section -->
    <string name="recently_visited_menu_item_remove">Tynnu</string>

    <!-- Content description for the button which navigates the user to show all of their history. -->
    <string name="past_explorations_show_all_content_description_2">Dangos archwiliad  y gorffennol</string>

    <!-- Browser Fragment -->
    <!-- Content description (not visible, for screen readers etc.): Navigate backward (browsing history) -->
    <string name="browser_menu_back">Nôl</string>
    <!-- Content description (not visible, for screen readers etc.): Navigate forward (browsing history) -->
    <string name="browser_menu_forward">Ymlaen</string>
    <!-- Content description (not visible, for screen readers etc.): Refresh current website -->
    <string name="browser_menu_refresh">Adnewyddu</string>
    <!-- Content description (not visible, for screen readers etc.): Stop loading current website -->
    <string name="browser_menu_stop">Atal</string>
    <!-- Browser menu button that opens the addon manager -->
    <string name="browser_menu_add_ons">Ychwanegion</string>
    <!-- Browser menu button that opens account settings -->
    <string name="browser_menu_account_settings">Manylion cyfrif</string>
    <!-- Text displayed when there are no add-ons to be shown -->
    <string name="no_add_ons">Dim ychwanegion yma</string>
    <!-- Browser menu button that sends a user to help articles -->
    <string name="browser_menu_help">Cymorth</string>
    <!-- Browser menu button that sends a to a the what's new article -->
    <string name="browser_menu_whats_new">Be sy’n Newydd</string>
    <!-- Browser menu button that opens the settings menu -->
    <string name="browser_menu_settings">Gosodiadau</string>
    <!-- Browser menu button that opens a user's library -->
    <string name="browser_menu_library">Llyfrgell</string>
    <!-- Browser menu toggle that requests a desktop site -->
    <string name="browser_menu_desktop_site">Gwefan bwrdd gwaith</string>
    <!-- Browser menu toggle that adds a shortcut to the site on the device home screen. -->
    <string name="browser_menu_add_to_homescreen">Ychwanegu i’r sgrin Cartref</string>
    <!-- Browser menu toggle that installs a Progressive Web App shortcut to the site on the device home screen. -->
    <string name="browser_menu_install_on_homescreen">Gosod</string>
    <!-- Content description (not visible, for screen readers etc.) for the Resync tabs button -->
    <string name="resync_button_content_description">Ailgydweddu</string>
    <!-- Browser menu button that opens the find in page menu -->
    <string name="browser_menu_find_in_page">Canfod ar y dudalen</string>
    <!-- Browser menu button that saves the current tab to a collection -->
    <string name="browser_menu_save_to_collection_2">Cadw i Gasgliad</string>
    <!-- Browser menu button that open a share menu to share the current site -->
    <string name="browser_menu_share">Rhannu</string>
    <!-- Browser menu button shown in custom tabs that opens the current tab in Fenix
        The first parameter is the name of the app defined in app_name (for example: Fenix) -->
    <string name="browser_menu_open_in_fenix">Agor yn %1$s</string>
    <!-- Browser menu text shown in custom tabs to indicate this is a Fenix tab
        The first parameter is the name of the app defined in app_name (for example: Fenix) -->
    <string name="browser_menu_powered_by">GRYM %1$s</string>
    <!-- Browser menu text shown in custom tabs to indicate this is a Fenix tab
        The first parameter is the name of the app defined in app_name (for example: Fenix) -->
    <string name="browser_menu_powered_by2">Grym %1$s</string>
    <!-- Browser menu button to put the current page in reader mode -->
    <string name="browser_menu_read">Golwg darllen</string>
    <!-- Browser menu button content description to close reader mode and return the user to the regular browser -->
    <string name="browser_menu_read_close">Cau’r golwg darllenydd</string>
    <!-- Browser menu button to open the current page in an external app -->
    <string name="browser_menu_open_app_link">Agor yn yr Ap</string>

    <!-- Browser menu button to show reader view appearance controls e.g. the used font type and size -->
    <string name="browser_menu_customize_reader_view">Cyfaddasu’r golwg defnyddiwr</string>
    <!-- Browser menu label for adding a bookmark -->
    <string name="browser_menu_add">Ychwanegu</string>
    <!-- Browser menu label for editing a bookmark -->
    <string name="browser_menu_edit">Golygu</string>

    <!-- Button shown on the home page that opens the Customize home settings -->
    <string name="browser_menu_customize_home_1">Cyfaddasu’r dudalen cartref</string>
    <!-- Browser Toolbar -->
    <!-- Content description for the Home screen button on the browser toolbar -->
    <string name="browser_toolbar_home">Sgrin cartref</string>

    <!-- Content description (not visible, for screen readers etc.): Erase button: Erase the browsing
         history and go back to the home screen. -->
    <string name="browser_toolbar_erase">Dileu hanes pori</string>
    <!-- Locale Settings Fragment -->
    <!-- Content description for tick mark on selected language -->
    <string name="a11y_selected_locale_content_description">Dewi iaith</string>
    <!-- Text for default locale item -->
    <string name="default_locale_text">Dilyn iaith y ddyfais</string>
    <!-- Placeholder text shown in the search bar before a user enters text -->
    <string name="locale_search_hint">Iaith chwilio</string>

    <!-- Search Fragment -->
    <!-- Button in the search view that lets a user search by scanning a QR code -->
    <string name="search_scan_button">Sganio</string>
    <!-- Button in the search view that lets a user change their search engine -->
    <string name="search_engine_button">Peiriant chwilio</string>
    <!-- Button in the search view when shortcuts are displayed that takes a user to the search engine settings -->
    <string name="search_shortcuts_engine_settings">Gosodiadau peiriannau chwilio</string>
    <!-- Button in the search view that lets a user navigate to the site in their clipboard -->
    <string name="awesomebar_clipboard_title">Llanw’r ddolen o’r clipfwrdd</string>
    <!-- Button in the search suggestions onboarding that allows search suggestions in private sessions -->
    <string name="search_suggestions_onboarding_allow_button">Caniatáu</string>
    <!-- Button in the search suggestions onboarding that does not allow search suggestions in private sessions -->
    <string name="search_suggestions_onboarding_do_not_allow_button">Peidio â chaniatáu</string>
    <!-- Search suggestion onboarding hint title text -->
    <string name="search_suggestions_onboarding_title">Caniatáu awgrymiadau chwilio mewn sesiynau preifat?</string>
    <!-- Search suggestion onboarding hint description text, first parameter is the name of the app defined in app_name (for example: Fenix)-->
    <string name="search_suggestions_onboarding_text">Bydd %s yn rhannu popeth rydych chi’n ei deipio yn y bar cyfeiriad â’ch peiriant chwilio rhagosodedig.</string>

    <!-- Search engine suggestion title text. The first parameter is the name of the suggested engine-->
    <string name="search_engine_suggestions_title">Chwilio %s</string>
    <!-- Search engine suggestion description text -->
    <string name="search_engine_suggestions_description">Chwilio’n uniongyrchol o’r bar cyfeiriad</string>

    <!-- Menu option in the search selector menu to open the search settings -->
    <string name="search_settings_menu_item">Gosodiadau chwilio</string>

    <!-- Header text for the search selector menu -->
    <string name="search_header_menu_item_2">Y tro hwn chwiliwch yn:</string>

    <!-- Content description (not visible, for screen readers etc.): Search engine icon. The first parameter is the search engine name (for example: DuckDuckGo). -->
    <string name="search_engine_icon_content_description" tools:ignore="UnusedResources">Peiriant chwilio %s</string>

    <!-- Home onboarding -->
    <!-- Onboarding home screen popup dialog, shown on top of the Jump back in section. -->
    <string name="onboarding_home_screen_jump_back_contextual_hint_2">Dyma’ch gwefan cartref personol. Bydd tabiau diweddar, nodau tudalen, a chanlyniadau chwilio yn ymddangos yma.</string>
    <!-- Home onboarding dialog welcome screen title text. -->
    <string name="onboarding_home_welcome_title_2">Croeso i rhyngrwyd mwy personol</string>
    <!-- Home onboarding dialog welcome screen description text. -->
    <string name="onboarding_home_welcome_description">Rhagor o liwiau. Gwell preifatrwydd. Yr un ymrwymiad i bobl ac nid elw.</string>
    <!-- Home onboarding dialog sign into sync screen title text. -->
    <string name="onboarding_home_sync_title_3">Mae newid sgriniau yn haws nag erioed</string>
    <!-- Home onboarding dialog sign into sync screen description text. -->
    <string name="onboarding_home_sync_description">Ewch ymlaen o’r lle roeddech chi nawr gyda thabiau o ddyfeisiau eraill ar eich tudalen cartref.</string>
    <!-- Text for the button to continue the onboarding on the home onboarding dialog. -->
    <string name="onboarding_home_get_started_button">Cychwyn arni</string>
    <!-- Text for the button to navigate to the sync sign in screen on the home onboarding dialog. -->
    <string name="onboarding_home_sign_in_button">Mewngofnodi</string>
    <!-- Text for the button to skip the onboarding on the home onboarding dialog. -->
    <string name="onboarding_home_skip_button">Hepgor</string>
    <!-- Onboarding home screen sync popup dialog message, shown on top of Recent Synced Tabs in the Jump back in section. -->
    <string name="sync_cfr_message">Mae eich tabiau’n cydweddu! Ewch ymlaen o’r lle roeddech chi ar eich dyfais arall.</string>

    <!-- Content description (not visible, for screen readers etc.): Close button for the home onboarding dialog -->
    <string name="onboarding_home_content_description_close_button">Cau</string>

    <!-- Notification pre-permission dialog -->
    <!-- Enable notification pre permission dialog title
        The first parameter is the name of the app defined in app_name (for example: Fenix) -->
    <string name="onboarding_home_enable_notifications_title">Mae hysbysiadau yn eich helpu i wneud mwy gyda %s</string>
    <!-- Enable notification pre permission dialog description with rationale
        The first parameter is the name of the app defined in app_name (for example: Fenix) -->
    <string name="onboarding_home_enable_notifications_description">Cydweddu eich tabiau rhwng dyfeisiau, rheoli llwythi, cael awgrymiadau ar wneud y gorau o ddiogelwch preifatrwydd %s, a mwy.</string>
    <!-- Text for the button to request notification permission on the device -->
    <string name="onboarding_home_enable_notifications_positive_button">Parhau</string>
    <!-- Text for the button to not request notification permission on the device and dismiss the dialog -->
    <string name="onboarding_home_enable_notifications_negative_button">Nid nawr</string>

    <!-- Juno first user onboarding flow experiment, strings are marked unused as they are only referenced by Nimbus experiments. -->
    <!-- Title for set firefox as default browser screen used by Nimbus experiments. Nimbus experiments do not support string placeholders.
        Note: The word "Firefox" should NOT be translated -->
    <string name="juno_onboarding_default_browser_title_nimbus" tools:ignore="UnusedResources">Gwnewch Firefox yn borwr i chi</string>
    <!-- Description for set firefox as default browser screen used by Nimbus experiments. Nimbus experiments do not support string placeholders.
        Note: The word "Firefox" should NOT be translated -->
    <string name="juno_onboarding_default_browser_description_nimbus" tools:ignore="UnusedResources">Mae Firefox yn rhoi pobl o flaen elw ac yn diogelu eich preifatrwydd trwy rwystro tracwyr traws-gwefan.\n\nDysgwch ragor yn ein hysbysiad preifatrwydd.</string>
    <!-- Text for the link to the privacy notice webpage for set as firefox default browser screen.
    This is part of the string with the key "juno_onboarding_default_browser_description". -->
    <string name="juno_onboarding_default_browser_description_link_text" tools:ignore="UnusedResources">hysbysiad preifatrwydd</string>
    <!-- Text for the button to set firefox as default browser on the device -->
    <string name="juno_onboarding_default_browser_positive_button" tools:ignore="UnusedResources">Gosod fel y porwr ragosodedig</string>
    <!-- Text for the button dismiss the screen and move on with the flow -->
    <string name="juno_onboarding_default_browser_negative_button" tools:ignore="UnusedResources">Nid nawr</string>
    <!-- Title for sign in to sync screen. -->
    <string name="juno_onboarding_sign_in_title" tools:ignore="UnusedResources">Ewch o’r ffôn i’r gliniadur ac yn ôl</string>
    <!-- Description for sign in to sync screen. -->
    <string name="juno_onboarding_sign_in_description" tools:ignore="UnusedResources">Cipiwch dabiau a chyfrineiriau o’ch dyfeisiau eraill i barhau lle roeddech chi gynt.</string>
    <!-- Text for the button to sign in to sync on the device -->
    <string name="juno_onboarding_sign_in_positive_button" tools:ignore="UnusedResources">Mewngofnodi</string>
    <!-- Text for the button dismiss the screen and move on with the flow -->
    <string name="juno_onboarding_sign_in_negative_button" tools:ignore="UnusedResources">Nid nawr</string>
    <!-- Title for enable notification permission screen used by Nimbus experiments. Nimbus experiments do not support string placeholders.
        Note: The word "Firefox" should NOT be translated -->
    <string name="juno_onboarding_enable_notifications_title_nimbus" tools:ignore="UnusedResources">Mae hysbysiadau yn eich helpu i wneud rhagor gyda Firefox</string>
    <!-- Description for enable notification permission screen used by Nimbus experiments. Nimbus experiments do not support string placeholders.
       Note: The word "Firefox" should NOT be translated   -->
    <string name="juno_onboarding_enable_notifications_description_nimbus" tools:ignore="UnusedResources">Yn anfon tabiau rhwng dyfeisiau, rheoli llwythi, a chael awgrymiadau am sut i gael y gorau o Firefox.</string>
    <!-- Text for the button to request notification permission on the device -->
    <string name="juno_onboarding_enable_notifications_positive_button" tools:ignore="UnusedResources">Troi hysbysiadau ymlaen</string>
    <!-- Text for the button dismiss the screen and move on with the flow -->
    <string name="juno_onboarding_enable_notifications_negative_button" tools:ignore="UnusedResources">Nid nawr</string>

    <!-- Title for add search widget screen used by Nimbus experiments. Nimbus experiments do not support string placeholders.
        Note: The word "Firefox" should NOT be translated -->
    <string name="juno_onboarding_add_search_widget_title" tools:ignore="UnusedResources">Rhowch gynnig ar declyn chwilio Firefox</string>
    <!-- Description for add search widget screen used by Nimbus experiments. Nimbus experiments do not support string placeholders.
        Note: The word "Firefox" should NOT be translated -->
    <string name="juno_onboarding_add_search_widget_description" tools:ignore="UnusedResources">Gyda Firefox ar eich sgrin gartref, bydd gennych fynediad hawdd i’r porwr preifatrwydd yn gyntaf sy’n rhwystro tracwyr traws-safle.</string>
    <!-- Text for the button to add search widget on the device used by Nimbus experiments. Nimbus experiments do not support string placeholders.
        Note: The word "Firefox" should NOT be translated -->
    <string name="juno_onboarding_add_search_widget_positive_button" tools:ignore="UnusedResources">Ychwanegu teclyn Firefox</string>
    <!-- Text for the button to dismiss the screen and move on with the flow -->
    <string name="juno_onboarding_add_search_widget_negative_button" tools:ignore="UnusedResources">Nid nawr</string>

    <!-- Search Widget -->
    <!-- Content description for searching with a widget. The first parameter is the name of the application.-->
    <string name="search_widget_content_description_2">Agor tab %1$s newydd</string>
    <!-- Text preview for smaller sized widgets -->
    <string name="search_widget_text_short">Chwilio</string>
    <!-- Text preview for larger sized widgets -->
    <string name="search_widget_text_long">Chwilio’r we</string>

    <!-- Content description (not visible, for screen readers etc.): Voice search -->
    <string name="search_widget_voice">Chwilio llais</string>

    <!-- Preferences -->
    <!-- Title for the settings page-->
    <string name="settings">Gosodiadau</string>
    <!-- Preference category for general settings -->
    <string name="preferences_category_general">Cyffredinol</string>
    <!-- Preference category for all links about Fenix -->
    <string name="preferences_category_about">Ynghylch</string>
    <!-- Preference category for settings related to changing the default search engine -->
    <string name="preferences_category_select_default_search_engine">Dewiswch un</string>
    <!-- Preference for settings related to managing search shortcuts for the quick search menu -->
    <string name="preferences_manage_search_shortcuts">Rheoli llwybrau byr chwilio</string>
    <!-- Summary for preference for settings related to managing search shortcuts for the quick search menu -->
    <string name="preferences_manage_search_shortcuts_summary">Golygu peiriannau sy’n weladwy yn y ddewislen chwilio</string>
    <!-- Preference category for settings related to managing search shortcuts for the quick search menu -->
    <string name="preferences_category_engines_in_search_menu">Peiriannau i’w gweld ar y ddewislen chwilio</string>
    <!-- Preference for settings related to changing the default search engine -->
    <string name="preferences_default_search_engine">Peiriant chwilio rhagosodedig</string>
    <!-- Preference for settings related to Search -->
    <string name="preferences_search">Chwilio</string>
    <!-- Preference for settings related to Search engines -->
    <string name="preferences_search_engines">Peiriannau chwilio</string>
    <!-- Preference for settings related to Search address bar -->
    <string name="preferences_search_address_bar">Bar cyfeiriad</string>
    <!-- Preference link to rating Fenix on the Play Store -->
    <string name="preferences_rate">Graddio ar Google Play</string>
    <!-- Preference linking to about page for Fenix
        The first parameter is the name of the app defined in app_name (for example: Fenix) -->
    <string name="preferences_about">Ynghylch %1$s</string>

    <!-- Preference for settings related to changing the default browser -->
    <string name="preferences_set_as_default_browser">Gosod fel y porwr ragosodedig</string>
    <!-- Preference category for advanced settings -->
    <string name="preferences_category_advanced">Uwch</string>
    <!-- Preference category for privacy and security settings -->
    <string name="preferences_category_privacy_security">Preifatrwydd a diogelwch</string>
    <!-- Preference for advanced site permissions -->
    <string name="preferences_site_permissions">Caniatâd gwefan</string>
    <!-- Preference for private browsing options -->
    <string name="preferences_private_browsing_options">Pori preifat</string>
    <!-- Preference for opening links in a private tab-->
    <string name="preferences_open_links_in_a_private_tab">Agor dolen mewn tab preifat</string>
    <!-- Preference for allowing screenshots to be taken while in a private tab-->
    <string name="preferences_allow_screenshots_in_private_mode">Caniatáu lluniau sgrin o fewn pori preifat</string>
    <!-- Will inform the user of the risk of activating Allow screenshots in private browsing option -->
    <string name="preferences_screenshots_in_private_mode_disclaimer">Os fydd yn cael ei ganiatáu, bydd tabiau preifat hefyd yn weladwy pan fydd sawl ap ar agor</string>
    <!-- Preference for adding private browsing shortcut -->
    <string name="preferences_add_private_browsing_shortcut">Ychwanegu llwybr byr pori preifat</string>
    <!-- Preference for enabling "HTTPS-Only" mode -->
    <string name="preferences_https_only_title">Modd HTTPS-yn-Unig</string>

    <!-- Preference for removing cookie/consent banners from sites automatically. See reduce_cookie_banner_summary for additional context. -->
    <string name="preferences_cookie_banner_reduction">Cyfyngu Baneri Cwcis</string>
    <!-- Preference for rejecting or removing as many cookie/consent banners as possible on sites. See reduce_cookie_banner_summary for additional context. -->
    <string name="reduce_cookie_banner_option">Lleihau baneri cwcis</string>
    <!-- Summary of cookie banner handling preference if the setting disabled is set to off -->
    <string name="reduce_cookie_banner_option_off">Diffodd</string>
    <!-- Summary of cookie banner handling preference if the setting enabled is set to on -->
    <string name="reduce_cookie_banner_option_on">Ymlaen</string>

    <!-- Summary for the preference for rejecting all cookies whenever possible. The first parameter is the application name -->
    <string name="reduce_cookie_banner_summary_1">Mae %1$s yn ceisio gwrthod ceisiadau cwci ar faneri cwci yn awtomatig.</string>
    <!-- Text for indicating cookie banner handling is off this site, this is shown as part of the protections panel with the tracking protection toggle -->
    <string name="reduce_cookie_banner_off_for_site">Diffodd ar gyfer y wefan hon</string>
    <!-- Text for cancel button indicating that cookie banner reduction is not supported for the current site, this is shown as part of the cookie banner details view. -->
    <string name="cookie_banner_handling_details_site_is_not_supported_cancel_button">Diddymu</string>
    <!-- Text for request support button indicating that cookie banner reduction is not supported for the current site, this is shown as part of the cookie banner details view. -->
    <string name="cookie_banner_handling_details_site_is_not_supported_request_support_button_2">Anfon cais</string>
    <!-- Text for title indicating that cookie banner reduction is not supported for the current site, this is shown as part of the cookie banner details view. -->
    <string name="cookie_banner_handling_details_site_is_not_supported_title_2">Gwneud cais am gefnogaeth ar gyfer y wefan hon?</string>
    <!-- Label for the snackBar, after the user reports with success a website where cookie banner reducer did not work -->
    <string name="cookie_banner_handling_report_site_snack_bar_text_2">Cais wedi ei anfon</string>
    <!-- Text for indicating cookie banner handling is on this site, this is shown as part of the protections panel with the tracking protection toggle -->
    <string name="reduce_cookie_banner_on_for_site">Ymlaen ar gyfer y wefan hon</string>

    <!-- Text for indicating that a request for unsupported site was sent to Nimbus (it's a Mozilla library for experiments), this is shown as part of the protections panel with the tracking protection toggle -->
    <string name="reduce_cookie_banner_unsupported_site_request_submitted_2">Cais am gefnogaeth wedi’i anfon</string>
    <!-- Text for indicating cookie banner handling is currently not supported for this site, this is shown as part of the protections panel with the tracking protection toggle -->
    <string name="reduce_cookie_banner_unsupported_site">Nid yw’r wefan yn cael ei chefnogi ar hyn o bryd</string>
    <!-- Title text for a detail explanation indicating cookie banner handling is on this site, this is shown as part of the cookie banner panel in the toolbar. The first parameter is a shortened URL of the current site-->
    <string name="reduce_cookie_banner_details_panel_title_on_for_site">Troi Llai o Faneri Cwcis ymlaen ar %1$s?</string>
    <!-- Title text for a detail explanation indicating cookie banner handling is off this site, this is shown as part of the cookie banner panel in the toolbar. The first parameter is a shortened URL of the current site-->
    <string name="reduce_cookie_banner_details_panel_title_off_for_site">Diffodd Llai o Faneri Cwcis ar %1$s?</string>
    <!-- Title text for a detail explanation indicating cookie banner reducer didn't work for the current site, this is shown as part of the cookie banner panel in the toolbar. The first parameter is the application name-->
    <string name="reduce_cookie_banner_details_panel_title_unsupported_site_request_2">Nid yw %1$s yn gallu gwrthod ceisiadau cwcis ar y wefan hon yn awtomatig. Gallwch anfon cais i gefnogi’r wefan hon yn y dyfodol.</string>
    <!-- Long text for a detail explanation indicating what will happen if cookie banner handling is off for a site, this is shown as part of the cookie banner panel in the toolbar. The first parameter is the application name -->
    <string name="reduce_cookie_banner_details_panel_description_off_for_site">Bydd %1$s yn clirio cwcis y wefan hon ac yn adnewyddu’r dudalen. Gall clirio pob cwci eich allgofnodi neu wagio eich certiau siopa.</string>

    <!-- Long text for a detail explanation indicating what will happen if cookie banner handling is on for a site, this is shown as part of the cookie banner panel in the toolbar. The first parameter is the application name -->
    <string name="reduce_cookie_banner_details_panel_description_on_for_site_2">Mae %1$s yn ceisio gwrthod yn awtomatig pob cais cwci ar wefannau sy’n cael eu cefnogi.</string>
    <!-- Title text for the cookie banner re-engagement dialog. The first parameter is the application name. -->
    <string name="reduce_cookie_banner_dialog_title">Caniatáu i %1$s wrthod baneri cwci?</string>

    <!-- Body text for the cookie banner re-engagement dialog use. The first parameter is the application name. -->
    <string name="reduce_cookie_banner_dialog_body">Gall %1$s wrthod llawer o geisiadau baner cwci yn awtomatig.</string>
    <!-- Remind me later text button for the onboarding dialog -->
    <string name="reduce_cookie_banner_dialog_not_now_button">Nid Nawr</string>
    <!-- Snack text for the cookie banner dialog, after user hit the dismiss banner button -->
    <string name="reduce_cookie_banner_dialog_snackbar_text">Fe welwch lai o geisiadau cwcis</string>

    <!-- Change setting text button, for the cookie banner re-engagement dialog -->
    <string name="reduce_cookie_banner_dialog_change_setting_button">Caniatáu</string>

    <!-- Description of the preference to enable "HTTPS-Only" mode. -->
    <string name="preferences_https_only_summary">Yn ceisio cysylltu’n awtomatig â gwefannau gan ddefnyddio’r protocol amgryptio HTTPS am fwy o ddiogelwch.</string>
    <!-- Summary of https only preference if https only is set to off -->
    <string name="preferences_https_only_off">Diffodd</string>
    <!-- Summary of https only preference if https only is set to on in all tabs -->
    <string name="preferences_https_only_on_all">Ymlaen ym mhob tab</string>
    <!-- Summary of https only preference if https only is set to on in private tabs only -->
    <string name="preferences_https_only_on_private">Ymlaen mewn tabiau preifat</string>
    <!-- Text displayed that links to website containing documentation about "HTTPS-Only" mode -->
    <string name="preferences_http_only_learn_more">Dysgu rhagor</string>
    <!-- Option for the https only setting -->
    <string name="preferences_https_only_in_all_tabs">Galluogi ym mhob tab</string>
    <!-- Option for the https only setting -->
    <string name="preferences_https_only_in_private_tabs">Galluogi mewn tabiau preifat yn unig</string>
    <!-- Title shown in the error page for when trying to access a http website while https only mode is enabled. -->
    <string name="errorpage_httpsonly_title">Gwefan ddiogel ddim ar gael</string>
    <!-- Message shown in the error page for when trying to access a http website while https only mode is enabled. The message has two paragraphs. This is the first. -->
    <string name="errorpage_httpsonly_message_title">Yn fwyaf tebygol, nid yw’r wefan yn cefnogi HTTPS.</string>
    <!-- Message shown in the error page for when trying to access a http website while https only mode is enabled. The message has two paragraphs. This is the second. -->
    <string name="errorpage_httpsonly_message_summary">Fodd bynnag, mae hefyd yn bosibl bod ymosodwr wrthi. Os byddwch yn parhau i’r wefan, peidiwch â rhoi unrhyw wybodaeth sensitif. Os byddwch yn parhau, bydd modd HTTPS-yn-Unig yn cael ei ddiffodd dros dro ar gyfer y wefan.</string>
    <!-- Preference for accessibility -->
    <string name="preferences_accessibility">Hygyrchedd</string>
    <!-- Preference to override the Firefox Account server -->
    <string name="preferences_override_fxa_server" moz:RemovedIn="120" tools:ignore="UnusedResources">Gweinydd Cyfrif Cyfaddas Firefox</string>
    <!-- Preference to override the Mozilla account server -->
    <string name="preferences_override_account_server">Gweinydd cyfrif Mozilla cyfaddas</string>
    <!-- Preference to override the Sync token server -->
    <string name="preferences_override_sync_tokenserver">Gweinydd Sync Cyfaddas</string>
    <!-- Toast shown after updating the FxA/Sync server override preferences -->
    <string name="toast_override_fxa_sync_server_done" moz:RemovedIn="120" tools:ignore="UnusedResources">Mae Cyfrif Firefox/gweinydd Sync wedi’i addasu. Yn gadael y rhaglen i osod y newidiadau…</string>
    <!-- Toast shown after updating the Mozilla account/Sync server override preferences -->
    <string name="toast_override_account_sync_server_done">Mae eich cyfrif Mozilla/Gweinydd Sync wedi’i addasu. Wrthi’n gadael y rhaglen er mwyn gwneud newidiadau…</string>
    <!-- Preference category for account information -->
    <string name="preferences_category_account">Cyfrif</string>
    <!-- Preference for changing where the toolbar is positioned -->
    <string name="preferences_toolbar">Bar Offer</string>
    <!-- Preference for changing default theme to dark or light mode -->
    <string name="preferences_theme">Thema</string>
    <!-- Preference for customizing the home screen -->
    <string name="preferences_home_2">Tudalen Cartref</string>
    <!-- Preference for gestures based actions -->
    <string name="preferences_gestures">Ystumiau</string>
    <!-- Preference for settings related to visual options -->
    <string name="preferences_customize">Cyfaddasu</string>
    <!-- Preference description for banner about signing in -->
    <string name="preferences_sign_in_description_2">Mewngofnodwch i gydweddu tabiau, nodau tudalen, cyfrineiriau, a rhagor.</string>
    <!-- Preference shown instead of account display name while account profile information isn't available yet. -->
    <string name="preferences_account_default_name" moz:RemovedIn="120" tools:ignore="UnusedResources">Cyfrif Firefox</string>
    <!-- Preference shown instead of account display name while account profile information isn't available yet. -->
    <string name="preferences_account_default_name_2">Cyfrif Mozilla</string>
    <!-- Preference text for account title when there was an error syncing FxA -->
    <string name="preferences_account_sync_error">Ailgysylltu i ailddechrau cydweddu</string>
    <!-- Preference for language -->
    <string name="preferences_language">Iaith</string>
    <!-- Preference for data choices -->
    <string name="preferences_data_choices">Dewisiadau data</string>
    <!-- Preference for data collection -->
    <string name="preferences_data_collection">Casglu data</string>
    <!-- Preference for developers -->
    <string name="preferences_remote_debugging">Dadfygio pell drwy USB</string>
    <!-- Preference title for switch preference to show search engines -->
    <string name="preferences_show_search_engines" moz:RemovedIn="120" tools:ignore="UnusedResources">Dangos y peiriannau chwilio</string>
    <!-- Preference title for switch preference to show search suggestions -->
    <string name="preferences_show_search_suggestions">Dangos awgrymiadau chwilio</string>
    <!-- Preference title for switch preference to show voice search button -->
    <string name="preferences_show_voice_search">Dangos chwiliad llais</string>
    <!-- Preference title for switch preference to show search suggestions also in private mode -->
    <string name="preferences_show_search_suggestions_in_private">Dangos mewn sesiynau preifat</string>
    <!-- Preference title for switch preference to show a clipboard suggestion when searching -->
    <string name="preferences_show_clipboard_suggestions">Dangos awgrymiadau o’r clipfwrdd</string>
    <!-- Preference title for switch preference to suggest browsing history when searching -->
    <string name="preferences_search_browsing_history">Chwilio hanes pori</string>
    <!-- Preference title for switch preference to suggest bookmarks when searching -->
    <string name="preferences_search_bookmarks">Chwilio’r nodau tudalen</string>
    <!-- Preference title for switch preference to suggest synced tabs when searching -->
    <string name="preferences_search_synced_tabs">Chwilio tabiau wedi’u cydweddu</string>
    <!-- Preference for account settings -->
    <string name="preferences_account_settings">Gosodiadau cyfrif</string>

    <!-- Preference for enabling url autocomplete-->
    <string name="preferences_enable_autocomplete_urls">Awtogwblhau URLau</string>
    <!-- Preference title for switch preference to show sponsored Firefox Suggest search suggestions -->
    <string name="preferences_show_sponsored_suggestions">Awgrymiadau gan noddwyr</string>
    <!-- Summary for preference to show sponsored Firefox Suggest search suggestions.
         The first parameter is the name of the application. -->
    <string name="preferences_show_sponsored_suggestions_summary">Cefnogwch %1$s gydag awgrymiadau noddedig achlysurol</string>
    <!-- Preference title for switch preference to show Firefox Suggest search suggestions for web content.
         The first parameter is the name of the application. -->
    <string name="preferences_show_nonsponsored_suggestions">Awgrymiadau gan %1$s</string>
    <!-- Summary for preference to show Firefox Suggest search suggestions for web content -->
    <string name="preferences_show_nonsponsored_suggestions_summary">Cael awgrymiadau o’r we sy’n ymwneud â’ch chwilio</string>
    <!-- Preference for open links in third party apps -->
    <string name="preferences_open_links_in_apps">Agor dolenni mewn apiau</string>

    <!-- Preference for open links in third party apps always open in apps option -->
    <string name="preferences_open_links_in_apps_always">Bob tro</string>
    <!-- Preference for open links in third party apps ask before opening option -->
    <string name="preferences_open_links_in_apps_ask">Gofyn cyn agor</string>
    <!-- Preference for open links in third party apps never open in apps option -->
    <string name="preferences_open_links_in_apps_never">Byth</string>
    <!-- Preference for open download with an external download manager app -->
    <string name="preferences_external_download_manager">Rheolwr llwytho i lawr allanol</string>
    <!-- Preference for enabling gecko engine logs -->
    <string name="preferences_enable_gecko_logs">Galluogi cofnodion Gecko</string>
    <!-- Message to indicate users that we are quitting the application to apply the changes -->
    <string name="quit_application">Yn gadael y rhaglen er mwyn gosod y newidiadau…</string>

    <!-- Preference for add_ons -->
    <string name="preferences_addons">Ychwanegion</string>

    <!-- Preference for notifications -->
    <string name="preferences_notifications">Hysbysiadau</string>

    <!-- Summary for notification preference indicating notifications are allowed -->
    <string name="notifications_allowed_summary">Caniatawyd</string>
    <!-- Summary for notification preference indicating notifications are not allowed -->
    <string name="notifications_not_allowed_summary">Dim caniatáu</string>

    <!-- Add-on Preferences -->
    <!-- Preference to customize the configured AMO (addons.mozilla.org) collection -->
    <string name="preferences_customize_amo_collection">Casgliad Ychwanegion Cyfaddas</string>
    <!-- Button caption to confirm the add-on collection configuration -->
    <string name="customize_addon_collection_ok">Iawn</string>
    <!-- Button caption to abort the add-on collection configuration -->
    <string name="customize_addon_collection_cancel">Diddymu</string>
    <!-- Hint displayed on input field for custom collection name -->
    <string name="customize_addon_collection_hint">Enw’r casgliad</string>
    <!-- Hint displayed on input field for custom collection user ID-->
    <string name="customize_addon_collection_user_hint">Perchennog y casgliad (ID Defnyddiwr)</string>
    <!-- Toast shown after confirming the custom add-on collection configuration -->
    <string name="toast_customize_addon_collection_done">Mae’r casgliad Ychwanegion wedi’i addasu. Yn gadael y rhaglen i osod y newidiadau…</string>

    <!-- Customize Home -->
    <!-- Header text for jumping back into the recent tab in customize the home screen -->
    <string name="customize_toggle_jump_back_in">Mynd nôl i</string>
    <!-- Title for the customize home screen section with recently saved bookmarks. -->
    <string name="customize_toggle_recent_bookmarks">Nodau tudalen diweddar</string>
    <!-- Title for the customize home screen section with recently visited. Recently visited is
    a section where users see a list of tabs that they have visited in the past few days -->
    <string name="customize_toggle_recently_visited">Ymwelwyd yn ddiweddar</string>

    <!-- Title for the customize home screen section with Pocket. -->
    <string name="customize_toggle_pocket_2">Straeon sy’n procio’r meddwl</string>
    <!-- Summary for the customize home screen section with Pocket. The first parameter is product name Pocket -->
    <string name="customize_toggle_pocket_summary">Erthyglau wedi’u pweru gan %s</string>
    <!-- Title for the customize home screen section with sponsored Pocket stories. -->
    <string name="customize_toggle_pocket_sponsored">Straeon wedi’u noddi</string>
    <!-- Title for the opening wallpaper settings screen -->
    <string name="customize_wallpapers">Papur wal</string>
    <!-- Title for the customize home screen section with sponsored shortcuts. -->
    <string name="customize_toggle_contile">Llwybrau byr wedi’u noddi</string>

    <!-- Wallpapers -->
    <!-- Content description for various wallpapers. The first parameter is the name of the wallpaper -->
    <string name="wallpapers_item_name_content_description">Eitem papur wal: %1$s</string>
    <!-- Snackbar message for when wallpaper is selected -->
    <string name="wallpaper_updated_snackbar_message">Papur wal wedi’i ddiweddaru!</string>
    <!-- Snackbar label for action to view selected wallpaper -->
    <string name="wallpaper_updated_snackbar_action">Golwg</string>
    <!-- Snackbar message for when wallpaper couldn't be downloaded -->
    <string name="wallpaper_download_error_snackbar_message">Methu llwytho papur wal i lawr</string>
    <!-- Snackbar label for action to retry downloading the wallpaper -->
    <string name="wallpaper_download_error_snackbar_action">Ceisiwch eto</string>
    <!-- Snackbar message for when wallpaper couldn't be selected because of the disk error -->
    <string name="wallpaper_select_error_snackbar_message">Methu newid papur wal</string>
    <!-- Text displayed that links to website containing documentation about the "Limited Edition" wallpapers. -->
    <string name="wallpaper_learn_more">Dysgu rhagor</string>

    <!-- Text for classic wallpapers title. The first parameter is the Firefox name. -->
    <string name="wallpaper_classic_title">%s clasurol</string>
    <!-- Text for limited edition wallpapers title. -->
    <string name="wallpaper_limited_edition_title" moz:RemovedIn="118" tools:ignore="UnusedResources">Fersiwn Cyfyngedig</string>
    <!-- Text for artist series wallpapers title. "Artist series" represents a collection of artist collaborated wallpapers. -->
    <string name="wallpaper_artist_series_title">Cyfres artistiaid</string>
    <!-- Description text for the limited edition wallpapers with learn more link. The first parameter is the learn more string defined in wallpaper_learn_more-->
    <string name="wallpaper_limited_edition_description_with_learn_more" moz:RemovedIn="118" tools:ignore="UnusedResources">Casgliad newydd Lleisiau Annibynnol. %s</string>
    <!-- Description text for the artist series wallpapers with learn more link. The first parameter is the learn more string defined in wallpaper_learn_more. "Independent voices" is the name of the wallpaper collection -->
    <string name="wallpaper_artist_series_description_with_learn_more">Casgliad Lleisiau’r Annibynwyr. %s</string>
    <!-- Description text for the limited edition wallpapers. -->
    <string name="wallpaper_limited_edition_description" moz:RemovedIn="118" tools:ignore="UnusedResources">Casgliad newydd Lleisiau Annibynnol.</string>
    <!-- Description text for the artist series wallpapers. "Independent voices" is the name of the wallpaper collection -->
    <string name="wallpaper_artist_series_description">Casgliad Lleisiau’r Annibynwyr.</string>
    <!-- Wallpaper onboarding dialog header text. -->
    <string name="wallpapers_onboarding_dialog_title_text">Ychwanegwch bach o liw</string>
    <!-- Wallpaper onboarding dialog body text. -->
    <string name="wallpapers_onboarding_dialog_body_text">Dewiswch bapur wal sy’n siarad â chi.</string>
    <!-- Wallpaper onboarding dialog learn more button text. The button navigates to the wallpaper settings screen. -->
    <string name="wallpapers_onboarding_dialog_explore_more_button_text">Rhagor o bapurau wal</string>

    <!-- Add-on Installation from AMO-->
    <!-- Error displayed when user attempts to install an add-on from AMO (addons.mozilla.org) that is not supported -->
    <string name="addon_not_supported_error" moz:removedIn="120" tools:ignore="UnusedResources">Nid yw’r ychwanegyn yn cael ei gefnogi</string>
    <!-- Error displayed when user attempts to install an add-on from AMO (addons.mozilla.org) that is already installed -->
    <string name="addon_already_installed" moz:removedIn="120" tools:ignore="UnusedResources">Mae’r ychwanegyn eisoes wedi’i osod</string>

    <!-- Add-on process crash dialog to user -->
    <!-- Title of a dialog shown to the user when enough errors have occurred with addons and they need to be temporarily disabled -->
    <string name="addon_process_crash_dialog_title" tools:ignore="UnusedResources">Mae ychwanegion wedi’u hanalluogi dros dro</string>
    <!-- The first parameter is the application name. This is a message shown to the user when too many errors have occurred with the addons process and they have been disabled. The user can decide if they would like to continue trying to start add-ons or if they'd rather continue without them. -->
    <string name="addon_process_crash_dialog_message" tools:ignore="UnusedResources">Rhoddodd un neu fwy o ategion y gorau i weithio, gan wneud eich system yn ansefydlog. Ceisiodd %1$s ailgychwyn yr ychwanegyn(ion) yn aflwyddiannus.\n\nNi fydd ychwanegion yn cael eu hailddechrau yn ystod eich sesiwn gyfredol.\n\nGallai dileu neu analluogi ychwanegion ddatrys y broblem hon.</string>
    <!-- This will cause the add-ons to try restarting but the dialog will reappear if it is unsuccessful again -->
    <string name="addon_process_crash_dialog_retry_button_text" tools:ignore="UnusedResources">Ceisiwch ailgychwyn ychwanegion</string>

    <!-- The user will continue with all add-ons disabled -->
    <string name="addon_process_crash_dialog_disable_addons_button_text" tools:ignore="UnusedResources">Parhau gydag ychwanegion wedi’u hanalluogi</string>

    <!-- Add-on process crash dialog to user -->
    <!-- Title of a dialog shown to the user when enough errors have occurred with addons and they need to be temporarily disabled -->
    <string name="addon_process_crash_dialog_title" tools:ignore="UnusedResources">Mae ychwanegion wedi’u hanalluogi dros dro</string>
    <!-- The first parameter is the application name. This is a message shown to the user when too many errors have occurred with the addons process and they have been disabled. The user can decide if they would like to continue trying to start add-ons or if they'd rather continue without them. -->
    <string name="addon_process_crash_dialog_message" tools:ignore="UnusedResources">Rhoddodd un neu fwy o ategion y gorau i weithio, gan wneud eich system yn ansefydlog. Ceisiodd %1$s ailgychwyn yr ychwanegyn(ion) yn aflwyddiannus.\n\nNi fydd ychwanegion yn cael eu hailddechrau yn ystod eich sesiwn gyfredol.\n\nGallai dileu neu analluogi ychwanegion ddatrys y broblem hon.</string>
    <!-- This will cause the add-ons to try restarting but the dialog will reappear if it is unsuccessful again -->
    <string name="addon_process_crash_dialog_retry_button_text" tools:ignore="UnusedResources">Ceisiwch ailgychwyn ychwanegion</string>

    <!-- The user will continue with all add-ons disabled -->
    <string name="addon_process_crash_dialog_disable_addons_button_text" tools:ignore="UnusedResources">Parhau gydag ychwanegion wedi’u hanalluogi</string>

    <!-- Account Preferences -->
    <!-- Preference for managing your account via accounts.firefox.com -->
    <string name="preferences_manage_account">Rheoli cyfrif</string>
    <!-- Summary of the preference for managing your account via accounts.firefox.com. -->
    <string name="preferences_manage_account_summary">Newidiwch eich cyfrinair, rheoli casglu data, neu ddileu eich cyfrif</string>
    <!-- Preference for triggering sync -->
    <string name="preferences_sync_now">Cydweddu nawr</string>
    <!-- Preference category for sync -->
    <string name="preferences_sync_category">Dewis beth i gydweddu</string>
    <!-- Preference for syncing history -->
    <string name="preferences_sync_history">Hanes</string>
    <!-- Preference for syncing bookmarks -->
    <string name="preferences_sync_bookmarks">Nodau Tudalen</string>
    <!-- Preference for syncing logins -->
    <string name="preferences_sync_logins">Mewngofnodion</string>
    <!-- Preference for syncing tabs -->
    <string name="preferences_sync_tabs_2">Tabiau agored</string>
    <!-- Preference for signing out -->
    <string name="preferences_sign_out">Allgofnodi</string>
    <!-- Preference displays and allows changing current FxA device name -->
    <string name="preferences_sync_device_name">Enw dyfais</string>
    <!-- Text shown when user enters empty device name -->
    <string name="empty_device_name_error">Nid oes modd i’r enw dyfais fod yn wag.</string>
    <!-- Label indicating that sync is in progress -->
    <string name="sync_syncing_in_progress">Cydweddu…</string>
    <!-- Label summary indicating that sync failed. The first parameter is the date stamp showing last time it succeeded -->
    <string name="sync_failed_summary">Methodd y cydweddu. Llwyddiant diwethaf: %s</string>
    <!-- Label summary showing never synced -->
    <string name="sync_failed_never_synced_summary">Methodd y cydweddu. Llwyddiant diwethaf: byth</string>
    <!-- Label summary the date we last synced. The first parameter is date stamp showing last time synced -->
    <string name="sync_last_synced_summary">Cydweddu diwethaf: %s</string>
    <!-- Label summary showing never synced -->
    <string name="sync_never_synced_summary">Cydweddu diwethaf: byth</string>

    <!-- Text for displaying the default device name.
        The first parameter is the application name, the second is the device manufacturer name
        and the third is the device model. -->
    <string name="default_device_name_2">%1$s o %2$s %3$s</string>

    <!-- Preference for syncing credit cards -->
    <string name="preferences_sync_credit_cards">Cardiau credyd</string>
    <!-- Preference for syncing addresses -->
    <string name="preferences_sync_address">Cyfeiriadau</string>

    <!-- Send Tab -->
    <!-- Name of the "receive tabs" notification channel. Displayed in the "App notifications" system settings for the app -->
    <string name="fxa_received_tab_channel_name">Tabiau derbyniwyd</string>
    <!-- Description of the "receive tabs" notification channel. Displayed in the "App notifications" system settings for the app -->
    <string name="fxa_received_tab_channel_description">Hysbysiadau am dabiau a dderbyniwyd o ddyfeisiau Firefox eraill.</string>
    <!--  The body for these is the URL of the tab received  -->
    <string name="fxa_tab_received_notification_name">Tab wedi’i Dderbyn</string>
    <!-- %s is the device name -->
    <string name="fxa_tab_received_from_notification_name">Tab o %s</string>

    <!-- Advanced Preferences -->
    <!-- Preference for tracking protection exceptions -->
    <string name="preferences_tracking_protection_exceptions">Eithriadau</string>
    <!-- Button in Exceptions Preference to turn on tracking protection for all sites (remove all exceptions) -->
    <string name="preferences_tracking_protection_exceptions_turn_on_for_all">Troi ymlaen ar gyfer pob gwefan</string>
    <!-- Text displayed when there are no exceptions -->
    <string name="exceptions_empty_message_description">Mae eithriadau’n caniatáu i chi analluogi diogelwch rhag trasio ar wefannau penodol.</string>
    <!-- Text displayed when there are no exceptions, with learn more link that brings users to a tracking protection SUMO page -->
    <string name="exceptions_empty_message_learn_more_link">Dysgu rhagor</string>

    <!-- Preference switch for usage and technical data collection -->
    <string name="preference_usage_data">Data defnydd a thechnegol</string>
    <!-- Preference description for usage and technical data collection -->
    <string name="preferences_usage_data_description">Mae’n rhannu data perfformiad, defnydd, caledwedd a chyfaddasu eich porwr gyda Mozilla er mwyn gwella %1$s</string>
    <!-- Preference switch for marketing data collection -->
    <string name="preferences_marketing_data">Data marchnata</string>
    <!-- Preference description for marketing data collection -->
    <string name="preferences_marketing_data_description2">Yn rhannu data defnydd sylfaenol gydag Adjust, ein gwerthwr marchnata symudol</string>
    <!-- Title for studies preferences -->
    <string name="preference_experiments_2">Astudiaethau</string>
    <!-- Summary for studies preferences -->
    <string name="preference_experiments_summary_2">Yn caniatáu i Mozilla osod a rhedeg astudiaethau</string>

    <!-- Turn On Sync Preferences -->
    <!-- Header of the Sync and save your data preference view -->
    <string name="preferences_sync_2">Cydweddu a chadw eich data</string>
    <!-- Preference for reconnecting to FxA sync -->
    <string name="preferences_sync_sign_in_to_reconnect">Mewngofnodi i ailgysylltu</string>
    <!-- Preference for removing FxA account -->
    <string name="preferences_sync_remove_account">Tynnu cyfrif</string>

    <!-- Pairing Feature strings -->
    <!-- Instructions on how to access pairing -->
    <string name="pair_instructions_2"><![CDATA[Sganiwch y cod QR sydd yn <b> firefox.com/pair </b>]]></string>

    <!-- Toolbar Preferences -->
    <!-- Preference for using top toolbar -->
    <string name="preference_top_toolbar">Brig</string>
    <!-- Preference for using bottom toolbar -->
    <string name="preference_bottom_toolbar">Gwaelod</string>

    <!-- Theme Preferences -->
    <!-- Preference for using light theme -->
    <string name="preference_light_theme">Golau</string>
    <!-- Preference for using dark theme -->
    <string name="preference_dark_theme">Tywyll</string>
    <!-- Preference for using using dark or light theme automatically set by battery -->
    <string name="preference_auto_battery_theme">Gosodwyd gan yr Arbedwr Batri</string>
    <!-- Preference for using following device theme -->
    <string name="preference_follow_device_theme">Dilyn thema’r ddyfais</string>

    <!-- Gestures Preferences-->
    <!-- Preferences for using pull to refresh in a webpage -->
    <string name="preference_gestures_website_pull_to_refresh">Tynnu i adnewyddu</string>
    <!-- Preference for using the dynamic toolbar -->
    <string name="preference_gestures_dynamic_toolbar">Sgrolio i guddio’r bar offer</string>
    <!-- Preference for switching tabs by swiping horizontally on the toolbar -->
    <string name="preference_gestures_swipe_toolbar_switch_tabs">Llusgo’r bar offer i’r ochr i newid tabiau</string>
    <!-- Preference for showing the opened tabs by swiping up on the toolbar-->
    <string name="preference_gestures_swipe_toolbar_show_tabs">Llusgo’r bar offer i fyny i agor tabiau</string>

    <!-- Library -->
    <!-- Option in Library to open Downloads page -->
    <string name="library_downloads">Llwythi</string>
    <!-- Option in library to open Bookmarks page -->
    <string name="library_bookmarks">Nodau Tudalen</string>
    <!-- Option in library to open Desktop Bookmarks root page -->
    <string name="library_desktop_bookmarks_root">Nodau Tudalen Bwrdd Gwaith</string>
    <!-- Option in library to open Desktop Bookmarks "menu" page -->
    <string name="library_desktop_bookmarks_menu">Dewislen Nodau Tudalen</string>
    <!-- Option in library to open Desktop Bookmarks "toolbar" page -->
    <string name="library_desktop_bookmarks_toolbar">Bar Offer Nodau Tudalen</string>
    <!-- Option in library to open Desktop Bookmarks "unfiled" page -->
    <string name="library_desktop_bookmarks_unfiled">Nodau Tudalen Eraill</string>
    <!-- Option in Library to open History page -->
    <string name="library_history">Hanes</string>
    <!-- Option in Library to open a new tab -->
    <string name="library_new_tab">Tab newydd</string>
    <!-- Settings Page Title -->
    <string name="settings_title">Gosodiadau</string>
    <!-- Content description (not visible, for screen readers etc.): "Close button for library settings" -->
    <string name="content_description_close_button">Cau</string>

    <!-- Title to show in alert when a lot of tabs are to be opened
    %d is a placeholder for the number of tabs that will be opened -->
    <string name="open_all_warning_title">Agor %d tab?</string>
    <!-- Message to warn users that a large number of tabs will be opened
    %s will be replaced by app name. -->
    <string name="open_all_warning_message">Gall agor y nifer yma o dabiau arafu %s tra bod y tudalennau’n llwytho. Ydych chi’n siŵr eich bod am barhau?</string>
    <!-- Dialog button text for confirming open all tabs -->
    <string name="open_all_warning_confirm">Agor tabiau</string>
    <!-- Dialog button text for canceling open all tabs -->
    <string name="open_all_warning_cancel">Diddymu</string>

    <!-- Text to show users they have one page in the history group section of the History fragment.
    %d is a placeholder for the number of pages in the group. -->
    <string name="history_search_group_site_1">%d tudalen</string>

    <!-- Text to show users they have multiple pages in the history group section of the History fragment.
    %d is a placeholder for the number of pages in the group. -->
    <string name="history_search_group_sites_1">%d tudalen</string>

    <!-- Option in library for Recently Closed Tabs -->
    <string name="library_recently_closed_tabs">Tabiau wedi’u cau’n ddiweddar</string>
    <!-- Option in library to open Recently Closed Tabs page -->
    <string name="recently_closed_show_full_history">Dangos yr holl hanes</string>
    <!-- Text to show users they have multiple tabs saved in the Recently Closed Tabs section of history.
    %d is a placeholder for the number of tabs selected. -->
    <string name="recently_closed_tabs">%d tab</string>
    <!-- Text to show users they have one tab saved in the Recently Closed Tabs section of history.
    %d is a placeholder for the number of tabs selected. -->
    <string name="recently_closed_tab">%d tab</string>
    <!-- Recently closed tabs screen message when there are no recently closed tabs -->
    <string name="recently_closed_empty_message">Dim tabiau wedi’u cau yn ddiweddar yma </string>

    <!-- Tab Management -->
    <!-- Title of preference for tabs management -->
    <string name="preferences_tabs">Tabiau</string>
    <!-- Title of preference that allows a user to specify the tab view -->
    <string name="preferences_tab_view">Golwg tab</string>
    <!-- Option for a list tab view -->
    <string name="tab_view_list">Rhestr</string>
    <!-- Option for a grid tab view -->
    <string name="tab_view_grid">Grid</string>
    <!-- Title of preference that allows a user to auto close tabs after a specified amount of time -->
    <string name="preferences_close_tabs">Cau tabiau</string>
    <!-- Option for auto closing tabs that will never auto close tabs, always allows user to manually close tabs -->
    <string name="close_tabs_manually">Byth</string>
    <!-- Option for auto closing tabs that will auto close tabs after one day -->
    <string name="close_tabs_after_one_day">Ar ôl diwrnod</string>
    <!-- Option for auto closing tabs that will auto close tabs after one week -->
    <string name="close_tabs_after_one_week">Ar ôl wythnos</string>
    <!-- Option for auto closing tabs that will auto close tabs after one month -->
    <string name="close_tabs_after_one_month">Ar ôl mis</string>

    <!-- Title of preference that allows a user to specify the auto-close settings for open tabs -->
    <string name="preference_auto_close_tabs" tools:ignore="UnusedResources">Awtogau tabiau agored</string>

    <!-- Opening screen -->
    <!-- Title of a preference that allows a user to choose what screen to show after opening the app -->
    <string name="preferences_opening_screen">Sgrin agoriadol</string>
    <!-- Option for always opening the homepage when re-opening the app -->
    <string name="opening_screen_homepage">Tudalen Cartref</string>
    <!-- Option for always opening the user's last-open tab when re-opening the app -->
    <string name="opening_screen_last_tab">Tab olaf</string>
    <!-- Option for always opening the homepage when re-opening the app after four hours of inactivity -->
    <string name="opening_screen_after_four_hours_of_inactivity">Tudalen cartref ar ôl pedair awr segur</string>
    <!-- Summary for tabs preference when auto closing tabs setting is set to manual close-->
    <string name="close_tabs_manually_summary">Cau â llaw</string>
    <!-- Summary for tabs preference when auto closing tabs setting is set to auto close tabs after one day-->
    <string name="close_tabs_after_one_day_summary">Cau ar ôl diwrnod</string>
    <!-- Summary for tabs preference when auto closing tabs setting is set to auto close tabs after one week-->
    <string name="close_tabs_after_one_week_summary">Cau ar ôl wythnos</string>
    <!-- Summary for tabs preference when auto closing tabs setting is set to auto close tabs after one month-->
    <string name="close_tabs_after_one_month_summary">Cau ar ôl mis</string>

    <!-- Summary for homepage preference indicating always opening the homepage when re-opening the app -->
    <string name="opening_screen_homepage_summary">Agor ar y dudalen cartref</string>
    <!-- Summary for homepage preference indicating always opening the last-open tab when re-opening the app -->
    <string name="opening_screen_last_tab_summary">Agor ar y tab olaf</string>
    <!-- Summary for homepage preference indicating opening the homepage when re-opening the app after four hours of inactivity -->
    <string name="opening_screen_after_four_hours_of_inactivity_summary">Agor ar y dudalen cartref ar ôl pedair awr</string>

    <!-- Inactive tabs -->
    <!-- Category header of a preference that allows a user to enable or disable the inactive tabs feature -->
    <string name="preferences_inactive_tabs">Symud hen dabiau i anweithredol</string>

    <!-- Title of inactive tabs preference -->
    <string name="preferences_inactive_tabs_title">Mae tabiau nad ydych chi wedi edrych arnyn nhw ers pythefnos yn cael eu symud i’r adran anweithredol.</string>

    <!-- Studies -->
    <!-- Title of the remove studies button -->
    <string name="studies_remove">Tynnu</string>
    <!-- Title of the active section on the studies list -->
    <string name="studies_active">Gweithredol</string>
    <!-- Description for studies, it indicates why Firefox use studies. The first parameter is the name of the application. -->
    <string name="studies_description_2">Gall %1$s osod a rhedeg astudiaethau o bryd i’w gilydd.</string>
    <!-- Learn more link for studies, links to an article for more information about studies. -->
    <string name="studies_learn_more">Dysgu rhagor</string>

    <!-- Dialog message shown after removing a study -->
    <string name="studies_restart_app">Bydd yr ap yn cau er mwyn gosod y newidiadau</string>
    <!-- Dialog button to confirm the removing a study. -->
    <string name="studies_restart_dialog_ok">Iawn</string>
    <!-- Dialog button text for canceling removing a study. -->
    <string name="studies_restart_dialog_cancel">Diddymu</string>

    <!-- Toast shown after turning on/off studies preferences -->
    <string name="studies_toast_quit_application" tools:ignore="UnusedResources">Yn gadael y rhaglen er mwyn gosod y newidiadau…</string>

    <!-- Sessions -->
    <!-- Title for the list of tabs -->
    <string name="tab_header_label">Tabiau agored</string>
    <!-- Title for the list of tabs in the current private session -->
    <string name="tabs_header_private_tabs_title">Tabiau preifat</string>
    <!-- Title for the list of tabs in the synced tabs -->
    <string name="tabs_header_synced_tabs_title">Tabiau wedi’u cydweddu</string>
    <!-- Content description (not visible, for screen readers etc.): Add tab button. Adds a news tab when pressed -->
    <string name="add_tab">Ychwanegu tab</string>
    <!-- Content description (not visible, for screen readers etc.): Add tab button. Adds a news tab when pressed -->
    <string name="add_private_tab">Ychwanegu tab preifat</string>
    <!-- Text for the new tab button to indicate adding a new private tab in the tab -->
    <string name="tab_drawer_fab_content">Preifat</string>
    <!-- Text for the new tab button to indicate syncing command on the synced tabs page -->
    <string name="tab_drawer_fab_sync">Cydweddu</string>
    <!-- Text shown in the menu for sharing all tabs -->
    <string name="tab_tray_menu_item_share">Rhannu pob tab</string>
    <!-- Text shown in the menu to view recently closed tabs -->
    <string name="tab_tray_menu_recently_closed">Tabiau wedi’u cau’n ddiweddar</string>
    <!-- Text shown in the tabs tray inactive tabs section -->
    <string name="tab_tray_inactive_recently_closed" tools:ignore="UnusedResources">Caewyd yn ddiweddar</string>
    <!-- Text shown in the menu to view account settings -->
    <string name="tab_tray_menu_account_settings">Gosodiadau cyfrif</string>
    <!-- Text shown in the menu to view tab settings -->
    <string name="tab_tray_menu_tab_settings">Gosodiadau tabiau</string>
    <!-- Text shown in the menu for closing all tabs -->
    <string name="tab_tray_menu_item_close">Cau pob tab</string>
    <!-- Text shown in the multiselect menu for bookmarking selected tabs. -->
    <string name="tab_tray_multiselect_menu_item_bookmark">Nod Tudalen</string>
    <!-- Text shown in the multiselect menu for closing selected tabs. -->
    <string name="tab_tray_multiselect_menu_item_close">Cau</string>
    <!-- Content description for tabs tray multiselect share button -->
    <string name="tab_tray_multiselect_share_content_description">Rhannu tabiau penodol</string>
    <!-- Content description for tabs tray multiselect menu -->
    <string name="tab_tray_multiselect_menu_content_description">Dewislen tabiau penodol</string>
    <!-- Content description (not visible, for screen readers etc.): Removes tab from collection button. Removes the selected tab from collection when pressed -->
    <string name="remove_tab_from_collection">Tynnu tab o’r casgliad</string>
    <!-- Text for button to enter multiselect mode in tabs tray -->
    <string name="tabs_tray_select_tabs">Dewis tabiau</string>
    <!-- Content description (not visible, for screen readers etc.): Close tab button. Closes the current session when pressed -->
    <string name="close_tab">Cau tab</string>
    <!-- Content description (not visible, for screen readers etc.): Close tab <title> button. First parameter is tab title  -->
    <string name="close_tab_title">Cau tab %s</string>
    <!-- Content description (not visible, for screen readers etc.): Opens the open tabs menu when pressed -->
    <string name="open_tabs_menu">Dewislen tabiau agored</string>
    <!-- Open tabs menu item to save tabs to collection -->
    <string name="tabs_menu_save_to_collection1">Cadw tabiau i Gasgliad</string>
    <!-- Text for the menu button to delete a collection -->
    <string name="collection_delete">Dileu casgliad</string>
    <!-- Text for the menu button to rename a collection -->
    <string name="collection_rename">Ail-enwi casgliad</string>
    <!-- Text for the button to open tabs of the selected collection -->
    <string name="collection_open_tabs">Agor tabiau</string>

    <!-- Hint for adding name of a collection -->
    <string name="collection_name_hint">Enw’r casgliad</string>
    <!-- Text for the menu button to rename a top site -->
	<string name="rename_top_site">Ailenwi</string>
	<!-- Text for the menu button to remove a top site -->
	<string name="remove_top_site">Tynnu</string>

    <!-- Text for the menu button to delete a top site from history -->
    <string name="delete_from_history">Dileu o’r hanes</string>
    <!-- Postfix for private WebApp titles, placeholder is replaced with app name -->
    <string name="pwa_site_controls_title_private">%1$s (Modd Preifat)</string>

    <!-- History -->
    <!-- Text for the button to search all history -->
    <string name="history_search_1">Rhowch air chwilio</string>
    <!-- Text for the button to clear all history -->
    <string name="history_delete_all">Dileu hanes</string>
    <!-- Text for the snackbar to confirm that multiple browsing history items has been deleted -->
    <string name="history_delete_multiple_items_snackbar">Hanes wedi’i Ddileu</string>
    <!-- Text for the snackbar to confirm that a single browsing history item has been deleted. The first parameter is the shortened URL of the deleted history item. -->
    <string name="history_delete_single_item_snackbar">Wedi dileu %1$s</string>
    <!-- Context description text for the button to delete a single history item -->
    <string name="history_delete_item">Dileu</string>
    <!-- History multi select title in app bar
    The first parameter is the number of bookmarks selected -->
    <string name="history_multi_select_title">%1$d wedi’u dewis</string>
    <!-- Text for the header that groups the history for today -->
    <string name="history_today">Heddiw</string>
    <!-- Text for the header that groups the history for yesterday -->
    <string name="history_yesterday">Ddoe</string>
    <!-- Text for the header that groups the history the past 7 days -->
    <string name="history_7_days">7 diwrnod diwethaf</string>
    <!-- Text for the header that groups the history the past 30 days -->
    <string name="history_30_days">30 diwrnod diwethaf</string>
    <!-- Text for the header that groups the history older than the last month -->
    <string name="history_older">Hŷn</string>
    <!-- Text shown when no history exists -->
    <string name="history_empty_message">Dim hanes yma</string>

    <!-- Downloads -->
    <!-- Text for the snackbar to confirm that multiple downloads items have been removed -->
    <string name="download_delete_multiple_items_snackbar_1">Llwythi Wedi’u Tynnu</string>
    <!-- Text for the snackbar to confirm that a single download item has been removed. The first parameter is the name of the download item. -->
    <string name="download_delete_single_item_snackbar">Wedi tynnu %1$s</string>
    <!-- Text shown when no download exists -->
    <string name="download_empty_message_1">Dim ffeiliau wedi’u llwytho</string>
    <!-- History multi select title in app bar
    The first parameter is the number of downloads selected -->
    <string name="download_multi_select_title">%1$d wedi’u dewis</string>


    <!-- Text for the button to remove a single download item -->
    <string name="download_delete_item_1">Tynnu</string>


    <!-- Crashes -->
    <!-- Title text displayed on the tab crash page. This first parameter is the name of the application (For example: Fenix) -->
    <string name="tab_crash_title_2">Ymddiheuriadau, nid yw %1$s yn gallu llwytho’r dudalen honno.</string>

    <!-- Send crash report checkbox text on the tab crash page -->
    <string name="tab_crash_send_report">Anfon adroddiad chwalu at Mozilla</string>
    <!-- Close tab button text on the tab crash page -->
    <string name="tab_crash_close">Cau tab</string>
    <!-- Restore tab button text on the tab crash page -->
    <string name="tab_crash_restore">Adfer tab</string>

    <!-- Bookmarks -->
    <!-- Confirmation message for a dialog confirming if the user wants to delete the selected folder -->
    <string name="bookmark_delete_folder_confirmation_dialog">Ydych chi’n siŵr eich bod am ddileu’r ffolder yma?</string>
    <!-- Confirmation message for a dialog confirming if the user wants to delete multiple items including folders. Parameter will be replaced by app name. -->
    <string name="bookmark_delete_multiple_folders_confirmation_dialog">Bydd %s yn dileu’r eitemau hyn.</string>
    <!-- Text for the cancel button on delete bookmark dialog -->
    <string name="bookmark_delete_negative">Diddymu</string>
    <!-- Screen title for adding a bookmarks folder -->
    <string name="bookmark_add_folder">Ychwanegu ffolder</string>
    <!-- Snackbar title shown after a bookmark has been created. -->
    <string name="bookmark_saved_snackbar">Nod tudalen wedi’i gadw!</string>
    <!-- Snackbar edit button shown after a bookmark has been created. -->
    <string name="edit_bookmark_snackbar_action">GOLYGU</string>
    <!-- Bookmark overflow menu edit button -->
    <string name="bookmark_menu_edit_button">Golygu</string>
    <!-- Bookmark overflow menu copy button -->
    <string name="bookmark_menu_copy_button">Copïo</string>
    <!-- Bookmark overflow menu share button -->
    <string name="bookmark_menu_share_button">Rhannu</string>
    <!-- Bookmark overflow menu open in new tab button -->
    <string name="bookmark_menu_open_in_new_tab_button">Agor mewn tab newydd</string>
    <!-- Bookmark overflow menu open in private tab button -->
    <string name="bookmark_menu_open_in_private_tab_button">Agor mewn tab preifat</string>
    <!-- Bookmark overflow menu open all in tabs button -->
    <string name="bookmark_menu_open_all_in_tabs_button">Agor y cyfan mewn tabiau newydd</string>
    <!-- Bookmark overflow menu open all in private tabs button -->
    <string name="bookmark_menu_open_all_in_private_tabs_button">Agor y cyfan mewn tabiau preifat</string>
    <!-- Bookmark overflow menu delete button -->
    <string name="bookmark_menu_delete_button">Dileu</string>
    <!--Bookmark overflow menu save button -->
    <string name="bookmark_menu_save_button">Cadw</string>
    <!-- Bookmark multi select title in app bar
     The first parameter is the number of bookmarks selected -->
    <string name="bookmarks_multi_select_title">%1$d wedi’u dewis</string>
    <!-- Bookmark editing screen title -->
    <string name="edit_bookmark_fragment_title">Golygu nod tudalen</string>
    <!-- Bookmark folder editing screen title -->
    <string name="edit_bookmark_folder_fragment_title">Golygu ffolder</string>
    <!-- Bookmark sign in button message -->
    <string name="bookmark_sign_in_button">Mewngofnodi i weld nodau tudalennau wedi’u cydweddu</string>
    <!-- Bookmark URL editing field label -->
    <string name="bookmark_url_label">URL</string>
    <!-- Bookmark FOLDER editing field label -->
    <string name="bookmark_folder_label">FFOLDER</string>
    <!-- Bookmark NAME editing field label -->
    <string name="bookmark_name_label">ENW</string>
    <!-- Bookmark add folder screen title -->
    <string name="bookmark_add_folder_fragment_label">Ychwanegu ffolder</string>
    <!-- Bookmark select folder screen title -->
    <string name="bookmark_select_folder_fragment_label">Dewis ffolder</string>
    <!-- Bookmark editing error missing title -->
    <string name="bookmark_empty_title_error">Rhaid cael teitl</string>
    <!-- Bookmark editing error missing or improper URL -->
    <string name="bookmark_invalid_url_error">URL annilys</string>
    <!-- Bookmark screen message for empty bookmarks folder -->
    <string name="bookmarks_empty_message">Dim nodau tudalen yma</string>
    <!-- Bookmark snackbar message on deletion
     The first parameter is the host part of the URL of the bookmark deleted, if any -->
    <string name="bookmark_deletion_snackbar_message">Wedi dileu %1$s</string>

    <!-- Bookmark snackbar message on deleting multiple bookmarks not including folders-->
    <string name="bookmark_deletion_multiple_snackbar_message_2">Wedi dileu Nodau Tudalen</string>
    <!-- Bookmark snackbar message on deleting multiple bookmarks including folders-->
    <string name="bookmark_deletion_multiple_snackbar_message_3">Yn dileu’r nodau tudalen hyn</string>
    <!-- Bookmark undo button for deletion snackbar action -->
    <string name="bookmark_undo_deletion">DADWNEUD</string>

    <!-- Text for the button to search all bookmarks -->
    <string name="bookmark_search">Rhowch air chwilio</string>

    <!-- Site Permissions -->
    <!-- Button label that take the user to the Android App setting -->
    <string name="phone_feature_go_to_settings">Mynd i’r gosodiadau</string>
    <!-- Content description (not visible, for screen readers etc.): Quick settings sheet
        to give users access to site specific information / settings. For example:
        Secure settings status and a button to modify site permissions -->
    <string name="quick_settings_sheet">Taflen gosodiadau cyflym</string>
    <!-- Label that indicates that this option it the recommended one -->
    <string name="phone_feature_recommended">Cymeradwy</string>
    <!-- Button label for clearing all the information of site permissions-->
    <string name="clear_permissions">Clirio caniatâd</string>
    <!-- Text for the OK button on Clear permissions dialog -->
    <string name="clear_permissions_positive">Iawn</string>
    <!-- Text for the cancel button on Clear permissions dialog -->
    <string name="clear_permissions_negative">Diddymu</string>
    <!-- Button label for clearing a site permission-->
    <string name="clear_permission">Clirio caniatâd</string>
    <!-- Text for the OK button on Clear permission dialog -->
    <string name="clear_permission_positive">Iawn</string>
    <!-- Text for the cancel button on Clear permission dialog -->
    <string name="clear_permission_negative">Diddymu</string>
    <!-- Button label for clearing all the information on all sites-->
    <string name="clear_permissions_on_all_sites">Clirio caniatâd ar bob gwefan</string>
    <!-- Preference for altering video and audio autoplay for all websites -->
    <string name="preference_browser_feature_autoplay">Awtochwarae</string>
    <!-- Preference for altering the camera access for all websites -->
    <string name="preference_phone_feature_camera">Camera</string>
    <!-- Preference for altering the microphone access for all websites -->
    <string name="preference_phone_feature_microphone">Meicroffon</string>
    <!-- Preference for altering the location access for all websites -->
    <string name="preference_phone_feature_location">Lleoliad</string>
    <!-- Preference for altering the notification access for all websites -->
    <string name="preference_phone_feature_notification">Hysbysiad</string>
    <!-- Preference for altering the persistent storage access for all websites -->
    <string name="preference_phone_feature_persistent_storage">Storfa Barhaol</string>
    <!-- Preference for altering the storage access setting for all websites -->
    <string name="preference_phone_feature_cross_origin_storage_access">Cwcis traws-gwefan</string>
    <!-- Preference for altering the EME access for all websites -->
    <string name="preference_phone_feature_media_key_system_access">Cynnwys wedi’i reoli gan DRM</string>
    <!-- Label that indicates that a permission must be asked always -->
    <string name="preference_option_phone_feature_ask_to_allow">Gofyn i ganiatáu</string>
    <!-- Label that indicates that a permission must be blocked -->
    <string name="preference_option_phone_feature_blocked">Rhwystrwyd</string>
    <!-- Label that indicates that a permission must be allowed -->
    <string name="preference_option_phone_feature_allowed">Caniatawyd</string>
    <!--Label that indicates a permission is by the Android OS-->
    <string name="phone_feature_blocked_by_android">Rhwystrwyd gan Android</string>
    <!-- Preference for showing a list of websites that the default configurations won't apply to them -->
    <string name="preference_exceptions">Eithriadau</string>
    <!-- Summary of tracking protection preference if tracking protection is set to off -->
    <string name="tracking_protection_off">Diffodd</string>
    <!-- Summary of tracking protection preference if tracking protection is set to standard -->
    <string name="tracking_protection_standard">Safonol</string>
    <!-- Summary of tracking protection preference if tracking protection is set to strict -->
    <string name="tracking_protection_strict">Llym</string>
    <!-- Summary of tracking protection preference if tracking protection is set to custom -->
    <string name="tracking_protection_custom">Cyfaddas</string>
    <!-- Label for global setting that indicates that all video and audio autoplay is allowed -->
    <string name="preference_option_autoplay_allowed2">Caniatáu sain a fideo</string>
    <!-- Label for site specific setting that indicates that all video and audio autoplay is allowed -->
    <string name="quick_setting_option_autoplay_allowed">Caniatáu sain a fideo</string>
    <!-- Label that indicates that video and audio autoplay is only allowed over Wi-Fi -->
    <string name="preference_option_autoplay_allowed_wifi_only2">Rhwystro sain a fideo ar ddata cellol yn unig</string>
    <!-- Subtext that explains 'autoplay on Wi-Fi only' option -->
    <string name="preference_option_autoplay_allowed_wifi_subtext">Bydd sain a fideo yn chwarae ar Wi-Fi</string>
    <!-- Label for global setting that indicates that video autoplay is allowed, but audio autoplay is blocked -->
    <string name="preference_option_autoplay_block_audio2">Rhwystro sain yn unig</string>
    <!-- Label for site specific setting that indicates that video autoplay is allowed, but audio autoplay is blocked -->
    <string name="quick_setting_option_autoplay_block_audio">Rhwystro sain yn unig</string>
    <!-- Label for global setting that indicates that all video and audio autoplay is blocked -->
    <string name="preference_option_autoplay_blocked3">Rhwystro sain a fideo</string>
    <!-- Label for site specific setting that indicates that all video and audio autoplay is blocked -->
    <string name="quick_setting_option_autoplay_blocked">Rhwystro sain a fideo</string>
    <!-- Summary of delete browsing data on quit preference if it is set to on -->
    <string name="delete_browsing_data_quit_on">Ymlaen</string>
    <!-- Summary of delete browsing data on quit preference if it is set to off -->
    <string name="delete_browsing_data_quit_off">Diffodd</string>

    <!-- Summary of studies preference if it is set to on -->
    <string name="studies_on">Ymlaen</string>
    <!-- Summary of studies data on quit preference if it is set to off -->
    <string name="studies_off">Diffodd</string>

    <!-- Collections -->
    <!-- Collections header on home fragment -->
    <string name="collections_header">Casgliadau</string>
    <!-- Content description (not visible, for screen readers etc.): Opens the collection menu when pressed -->
    <string name="collection_menu_button_content_description">Dewislen casgliadau</string>
    <!-- Label to describe what collections are to a new user without any collections -->
    <string name="no_collections_description2">Casglwch y pethau sydd o bwys i chi.\nCasglwch ynghyd chwiliadau, gwefannau a thabiau tebyg i gael mynediad cyflym yn nes ymlaen.</string>
    <!-- Title for the "select tabs" step of the collection creator -->
    <string name="create_collection_select_tabs">Dewis Tabiau</string>
    <!-- Title for the "select collection" step of the collection creator -->
    <string name="create_collection_select_collection">Dewis casgliad</string>
    <!-- Title for the "name collection" step of the collection creator -->
    <string name="create_collection_name_collection">Enwi casgliad</string>
    <!-- Button to add new collection for the "select collection" step of the collection creator -->
    <string name="create_collection_add_new_collection">Ychwanegu casgliad newydd</string>
    <!-- Button to select all tabs in the "select tabs" step of the collection creator -->
    <string name="create_collection_select_all">Dewis y Cyfan</string>
    <!-- Button to deselect all tabs in the "select tabs" step of the collection creator -->
    <string name="create_collection_deselect_all">Dad-ddewis y Cyfan</string>
    <!-- Text to prompt users to select the tabs to save in the "select tabs" step of the collection creator -->
    <string name="create_collection_save_to_collection_empty">Dewis tabiau i’w cadw</string>
    <!-- Text to show users how many tabs they have selected in the "select tabs" step of the collection creator.
     %d is a placeholder for the number of tabs selected. -->
    <string name="create_collection_save_to_collection_tabs_selected">%d tab wedi’u dewis</string>
    <!-- Text to show users they have one tab selected in the "select tabs" step of the collection creator.
    %d is a placeholder for the number of tabs selected. -->
    <string name="create_collection_save_to_collection_tab_selected">%d tab wedi’i ddewis</string>
    <!-- Text shown in snackbar when multiple tabs have been saved in a collection -->
    <string name="create_collection_tabs_saved">Tabiau wedi’u cadw!</string>
    <!-- Text shown in snackbar when one or multiple tabs have been saved in a new collection -->
    <string name="create_collection_tabs_saved_new_collection">Casgliad wedi’i gadw!</string>
    <!-- Text shown in snackbar when one tab has been saved in a collection -->
    <string name="create_collection_tab_saved">Tab wedi’i gadw!</string>
    <!-- Content description (not visible, for screen readers etc.): button to close the collection creator -->
    <string name="create_collection_close">Cau</string>
    <!-- Button to save currently selected tabs in the "select tabs" step of the collection creator-->
    <string name="create_collection_save">Cadw</string>

    <!-- Snackbar action to view the collection the user just created or updated -->
    <string name="create_collection_view">Golwg</string>

    <!-- Text for the OK button from collection dialogs -->
    <string name="create_collection_positive">Iawn</string>
    <!-- Text for the cancel button from collection dialogs -->
    <string name="create_collection_negative">Diddymu</string>

    <!-- Default name for a new collection in "name new collection" step of the collection creator. %d is a placeholder for the number of collections-->
    <string name="create_collection_default_name">Casgliad %d</string>

    <!-- Share -->
    <!-- Share screen header -->
    <string name="share_header_2">Rhannu</string>
    <!-- Content description (not visible, for screen readers etc.):
        "Share" button. Opens the share menu when pressed. -->
    <string name="share_button_content_description">Rhannu</string>
    <!-- Text for the Save to PDF feature in the share menu -->
    <string name="share_save_to_pdf">Cadw fel PDF</string>
    <!-- Text for error message when generating a PDF file Text. -->
    <string name="unable_to_save_to_pdf_error">Methu cynhyrchu PDF</string>
    <!-- Text for standard error snackbar dismiss button. -->
    <string name="standard_snackbar_error_dismiss">Cau</string>
    <!-- Text for error message when printing a page and it fails. -->
    <string name="unable_to_print_error" moz:removedIn="121" tools:ignore="UnusedResources">Methu argraffu</string>
    <!-- Text for error message when printing a page and it fails. -->
    <string name="unable_to_print_page_error">Methu argraffu’r dudalen hon</string>
    <!-- Text for the print feature in the share and browser menu -->
    <string name="menu_print">Argraffu</string>
    <!-- Sub-header in the dialog to share a link to another sync device -->
    <string name="share_device_subheader">Anfon i ddyfais</string>
    <!-- Sub-header in the dialog to share a link to an app from the full list -->
    <string name="share_link_all_apps_subheader">Pob gweithred</string>
    <!-- Sub-header in the dialog to share a link to an app from the most-recent sorted list -->
    <string name="share_link_recent_apps_subheader">Defnyddiwyd yn ddiweddar</string>
    <!-- Text for the copy link action in the share screen. -->
    <string name="share_copy_link_to_clipboard">Copïo i’r clipfwrdd</string>
    <!-- Toast shown after copying link to clipboard -->
    <string name="toast_copy_link_to_clipboard">Copïwyd i’r clipfwrdd</string>
    <!-- An option from the share dialog to sign into sync -->
    <string name="sync_sign_in">Mewngofnodi i Sync</string>
     <!-- An option from the three dot menu to sync and save data -->
    <string name="sync_menu_sync_and_save_data">Cydweddu a chadw data</string>
    <!-- An option from the share dialog to send link to all other sync devices -->
    <string name="sync_send_to_all">Anfon at bob dyfais</string>
    <!-- An option from the share dialog to reconnect to sync -->
    <string name="sync_reconnect">Ailgysylltu â Sync</string>
    <!-- Text displayed when sync is offline and cannot be accessed -->
    <string name="sync_offline">All-lein</string>
    <!-- An option to connect additional devices -->
    <string name="sync_connect_device">Cysylltu dyfais arall</string>
    <!-- The dialog text shown when additional devices are not available -->
    <string name="sync_connect_device_dialog">I anfon tab, mewngofnodwch i Firefox ar o leiaf un ddyfais arall.</string>
    <!-- Confirmation dialog button -->
    <string name="sync_confirmation_button">Iawn</string>
    <!-- Share error message -->
    <string name="share_error_snackbar">Methu rhannu i’r ap hwn</string>
    <!-- Add new device screen title -->
    <string name="sync_add_new_device_title">Anfon i ddyfais</string>
    <!-- Text for the warning message on the Add new device screen -->
    <string name="sync_add_new_device_message">Dim Dyfais wedi’i Gysylltu</string>
    <!-- Text for the button to learn about sending tabs -->
    <string name="sync_add_new_device_learn_button">Dysgu am Anfon Tabiau…</string>
    <!-- Text for the button to connect another device -->
    <string name="sync_add_new_device_connect_button">Cysylltu Dyfais Arall…</string>

    <!-- Notifications -->
    <!-- Text shown in the notification that pops up to remind the user that a private browsing session is active. -->
    <string name="notification_pbm_delete_text_2">Cau tabiau preifat</string>
    <!-- Name of the marketing notification channel. Displayed in the "App notifications" system settings for the app -->
    <string name="notification_marketing_channel_name">Marchnata</string>

    <!-- Title shown in the notification that pops up to remind the user to set fenix as default browser.
    The app name is in the text, due to limitations with localizing Nimbus experiments -->
    <string name="nimbus_notification_default_browser_title" tools:ignore="UnusedResources">Mae Firefox yn gyflym a phreifat</string>
    <!-- Text shown in the notification that pops up to remind the user to set fenix as default browser.
    The app name is in the text, due to limitations with localizing Nimbus experiments -->
    <string name="nimbus_notification_default_browser_text" tools:ignore="UnusedResources">Gwnewch Firefox eich porwr ragosodedig</string>
    <!-- Title shown in the notification that pops up to re-engage the user -->
    <string name="notification_re_engagement_title">Rhowch gynnig ar bori preifat</string>
    <!-- Text shown in the notification that pops up to re-engage the user.
    %1$s is a placeholder that will be replaced by the app name. -->
    <string name="notification_re_engagement_text">Pori heb unrhyw gwcis wedi’u cadw na hanes yn %1$s</string>

    <!-- Title A shown in the notification that pops up to re-engage the user -->
    <string name="notification_re_engagement_A_title">Pori heb gadael ôl</string>
    <!-- Text A shown in the notification that pops up to re-engage the user.
    %1$s is a placeholder that will be replaced by the app name. -->
    <string name="notification_re_engagement_A_text">Nid yw pori preifat yn %1$s yn cadw eich manylion.</string>
    <!-- Title B shown in the notification that pops up to re-engage the user -->
    <string name="notification_re_engagement_B_title">Cychwyn eich chwilio cyntaf</string>
    <!-- Text B shown in the notification that pops up to re-engage the user -->
    <string name="notification_re_engagement_B_text">Canfod rhywbeth gerllaw. Neu darganfod rywbeth difyr.</string>

    <!-- Survey -->
    <!-- Text shown in the fullscreen message that pops up to ask user to take a short survey.
    The app name is in the text, due to limitations with localizing Nimbus experiments -->
    <string name="nimbus_survey_message_text">Helpwch i wneud Firefox yn well drwy lanw arolwg byr.</string>
    <!-- Preference for taking the short survey. -->
    <string name="preferences_take_survey">Llenwch yr Arolwg</string>
    <!-- Preference for not taking the short survey. -->
    <string name="preferences_not_take_survey">Dim Diolch</string>

    <!-- Snackbar -->
    <!-- Text shown in snackbar when user deletes a collection -->
    <string name="snackbar_collection_deleted">Dilëwyd y casgliad</string>
    <!-- Text shown in snackbar when user renames a collection -->
    <string name="snackbar_collection_renamed">Ailenwyd y casgliad</string>
    <!-- Text shown in snackbar when user closes a tab -->
    <string name="snackbar_tab_closed">Tab wedi’i gau</string>
    <!-- Text shown in snackbar when user closes all tabs -->
    <string name="snackbar_tabs_closed">Tab wedi’i gau</string>
    <!-- Text shown in snackbar when user bookmarks a list of tabs -->
    <string name="snackbar_message_bookmarks_saved">Nodau tudalen wedi’u cadw!</string>
    <!-- Text shown in snackbar when user adds a site to shortcuts -->
    <string name="snackbar_added_to_shortcuts">Ychwanegwyd at y llwybrau byr!</string>
    <!-- Text shown in snackbar when user closes a private tab -->
    <string name="snackbar_private_tab_closed">Tab preifat wedi’i gau</string>

    <!-- Text shown in snackbar when user closes all private tabs -->
    <string name="snackbar_private_tabs_closed">Tabiau preifat wedi’u cau</string>
    <!-- Text shown in snackbar when user erases their private browsing data -->
    <string name="snackbar_private_data_deleted">Data pori preifat wedi’i ddileu</string>
    <!-- Text shown in snackbar to undo deleting a tab, top site or collection -->
    <string name="snackbar_deleted_undo">DADWNEUD</string>
    <!-- Text shown in snackbar when user removes a top site -->
    <string name="snackbar_top_site_removed">Tynnwyd y wefan</string>
    <!-- QR code scanner prompt which appears after scanning a code, but before navigating to it
        First parameter is the name of the app, second parameter is the URL or text scanned-->
    <string name="qr_scanner_confirmation_dialog_message">Caniatáu i %1$s agor %2$s</string>
    <!-- QR code scanner prompt dialog positive option to allow navigation to scanned link -->
    <string name="qr_scanner_dialog_positive">CANIATÁU</string>
    <!-- QR code scanner prompt dialog positive option to deny navigation to scanned link -->
    <string name="qr_scanner_dialog_negative">GWRTHOD</string>
    <!-- QR code scanner prompt dialog error message shown when a hostname does not contain http or https. -->
    <string name="qr_scanner_dialog_invalid">Nid yw’r cyfeiriad gwe’n ddilys</string>
    <!-- QR code scanner prompt dialog positive option when there is an error -->
    <string name="qr_scanner_dialog_invalid_ok">Iawn</string>
    <!-- Tab collection deletion prompt dialog message. Placeholder will be replaced with the collection name -->
    <string name="tab_collection_dialog_message">Ydych chi’n siŵr eich bod am ddileu %1$s?</string>
    <!-- Collection and tab deletion prompt dialog message. This will show when the last tab from a collection is deleted -->
    <string name="delete_tab_and_collection_dialog_message">Bydd dileu’r tab hwn yn dileu’r casgliad cyfan. Gallwch greu casgliadau newydd ar unrhyw adeg.</string>
    <!-- Collection and tab deletion prompt dialog title. Placeholder will be replaced with the collection name. This will show when the last tab from a collection is deleted -->
    <string name="delete_tab_and_collection_dialog_title">Dileu %1$s?</string>
    <!-- Tab collection deletion prompt dialog option to delete the collection -->
    <string name="tab_collection_dialog_positive">Dileu</string>
    <!-- Text displayed in a notification when the user enters full screen mode -->
    <string name="full_screen_notification">Mynd i’r sgrin lawn</string>
    <!-- Message for copying the URL via long press on the toolbar -->
    <string name="url_copied">URL wedi’i gopïo</string>
    <!-- Sample text for accessibility font size -->
    <string name="accessibility_text_size_sample_text_1">Testun enghreifftiol yw hwn. Mae yma i ddangos sut bydd testun yn ymddangos pan fyddwch chi’n cynyddu neu’n lleihau maint y gosodiad hwn.</string>
    <!-- Summary for Accessibility Text Size Scaling Preference -->
    <string name="preference_accessibility_text_size_summary">Gwneud testun ar wefannau yn fwy neu’n llai</string>
    <!-- Title for Accessibility Text Size Scaling Preference -->
    <string name="preference_accessibility_font_size_title">Maint Ffont</string>

    <!-- Title for Accessibility Text Automatic Size Scaling Preference -->
    <string name="preference_accessibility_auto_size_2">Newid maint ffont awtomatig</string>
    <!-- Summary for Accessibility Text Automatic Size Scaling Preference -->
    <string name="preference_accessibility_auto_size_summary">Bydd maint y ffont yn cyd-fynd â’ch gosodiadau Android. Analluogwch nhw i reoli maint y ffont yma.</string>

    <!-- Title for the Delete browsing data preference -->
    <string name="preferences_delete_browsing_data">Dileu data pori</string>
    <!-- Title for the tabs item in Delete browsing data -->
    <string name="preferences_delete_browsing_data_tabs_title_2">Tabiau agored</string>
    <!-- Subtitle for the tabs item in Delete browsing data, parameter will be replaced with the number of open tabs -->
    <string name="preferences_delete_browsing_data_tabs_subtitle">%d tab</string>
    <!-- Title for the data and history items in Delete browsing data -->
    <string name="preferences_delete_browsing_data_browsing_data_title" moz:removedIn="118" tools:ignore="UnusedResources">Hanes pori a data gwefan</string>
    <!-- Title for the history item in Delete browsing data -->
    <string name="preferences_delete_browsing_data_browsing_history_title">Hanes pori</string>
    <!-- Subtitle for the data and history items in delete browsing data, parameter will be replaced with the
        number of history items the user has -->
    <string name="preferences_delete_browsing_data_browsing_data_subtitle">%d cyfeiriad</string>
    <!-- Title for the cookies item in Delete browsing data -->
    <string name="preferences_delete_browsing_data_cookies" moz:removedIn="118" tools:ignore="UnusedResources">Cwcis</string>
    <!-- Title for the cookies and site data items in Delete browsing data -->
    <string name="preferences_delete_browsing_data_cookies_and_site_data">Cwcis a data gwefan</string>
    <!-- Subtitle for the cookies item in Delete browsing data -->
    <string name="preferences_delete_browsing_data_cookies_subtitle">Byddwch wedi eich allgofnodi o’r mwyafrif o wefannau</string>
    <!-- Title for the cached images and files item in Delete browsing data -->
    <string name="preferences_delete_browsing_data_cached_files">Delweddau a ffeiliau wedi’u storio</string>
    <!-- Subtitle for the cached images and files item in Delete browsing data -->
    <string name="preferences_delete_browsing_data_cached_files_subtitle">Yn rhyddhau lle storio</string>
    <!-- Title for the site permissions item in Delete browsing data -->
    <string name="preferences_delete_browsing_data_site_permissions">Caniatâd gwefan</string>
    <!-- Title for the downloads item in Delete browsing data -->
    <string name="preferences_delete_browsing_data_downloads">Llwythi</string>
    <!-- Text for the button to delete browsing data -->
    <string name="preferences_delete_browsing_data_button">Dileu data pori</string>
    <!-- Title for the Delete browsing data on quit preference -->
    <string name="preferences_delete_browsing_data_on_quit">Dileu data pori wrth adael</string>
    <!-- Summary for the Delete browsing data on quit preference. "Quit" translation should match delete_browsing_data_on_quit_action translation. -->
    <string name="preference_summary_delete_browsing_data_on_quit_2">Yn dileu data pori’n awtomatig  pan fyddwch yn dewis \&quot;Gadael\&quot; o’r brif ddewislen</string>
    <!-- Action item in menu for the Delete browsing data on quit feature -->
    <string name="delete_browsing_data_on_quit_action">Gadael</string>

    <!-- Title text of a delete browsing data dialog. -->
    <string name="delete_history_prompt_title">Ystod amser i’w ddileu</string>
    <!-- Body text of a delete browsing data dialog. -->
    <string name="delete_history_prompt_body" moz:RemovedIn="130" tools:ignore="UnusedResources">Yn dileu hanes (gan gynnwys hanes wedi’i gydweddu o ddyfeisiau eraill), cwcis a data pori arall.</string>
    <!-- Body text of a delete browsing data dialog. -->
    <string name="delete_history_prompt_body_2">Yn dileu hanes (gan gynnwys hanes wedi’i gydweddu o ddyfeisiau eraill)</string>
    <!-- Radio button in the delete browsing data dialog to delete history items for the last hour. -->
    <string name="delete_history_prompt_button_last_hour">Awr diwethaf</string>
    <!-- Radio button in the delete browsing data dialog to delete history items for today and yesterday. -->
    <string name="delete_history_prompt_button_today_and_yesterday">Heddiw a ddoe</string>
    <!-- Radio button in the delete browsing data dialog to delete all history. -->
    <string name="delete_history_prompt_button_everything">Popeth</string>

    <!-- Dialog message to the user asking to delete browsing data. Parameter will be replaced by app name. -->
    <string name="delete_browsing_data_prompt_message_3">Bydd %s yn dileu’r data pori hyn.</string>
    <!-- Text for the cancel button for the data deletion dialog -->
    <string name="delete_browsing_data_prompt_cancel">Diddymu</string>
    <!-- Text for the allow button for the data deletion dialog -->
    <string name="delete_browsing_data_prompt_allow">Dileu</string>
    <!-- Text for the snackbar confirmation that the data was deleted -->
    <string name="preferences_delete_browsing_data_snackbar">Data pori wedi’i ddileu</string>
    <!-- Text for the snackbar to show the user that the deletion of browsing data is in progress -->
    <string name="deleting_browsing_data_in_progress">Dileu data pori…</string>

    <!-- Dialog message to the user asking to delete all history items inside the opened group. Parameter will be replaced by a history group name. -->
    <string name="delete_all_history_group_prompt_message">Dileu pob gwefan yn “%s”</string>
    <!-- Text for the cancel button for the history group deletion dialog -->
    <string name="delete_history_group_prompt_cancel">Diddymu</string>
    <!-- Text for the allow button for the history group dialog -->
    <string name="delete_history_group_prompt_allow">Dileu</string>
    <!-- Text for the snackbar confirmation that the history group was deleted -->
    <string name="delete_history_group_snackbar">Dilëwyd y grŵp</string>

    <!-- Onboarding -->
    <!-- Text for onboarding welcome header. -->
    <string name="onboarding_header_2" moz:RemovedIn="118" tools:ignore="UnusedResources">Croeso i rhyngrwyd gwell</string>
    <!-- Text for the onboarding welcome message. -->
    <string name="onboarding_message" moz:RemovedIn="118" tools:ignore="UnusedResources">Porwr a adeiladwyd ar gyfer pobl, nid elw.</string>
    <!-- Text for the Firefox account onboarding sign in card header. -->
    <string name="onboarding_account_sign_in_header" moz:RemovedIn="118" tools:ignore="UnusedResources">Parhau lle roeddech o’r blaen</string>
    <!-- Text for the button to learn more about signing in to your Firefox account. -->
    <string name="onboarding_manual_sign_in_description" moz:RemovedIn="118" tools:ignore="UnusedResources">Cydweddu tabiau a chyfrineiriau ar draws dyfeisiau ar gyfer newid sgriniau di-dor.</string>
    <!-- Text for the button to manually sign into Firefox account. -->
    <string name="onboarding_firefox_account_sign_in" moz:RemovedIn="118" tools:ignore="UnusedResources">Mewngofnodi</string>
    <!-- text to display in the snackbar once account is signed-in -->
    <string name="onboarding_firefox_account_sync_is_on">Mae Sync ymlaen</string>

    <!-- Text for the tracking protection onboarding card header -->
    <string name="onboarding_tracking_protection_header" moz:RemovedIn="118" tools:ignore="UnusedResources">Diogelu preifatrwydd drwy ragosodiad</string>
    <!-- Text for the tracking protection card description. The first parameter is the name of the application.-->
    <string name="onboarding_tracking_protection_description_old" moz:RemovedIn="118" tools:ignore="UnusedResources">Mae %1$s yn awtomatig yn atal cwmnïau rhag eich dilyn yn gyfrinachol o amgylch y we.</string>
    <!-- Text for the tracking protection card description. -->
    <string name="onboarding_tracking_protection_description" moz:RemovedIn="118" tools:ignore="UnusedResources">Yn cynnwys Diogelwch Cwcis Llwyr i atal tracwyr rhag defnyddio cwcis i’ch stelcian ar draws gwefannau.</string>
    <!-- text for tracking protection radio button option for standard level of blocking -->
    <string name="onboarding_tracking_protection_standard_button_2" moz:RemovedIn="118" tools:ignore="UnusedResources">Safonol (rhagosodedig)</string>
    <!-- text for standard blocking option button description -->
    <string name="onboarding_tracking_protection_standard_button_description_3" moz:RemovedIn="118" tools:ignore="UnusedResources">Cydbwysedd rhwng diogelwch a pherfformiad. Bydd tudalennau’n llwytho fel arfer.</string>
    <!-- text for tracking protection radio button option for strict level of blocking -->
    <string name="onboarding_tracking_protection_strict_option" moz:RemovedIn="118" tools:ignore="UnusedResources">Llym</string>
    <!-- text for strict blocking option button description -->
    <string name="onboarding_tracking_protection_strict_button_description_3" moz:RemovedIn="118" tools:ignore="UnusedResources">Yn rhwystro mwy o dracwyr fel bod tudalennau’n llwytho’n gyflymach, ond gall dorri rhai swyddogaethau ar y dudalen.</string>
    <!-- text for the toolbar position card header  -->
    <string name="onboarding_toolbar_placement_header_1" moz:RemovedIn="118" tools:ignore="UnusedResources">Dewiswch leoliad eich bar offer</string>
    <!-- Text for the toolbar position card description -->
    <string name="onboarding_toolbar_placement_description" moz:RemovedIn="118" tools:ignore="UnusedResources">Ei gadw ar y gwaelod, neu ei symud i’r brig.</string>
    <!-- Text for the privacy notice onboarding card header -->
    <string name="onboarding_privacy_notice_header_1" moz:RemovedIn="118" tools:ignore="UnusedResources">Chi sy’n rheoli eich data</string>
    <!-- Text for the privacy notice onboarding card description. -->
    <string name="onboarding_privacy_notice_description" moz:RemovedIn="118" tools:ignore="UnusedResources">Mae Firefox yn rhoi rheolaeth i chi dros yr hyn rydych chi’n ei rannu ar-lein a’r hyn rydych chi’n ei rannu gyda ni.</string>
    <!-- Text for the button to read the privacy notice -->
    <string name="onboarding_privacy_notice_read_button" moz:RemovedIn="118" tools:ignore="UnusedResources">Darllenwch ein hysbysiad preifatrwydd</string>

    <!-- Text for the conclusion onboarding message -->
    <string name="onboarding_conclusion_header" moz:RemovedIn="118" tools:ignore="UnusedResources">Yn barod i agor rhyngrwyd rhyfeddol?</string>
    <!-- text for the button to finish onboarding -->
    <string name="onboarding_finish" moz:RemovedIn="118" tools:ignore="UnusedResources">Cychwyn pori</string>

    <!-- Onboarding theme -->
    <!-- text for the theme picker onboarding card header -->
    <string name="onboarding_theme_picker_header" moz:RemovedIn="118" tools:ignore="UnusedResources">Dewiswch eich thema</string>
    <!-- text for the theme picker onboarding card description -->
    <string name="onboarding_theme_picker_description_2" moz:RemovedIn="118" tools:ignore="UnusedResources">Arbedwch ychydig o fatri a’ch golwg trwy alluogi’r modd tywyll.</string>
    <!-- Automatic theme setting (will follow device setting) -->
    <string name="onboarding_theme_automatic_title" moz:RemovedIn="118" tools:ignore="UnusedResources">Awtomatig</string>
    <!-- Summary of automatic theme setting (will follow device setting) -->
    <string name="onboarding_theme_automatic_summary" moz:RemovedIn="118" tools:ignore="UnusedResources">Yn addasu i osodiadau eich dyfais</string>
    <!-- Theme setting for dark mode -->
    <string name="onboarding_theme_dark_title" moz:RemovedIn="118" tools:ignore="UnusedResources">Thema dywyll</string>
    <!-- Theme setting for light mode -->
    <string name="onboarding_theme_light_title" moz:RemovedIn="118" tools:ignore="UnusedResources">Thema olau</string>

    <!-- Text shown in snackbar when multiple tabs have been sent to device -->
    <string name="sync_sent_tabs_snackbar">Tabiau wedi’u hanfon!</string>
    <!-- Text shown in snackbar when one tab has been sent to device  -->
    <string name="sync_sent_tab_snackbar">Tabiau wedi’u hanfon!</string>
    <!-- Text shown in snackbar when sharing tabs failed  -->
    <string name="sync_sent_tab_error_snackbar">Methu anfon</string>
    <!-- Text shown in snackbar for the "retry" action that the user has after sharing tabs failed -->
    <string name="sync_sent_tab_error_snackbar_action">CYNNIG ETO</string>
    <!-- Title of QR Pairing Fragment -->
    <string name="sync_scan_code">Sganiwch y cod</string>
    <!-- Instructions on how to access pairing -->
    <string name="sign_in_instructions"><![CDATA[Ar eich cyfrifiadur, agorwch Firefox ac ewch i <b>https://firefox.com/pair</b>]]></string>
    <!-- Text shown for sign in pairing when ready -->
    <string name="sign_in_ready_for_scan">Yn barod i sganio</string>
    <!-- Text shown for settings option for sign with pairing -->
    <string name="sign_in_with_camera">Mewngofnodi gyda’ch camera</string>
    <!-- Text shown for settings option for sign with email -->
    <string name="sign_in_with_email">Defnyddiwch e-bost yn lle hynny</string>
    <!-- Text shown for settings option for create new account text.'Firefox' intentionally hardcoded here.-->
    <string name="sign_in_create_account_text"><![CDATA[Dim cyfrif? <u>Crëwch un</u> i gydweddu Firefox rhwng dyfeisiau.]]></string>
    <!-- Text shown in confirmation dialog to sign out of account. The first parameter is the name of the app (e.g. Firefox Preview) -->
    <string name="sign_out_confirmation_message_2">Bydd %s yn peidio â chydweddu eich cyfrif ond ni fydd yn dileu eich data pori ar y ddyfais hon.</string>
    <!-- Option to continue signing out of account shown in confirmation dialog to sign out of account -->
    <string name="sign_out_disconnect">Datgysylltu</string>
    <!-- Option to cancel signing out shown in confirmation dialog to sign out of account -->
    <string name="sign_out_cancel">Diddymu</string>
    <!-- Error message snackbar shown after the user tried to select a default folder which cannot be altered -->
    <string name="bookmark_cannot_edit_root">Methu golygu’r ffolderi rhagosodedig</string>

    <!-- Enhanced Tracking Protection -->
    <!-- Link displayed in enhanced tracking protection panel to access tracking protection settings -->
    <string name="etp_settings">Gosodiadau Diogelu</string>
    <!-- Preference title for enhanced tracking protection settings -->
    <string name="preference_enhanced_tracking_protection">Diogelwch Uwch Rhag Tracio</string>
    <!-- Preference summary for enhanced tracking protection settings on/off switch -->
    <string name="preference_enhanced_tracking_protection_summary">Nawr yn cynnwys Diogelwch Cwci Llwyr, ein rhwystr mwyaf pwerus eto yn erbyn tracwyr traws-gwefan.</string>
    <!-- Description of enhanced tracking protection. The parameter is the name of the application (For example: Firefox Fenix) -->
    <string name="preference_enhanced_tracking_protection_explanation_2">Mae %s yn eich diogelu rhag llawer o’r tracwyr mwyaf cyffredin sy’n dilyn yr hyn rydych chi’n ei wneud ar-lein.</string>
    <!-- Text displayed that links to website about enhanced tracking protection -->
    <string name="preference_enhanced_tracking_protection_explanation_learn_more">Dysgu rhagor</string>
    <!-- Preference for enhanced tracking protection for the standard protection settings -->
    <string name="preference_enhanced_tracking_protection_standard_default_1">Safonol (rhagosodedig)</string>
    <!-- Preference description for enhanced tracking protection for the standard protection settings -->
    <string name="preference_enhanced_tracking_protection_standard_description_5">Bydd tudalennau’n llwytho fel arfer, ond yn rhwystro llai o dracwyr.</string>
    <!--  Accessibility text for the Standard protection information icon  -->
    <string name="preference_enhanced_tracking_protection_standard_info_button">Beth sydd wedi’i rwystro gan ddiogelu tracio safonol</string>
    <!-- Preference for enhanced tracking protection for the strict protection settings -->
    <string name="preference_enhanced_tracking_protection_strict">Llym</string>
    <!-- Preference description for enhanced tracking protection for the strict protection settings -->
    <string name="preference_enhanced_tracking_protection_strict_description_4">Diogelwch tracio cryfach a pherfformiad cyflymach, ond efallai na fydd rhai gwefannau’n gweithio’n iawn.</string>
    <!--  Accessibility text for the Strict protection information icon  -->
    <string name="preference_enhanced_tracking_protection_strict_info_button">Beth sydd wedi’i rwystro gan ddiogelu tracio llym</string>
    <!-- Preference for enhanced tracking protection for the custom protection settings -->
    <string name="preference_enhanced_tracking_protection_custom">Cyfaddas</string>
    <!-- Preference description for enhanced tracking protection for the strict protection settings -->
    <string name="preference_enhanced_tracking_protection_custom_description_2">Dewiswch pa dracwyr a sgriptiau i’w rhwystro.</string>
    <!--  Accessibility text for the Strict protection information icon  -->
    <string name="preference_enhanced_tracking_protection_custom_info_button">Beth sydd wedi’i rwystro gan ddiogelu tracio cyfaddas</string>
    <!-- Header for categories that are being blocked by current Enhanced Tracking Protection settings -->
    <!-- Preference for enhanced tracking protection for the custom protection settings for cookies-->
    <string name="preference_enhanced_tracking_protection_custom_cookies">Cwcis</string>
    <!-- Option for enhanced tracking protection for the custom protection settings for cookies-->
    <string name="preference_enhanced_tracking_protection_custom_cookies_1">Tracwyr traws-gwefan a chyfryngau cymdeithasol</string>
    <!-- Option for enhanced tracking protection for the custom protection settings for cookies-->
    <string name="preference_enhanced_tracking_protection_custom_cookies_2">Cwcis o wefannau heb ymweld â nhw</string>
    <!-- Option for enhanced tracking protection for the custom protection settings for cookies-->
    <string name="preference_enhanced_tracking_protection_custom_cookies_3">Pob cwci trydydd parti (gall achosi i wefannau dorri)</string>
    <!-- Option for enhanced tracking protection for the custom protection settings for cookies-->
    <string name="preference_enhanced_tracking_protection_custom_cookies_4">Pob cwci (bydd yn achosi i wefannau dorri)</string>
    <!-- Option for enhanced tracking protection for the custom protection settings for cookies-->
    <string name="preference_enhanced_tracking_protection_custom_cookies_5">Ynyswch cwcis traws-wefan</string>
    <!-- Preference for enhanced tracking protection for the custom protection settings for tracking content -->
    <string name="preference_enhanced_tracking_protection_custom_tracking_content">Cynnwys tracio</string>
    <!-- Option for enhanced tracking protection for the custom protection settings for tracking content-->
    <string name="preference_enhanced_tracking_protection_custom_tracking_content_1">Ym mhob tab</string>
    <!-- Option for enhanced tracking protection for the custom protection settings for tracking content-->
    <string name="preference_enhanced_tracking_protection_custom_tracking_content_2">Dim ond mewn tabiau Preifat</string>
    <!-- Preference for enhanced tracking protection for the custom protection settings -->
    <string name="preference_enhanced_tracking_protection_custom_cryptominers">Cryptogloddwyr</string>
    <!-- Preference for enhanced tracking protection for the custom protection settings -->
    <string name="preference_enhanced_tracking_protection_custom_fingerprinters">Bysbrintwyr</string>
    <!-- Button label for navigating to the Enhanced Tracking Protection details -->
    <string name="enhanced_tracking_protection_details">Manylion</string>
    <!-- Header for categories that are being being blocked by current Enhanced Tracking Protection settings -->
    <string name="enhanced_tracking_protection_blocked">Rhwystrwyd</string>
    <!-- Header for categories that are being not being blocked by current Enhanced Tracking Protection settings -->
    <string name="enhanced_tracking_protection_allowed">Caniatawyd</string>
    <!-- Category of trackers (social media trackers) that can be blocked by Enhanced Tracking Protection -->
    <string name="etp_social_media_trackers_title">Tracwyr Cyfryngau Cymdeithasol</string>
    <!-- Description of social media trackers that can be blocked by Enhanced Tracking Protection -->
    <string name="etp_social_media_trackers_description">Yn cyfyngu ar allu rhwydweithiau cymdeithasol i dracio eich gweithgaredd pori o amgylch y we.</string>
    <!-- Category of trackers (cross-site tracking cookies) that can be blocked by Enhanced Tracking Protection -->
    <string name="etp_cookies_title">Cwcis Tracio Traws-Gwefan</string>
    <!-- Category of trackers (cross-site tracking cookies) that can be blocked by Enhanced Tracking Protection -->
    <string name="etp_cookies_title_2">Cwcis traws-wefan</string>
    <!-- Description of cross-site tracking cookies that can be blocked by Enhanced Tracking Protection -->
    <string name="etp_cookies_description">Yn rhwystro cwcis y mae rhwydweithiau hysbysebu a chwmnïau dadansoddeg yn eu defnyddio i gasglu eich data pori ar draws llawer o wefannau.</string>
    <!-- Description of cross-site tracking cookies that can be blocked by Enhanced Tracking Protection -->
    <string name="etp_cookies_description_2">Mae Diogelwch Cyflawn Cwcis yn cyfyngu cwcis i’r wefan rydych chi arni, felly nid yw tracwyr yn gallu eu defnyddio i’ch dilyn rhwng gwefannau.</string>
    <!-- Category of trackers (cryptominers) that can be blocked by Enhanced Tracking Protection -->
    <string name="etp_cryptominers_title">Cryptogloddwyr</string>
    <!-- Description of cryptominers that can be blocked by Enhanced Tracking Protection -->
    <string name="etp_cryptominers_description">Yn atal sgriptiau maleisus rhag cael mynediad i’ch dyfais i fwyngloddio arian digidol.</string>
    <!-- Category of trackers (fingerprinters) that can be blocked by Enhanced Tracking Protection -->
    <string name="etp_fingerprinters_title">Bysbrintwyr</string>

    <!-- Description of fingerprinters that can be blocked by Enhanced Tracking Protection -->
    <string name="etp_fingerprinters_description">Yn rhwystro data unigryw y mae modd ei adnabod rhag cael ei gasglu am eich dyfais a’i ddefnyddio i’ch tracio.</string>
    <!-- Category of trackers (tracking content) that can be blocked by Enhanced Tracking Protection -->
    <string name="etp_tracking_content_title">Cynnwys Tracio</string>
    <!-- Description of tracking content that can be blocked by Enhanced Tracking Protection -->
    <string name="etp_tracking_content_description">Yn rhwystro hysbysebion, fideos, a chynnwys allanol arall rhag llwytho’r hyn sy’n cynnwys cod tracio. Gall effeithio ar rywfaint o ymarferoldeb gwefan.</string>
    <!-- Enhanced Tracking Protection message that protection is currently on for this site -->
    <string name="etp_panel_on">Mae diogelu YMLAEN ar gyfer y wefan hon</string>
    <!-- Enhanced Tracking Protection message that protection is currently off for this site -->
    <string name="etp_panel_off">Mae diogelu I FFWRDD ar gyfer y wefan hon</string>
    <!-- Header for exceptions list for which sites enhanced tracking protection is always off -->
    <string name="enhanced_tracking_protection_exceptions">Mae Diogelwch Uwch rhag Tracio wedi ei ddiffodd ar gyfer y gwefannau hyn</string>
    <!-- Content description (not visible, for screen readers etc.): Navigate
    back from ETP details (Ex: Tracking content) -->
    <string name="etp_back_button_content_description">Symud nôl</string>
    <!-- About page link text to open what's new link -->
    <string name="about_whats_new">Beth sy’n newydd yn %s</string>
    <!-- Open source licenses page title
    The first parameter is the app name -->
    <string name="open_source_licenses_title">%s| Llyfrgelloedd OSS</string>

    <!-- Category of trackers (redirect trackers) that can be blocked by Enhanced Tracking Protection -->
    <string name="etp_redirect_trackers_title">Ailgyfeirio Tracwyr</string>
    <!-- Description of redirect tracker cookies that can be blocked by Enhanced Tracking Protection -->
    <string name="etp_redirect_trackers_description">Yn clirio cwcis wedi’u gosod i ailgyfeirio i wefannau tracio hysbys.</string>

    <!-- Description of the SmartBlock Enhanced Tracking Protection feature. The * symbol is intentionally hardcoded here,
         as we use it on the UI to indicate which trackers have been partially unblocked.  -->
    <string name="preference_etp_smartblock_description">Mae rhai tracwyr sydd wedi’u marcio isod wedi cael eu dad-rwystr’n rhannol ar y dudalen hon oherwydd i chi ryngweithio â nhw *.</string>
    <!-- Text displayed that links to website about enhanced tracking protection SmartBlock -->
    <string name="preference_etp_smartblock_learn_more">Dysgu rhagor</string>

    <!-- Content description (not visible, for screen readers etc.):
    Enhanced tracking protection exception preference icon for ETP settings. -->
    <string name="preference_etp_exceptions_icon_description">Eicon dewis eithriad diogelu tracio gwell</string>

    <!-- About page link text to open support link -->
    <string name="about_support">Cefnogaeth</string>
    <!-- About page link text to list of past crashes (like about:crashes on desktop) -->
    <string name="about_crashes">Chwalfeydd</string>
    <!-- About page link text to open privacy notice link -->
    <string name="about_privacy_notice">Hysbysiad preifatrwydd</string>
    <!-- About page link text to open know your rights link -->
    <string name="about_know_your_rights">Gwybod eich hawliau</string>
    <!-- About page link text to open licensing information link -->
    <string name="about_licensing_information">Manylion trwyddedu</string>
    <!-- About page link text to open a screen with libraries that are used -->
    <string name="about_other_open_source_libraries">Llyfrgelloedd rydym yn eu defnyddio</string>

    <!-- Toast shown to the user when they are activating the secret dev menu
        The first parameter is number of long clicks left to enable the menu -->
    <string name="about_debug_menu_toast_progress">Dewislen dadfygio: %1$d clic ar ôl i’w alluogi</string>
    <string name="about_debug_menu_toast_done">Dewislen dadfygio wedi’i galluogi</string>

    <!-- Browser long press popup menu -->
    <!-- Copy the current url -->
    <string name="browser_toolbar_long_press_popup_copy">Copïo</string>
    <!-- Paste & go the text in the clipboard. '&amp;' is replaced with the ampersand symbol: & -->
    <string name="browser_toolbar_long_press_popup_paste_and_go">Gludo a Mynd</string>
    <!-- Paste the text in the clipboard -->
    <string name="browser_toolbar_long_press_popup_paste">Gludo</string>
    <!-- Snackbar message shown after an URL has been copied to clipboard. -->
    <string name="browser_toolbar_url_copied_to_clipboard_snackbar">URL wedi ei gopïo i’r clipfwrdd</string>

    <!-- Title text for the Add To Homescreen dialog -->
    <string name="add_to_homescreen_title">Ychwanegu i’r sgrin Cartref</string>
    <!-- Cancel button text for the Add to Homescreen dialog -->
    <string name="add_to_homescreen_cancel">Diddymu</string>
    <!-- Add button text for the Add to Homescreen dialog -->
    <string name="add_to_homescreen_add">Ychwanegu</string>
    <!-- Continue to website button text for the first-time Add to Homescreen dialog -->
    <string name="add_to_homescreen_continue">Ymlaen i’r wefan</string>
    <!-- Placeholder text for the TextView in the Add to Homescreen dialog -->
    <string name="add_to_homescreen_text_placeholder">Enw llwybr byr</string>

    <!-- Describes the add to homescreen functionality -->
    <string name="add_to_homescreen_description_2">Gallwch ychwanegu’r wefan hon yn hawdd i sgrin Cartref eich ffôn i gael mynediad ar unwaith a phori’n gyflymach gyda phrofiad tebyg i ap.</string>

    <!-- Preference for managing the settings for logins and passwords in Fenix -->
    <string name="preferences_passwords_logins_and_passwords">Mewngofnodion a chyfrineiriau</string>
    <!-- Preference for managing the saving of logins and passwords in Fenix -->
    <string name="preferences_passwords_save_logins">Cadw mewngofnodion a chyfrineiriau</string>
    <!-- Preference option for asking to save passwords in Fenix -->
    <string name="preferences_passwords_save_logins_ask_to_save">Gofyn i gadw</string>
    <!-- Preference option for never saving passwords in Fenix -->
    <string name="preferences_passwords_save_logins_never_save">Byth cadw</string>
    <!-- Preference for autofilling saved logins in Firefox (in web content), %1$s will be replaced with the app name -->
    <string name="preferences_passwords_autofill2">Awtolanw yn %1$s</string>
    <!-- Description for the preference for autofilling saved logins in Firefox (in web content), %1$s will be replaced with the app name -->
    <string name="preferences_passwords_autofill_description">Llenwi ac chadw enwau defnyddwyr a chyfrineiriau mewn gwefannau tra’n defnyddio %1$s.</string>
    <!-- Preference for autofilling logins from Fenix in other apps (e.g. autofilling the Twitter app) -->
    <string name="preferences_android_autofill">Awtolanw mewn apiau eraill</string>
    <!-- Description for the preference for autofilling logins from Fenix in other apps (e.g. autofilling the Twitter app) -->
    <string name="preferences_android_autofill_description">Llenwi enwau defnyddwyr a chyfrineiriau mewn apiau eraill ar eich dyfais.</string>

    <!-- Preference option for adding a login -->
    <string name="preferences_logins_add_login">Ychwanegu mewngofnod</string>

    <!-- Preference for syncing saved logins in Fenix -->
    <string name="preferences_passwords_sync_logins">Cydweddu mewngofnodion</string>
    <!-- Preference for syncing saved logins in Fenix, when not signed in-->
    <string name="preferences_passwords_sync_logins_across_devices">Cydweddu mewngofnodion ar draws dyfeisiau</string>
    <!-- Preference to access list of saved logins -->
    <string name="preferences_passwords_saved_logins">Mewngofnodion wedi’u cadw</string>
    <!-- Description of empty list of saved passwords. Placeholder is replaced with app name.  -->
    <string name="preferences_passwords_saved_logins_description_empty_text">Bydd y mewngofnodi rydych yn eu cadw neu’n cydweddu i %s i’w gweld yma.</string>
    <!-- Preference to access list of saved logins -->
    <string name="preferences_passwords_saved_logins_description_empty_learn_more_link">Dysgu rhagor am Sync.</string>
    <!-- Preference to access list of login exceptions that we never save logins for -->
    <string name="preferences_passwords_exceptions">Eithriadau</string>
    <!-- Empty description of list of login exceptions that we never save logins for -->
    <string name="preferences_passwords_exceptions_description_empty">Bydd mewngofnodion a chyfrineiriau sydd heb eu cadw i’w gweld yma.</string>
    <!-- Description of list of login exceptions that we never save logins for -->
    <string name="preferences_passwords_exceptions_description">Ni fydd mewngofnodion a chyfrineiriau’n cael eu cadw ar gyfer y gwefannau hyn.</string>
    <!-- Text on button to remove all saved login exceptions -->
    <string name="preferences_passwords_exceptions_remove_all">Dileu pob eithriad</string>
    <!-- Hint for search box in logins list -->
    <string name="preferences_passwords_saved_logins_search">Chwilio mewngofnodion</string>
    <!-- The header for the site that a login is for -->
    <string name="preferences_passwords_saved_logins_site">Gwefan</string>
    <!-- The header for the username for a login -->
    <string name="preferences_passwords_saved_logins_username">Enw Defnyddiwr</string>
    <!-- The header for the password for a login -->
    <string name="preferences_passwords_saved_logins_password">Cyfrinair</string>
    <!-- Shown in snackbar to tell user that the password has been copied -->
    <string name="logins_password_copied">Copïo’r cyfrinair i’r clipfwrdd</string>
    <!-- Shown in snackbar to tell user that the username has been copied -->
    <string name="logins_username_copied">Copïwyd enw defnyddiwr i’r clipfwrdd</string>

    <!-- Content Description (for screenreaders etc) read for the button to copy a password in logins-->
    <string name="saved_logins_copy_password">Copïo’r cyfrinair</string>
    <!-- Content Description (for screenreaders etc) read for the button to clear a password while editing a login-->
    <string name="saved_logins_clear_password">Clirio’r cyfrinair</string>
    <!-- Content Description (for screenreaders etc) read for the button to copy a username in logins -->
    <string name="saved_login_copy_username">Copïo’r enw defnyddiwr</string>
    <!-- Content Description (for screenreaders etc) read for the button to clear a username while editing a login -->
    <string name="saved_login_clear_username">Clirio’r enw defnyddiwr</string>
    <!-- Content Description (for screenreaders etc) read for the button to clear the hostname field while creating a login -->
    <string name="saved_login_clear_hostname">Clirio’r enw gwesteiwr</string>
    <!-- Content Description (for screenreaders etc) read for the button to open a site in logins -->
    <string name="saved_login_open_site">Agor y wefan yn y porwr</string>
    <!-- Content Description (for screenreaders etc) read for the button to reveal a password in logins -->
    <string name="saved_login_reveal_password">Dangos cyfrinair</string>
    <!-- Content Description (for screenreaders etc) read for the button to hide a password in logins -->
    <string name="saved_login_hide_password">Cuddio cyfrinair</string>
    <!-- Message displayed in biometric prompt displayed for authentication before allowing users to view their logins -->
    <string name="logins_biometric_prompt_message">Datgloi i weld eich mewngofnodi wedi’u cadw</string>
    <!-- Title of warning dialog if users have no device authentication set up -->
    <string name="logins_warning_dialog_title">Diogelu mewngofnodion a chyfrineiriau</string>
    <!-- Message of warning dialog if users have no device authentication set up -->
    <string name="logins_warning_dialog_message">Creu patrwm cloi dyfais, PIN, neu gyfrinair i ddiogelu eich mewngofnodion a’ch cyfrineiriau sydd wedi’u cadw rhag i rhywun arall sydd â mynediad i’ch dyfais.</string>
    <!-- Negative button to ignore warning dialog if users have no device authentication set up -->
    <string name="logins_warning_dialog_later">Yn hwyrach</string>
    <!-- Positive button to send users to set up a pin of warning dialog if users have no device authentication set up -->
    <string name="logins_warning_dialog_set_up_now">Gosod nawr</string>
    <!-- Title of PIN verification dialog to direct users to re-enter their device credentials to access their logins -->
    <string name="logins_biometric_prompt_message_pin">Datgloi’ch dyfais</string>
    <!-- Title for Accessibility Force Enable Zoom Preference -->
    <string name="preference_accessibility_force_enable_zoom">Chwyddo ar bob gwefan</string>
    <!-- Summary for Accessibility Force Enable Zoom Preference -->
    <string name="preference_accessibility_force_enable_zoom_summary">Galluogi i ganiatáu pinsio a chwyddo, hyd yn oed ar wefannau sy’n atal yr ystum hon.</string>

    <!-- Saved logins sorting strategy menu item -by name- (if selected, it will sort saved logins alphabetically) -->
    <string name="saved_logins_sort_strategy_alphabetically">Enw (A-Z)</string>
    <!-- Saved logins sorting strategy menu item -by last used- (if selected, it will sort saved logins by last used) -->
    <string name="saved_logins_sort_strategy_last_used">Defnyddiwyd Diwethaf</string>
    <!-- Content description (not visible, for screen readers etc.): Sort saved logins dropdown menu chevron icon -->
    <string name="saved_logins_menu_dropdown_chevron_icon_content_description">Trefnu dewislen mewngofnodi</string>

    <!-- Autofill -->
    <!-- Preference and title for managing the autofill settings -->
    <string name="preferences_autofill">Awtolanw</string>
    <!-- Preference and title for managing the settings for addresses -->
    <string name="preferences_addresses">Cyfeiriadau</string>
    <!-- Preference and title for managing the settings for credit cards -->
    <string name="preferences_credit_cards">Cardiau credyd</string>
    <!-- Preference for saving and autofilling credit cards -->
    <string name="preferences_credit_cards_save_and_autofill_cards">Cadw ac awtolanw cardiau</string>
    <!-- Preference summary for saving and autofilling credit card data -->
    <string name="preferences_credit_cards_save_and_autofill_cards_summary">Mae data wedi’i amgryptio</string>
    <!-- Preference option for syncing credit cards across devices. This is displayed when the user is not signed into sync -->
    <string name="preferences_credit_cards_sync_cards_across_devices">Cydweddu cardiau ar draws dyfeisiau</string>
    <!-- Preference option for syncing credit cards across devices. This is displayed when the user is signed into sync -->
    <string name="preferences_credit_cards_sync_cards">Cydweddu cardiau</string>
    <!-- Preference option for adding a credit card -->
    <string name="preferences_credit_cards_add_credit_card">Ychwanegu cerdyn credyd</string>

    <!-- Preference option for managing saved credit cards -->
    <string name="preferences_credit_cards_manage_saved_cards">Rheoli cardiau wedi’u cadw</string>
    <!-- Preference option for adding an address -->
    <string name="preferences_addresses_add_address">Ychwanegu cyfeiriad</string>
    <!-- Preference option for managing saved addresses -->
    <string name="preferences_addresses_manage_addresses">Rheoli cyfeiriadau</string>
    <!-- Preference for saving and autofilling addresses -->
    <string name="preferences_addresses_save_and_autofill_addresses">Cadw ac awtolanw cyfeiriadau</string>
    <!-- Preference summary for saving and autofilling address data -->
    <string name="preferences_addresses_save_and_autofill_addresses_summary">Cynhwyswch fanylion fel rhifau, cyfeiriadau e-bost a chludo</string>

    <!-- Title of the "Add card" screen -->
    <string name="credit_cards_add_card">Ychwanegu cerdyn</string>
    <!-- Title of the "Edit card" screen -->
    <string name="credit_cards_edit_card">Golygu cerdyn</string>
    <!-- The header for the card number of a credit card -->
    <string name="credit_cards_card_number">Rhif y Cerdyn</string>
    <!-- The header for the expiration date of a credit card -->
    <string name="credit_cards_expiration_date">Dyddiad Dod i Ben</string>
    <!-- The label for the expiration date month of a credit card to be used by a11y services-->
    <string name="credit_cards_expiration_date_month">Mis Dod i Ben</string>
    <!-- The label for the expiration date year of a credit card to be used by a11y services-->
    <string name="credit_cards_expiration_date_year">Blwyddyn Dod i Ben</string>
    <!-- The header for the name on the credit card -->
    <string name="credit_cards_name_on_card">Enw ar y Cerdyn</string>
    <!-- The text for the "Delete card" menu item for deleting a credit card -->
    <string name="credit_cards_menu_delete_card">Dileu cerdyn</string>
    <!-- The text for the "Delete card" button for deleting a credit card -->
    <string name="credit_cards_delete_card_button">Dileu cerdyn</string>
    <!-- The text for the confirmation message of "Delete card" dialog -->
    <string name="credit_cards_delete_dialog_confirmation">Ydych chi’n siŵr eich bod am ddileu’r cerdyn credyd yma?</string>
    <!-- The text for the positive button on "Delete card" dialog -->
    <string name="credit_cards_delete_dialog_button">Dileu</string>
    <!-- The title for the "Save" menu item for saving a credit card -->
    <string name="credit_cards_menu_save">Cadw</string>
    <!-- The text for the "Save" button for saving a credit card -->
    <string name="credit_cards_save_button">Cadw</string>
    <!-- The text for the "Cancel" button for cancelling adding, updating or deleting a credit card -->
    <string name="credit_cards_cancel_button">Diddymu</string>

    <!-- Title of the "Saved cards" screen -->
    <string name="credit_cards_saved_cards">Cardiau wedi’u cadw</string>

    <!-- Error message for credit card number validation -->
    <string name="credit_cards_number_validation_error_message">Rhowch rif cerdyn credyd dilys</string>

    <!-- Error message for credit card name on card validation -->
    <string name="credit_cards_name_on_card_validation_error_message">Llanwch y maes yma.</string>
    <!-- Message displayed in biometric prompt displayed for authentication before allowing users to view their saved credit cards -->
    <string name="credit_cards_biometric_prompt_message">Datgloi i weld y cardiau rydych wedi’u cadw</string>
    <!-- Title of warning dialog if users have no device authentication set up -->
    <string name="credit_cards_warning_dialog_title">Diogelwch eich cerdyn credyd</string>
    <!-- Message of warning dialog if users have no device authentication set up -->
    <string name="credit_cards_warning_dialog_message">Gosodwch batrwm cloi dyfais, PIN, neu gyfrinair i ddiogelu eich mewngofnodion a’ch cyfrineiriau sydd wedi’u cadw rhag i rhywun arall sydd â mynediad i’ch dyfais.</string>
    <!-- Positive button to send users to set up a pin of warning dialog if users have no device authentication set up -->
    <string name="credit_cards_warning_dialog_set_up_now">Gosod nawr</string>
    <!-- Negative button to ignore warning dialog if users have no device authentication set up -->
    <string name="credit_cards_warning_dialog_later">Yn hwyrach</string>
    <!-- Title of PIN verification dialog to direct users to re-enter their device credentials to access their credit cards -->
    <string name="credit_cards_biometric_prompt_message_pin">Datgloi’ch dyfais</string>

    <!-- Message displayed in biometric prompt for authentication, before allowing users to use their stored credit card information -->
    <string name="credit_cards_biometric_prompt_unlock_message">Datglowch i ddefnyddio manylion cerdyn credyd wedi’i storio</string>

    <!-- Title of the "Add address" screen -->
    <string name="addresses_add_address">Ychwanegu cyfeiriad</string>
    <!-- Title of the "Edit address" screen -->
    <string name="addresses_edit_address">Golygu cyfeiriad</string>
    <!-- Title of the "Manage addresses" screen -->
    <string name="addresses_manage_addresses">Rheoli cyfeiriadau</string>
    <!-- The header for the first name of an address -->
    <string name="addresses_first_name">Enw Cyntaf</string>
    <!-- The header for the middle name of an address -->
    <string name="addresses_middle_name">Enw Canol</string>
    <!-- The header for the last name of an address -->
    <string name="addresses_last_name">Enw Olaf</string>
    <!-- The header for the street address of an address -->
    <string name="addresses_street_address">Cyfeiriad Stryd</string>
    <!-- The header for the city of an address -->
    <string name="addresses_city">Tref/Dinas</string>
    <!-- The header for the subregion of an address when "state" should be used -->
    <string name="addresses_state">Sir/Talaith</string>
    <!-- The header for the subregion of an address when "province" should be used -->
    <string name="addresses_province">Ardal/Talaith</string>
    <!-- The header for the zip code of an address -->
    <string name="addresses_zip">Cod Post/Zip</string>
    <!-- The header for the country or region of an address -->
    <string name="addresses_country">Gwlad neu ranbarth</string>
    <!-- The header for the phone number of an address -->
    <string name="addresses_phone">Ffôn</string>
    <!-- The header for the email of an address -->
    <string name="addresses_email">E-bost</string>
    <!-- The text for the "Save" button for saving an address -->
    <string name="addresses_save_button">Cadw</string>
    <!-- The text for the "Cancel" button for cancelling adding, updating or deleting an address -->
    <string name="addresses_cancel_button">Diddymu</string>
    <!-- The text for the "Delete address" button for deleting an address -->
    <string name="addressess_delete_address_button">Dileu cyfeiriad</string>

    <!-- The title for the "Delete address" confirmation dialog -->
    <string name="addressess_confirm_dialog_message">Ydych chi’n siŵr eich bod am ddileu’r cyfeiriad hwn?</string>
    <!-- The text for the positive button on "Delete address" dialog -->
    <string name="addressess_confirm_dialog_ok_button">Dileu</string>
    <!-- The text for the negative button on "Delete address" dialog -->
    <string name="addressess_confirm_dialog_cancel_button">Diddymu</string>
    <!-- The text for the "Save address" menu item for saving an address -->
    <string name="address_menu_save_address">Cadw cyfeiriad</string>
    <!-- The text for the "Delete address" menu item for deleting an address -->
    <string name="address_menu_delete_address">Dileu cyfeiriad</string>

    <!-- Title of the Add search engine screen -->
    <string name="search_engine_add_custom_search_engine_title">Ychwanegu peiriant chwilio</string>
    <!-- Content description (not visible, for screen readers etc.): Title for the button that navigates to add new engine screen -->
    <string name="search_engine_add_custom_search_engine_button_content_description">Ychwanegu peiriant chwilio newydd</string>
    <!-- Title of the Edit search engine screen -->
    <string name="search_engine_edit_custom_search_engine_title">Golygu peiriant chwilio</string>
    <!-- Content description (not visible, for screen readers etc.): Title for the button to add a search engine in the action bar -->
    <string name="search_engine_add_button_content_description">Ychwanegu</string>
    <!-- Content description (not visible, for screen readers etc.): Title for the button to save a search engine in the action bar -->
    <string name="search_engine_add_custom_search_engine_edit_button_content_description" moz:RemovedIn="120" tools:ignore="UnusedResources">Cadw</string>
    <!-- Text for the menu button to edit a search engine -->
    <string name="search_engine_edit">Golygu</string>
    <!-- Text for the menu button to delete a search engine -->
    <string name="search_engine_delete">Dileu</string>

    <!-- Text for the button to create a custom search engine on the Add search engine screen -->
    <string name="search_add_custom_engine_label_other">Eraill</string>
    <!-- Label for the TextField in which user enters custom search engine name -->
    <string name="search_add_custom_engine_name_label">Enw</string>
    <!-- Placeholder text shown in the Search Engine Name TextField before a user enters text -->
    <string name="search_add_custom_engine_name_hint">Enw</string>
    <!-- Placeholder text shown in the Search Engine Name text field before a user enters text -->
    <string name="search_add_custom_engine_name_hint_2">Enw peiriant chwilio</string>
    <!-- Label for the TextField in which user enters custom search engine URL -->
    <string name="search_add_custom_engine_url_label">URL llinyn chwilio</string>
    <!-- Placeholder text shown in the Search String TextField before a user enters text -->
    <string name="search_add_custom_engine_search_string_hint">Llinyn chwilio i’w ddefnyddio</string>
    <!-- Placeholder text shown in the Search String TextField before a user enters text -->
    <string name="search_add_custom_engine_search_string_hint_2">URL i’w ddefnyddio i chwilio</string>
    <!-- Description text for the Search String TextField. The %s is part of the string -->
    <string name="search_add_custom_engine_search_string_example" formatted="false">Disodli’r ymholiad â “%s”. Enghraifft:\nhttps://www.google.com/search?q=%s</string>

    <!-- Accessibility description for the form in which details about the custom search engine are entered -->
    <string name="search_add_custom_engine_form_description">Manylion peiriant chwilio cyfaddas</string>

    <!-- Label for the TextField in which user enters custom search engine suggestion URL -->
    <string name="search_add_custom_engine_suggest_url_label">API awgrymiadau chwilio (dewisol)</string>
    <!-- Placeholder text shown in the Search Suggestion String TextField before a user enters text -->
    <string name="search_add_custom_engine_suggest_string_hint">URL API awgrymiadau chwilio</string>
    <!-- Description text for the Search Suggestion String TextField. The %s is part of the string -->
    <string name="search_add_custom_engine_suggest_string_example" formatted="false" moz:RemovedIn="118" tools:ignore="UnusedResources">Amnewid yr ymholiad gyda “%s”. Enghraifft:\nhttp://suggestqueries.google.com/complete/search?client=firefox&amp;q=%s</string>
    <!-- Description text for the Search Suggestion String TextField. The %s is part of the string -->
    <string name="search_add_custom_engine_suggest_string_example_2" formatted="false">Disodli ymholiad gyda “%s”. Enghraifft:\nhttps://suggestqueries.google.com/complete/search?client=firefox&amp;q=%s</string>
    <!-- The text for the "Save" button for saving a custom search engine -->
    <string name="search_custom_engine_save_button">Cadw</string>

    <!-- Text shown when a user leaves the name field empty -->
    <string name="search_add_custom_engine_error_empty_name">Rhowch enw peiriant chwilio</string>
    <!-- Text shown when a user leaves the search string field empty -->
    <string name="search_add_custom_engine_error_empty_search_string">Rhowch linyn chwilio</string>
    <!-- Text shown when a user leaves out the required template string -->
    <string name="search_add_custom_engine_error_missing_template">Gwiriwch fod y llinyn chwilio yn cyfateb i fformat Enghraifft</string>
    <!-- Text shown when we aren't able to validate the custom search query. The first parameter is the url of the custom search engine -->
    <string name="search_add_custom_engine_error_cannot_reach">Gwall wrth gysylltu â “%s”</string>
    <!-- Text shown when a user creates a new search engine -->
    <string name="search_add_custom_engine_success_message">Crëwyd %s</string>
    <!-- Text shown when a user successfully edits a custom search engine -->
    <string name="search_edit_custom_engine_success_message">Cadwyd %s</string>
    <!-- Text shown when a user successfully deletes a custom search engine -->
    <string name="search_delete_search_engine_success_message">Dilëwyd %s</string>

    <!-- Heading for the instructions to allow a permission -->
    <string name="phone_feature_blocked_intro">I’w ganiatáu:</string>
    <!-- First step for the allowing a permission -->
    <string name="phone_feature_blocked_step_settings">1. Ewch i Gosodiadau Android</string>
    <!-- Second step for the allowing a permission -->
    <string name="phone_feature_blocked_step_permissions"><![CDATA[2. Tapiwch <b>Caniatâd</b>]]></string>
    <!-- Third step for the allowing a permission (Fore example: Camera) -->
    <string name="phone_feature_blocked_step_feature"><![CDATA[3. Toglo <b>%1$s</b> i YMLAEN]]></string>

    <!-- Label that indicates a site is using a secure connection -->
    <string name="quick_settings_sheet_secure_connection_2">Mae’r cysylltiad yn ddiogel</string>
    <!-- Label that indicates a site is using a insecure connection -->
    <string name="quick_settings_sheet_insecure_connection_2">Nid yw’r cysylltiad yn ddiogel</string>
    <!-- Label to clear site data -->
    <string name="clear_site_data">Clirio cwcis a data gwefan</string>
    <!-- Confirmation message for a dialog confirming if the user wants to delete all data for current site -->
    <string name="confirm_clear_site_data"><![CDATA[Ydych chi’n siŵr eich bod chi am glirio’r holl gwcis a data ar gyfer gwefan <b>%s</b>?]]></string>
    <!-- Confirmation message for a dialog confirming if the user wants to delete all the permissions for all sites-->
    <string name="confirm_clear_permissions_on_all_sites">Ydych chi’n siŵr eich bod am glirio pob caniatâd ar bob gwefan?</string>
    <!-- Confirmation message for a dialog confirming if the user wants to delete all the permissions for a site-->
    <string name="confirm_clear_permissions_site">Ydych chi’n siŵr eich bod am glirio pob caniatâd ar gyfer y wefan hon?</string>
    <!-- Confirmation message for a dialog confirming if the user wants to set default value a permission for a site-->
    <string name="confirm_clear_permission_site">Ydych chi’n siŵr eich bod am glirio’r caniatâd ar gyfer y wefan hon?</string>
    <!-- label shown when there are not site exceptions to show in the site exception settings -->
    <string name="no_site_exceptions">Dim eithriadau i wefannau</string>
    <!-- Bookmark deletion confirmation -->
    <string name="bookmark_deletion_confirmation">Ydych chi’n siŵr eich bod am ddileu’r nod tudalen yma?</string>
    <!-- Browser menu button that adds a shortcut to the home fragment -->
    <string name="browser_menu_add_to_shortcuts">Ychwanegu at y llwybrau byr</string>
    <!-- Browser menu button that removes a shortcut from the home fragment -->
    <string name="browser_menu_remove_from_shortcuts">Tynnu o’r llwybrau byr</string>
    <!-- text shown before the issuer name to indicate who its verified by, parameter is the name of
     the certificate authority that verified the ticket-->
    <string name="certificate_info_verified_by">Dilyswyd gan: %1$s</string>
    <!-- Login overflow menu delete button -->
    <string name="login_menu_delete_button">Dileu</string>
    <!-- Login overflow menu edit button -->
    <string name="login_menu_edit_button">Golygu</string>
    <!-- Message in delete confirmation dialog for logins -->
    <string name="login_deletion_confirmation">Ydych chi’n siŵr eich bod eisiau dileu’r mewngofnod?</string>
    <!-- Positive action of a dialog asking to delete  -->
    <string name="dialog_delete_positive">Dileu</string>
    <!-- Negative action of a dialog asking to delete login -->
    <string name="dialog_delete_negative">Diddymu</string>
    <!--  The saved login options menu description. -->
    <string name="login_options_menu">Dewisiadau mewngofnodi</string>
    <!--  The editable text field for a login's web address. -->
    <string name="saved_login_hostname_description">Maes testun golygadwy cyfeiriad gwe’r mewngofnodi.</string>
    <!--  The editable text field for a login's username. -->
    <string name="saved_login_username_description">Maes testun golygadwy enw defnyddiwr y mewngofnodi.</string>
    <!--  The editable text field for a login's password. -->
    <string name="saved_login_password_description">Maes testun golygadwy cyfrinair y mewngofnodi.</string>
    <!--  The button description to save changes to an edited login. -->
    <string name="save_changes_to_login">Cadw newidiadau i’r mewngofnodi.</string>
    <!--  The page title for editing a saved login. -->
    <string name="edit">Golygu</string>
    <!--  The page title for adding new login. -->
    <string name="add_login">Ychwanegu mewngofnod newydd</string>
    <!--  The error message in add/edit login view when password field is blank. -->
    <string name="saved_login_password_required">Mae angen cyfrinair</string>
    <!--  The error message in add login view when username field is blank. -->
    <string name="saved_login_username_required">Mae angen enw defnyddiwr</string>
    <!--  The error message in add login view when hostname field is blank. -->
    <string name="saved_login_hostname_required" tools:ignore="UnusedResources">Mae angen enw gwesteiwr</string>
    <!-- Voice search button content description  -->
    <string name="voice_search_content_description">Chwilio llais</string>
    <!-- Voice search prompt description displayed after the user presses the voice search button -->
    <string name="voice_search_explainer">Siaradwch nawr</string>

    <!--  The error message in edit login view when a duplicate username exists. -->
    <string name="saved_login_duplicate">Mae mewngofnod gyda’r enw defnyddiwr yna eisoes yn bodoli</string>

    <!-- This is the hint text that is shown inline on the hostname field of the create new login page. 'https://www.example.com' intentionally hardcoded here -->
    <string name="add_login_hostname_hint_text">https://www.example.com</string>
    <!-- This is an error message shown below the hostname field of the add login page when a hostname does not contain http or https. -->
    <string name="add_login_hostname_invalid_text_3">Rhaid i’r cyfeiriad gwe gynnwys &quot;https://&quot; neu &quot;http://&quot;</string>
    <!-- This is an error message shown below the hostname field of the add login page when a hostname is invalid. -->
    <string name="add_login_hostname_invalid_text_2">Mae angen enw gwesteiwr dilys</string>

    <!-- Synced Tabs -->
    <!-- Text displayed to ask user to connect another device as no devices found with account -->
    <string name="synced_tabs_connect_another_device">Cysylltu dyfais arall</string>
    <!-- Text displayed asking user to re-authenticate -->
    <string name="synced_tabs_reauth">Ail-ddilyswch, os gwelwch yn dda.</string>
    <!-- Text displayed when user has disabled tab syncing in Firefox Sync Account -->
    <string name="synced_tabs_enable_tab_syncing">Galluogwch gydweddu tabiau.</string>

    <!-- Text displayed when user has no tabs that have been synced -->
    <string name="synced_tabs_no_tabs">Nid oes gennych unrhyw dabiau ar agor yn Firefox ar eich dyfeisiau eraill.</string>
    <!-- Text displayed in the synced tabs screen when a user is not signed in to Firefox Sync describing Synced Tabs -->
    <string name="synced_tabs_sign_in_message">Gweld rhestr o dabiau o’ch dyfeisiau eraill.</string>
    <!-- Text displayed on a button in the synced tabs screen to link users to sign in when a user is not signed in to Firefox Sync -->
    <string name="synced_tabs_sign_in_button">Mewngofnodi i gydweddu</string>

    <!-- The text displayed when a synced device has no tabs to show in the list of Synced Tabs. -->
    <string name="synced_tabs_no_open_tabs">Dim tabiau agored</string>

    <!-- Content description for expanding a group of synced tabs. -->
    <string name="synced_tabs_expand_group">Ehangu’r grŵp o dabiau wedi’u cydweddu</string>
    <!-- Content description for collapsing a group of synced tabs. -->
    <string name="synced_tabs_collapse_group">Cau’r grŵp o dabiau wedi’u cydweddu</string>

    <!-- Top Sites -->
    <!-- Title text displayed in the dialog when shortcuts limit is reached. -->
    <string name="shortcut_max_limit_title">Cyrhaeddwyd terfyn llwybr byr</string>
    <!-- Content description text displayed in the dialog when shortcut limit is reached. -->
    <string name="shortcut_max_limit_content">I ychwanegu llwybr byr newydd, tynnwch un. Cyffyrddwch a daliwch y wefan a dewiswch dileu.</string>
    <!-- Confirmation dialog button text when top sites limit is reached. -->
    <string name="top_sites_max_limit_confirmation_button">Iawn, Wedi deall!</string>

    <!-- Label for the preference to show the shortcuts for the most visited top sites on the homepage -->
    <string name="top_sites_toggle_top_recent_sites_4">Llwybrau byr</string>
	<!-- Title text displayed in the rename top site dialog. -->
	<string name="top_sites_rename_dialog_title">Enw</string>
    <!-- Hint for renaming title of a shortcut -->
    <string name="shortcut_name_hint">Enw llwybr byr</string>
	<!-- Button caption to confirm the renaming of the top site. -->
	<string name="top_sites_rename_dialog_ok">Iawn</string>
	<!-- Dialog button text for canceling the rename top site prompt. -->
	<string name="top_sites_rename_dialog_cancel">Diddymu</string>

    <!-- Text for the menu button to open the homepage settings. -->
    <string name="top_sites_menu_settings">Gosodiadau</string>
    <!-- Text for the menu button to navigate to sponsors and privacy support articles. '&amp;' is replaced with the ampersand symbol: & -->
    <string name="top_sites_menu_sponsor_privacy">Ein noddwyr a’ch preifatrwydd chi</string>
    <!-- Label text displayed for a sponsored top site. -->
    <string name="top_sites_sponsored_label">Noddwyd</string>

    <!-- Inactive tabs in the tabs tray -->
    <!-- Title text displayed in the tabs tray when a tab has been unused for 14 days. -->
    <string name="inactive_tabs_title">Tabiau anweithredol</string>
    <!-- Content description for closing all inactive tabs -->
    <string name="inactive_tabs_delete_all">Caewch bob tab anweithredol</string>

    <!-- Content description for expanding the inactive tabs section. -->
    <string name="inactive_tabs_expand_content_description">Ehangu tabiau anweithredol</string>
    <!-- Content description for collapsing the inactive tabs section. -->
    <string name="inactive_tabs_collapse_content_description">Lleihau tabiau anweithredol</string>

    <!-- Inactive tabs auto-close message in the tabs tray -->
    <!-- The header text of the auto-close message when the user is asked if they want to turn on the auto-closing of inactive tabs. -->
    <string name="inactive_tabs_auto_close_message_header" tools:ignore="UnusedResources">Autogau ar ôl mis?</string>
    <!-- A description below the header to notify the user what the inactive tabs auto-close feature is. -->
    <string name="inactive_tabs_auto_close_message_description" tools:ignore="UnusedResources">Gall Firefox gau tabiau nad ydych wedi edrych arnyn nhw dros y mis diwethaf.</string>
    <!-- A call to action below the description to allow the user to turn on the auto closing of inactive tabs. -->
    <string name="inactive_tabs_auto_close_message_action" tools:ignore="UnusedResources">TROI AWTOGAU YMLAEN</string>

    <!-- Text for the snackbar to confirm auto-close is enabled for inactive tabs -->
    <string name="inactive_tabs_auto_close_message_snackbar">Autogau wedi’i alluogi</string>

    <!-- Awesome bar suggestion's headers -->
    <!-- Search suggestions title for Firefox Suggest. -->
    <string name="firefox_suggest_header">Awgrymiadau Firefox</string>

    <!-- Title for search suggestions when Google is the default search suggestion engine. -->
    <string name="google_search_engine_suggestion_header">Google Search</string>
    <!-- Title for search suggestions when the default search suggestion engine is anything other than Google. The first parameter is default search engine name. -->
    <string name="other_default_search_engine_suggestion_header">Chwilio gan %s</string>

    <!-- Default browser experiment -->
    <string name="default_browser_experiment_card_text">Gosod dolenni o wefannau, e-byst, a negeseuon i agor yn awtomatig yn Firefox.</string>

    <!-- Content description for close button in collection placeholder. -->
    <string name="remove_home_collection_placeholder_content_description">Tynnu</string>

    <!-- Content description radio buttons with a link to more information -->
    <string name="radio_preference_info_content_description">Cliciwch am ragor o fanylion</string>

    <!-- Content description for the action bar "up" button -->
    <string name="action_bar_up_description">Llywio i fyny</string>

    <!-- Content description for privacy content close button -->
    <string name="privacy_content_close_button_content_description">Cau</string>

    <!-- Pocket recommended stories -->
    <!-- Header text for a section on the home screen. -->
    <string name="pocket_stories_header_1">Straeon sy’n procio’r meddwl</string>
    <!-- Header text for a section on the home screen. -->
    <string name="pocket_stories_categories_header">Straeon yn ôl pwnc</string>
    <!-- Text of a button allowing users to access an external url for more Pocket recommendations. -->
    <string name="pocket_stories_placeholder_text">Darganfod rhagor</string>
    <!-- Title of an app feature. Smaller than a heading. The first parameter is product name Pocket -->
    <string name="pocket_stories_feature_title_2">Wedi’i bweru gan %s.</string>
    <!-- Caption for describing a certain feature. The placeholder is for a clickable text (eg: Learn more) which will load an url in a new tab when clicked.  -->
    <string name="pocket_stories_feature_caption">Rhan o deulu Firefox. %s</string>
    <!-- Clickable text for opening an external link for more information about Pocket. -->
    <string name="pocket_stories_feature_learn_more">Dysgu rhagor</string>

    <!-- Text indicating that the Pocket story that also displays this text is a sponsored story by other 3rd party entity. -->
    <string name="pocket_stories_sponsor_indication">Noddwyd</string>

    <!-- Snackbar message for enrolling in a Nimbus experiment from the secret settings when Studies preference is Off.-->
    <string name="experiments_snackbar">Galluogi telemetreg i anfon data.</string>
    <!-- Snackbar button text to navigate to telemetry settings.-->
    <string name="experiments_snackbar_button">Mynd i’r gosodiadau</string>

    <!-- Review quality check feature-->
    <!-- Name for the review quality check feature used as title for the panel. -->
<<<<<<< HEAD
    <string name="review_quality_check_feature_name">Gwirydd adolygiadau</string>
=======
    <string name="review_quality_check_feature_name" moz:RemovedIn="120" tools:ignore="UnusedResources">Gwirydd adolygiadau</string>
    <!-- Name for the review quality check feature used as title for the panel. -->
    <string name="review_quality_check_feature_name_2">Gwiriwr Adolygiadau</string>
>>>>>>> 52cb89cf
    <!-- Summary for grades A and B for review quality check adjusted grading. -->
    <string name="review_quality_check_grade_a_b_description">Adolygiadau dibynadwy</string>
    <!-- Summary for grade C for review quality check adjusted grading. -->
    <string name="review_quality_check_grade_c_description">Cymysgedd o adolygiadau dibynadwy ac annibynadwy</string>
    <!-- Summary for grades D and F for review quality check adjusted grading. -->
    <string name="review_quality_check_grade_d_f_description">Adolygiadau annibynadwy</string>
    <!-- Text for title presenting the reliability of a product's reviews. -->
    <string name="review_quality_check_grade_title">Pa mor ddibynadwy yw’r adolygiadau hyn?</string>
    <!-- Title for when the rating has been updated by the review checker -->
    <string name="review_quality_check_adjusted_rating_title">Gradd wedi’i haddasu</string>
    <!-- Description for a product's adjusted star rating. The text presents that the product's reviews which were evaluated as unreliable were removed from the adjusted rating. -->
    <string name="review_quality_check_adjusted_rating_description">Dilëwyd yr adolygiadau annibynadwy</string>
    <!-- Title for list of highlights from a product's review emphasizing a product's important traits. -->
    <string name="review_quality_check_highlights_title">Uchafbwyntiau o adolygiadau diweddar</string>
    <!-- Title for section explaining how we analyze the reliability of a product's reviews. -->
    <string name="review_quality_check_explanation_title">Sut rydym yn mesur ansawdd adolygiadau</string>
    <!-- Paragraph explaining how we analyze the reliability of a product's reviews. First parameter is the Fakespot product name. In the phrase "Fakespot by Mozilla", "by" can be localized. Does not need to stay by. -->
    <string name="review_quality_check_explanation_body_reliability">Rydym yn defnyddio technoleg AI o %s gan Mozilla i wirio dibynadwyedd adolygiadau cynnyrch. Bydd hyn dim ond yn eich helpu i asesu ansawdd adolygiad, nid ansawdd y cynnyrch.</string>
    <!-- Paragraph explaining the grading system we use to classify the reliability of a product's reviews. -->
<<<<<<< HEAD
    <string name="review_quality_check_info_review_grade_header" tools:ignore="UnusedResources"><![CDATA[Rydym yn gosod <b>gradd llythyren</b> o A i F i adolygiadau pob cynnyrch.]]></string>
    <!-- Description explaining grades A and B for review quality check adjusted grading. -->
    <string name="review_quality_check_info_grade_info_AB">Adolygiadau dibynadwy. Rydym yn credu fod yr adolygiadau’n debygol o fod gan gwsmeriaid go iawn sydd wedi gadael adolygiadau gonest, diduedd.</string>
=======
    <string name="review_quality_check_info_review_grade_header"><![CDATA[Rydym yn gosod <b>gradd llythyren</b> o A i F i adolygiadau pob cynnyrch.]]></string>
    <!-- Description explaining grades A and B for review quality check adjusted grading. -->
    <string name="review_quality_check_info_grade_info_AB">Adolygiadau dibynadwy. Rydym yn credu fod yr adolygiadau’n debygol o fod gan gwsmeriaid go iawn sydd wedi gadael adolygiadau gonest, diduedd.</string>
    <!-- Description explaining grades A and B for review quality check adjusted grading. -->
    <string name="review_quality_check_info_grade_info_AB_2" moz:RemovedIn="120" tools:ignore="UnusedResources">Credwn fod yr adolygiadau yn ddibynadwy.</string>
>>>>>>> 52cb89cf
    <!-- Description explaining grade C for review quality check adjusted grading. -->
    <string name="review_quality_check_info_grade_info_C">Rydym yn credu fod yna gymysgedd o adolygiadau dibynadwy ac annibynadwy.</string>
    <!-- Description explaining grades D and F for review quality check adjusted grading. -->
    <string name="review_quality_check_info_grade_info_DF">Adolygiadau annibynadwy. Rydym yn credu fod yr adolygiadau yn debygol o fod yn rhai ffug neu gan adolygwyr rhagfarnllyd.</string>
<<<<<<< HEAD
    <!-- Paragraph explaining how a product's adjusted grading is calculated. -->
    <string name="review_quality_check_explanation_body_adjusted_grading"><![CDATA[Mae’r <b>gradd wedi’i addasu</b> yn seiliedig ar adolygiadau y credwn eu bod yn ddibynadwy yn unig.]]></string>
    <!-- Paragraph explaining product review highlights. First parameter is the name of the retailer (e.g. Amazon). -->
    <string name="review_quality_check_explanation_body_highlights" tools:ignore="UnusedResources"><![CDATA[Daw’r <b>Uchafbwyntiau</b> o adolygiadau %s o fewn yr 80 diwrnod diwethaf y credwn eu bod yn ddibynadwy.]]></string>
=======
    <!-- Description explaining grades D and F for review quality check adjusted grading. -->
    <string name="review_quality_check_info_grade_info_DF_2" moz:RemovedIn="120" tools:ignore="UnusedResources">Credwn fod yr adolygiadau’n annibynadwy.</string>
    <!-- Paragraph explaining how a product's adjusted grading is calculated. -->
    <string name="review_quality_check_explanation_body_adjusted_grading"><![CDATA[Mae’r <b>gradd wedi’i addasu</b> yn seiliedig ar adolygiadau y credwn eu bod yn ddibynadwy yn unig.]]></string>
    <!-- Paragraph explaining product review highlights. First parameter is the name of the retailer (e.g. Amazon). -->
    <string name="review_quality_check_explanation_body_highlights"><![CDATA[Daw’r <b>Uchafbwyntiau</b> o adolygiadau %s o fewn yr 80 diwrnod diwethaf y credwn eu bod yn ddibynadwy.]]></string>
>>>>>>> 52cb89cf
    <!-- Text for learn more caption presenting a link with information about review quality. First parameter is for clickable text defined in review_quality_check_info_learn_more_link. -->
    <string name="review_quality_check_info_learn_more">Dysgwch ragor am %s.</string>
    <!-- Clickable text that links to review quality check SuMo page. First parameter is the Fakespot product name. In the phrase "Fakespot by Mozilla", "by" can be localized. Does not need to stay by. -->
    <string name="review_quality_check_info_learn_more_link">sut mae %s gan Mozilla yn pennu ansawdd adolygiadau</string>
    <!-- Text for title of settings section. -->
    <string name="review_quality_check_settings_title">Gosodiadau</string>
    <!-- Text for label for switch preference to show recommended products from review quality check settings section. -->
    <string name="review_quality_check_settings_recommended_products">Dangos hysbysebion yn y gwiriwr adolygiadau</string>
    <!-- Description for switch preference to show recommended products from review quality check settings section. First parameter is for clickable text defined in review_quality_check_settings_recommended_products_learn_more.-->
<<<<<<< HEAD
    <string name="review_quality_check_settings_recommended_products_description" tools:ignore="UnusedResources">Fe welwch hysbysebion achlysurol ar gyfer cynnyrch perthnasol. Rhaid i bob hysbyseb fodloni ein safonau ansawdd adolygiadau. %s</string>
=======
    <string name="review_quality_check_settings_recommended_products_description" moz:RemovedIn="120" tools:ignore="UnusedResources">Fe welwch hysbysebion achlysurol ar gyfer cynnyrch perthnasol. Rhaid i bob hysbyseb fodloni ein safonau ansawdd adolygiadau. %s</string>
    <!-- Description for switch preference to show recommended products from review quality check settings section. First parameter is for clickable text defined in review_quality_check_settings_recommended_products_learn_more.-->
    <string name="review_quality_check_settings_recommended_products_description_2" tools:ignore="UnusedResources">Fe welwch hysbysebion achlysurol ar gyfer cynhyrchion perthnasol. Dim ond gydag adolygiadau dibynadwy yr ydym yn hysbysebu cynhyrchion. %s</string>
>>>>>>> 52cb89cf
    <!-- Clickable text that links to review quality check recommended products support article. -->
    <string name="review_quality_check_settings_recommended_products_learn_more" tools:ignore="UnusedResources">Dysgu rhagor</string>
    <!-- Text for turning sidebar off button from review quality check settings section. -->
    <string name="review_quality_check_settings_turn_off">Diffodd y gwiriwr adolygiadau</string>
    <!-- Text for title of recommended product section. This is displayed above a product image, suggested as an alternative to the product reviewed. -->
    <string name="review_quality_check_ad_title" tools:ignore="UnusedResources">Rhagor i feddwl amdanyn nhw</string>
    <!-- Caption for recommended product section indicating this is an ad by Fakespot. First parameter is the Fakespot product name. -->
    <string name="review_quality_check_ad_caption" tools:ignore="UnusedResources">Hysbyseb gan %s</string>
    <!-- Caption for review quality check panel. First parameter is for clickable text defined in review_quality_check_powered_by_link. -->
<<<<<<< HEAD
    <string name="review_quality_check_powered_by" tools:ignore="UnusedResources">Mae’r gwiriwr adolygiadau yn cael ei bweru gan %s.</string>
=======
    <string name="review_quality_check_powered_by" tools:ignore="UnusedResources" moz:RemovedIn="119">Mae’r gwiriwr adolygiadau yn cael ei bweru gan %s.</string>
    <!-- Caption for review quality check panel. First parameter is for clickable text defined in review_quality_check_powered_by_link. -->
    <string name="review_quality_check_powered_by_2">Mae’r gwiriwr adolygiadau yn cael ei bweru gan %s</string>
>>>>>>> 52cb89cf
    <!-- Clickable text that links to Fakespot.com. First parameter is the Fakespot product name. In the phrase "Fakespot by Mozilla", "by" can be localized. Does not need to stay by. -->
    <string name="review_quality_check_powered_by_link" tools:ignore="UnusedResources">%s gan Mozilla</string>
    <!-- Text for title of warning card informing the user that the current analysis is outdated. -->
    <string name="review_quality_check_outdated_analysis_warning_title" tools:ignore="UnusedResources">Gwybodaeth newydd i’w wirio</string>
    <!-- Text for button from warning card informing the user that the current analysis is outdated. Clicking this should trigger the product's re-analysis. -->
    <string name="review_quality_check_outdated_analysis_warning_action" tools:ignore="UnusedResources">Gwirio nawr</string>
    <!-- Title for warning card informing the user that the current product does not have enough reviews for a review analysis. -->
<<<<<<< HEAD
    <string name="review_quality_check_no_reviews_warning_title" tools:ignore="UnusedResources">Dim digon o adolygiadau eto</string>
    <!-- Text for body of warning card informing the user that the current product does not have enough reviews for a review analysis. -->
    <string name="review_quality_check_no_reviews_warning_body" tools:ignore="UnusedResources">Pan fydd gan y cynnyrch hwn fwy o adolygiadau, byddwn yn gallu gwirio eu hansawdd.</string>
=======
    <string name="review_quality_check_no_reviews_warning_title">Dim digon o adolygiadau eto</string>
    <!-- Text for body of warning card informing the user that the current product does not have enough reviews for a review analysis. -->
    <string name="review_quality_check_no_reviews_warning_body">Pan fydd gan y cynnyrch hwn fwy o adolygiadau, byddwn yn gallu gwirio eu hansawdd.</string>
>>>>>>> 52cb89cf
    <!-- Title for warning card informing the user that the current product is currently not available. -->
    <string name="review_quality_check_product_availability_warning_title" tools:ignore="UnusedResources">Nid yw’r cynnyrch ar gael</string>
    <!-- Text for the body of warning card informing the user that the current product is currently not available. -->
    <string name="review_quality_check_product_availability_warning_body" tools:ignore="UnusedResources">Os ydych yn gweld fod y cynnyrch hwn nôl mewn stoc, rhowch wybod i ni ac fe wnawn ni ddiweddaru’r dadansoddiad.</string>
    <!-- Clickable text for warning card informing the user that the current product is currently not available. Clicking this should inform the server that the product is available. -->
<<<<<<< HEAD
    <string name="review_quality_check_product_availability_warning_action" tools:ignore="UnusedResources">Adrodd fod y cynnyrch hwn nôl mewn stoc</string>
    <!-- Title for warning card informing the user that the current product's re-analysis is still processing. -->
    <string name="review_quality_check_reanalysis_in_progress_warning_title" tools:ignore="UnusedResources">Gwirio ansawdd adolygiadau</string>
    <!-- Title for warning card informing the user that the current product's analysis is still processing. -->
    <string name="review_quality_check_analysis_in_progress_warning_title" tools:ignore="UnusedResources">Gwirio ansawdd adolygiadau</string>
    <!-- Text for body of warning card informing the user that the current product's analysis is still processing. -->
    <string name="review_quality_check_analysis_in_progress_warning_body" tools:ignore="UnusedResources">Gall hyn gymryd tua 60 eiliad.</string>
=======
    <string name="review_quality_check_product_availability_warning_action" moz:RemovedIn="120" tools:ignore="UnusedResources">Adrodd fod y cynnyrch hwn nôl mewn stoc</string>
    <!-- Clickable text for warning card informing the user that the current product is currently not available. Clicking this should inform the server that the product is available. -->
    <string name="review_quality_check_product_availability_warning_action_2" tools:ignore="UnusedResources">Adrodd fod cynnyrch mewn stoc</string>
    <!-- Title for warning card informing the user that the current product's re-analysis is still processing. -->
    <string name="review_quality_check_reanalysis_in_progress_warning_title">Gwirio ansawdd adolygiadau</string>
    <!-- Title for warning card informing the user that the current product's analysis is still processing. -->
    <string name="review_quality_check_analysis_in_progress_warning_title">Gwirio ansawdd adolygiadau</string>
    <!-- Text for body of warning card informing the user that the current product's analysis is still processing. -->
    <string name="review_quality_check_analysis_in_progress_warning_body">Gall hyn gymryd tua 60 eiliad.</string>
>>>>>>> 52cb89cf
    <!-- Title for info card displayed after the user reports a product is back in stock. -->
    <string name="review_quality_check_analysis_requested_info_title" tools:ignore="UnusedResources">Diolch am adrodd!</string>
    <!-- Text for body of info card displayed after the user reports a product is back in stock. -->
    <string name="review_quality_check_analysis_requested_info_body" tools:ignore="UnusedResources">Dylai fod gennym dadansoddiad wedi’i ddiweddaru o fewn 24 awr. Dewch nôl i weld.</string>
    <!-- Title for info card displayed when the user review checker while on a product that Fakespot does not analyze (e.g. gift cards, music). -->
<<<<<<< HEAD
    <string name="review_quality_check_not_analyzable_info_title" tools:ignore="UnusedResources">Methu gwirio’r adolygiadau hyn</string>
    <!-- Text for body of info card displayed when the user review checker while on a product that Fakespot does not analyze (e.g. gift cards, music). -->
    <string name="review_quality_check_not_analyzable_info_body" tools:ignore="UnusedResources">Yn anffodus, ni allwn wirio ansawdd adolygu ar gyfer rhai mathau o gynnyrch. Er enghraifft, cardiau rhodd a ffrydio fideo, cerddoriaeth a gemau.</string>
=======
    <string name="review_quality_check_not_analyzable_info_title">Methu gwirio’r adolygiadau hyn</string>
    <!-- Text for body of info card displayed when the user review checker while on a product that Fakespot does not analyze (e.g. gift cards, music). -->
    <string name="review_quality_check_not_analyzable_info_body">Yn anffodus, ni allwn wirio ansawdd adolygu ar gyfer rhai mathau o gynnyrch. Er enghraifft, cardiau rhodd a ffrydio fideo, cerddoriaeth a gemau.</string>
>>>>>>> 52cb89cf
    <!-- Title for info card displayed when another user reported the displayed product is back in stock. -->
    <string name="review_quality_check_analysis_requested_other_user_info_title" tools:ignore="UnusedResources">Gwybodaeth yn dod cyn hir</string>
    <!-- Text for body of info card displayed when another user reported the displayed product is back in stock. -->
    <string name="review_quality_check_analysis_requested_other_user_info_body" tools:ignore="UnusedResources">Dylai fod gennym dadansoddiad wedi’i ddiweddaru o fewn 24 awr. Dewch nôl i weld.</string>
    <!-- Title for info card displayed to the user when analysis finished updating. -->
    <string name="review_quality_check_analysis_updated_confirmation_title" tools:ignore="UnusedResources">Mae’r dadansoddiad yn gyfredol</string>
    <!-- Text for the action button from info card displayed to the user when analysis finished updating. -->
    <string name="review_quality_check_analysis_updated_confirmation_action" tools:ignore="UnusedResources">Iawn</string>
    <!-- Title for error card displayed to the user when an error occurred. -->
<<<<<<< HEAD
    <string name="review_quality_check_generic_error_title" tools:ignore="UnusedResources">Dim gwybodaeth ar gael ar hyn o bryd</string>
    <!-- Text for body of error card displayed to the user when an error occurred. -->
    <string name="review_quality_check_generic_error_body" tools:ignore="UnusedResources">Rydym yn gweithio i ddatrys y mater. Dewch nôl cyn bo hir.</string>
    <!-- Title for error card displayed to the user when the device is disconnected from the network. -->
    <string name="review_quality_check_no_connection_title" tools:ignore="UnusedResources">Dim cysylltiad rhwydwaith</string>
    <!-- Text for body of error card displayed to the user when the device is disconnected from the network. -->
    <string name="review_quality_check_no_connection_body" tools:ignore="UnusedResources">Gwiriwch eich cysylltiad rhwydwaith ac yna ceisiwch ail-lwytho’r dudalen.</string>
    <!-- Title for card displayed to the user for products whose reviews were not analyzed yet. -->
    <string name="review_quality_check_no_analysis_title" tools:ignore="UnusedResources">Dim gwybodaeth am yr adolygiadau hyn eto</string>
    <!-- Text for the body of card displayed to the user for products whose reviews were not analyzed yet. -->
    <string name="review_quality_check_no_analysis_body" tools:ignore="UnusedResources">I wybod a yw adolygiadau’r cynnyrch hwn yn ddibynadwy, gwiriwch ansawdd yr adolygiadau. Dim ond tua 60 eiliad y mae’n ei gymryd.</string>
    <!-- Text for button from body of card displayed to the user for products whose reviews were not analyzed yet. Clicking this should trigger a product analysis. -->
    <string name="review_quality_check_no_analysis_link" tools:ignore="UnusedResources">Gwirio ansawdd yr adolygiad</string>
=======
    <string name="review_quality_check_generic_error_title">Dim gwybodaeth ar gael ar hyn o bryd</string>
    <!-- Text for body of error card displayed to the user when an error occurred. -->
    <string name="review_quality_check_generic_error_body">Rydym yn gweithio i ddatrys y mater. Dewch nôl cyn bo hir.</string>
    <!-- Title for error card displayed to the user when the device is disconnected from the network. -->
    <string name="review_quality_check_no_connection_title">Dim cysylltiad rhwydwaith</string>
    <!-- Text for body of error card displayed to the user when the device is disconnected from the network. -->
    <string name="review_quality_check_no_connection_body">Gwiriwch eich cysylltiad rhwydwaith ac yna ceisiwch ail-lwytho’r dudalen.</string>
    <!-- Title for card displayed to the user for products whose reviews were not analyzed yet. -->
    <string name="review_quality_check_no_analysis_title">Dim gwybodaeth am yr adolygiadau hyn eto</string>
    <!-- Text for the body of card displayed to the user for products whose reviews were not analyzed yet. -->
    <string name="review_quality_check_no_analysis_body">I wybod a yw adolygiadau’r cynnyrch hwn yn ddibynadwy, gwiriwch ansawdd yr adolygiadau. Dim ond tua 60 eiliad y mae’n ei gymryd.</string>
    <!-- Text for button from body of card displayed to the user for products whose reviews were not analyzed yet. Clicking this should trigger a product analysis. -->
    <string name="review_quality_check_no_analysis_link">Gwirio ansawdd yr adolygiad</string>
>>>>>>> 52cb89cf
    <!-- Headline for review quality check contextual onboarding card. -->
    <string name="review_quality_check_contextual_onboarding_title">Rhowch gynnig ar ein canllaw dibynadwy i adolygiadau cynnyrch</string>
    <!-- Description for review quality check contextual onboarding card. The first and last two parameters are for retailer names (e.g. Amazon, Walmart). The second parameter is for the name of the application (e.g. Firefox). -->
    <string name="review_quality_check_contextual_onboarding_description">Gweld pa mor ddibynadwy yw adolygiadau cynnyrch ar %1$s cyn i chi brynu. Mae gwiriwr adolygiadau, nodwedd arbrofol gan %2$s, wedi’i gynnwys yn y porwr. Mae’n gweithio ar %3$s a %4$s hefyd.</string>
    <!-- Paragraph presenting review quality check feature. First parameter is the Fakespot product name. Second parameter is for clickable text defined in review_quality_check_contextual_onboarding_learn_more_link. In the phrase "Fakespot by Mozilla", "by" can be localized. Does not need to stay by. -->
    <string name="review_quality_check_contextual_onboarding_learn_more">Gan ddefnyddio pŵer %1$s gan Mozilla, rydym yn eich helpu i osgoi adolygiadau rhagfarnllyd ac annilys. Mae ein model AI bob amser yn gwella i’ch diogelu wrth i chi siopa. %2$s</string>
    <!-- Clickable text from the contextual onboarding card that links to review quality check support article. -->
    <string name="review_quality_check_contextual_onboarding_learn_more_link">Dysgu rhagor</string>
    <!-- Caption text to be displayed in review quality check contextual onboarding card above the opt-in button. First parameter is the Fakespot product name. Following parameters are for clickable texts defined in review_quality_check_contextual_onboarding_privacy_policy and review_quality_check_contextual_onboarding_terms_use. In the phrase "Fakespot by Mozilla", "by" can be localized. Does not need to stay by. -->
    <string name="review_quality_check_contextual_onboarding_caption">Trwy ddewis “Iawn, rhoi cynnig arno” rydych yn cytuno i %2$s a %3$s %1$s gan Mozilla.</string>
    <!-- Clickable text from the review quality check contextual onboarding card that links to Fakespot privacy policy. -->
    <string name="review_quality_check_contextual_onboarding_privacy_policy">polisi preifatrwydd</string>
    <!-- Clickable text from the review quality check contextual onboarding card that links to Fakespot terms of use. -->
    <string name="review_quality_check_contextual_onboarding_terms_use">telerau defnydd</string>
    <!-- Text for opt-in button from the review quality check contextual onboarding card. -->
    <string name="review_quality_check_contextual_onboarding_primary_button_text">Iawn, rhoi cynnig arno</string>
    <!-- Text for opt-out button from the review quality check contextual onboarding card. -->
    <string name="review_quality_check_contextual_onboarding_secondary_button_text">Nid nawr</string>
    <!-- Text for the first CFR presenting the review quality check feature. -->
    <string name="review_quality_check_first_cfr_message">Darganfyddwch a allwch ymddiried yn adolygiadau’r cynnyrch hwn - cyn i chi brynu.</string>
    <!-- Text displayed in the first CFR presenting the review quality check feature that opens the review checker when clicked. -->
    <string name="review_quality_check_first_cfr_action" tools:ignore="UnusedResources">Rhowch gynnig ar y gwiriwr adolygiadau</string>
    <!-- Text for the second CFR presenting the review quality check feature. -->
    <string name="review_quality_check_second_cfr_message">A yw’r adolygiadau hyn yn ddibynadwy? Gwiriwch nawr i weld sgôr wedi’i addasu.</string>
    <!-- Text displayed in the second CFR presenting the review quality check feature that opens the review checker when clicked. -->
    <string name="review_quality_check_second_cfr_action" tools:ignore="UnusedResources">Agor y gwiriwr adolygiadau</string>
    <!-- Flag showing that the review quality check feature is work in progress. -->
<<<<<<< HEAD
    <string name="review_quality_check_beta_flag" tools:ignore="UnusedResources">Beta</string>
    <!-- Content description (not visible, for screen readers etc.) for opening browser menu button to open review quality check bottom sheet. -->
    <string name="browser_menu_review_quality_check">Agor y gwiriwr ansawdd adolygiadau</string>
    <!-- Content description (not visible, for screen readers etc.) for closing browser menu button to open review quality check bottom sheet. -->
    <string name="browser_menu_review_quality_check_close">Cau’r gwiriwr ansawdd adolygiadau</string>
=======
    <string name="review_quality_check_beta_flag">Beta</string>
    <!-- Content description (not visible, for screen readers etc.) for opening browser menu button to open review quality check bottom sheet. -->
    <string name="review_quality_check_open_handle_content_description">Agor y gwiriwr adolygiadau</string>
    <!-- Content description (not visible, for screen readers etc.) for closing browser menu button to open review quality check bottom sheet. -->
    <string name="review_quality_check_close_handle_content_description">Cau’r gwiriwr adolygiadau</string>
>>>>>>> 52cb89cf
    <!-- Content description (not visible, for screen readers etc.) for review quality check star rating. First parameter is the number of stars (1-5) representing the rating. -->
    <string name="review_quality_check_star_rating_content_description">%1$s allan o 5 seren</string>
    <!-- Text for minimize button from highlights card. When clicked the highlights card should reduce its size. -->
    <string name="review_quality_check_highlights_show_less">Dangos llai</string>
    <!-- Text for maximize button from highlights card. When clicked the highlights card should expand to its full size. -->
    <string name="review_quality_check_highlights_show_more">Dangos rhagor</string>
    <!-- Text for highlights card quality category header. Reviews shown under this header should refer the product's quality. -->
    <string name="review_quality_check_highlights_type_quality">Ansawdd</string>
    <!-- Text for highlights card price category header. Reviews shown under this header should refer the product's price. -->
    <string name="review_quality_check_highlights_type_price">Pris</string>
    <!-- Text for highlights card shipping category header. Reviews shown under this header should refer the product's shipping. -->
    <string name="review_quality_check_highlights_type_shipping">Cludiant</string>
    <!-- Text for highlights card packaging and appearance category header. Reviews shown under this header should refer the product's packaging and appearance. -->
    <string name="review_quality_check_highlights_type_packaging_appearance">Pecynnu ac ymddangosiad</string>
    <!-- Text for highlights card competitiveness category header. Reviews shown under this header should refer the product's competitiveness. -->
    <string name="review_quality_check_highlights_type_competitiveness">Cystadleurwydd</string>

    <!-- Accessibility services actions labels. These will be appended to accessibility actions like "Double tap to.." but not by or applications but by services like Talkback. -->
    <!-- Action label for elements that can be collapsed if interacting with them. Talkback will append this to say "Double tap to collapse". -->
    <string name="a11y_action_label_collapse">cau</string>
    <!-- Action label for elements that can be expanded if interacting with them. Talkback will append this to say "Double tap to expand". -->
    <string name="a11y_action_label_expand">ehangu</string>
    <!-- Action label for links to a website containing documentation about a wallpaper collection. Talkback will append this to say "Double tap to open link to learn more about this collection". -->
    <string name="a11y_action_label_wallpaper_collection_learn_more">agorwch y ddolen i ddysgu rhagor am y casgliad hwn</string>
    <!-- Action label for links that point to an article. Talkback will append this to say "Double tap to read the article". -->
    <string name="a11y_action_label_read_article">darllen yr erthygl</string>
    <!-- Action label for links to the Firefox Pocket website. Talkback will append this to say "Double tap to open link to learn more". -->
    <string name="a11y_action_label_pocket_learn_more">agor dolen i wybod rhagor</string>
</resources><|MERGE_RESOLUTION|>--- conflicted
+++ resolved
@@ -2201,13 +2201,9 @@
 
     <!-- Review quality check feature-->
     <!-- Name for the review quality check feature used as title for the panel. -->
-<<<<<<< HEAD
-    <string name="review_quality_check_feature_name">Gwirydd adolygiadau</string>
-=======
     <string name="review_quality_check_feature_name" moz:RemovedIn="120" tools:ignore="UnusedResources">Gwirydd adolygiadau</string>
     <!-- Name for the review quality check feature used as title for the panel. -->
     <string name="review_quality_check_feature_name_2">Gwiriwr Adolygiadau</string>
->>>>>>> 52cb89cf
     <!-- Summary for grades A and B for review quality check adjusted grading. -->
     <string name="review_quality_check_grade_a_b_description">Adolygiadau dibynadwy</string>
     <!-- Summary for grade C for review quality check adjusted grading. -->
@@ -2227,34 +2223,21 @@
     <!-- Paragraph explaining how we analyze the reliability of a product's reviews. First parameter is the Fakespot product name. In the phrase "Fakespot by Mozilla", "by" can be localized. Does not need to stay by. -->
     <string name="review_quality_check_explanation_body_reliability">Rydym yn defnyddio technoleg AI o %s gan Mozilla i wirio dibynadwyedd adolygiadau cynnyrch. Bydd hyn dim ond yn eich helpu i asesu ansawdd adolygiad, nid ansawdd y cynnyrch.</string>
     <!-- Paragraph explaining the grading system we use to classify the reliability of a product's reviews. -->
-<<<<<<< HEAD
-    <string name="review_quality_check_info_review_grade_header" tools:ignore="UnusedResources"><![CDATA[Rydym yn gosod <b>gradd llythyren</b> o A i F i adolygiadau pob cynnyrch.]]></string>
-    <!-- Description explaining grades A and B for review quality check adjusted grading. -->
-    <string name="review_quality_check_info_grade_info_AB">Adolygiadau dibynadwy. Rydym yn credu fod yr adolygiadau’n debygol o fod gan gwsmeriaid go iawn sydd wedi gadael adolygiadau gonest, diduedd.</string>
-=======
     <string name="review_quality_check_info_review_grade_header"><![CDATA[Rydym yn gosod <b>gradd llythyren</b> o A i F i adolygiadau pob cynnyrch.]]></string>
     <!-- Description explaining grades A and B for review quality check adjusted grading. -->
     <string name="review_quality_check_info_grade_info_AB">Adolygiadau dibynadwy. Rydym yn credu fod yr adolygiadau’n debygol o fod gan gwsmeriaid go iawn sydd wedi gadael adolygiadau gonest, diduedd.</string>
     <!-- Description explaining grades A and B for review quality check adjusted grading. -->
     <string name="review_quality_check_info_grade_info_AB_2" moz:RemovedIn="120" tools:ignore="UnusedResources">Credwn fod yr adolygiadau yn ddibynadwy.</string>
->>>>>>> 52cb89cf
     <!-- Description explaining grade C for review quality check adjusted grading. -->
     <string name="review_quality_check_info_grade_info_C">Rydym yn credu fod yna gymysgedd o adolygiadau dibynadwy ac annibynadwy.</string>
     <!-- Description explaining grades D and F for review quality check adjusted grading. -->
     <string name="review_quality_check_info_grade_info_DF">Adolygiadau annibynadwy. Rydym yn credu fod yr adolygiadau yn debygol o fod yn rhai ffug neu gan adolygwyr rhagfarnllyd.</string>
-<<<<<<< HEAD
-    <!-- Paragraph explaining how a product's adjusted grading is calculated. -->
-    <string name="review_quality_check_explanation_body_adjusted_grading"><![CDATA[Mae’r <b>gradd wedi’i addasu</b> yn seiliedig ar adolygiadau y credwn eu bod yn ddibynadwy yn unig.]]></string>
-    <!-- Paragraph explaining product review highlights. First parameter is the name of the retailer (e.g. Amazon). -->
-    <string name="review_quality_check_explanation_body_highlights" tools:ignore="UnusedResources"><![CDATA[Daw’r <b>Uchafbwyntiau</b> o adolygiadau %s o fewn yr 80 diwrnod diwethaf y credwn eu bod yn ddibynadwy.]]></string>
-=======
     <!-- Description explaining grades D and F for review quality check adjusted grading. -->
     <string name="review_quality_check_info_grade_info_DF_2" moz:RemovedIn="120" tools:ignore="UnusedResources">Credwn fod yr adolygiadau’n annibynadwy.</string>
     <!-- Paragraph explaining how a product's adjusted grading is calculated. -->
     <string name="review_quality_check_explanation_body_adjusted_grading"><![CDATA[Mae’r <b>gradd wedi’i addasu</b> yn seiliedig ar adolygiadau y credwn eu bod yn ddibynadwy yn unig.]]></string>
     <!-- Paragraph explaining product review highlights. First parameter is the name of the retailer (e.g. Amazon). -->
     <string name="review_quality_check_explanation_body_highlights"><![CDATA[Daw’r <b>Uchafbwyntiau</b> o adolygiadau %s o fewn yr 80 diwrnod diwethaf y credwn eu bod yn ddibynadwy.]]></string>
->>>>>>> 52cb89cf
     <!-- Text for learn more caption presenting a link with information about review quality. First parameter is for clickable text defined in review_quality_check_info_learn_more_link. -->
     <string name="review_quality_check_info_learn_more">Dysgwch ragor am %s.</string>
     <!-- Clickable text that links to review quality check SuMo page. First parameter is the Fakespot product name. In the phrase "Fakespot by Mozilla", "by" can be localized. Does not need to stay by. -->
@@ -2264,13 +2247,9 @@
     <!-- Text for label for switch preference to show recommended products from review quality check settings section. -->
     <string name="review_quality_check_settings_recommended_products">Dangos hysbysebion yn y gwiriwr adolygiadau</string>
     <!-- Description for switch preference to show recommended products from review quality check settings section. First parameter is for clickable text defined in review_quality_check_settings_recommended_products_learn_more.-->
-<<<<<<< HEAD
-    <string name="review_quality_check_settings_recommended_products_description" tools:ignore="UnusedResources">Fe welwch hysbysebion achlysurol ar gyfer cynnyrch perthnasol. Rhaid i bob hysbyseb fodloni ein safonau ansawdd adolygiadau. %s</string>
-=======
     <string name="review_quality_check_settings_recommended_products_description" moz:RemovedIn="120" tools:ignore="UnusedResources">Fe welwch hysbysebion achlysurol ar gyfer cynnyrch perthnasol. Rhaid i bob hysbyseb fodloni ein safonau ansawdd adolygiadau. %s</string>
     <!-- Description for switch preference to show recommended products from review quality check settings section. First parameter is for clickable text defined in review_quality_check_settings_recommended_products_learn_more.-->
     <string name="review_quality_check_settings_recommended_products_description_2" tools:ignore="UnusedResources">Fe welwch hysbysebion achlysurol ar gyfer cynhyrchion perthnasol. Dim ond gydag adolygiadau dibynadwy yr ydym yn hysbysebu cynhyrchion. %s</string>
->>>>>>> 52cb89cf
     <!-- Clickable text that links to review quality check recommended products support article. -->
     <string name="review_quality_check_settings_recommended_products_learn_more" tools:ignore="UnusedResources">Dysgu rhagor</string>
     <!-- Text for turning sidebar off button from review quality check settings section. -->
@@ -2280,13 +2259,9 @@
     <!-- Caption for recommended product section indicating this is an ad by Fakespot. First parameter is the Fakespot product name. -->
     <string name="review_quality_check_ad_caption" tools:ignore="UnusedResources">Hysbyseb gan %s</string>
     <!-- Caption for review quality check panel. First parameter is for clickable text defined in review_quality_check_powered_by_link. -->
-<<<<<<< HEAD
-    <string name="review_quality_check_powered_by" tools:ignore="UnusedResources">Mae’r gwiriwr adolygiadau yn cael ei bweru gan %s.</string>
-=======
     <string name="review_quality_check_powered_by" tools:ignore="UnusedResources" moz:RemovedIn="119">Mae’r gwiriwr adolygiadau yn cael ei bweru gan %s.</string>
     <!-- Caption for review quality check panel. First parameter is for clickable text defined in review_quality_check_powered_by_link. -->
     <string name="review_quality_check_powered_by_2">Mae’r gwiriwr adolygiadau yn cael ei bweru gan %s</string>
->>>>>>> 52cb89cf
     <!-- Clickable text that links to Fakespot.com. First parameter is the Fakespot product name. In the phrase "Fakespot by Mozilla", "by" can be localized. Does not need to stay by. -->
     <string name="review_quality_check_powered_by_link" tools:ignore="UnusedResources">%s gan Mozilla</string>
     <!-- Text for title of warning card informing the user that the current analysis is outdated. -->
@@ -2294,29 +2269,14 @@
     <!-- Text for button from warning card informing the user that the current analysis is outdated. Clicking this should trigger the product's re-analysis. -->
     <string name="review_quality_check_outdated_analysis_warning_action" tools:ignore="UnusedResources">Gwirio nawr</string>
     <!-- Title for warning card informing the user that the current product does not have enough reviews for a review analysis. -->
-<<<<<<< HEAD
-    <string name="review_quality_check_no_reviews_warning_title" tools:ignore="UnusedResources">Dim digon o adolygiadau eto</string>
-    <!-- Text for body of warning card informing the user that the current product does not have enough reviews for a review analysis. -->
-    <string name="review_quality_check_no_reviews_warning_body" tools:ignore="UnusedResources">Pan fydd gan y cynnyrch hwn fwy o adolygiadau, byddwn yn gallu gwirio eu hansawdd.</string>
-=======
     <string name="review_quality_check_no_reviews_warning_title">Dim digon o adolygiadau eto</string>
     <!-- Text for body of warning card informing the user that the current product does not have enough reviews for a review analysis. -->
     <string name="review_quality_check_no_reviews_warning_body">Pan fydd gan y cynnyrch hwn fwy o adolygiadau, byddwn yn gallu gwirio eu hansawdd.</string>
->>>>>>> 52cb89cf
     <!-- Title for warning card informing the user that the current product is currently not available. -->
     <string name="review_quality_check_product_availability_warning_title" tools:ignore="UnusedResources">Nid yw’r cynnyrch ar gael</string>
     <!-- Text for the body of warning card informing the user that the current product is currently not available. -->
     <string name="review_quality_check_product_availability_warning_body" tools:ignore="UnusedResources">Os ydych yn gweld fod y cynnyrch hwn nôl mewn stoc, rhowch wybod i ni ac fe wnawn ni ddiweddaru’r dadansoddiad.</string>
     <!-- Clickable text for warning card informing the user that the current product is currently not available. Clicking this should inform the server that the product is available. -->
-<<<<<<< HEAD
-    <string name="review_quality_check_product_availability_warning_action" tools:ignore="UnusedResources">Adrodd fod y cynnyrch hwn nôl mewn stoc</string>
-    <!-- Title for warning card informing the user that the current product's re-analysis is still processing. -->
-    <string name="review_quality_check_reanalysis_in_progress_warning_title" tools:ignore="UnusedResources">Gwirio ansawdd adolygiadau</string>
-    <!-- Title for warning card informing the user that the current product's analysis is still processing. -->
-    <string name="review_quality_check_analysis_in_progress_warning_title" tools:ignore="UnusedResources">Gwirio ansawdd adolygiadau</string>
-    <!-- Text for body of warning card informing the user that the current product's analysis is still processing. -->
-    <string name="review_quality_check_analysis_in_progress_warning_body" tools:ignore="UnusedResources">Gall hyn gymryd tua 60 eiliad.</string>
-=======
     <string name="review_quality_check_product_availability_warning_action" moz:RemovedIn="120" tools:ignore="UnusedResources">Adrodd fod y cynnyrch hwn nôl mewn stoc</string>
     <!-- Clickable text for warning card informing the user that the current product is currently not available. Clicking this should inform the server that the product is available. -->
     <string name="review_quality_check_product_availability_warning_action_2" tools:ignore="UnusedResources">Adrodd fod cynnyrch mewn stoc</string>
@@ -2326,21 +2286,14 @@
     <string name="review_quality_check_analysis_in_progress_warning_title">Gwirio ansawdd adolygiadau</string>
     <!-- Text for body of warning card informing the user that the current product's analysis is still processing. -->
     <string name="review_quality_check_analysis_in_progress_warning_body">Gall hyn gymryd tua 60 eiliad.</string>
->>>>>>> 52cb89cf
     <!-- Title for info card displayed after the user reports a product is back in stock. -->
     <string name="review_quality_check_analysis_requested_info_title" tools:ignore="UnusedResources">Diolch am adrodd!</string>
     <!-- Text for body of info card displayed after the user reports a product is back in stock. -->
     <string name="review_quality_check_analysis_requested_info_body" tools:ignore="UnusedResources">Dylai fod gennym dadansoddiad wedi’i ddiweddaru o fewn 24 awr. Dewch nôl i weld.</string>
     <!-- Title for info card displayed when the user review checker while on a product that Fakespot does not analyze (e.g. gift cards, music). -->
-<<<<<<< HEAD
-    <string name="review_quality_check_not_analyzable_info_title" tools:ignore="UnusedResources">Methu gwirio’r adolygiadau hyn</string>
-    <!-- Text for body of info card displayed when the user review checker while on a product that Fakespot does not analyze (e.g. gift cards, music). -->
-    <string name="review_quality_check_not_analyzable_info_body" tools:ignore="UnusedResources">Yn anffodus, ni allwn wirio ansawdd adolygu ar gyfer rhai mathau o gynnyrch. Er enghraifft, cardiau rhodd a ffrydio fideo, cerddoriaeth a gemau.</string>
-=======
     <string name="review_quality_check_not_analyzable_info_title">Methu gwirio’r adolygiadau hyn</string>
     <!-- Text for body of info card displayed when the user review checker while on a product that Fakespot does not analyze (e.g. gift cards, music). -->
     <string name="review_quality_check_not_analyzable_info_body">Yn anffodus, ni allwn wirio ansawdd adolygu ar gyfer rhai mathau o gynnyrch. Er enghraifft, cardiau rhodd a ffrydio fideo, cerddoriaeth a gemau.</string>
->>>>>>> 52cb89cf
     <!-- Title for info card displayed when another user reported the displayed product is back in stock. -->
     <string name="review_quality_check_analysis_requested_other_user_info_title" tools:ignore="UnusedResources">Gwybodaeth yn dod cyn hir</string>
     <!-- Text for body of info card displayed when another user reported the displayed product is back in stock. -->
@@ -2350,21 +2303,6 @@
     <!-- Text for the action button from info card displayed to the user when analysis finished updating. -->
     <string name="review_quality_check_analysis_updated_confirmation_action" tools:ignore="UnusedResources">Iawn</string>
     <!-- Title for error card displayed to the user when an error occurred. -->
-<<<<<<< HEAD
-    <string name="review_quality_check_generic_error_title" tools:ignore="UnusedResources">Dim gwybodaeth ar gael ar hyn o bryd</string>
-    <!-- Text for body of error card displayed to the user when an error occurred. -->
-    <string name="review_quality_check_generic_error_body" tools:ignore="UnusedResources">Rydym yn gweithio i ddatrys y mater. Dewch nôl cyn bo hir.</string>
-    <!-- Title for error card displayed to the user when the device is disconnected from the network. -->
-    <string name="review_quality_check_no_connection_title" tools:ignore="UnusedResources">Dim cysylltiad rhwydwaith</string>
-    <!-- Text for body of error card displayed to the user when the device is disconnected from the network. -->
-    <string name="review_quality_check_no_connection_body" tools:ignore="UnusedResources">Gwiriwch eich cysylltiad rhwydwaith ac yna ceisiwch ail-lwytho’r dudalen.</string>
-    <!-- Title for card displayed to the user for products whose reviews were not analyzed yet. -->
-    <string name="review_quality_check_no_analysis_title" tools:ignore="UnusedResources">Dim gwybodaeth am yr adolygiadau hyn eto</string>
-    <!-- Text for the body of card displayed to the user for products whose reviews were not analyzed yet. -->
-    <string name="review_quality_check_no_analysis_body" tools:ignore="UnusedResources">I wybod a yw adolygiadau’r cynnyrch hwn yn ddibynadwy, gwiriwch ansawdd yr adolygiadau. Dim ond tua 60 eiliad y mae’n ei gymryd.</string>
-    <!-- Text for button from body of card displayed to the user for products whose reviews were not analyzed yet. Clicking this should trigger a product analysis. -->
-    <string name="review_quality_check_no_analysis_link" tools:ignore="UnusedResources">Gwirio ansawdd yr adolygiad</string>
-=======
     <string name="review_quality_check_generic_error_title">Dim gwybodaeth ar gael ar hyn o bryd</string>
     <!-- Text for body of error card displayed to the user when an error occurred. -->
     <string name="review_quality_check_generic_error_body">Rydym yn gweithio i ddatrys y mater. Dewch nôl cyn bo hir.</string>
@@ -2378,7 +2316,6 @@
     <string name="review_quality_check_no_analysis_body">I wybod a yw adolygiadau’r cynnyrch hwn yn ddibynadwy, gwiriwch ansawdd yr adolygiadau. Dim ond tua 60 eiliad y mae’n ei gymryd.</string>
     <!-- Text for button from body of card displayed to the user for products whose reviews were not analyzed yet. Clicking this should trigger a product analysis. -->
     <string name="review_quality_check_no_analysis_link">Gwirio ansawdd yr adolygiad</string>
->>>>>>> 52cb89cf
     <!-- Headline for review quality check contextual onboarding card. -->
     <string name="review_quality_check_contextual_onboarding_title">Rhowch gynnig ar ein canllaw dibynadwy i adolygiadau cynnyrch</string>
     <!-- Description for review quality check contextual onboarding card. The first and last two parameters are for retailer names (e.g. Amazon, Walmart). The second parameter is for the name of the application (e.g. Firefox). -->
@@ -2406,19 +2343,11 @@
     <!-- Text displayed in the second CFR presenting the review quality check feature that opens the review checker when clicked. -->
     <string name="review_quality_check_second_cfr_action" tools:ignore="UnusedResources">Agor y gwiriwr adolygiadau</string>
     <!-- Flag showing that the review quality check feature is work in progress. -->
-<<<<<<< HEAD
-    <string name="review_quality_check_beta_flag" tools:ignore="UnusedResources">Beta</string>
-    <!-- Content description (not visible, for screen readers etc.) for opening browser menu button to open review quality check bottom sheet. -->
-    <string name="browser_menu_review_quality_check">Agor y gwiriwr ansawdd adolygiadau</string>
-    <!-- Content description (not visible, for screen readers etc.) for closing browser menu button to open review quality check bottom sheet. -->
-    <string name="browser_menu_review_quality_check_close">Cau’r gwiriwr ansawdd adolygiadau</string>
-=======
     <string name="review_quality_check_beta_flag">Beta</string>
     <!-- Content description (not visible, for screen readers etc.) for opening browser menu button to open review quality check bottom sheet. -->
     <string name="review_quality_check_open_handle_content_description">Agor y gwiriwr adolygiadau</string>
     <!-- Content description (not visible, for screen readers etc.) for closing browser menu button to open review quality check bottom sheet. -->
     <string name="review_quality_check_close_handle_content_description">Cau’r gwiriwr adolygiadau</string>
->>>>>>> 52cb89cf
     <!-- Content description (not visible, for screen readers etc.) for review quality check star rating. First parameter is the number of stars (1-5) representing the rating. -->
     <string name="review_quality_check_star_rating_content_description">%1$s allan o 5 seren</string>
     <!-- Text for minimize button from highlights card. When clicked the highlights card should reduce its size. -->
