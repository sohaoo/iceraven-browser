<?xml version="1.0" encoding="utf-8"?>
<resources xmlns:tools="http://schemas.android.com/tools" xmlns:moz="http://mozac.org/tools">
    <!-- App name for private browsing mode. The first parameter is the name of the app defined in app_name (for example: Fenix)-->
    <string name="app_name_private_5">%s Preifat</string>
    <!-- App name for private browsing mode. The first parameter is the name of the app defined in app_name (for example: Fenix)-->
    <string name="app_name_private_4">%s (Preifat)</string>

    <!-- Home Fragment -->
    <!-- Content description (not visible, for screen readers etc.): "Three dot" menu button. -->
    <string name="content_description_menu">Rhagor o ddewisiadau</string>
    <!-- Content description (not visible, for screen readers etc.): "Private Browsing" menu button. -->
    <string name="content_description_private_browsing_button">Galluogi pori preifat</string>
    <!-- Content description (not visible, for screen readers etc.): "Private Browsing" menu button. -->
    <string name="content_description_disable_private_browsing_button">Analluogi pori preifat</string>
    <!-- Placeholder text shown in the search bar before a user enters text for the default engine -->
    <string name="search_hint">Chwilio neu gyfeiriad gwe</string>
    <!-- Placeholder text shown in the search bar before a user enters text for a general engine -->
    <string name="search_hint_general_engine">Chwilio’r we</string>
    <!-- Placeholder text shown in search bar when using history search -->
    <string name="history_search_hint">Hanes chwilio</string>
    <!-- Placeholder text shown in search bar when using bookmarks search -->
    <string name="bookmark_search_hint">Chwilio’r nodau tudalen</string>
    <!-- Placeholder text shown in search bar when using tabs search -->
    <string name="tab_search_hint">Chwilio’r tabiau</string>
    <!-- Placeholder text shown in the search bar when using application search engines -->
    <string name="application_search_hint">Rhowch air chwilio</string>
    <!-- No Open Tabs Message Description -->
    <string name="no_open_tabs_description">Bydd eich tabiau agored i’w gweld yma.</string>

    <!-- No Private Tabs Message Description -->
    <string name="no_private_tabs_description">Bydd eich tabiau preifat i’w gweld yma.</string>

    <!-- Tab tray multi select title in app bar. The first parameter is the number of tabs selected -->
    <string name="tab_tray_multi_select_title">%1$d wedi’u dewis</string>
    <!-- Label of button in create collection dialog for creating a new collection  -->
    <string name="tab_tray_add_new_collection">Ychwanegu casgliad newydd</string>
    <!-- Label of editable text in create collection dialog for naming a new collection  -->
    <string name="tab_tray_add_new_collection_name">Enw</string>
    <!-- Label of button in save to collection dialog for selecting a current collection  -->
    <string name="tab_tray_select_collection">Dewis casgliad</string>
    <!-- Content description for close button while in multiselect mode in tab tray -->
    <string name="tab_tray_close_multiselect_content_description">Gadael y modd aml-ddewis</string>
    <!-- Content description for save to collection button while in multiselect mode in tab tray -->
    <string name="tab_tray_collection_button_multiselect_content_description">Cadw’r tabiau hyn i Gasgliad</string>

    <!-- Content description on checkmark while tab is selected in multiselect mode in tab tray -->
    <string name="tab_tray_multiselect_selected_content_description">Dewiswyd</string>

    <!-- Home - Recently saved bookmarks -->
    <!-- Title for the home screen section with recently saved bookmarks. -->
    <string name="recently_saved_title">Cadwyd yn ddiweddar</string>
    <!-- Content description for the button which navigates the user to show all of their saved bookmarks. -->
    <string name="recently_saved_show_all_content_description_2">Dangos pob nod tudalen wedi’u cadw</string>

    <!-- Text for the menu button to remove a recently saved bookmark from the user's home screen -->
    <string name="recently_saved_menu_item_remove">Tynnu</string>

    <!-- About content. The first parameter is the name of the application. (For example: Fenix) -->
    <string name="about_content">Mae %1$s yn cael ei greu gan Mozilla.</string>

    <!-- Private Browsing -->
    <!-- Explanation for private browsing displayed to users on home view when they first enable private mode
        The first parameter is the name of the app defined in app_name (for example: Fenix) -->
    <string name="private_browsing_placeholder_description_2">Mae %1$s yn clirio’ch hanes chwilio a phori o dabiau preifat pan fyddwch yn eu cau neu’n gadael yr ap. Er nad yw hyn yn eich gwneud chi’n anhysbys i wefannau neu’ch darparwr gwasanaeth rhyngrwyd, mae’n ei gwneud hi’n haws cadw’r hyn rydych chi’n ei wneud ar-lein yn breifat rhag unrhyw un arall sy’n defnyddio’r ddyfais hon.</string>
    <string name="private_browsing_common_myths">
       Mythau cyffredin am bori preifat
    </string>

    <!-- Private mode shortcut "contextual feature recommendation" (CFR) -->
    <!-- Text for the Private mode shortcut CFR message for adding a private mode shortcut to open private tabs from the Home screen -->
    <string name="private_mode_cfr_message_2">Agor eich tab preifat gydag un tap.</string>
    <!-- Text for the positive button to accept adding a Private Browsing shortcut to the Home screen -->
    <string name="private_mode_cfr_pos_button_text">Ychwanegu i’r sgrin Cartref</string>
    <!-- Text for the negative button to decline adding a Private Browsing shortcut to the Home screen -->
    <string name="cfr_neg_button_text">Dim diolch</string>

    <!-- Open in App "contextual feature recommendation" (CFR) -->
    <!-- Text for the info message. The first parameter is the name of the application.-->
    <string name="open_in_app_cfr_info_message_2">Gallwch osod %1$s i agor dolenni mewn apiau’n awtomatig.</string>
    <!-- Text for the positive action button -->
    <string name="open_in_app_cfr_positive_button_text">Mynd i’r gosodiadau</string>
    <!-- Text for the negative action button -->
    <string name="open_in_app_cfr_negative_button_text">Cau</string>

    <!-- Total cookie protection "contextual feature recommendation" (CFR) -->
    <!-- Text for the message displayed in the contextual feature recommendation popup promoting the total cookie protection feature. -->
    <string name="tcp_cfr_message">Mae ein nodwedd preifatrwydd mwyaf pwerus eto yn ynysu tracwyr traws-wefan.</string>
    <!-- Text displayed that links to website containing documentation about the "Total cookie protection" feature. -->
    <string name="tcp_cfr_learn_more">Dysgwch am Ddiogelwch Cyflawn Cwcis</string>

    <!-- Text for the info dialog when camera permissions have been denied but user tries to access a camera feature. -->
    <string name="camera_permissions_needed_message">Mae angen mynediad i’r camera. Ewch i osodiadau Android, tapiwch Permissions, a thapio Allow.</string>
    <!-- Text for the positive action button to go to Android Settings to grant permissions. -->
    <string name="camera_permissions_needed_positive_button_text">Mynd i’r gosodiadau</string>
    <!-- Text for the negative action button to dismiss the dialog. -->
    <string name="camera_permissions_needed_negative_button_text">Cau</string>

    <!-- Text for the banner message to tell users about our auto close feature. -->
    <string name="tab_tray_close_tabs_banner_message">Gosodwch dabiau agored sydd heb eu darllen yn ystod y diwrnod, yr wythnos neu’r mis diwethaf i gau’n awtomatig.</string>
    <!-- Text for the positive action button to go to Settings for auto close tabs. -->
    <string name="tab_tray_close_tabs_banner_positive_button_text">Gweld y dewisiadau</string>
    <!-- Text for the negative action button to dismiss the Close Tabs Banner. -->
    <string name="tab_tray_close_tabs_banner_negative_button_text">Cau</string>

    <!-- Text for the banner message to tell users about our inactive tabs feature. -->
    <string name="tab_tray_inactive_onboarding_message">Mae tabiau nad ydych chi wedi edrych arnyn nhw ers pythefnos yn cael eu symud yma.</string>
    <!-- Text for the action link to go to Settings for inactive tabs. -->
    <string name="tab_tray_inactive_onboarding_button_text">Eu diffodd yn y gosodiadau</string>

    <!-- Text for title for the auto-close dialog of the inactive tabs. -->
    <string name="tab_tray_inactive_auto_close_title">Autogau ar ôl mis?</string>
    <!-- Text for the body for the auto-close dialog of the inactive tabs.
        The first parameter is the name of the application.-->
    <string name="tab_tray_inactive_auto_close_body_2">Gall %1$s gau tabiau nad ydych wedi edrych arnyn nhw dros y mis diwethaf.</string>
    <!-- Content description for close button in the auto-close dialog of the inactive tabs. -->
    <string name="tab_tray_inactive_auto_close_button_content_description">Cau</string>

    <!-- Text for turn on auto close tabs button in the auto-close dialog of the inactive tabs. -->
    <string name="tab_tray_inactive_turn_on_auto_close_button_2">Troi autogau ymlaen</string>


    <!-- Home screen icons - Long press shortcuts -->
    <!-- Shortcut action to open new tab -->
    <string name="home_screen_shortcut_open_new_tab_2">Tab newydd</string>
    <!-- Shortcut action to open new private tab -->
    <string name="home_screen_shortcut_open_new_private_tab_2">Tab preifat newydd</string>

    <!-- Recent Tabs -->
    <!-- Header text for jumping back into the recent tab in the home screen -->
    <string name="recent_tabs_header">Mynd nôl i</string>
    <!-- Button text for showing all the tabs in the tabs tray -->
    <string name="recent_tabs_show_all">Dangos y cyfan</string>

    <!-- Content description for the button which navigates the user to show all recent tabs in the tabs tray. -->
    <string name="recent_tabs_show_all_content_description_2">Dangos botwm bob tab diweddar</string>

    <!-- Text for button in synced tab card that opens synced tabs tray -->
    <string name="recent_tabs_see_all_synced_tabs_button_text">Gweld pob tab wedi’i gydweddu</string>
    <!-- Accessibility description for device icon used for recent synced tab -->
    <string name="recent_tabs_synced_device_icon_content_description">Dyfais cydweddwyd</string>
    <!-- Text for the dropdown menu to remove a recent synced tab from the homescreen -->
    <string name="recent_synced_tab_menu_item_remove">Tynnu</string>
    <!-- Text for the menu button to remove a grouped highlight from the user's browsing history
         in the Recently visited section -->
    <string name="recent_tab_menu_item_remove">Tynnu</string>

    <!-- History Metadata -->
    <!-- Header text for a section on the home screen that displays grouped highlights from the
         user's browsing history, such as topics they have researched or explored on the web -->
    <string name="history_metadata_header_2">Ymwelwyd yn ddiweddar</string>
    <!-- Text for the menu button to remove a grouped highlight from the user's browsing history
         in the Recently visited section -->
    <string name="recently_visited_menu_item_remove">Tynnu</string>

    <!-- Content description for the button which navigates the user to show all of their history. -->
    <string name="past_explorations_show_all_content_description_2">Dangos archwiliad  y gorffennol</string>

    <!-- Browser Fragment -->
    <!-- Content description (not visible, for screen readers etc.): Navigate backward (browsing history) -->
    <string name="browser_menu_back">Nôl</string>
    <!-- Content description (not visible, for screen readers etc.): Navigate forward (browsing history) -->
    <string name="browser_menu_forward">Ymlaen</string>
    <!-- Content description (not visible, for screen readers etc.): Refresh current website -->
    <string name="browser_menu_refresh">Adnewyddu</string>
    <!-- Content description (not visible, for screen readers etc.): Stop loading current website -->
    <string name="browser_menu_stop">Atal</string>
    <!-- Browser menu button that opens the addon manager -->
    <string name="browser_menu_add_ons">Ychwanegion</string>
    <!-- Browser menu button that opens account settings -->
    <string name="browser_menu_account_settings">Manylion cyfrif</string>
    <!-- Text displayed when there are no add-ons to be shown -->
    <string name="no_add_ons">Dim ychwanegion yma</string>
    <!-- Browser menu button that sends a user to help articles -->
    <string name="browser_menu_help">Cymorth</string>
    <!-- Browser menu button that sends a to a the what's new article -->
    <string name="browser_menu_whats_new">Be sy’n Newydd</string>
    <!-- Browser menu button that opens the settings menu -->
    <string name="browser_menu_settings">Gosodiadau</string>
    <!-- Browser menu button that opens a user's library -->
    <string name="browser_menu_library">Llyfrgell</string>
    <!-- Browser menu toggle that requests a desktop site -->
    <string name="browser_menu_desktop_site">Gwefan bwrdd gwaith</string>
    <!-- Browser menu toggle that adds a shortcut to the site on the device home screen. -->
    <string name="browser_menu_add_to_homescreen">Ychwanegu i’r sgrin Cartref</string>
    <!-- Browser menu toggle that installs a Progressive Web App shortcut to the site on the device home screen. -->
    <string name="browser_menu_install_on_homescreen">Gosod</string>
    <!-- Content description (not visible, for screen readers etc.) for the Resync tabs button -->
    <string name="resync_button_content_description">Ailgydweddu</string>
    <!-- Browser menu button that opens the find in page menu -->
    <string name="browser_menu_find_in_page">Canfod ar y dudalen</string>
    <!-- Browser menu button that saves the current tab to a collection -->
    <string name="browser_menu_save_to_collection_2">Cadw i Gasgliad</string>
    <!-- Browser menu button that open a share menu to share the current site -->
    <string name="browser_menu_share">Rhannu</string>
    <!-- Browser menu button shown in custom tabs that opens the current tab in Fenix
        The first parameter is the name of the app defined in app_name (for example: Fenix) -->
    <string name="browser_menu_open_in_fenix">Agor yn %1$s</string>
    <!-- Browser menu text shown in custom tabs to indicate this is a Fenix tab
        The first parameter is the name of the app defined in app_name (for example: Fenix) -->
    <string name="browser_menu_powered_by">GRYM %1$s</string>
    <!-- Browser menu text shown in custom tabs to indicate this is a Fenix tab
        The first parameter is the name of the app defined in app_name (for example: Fenix) -->
    <string name="browser_menu_powered_by2">Grym %1$s</string>
    <!-- Browser menu button to put the current page in reader mode -->
    <string name="browser_menu_read">Golwg darllen</string>
    <!-- Browser menu button content description to close reader mode and return the user to the regular browser -->
    <string name="browser_menu_read_close">Cau’r golwg darllenydd</string>
    <!-- Browser menu button to open the current page in an external app -->
    <string name="browser_menu_open_app_link">Agor yn yr Ap</string>

    <!-- Browser menu button to show reader view appearance controls e.g. the used font type and size -->
    <string name="browser_menu_customize_reader_view">Cyfaddasu’r golwg defnyddiwr</string>
    <!-- Browser menu label for adding a bookmark -->
    <string name="browser_menu_add">Ychwanegu</string>
    <!-- Browser menu label for editing a bookmark -->
    <string name="browser_menu_edit">Golygu</string>

    <!-- Button shown on the home page that opens the Customize home settings -->
    <string name="browser_menu_customize_home_1">Cyfaddasu’r dudalen cartref</string>
    <!-- Browser Toolbar -->
    <!-- Content description for the Home screen button on the browser toolbar -->
    <string name="browser_toolbar_home">Sgrin cartref</string>

    <!-- Locale Settings Fragment -->
    <!-- Content description for tick mark on selected language -->
    <string name="a11y_selected_locale_content_description">Dewi iaith</string>
    <!-- Text for default locale item -->
    <string name="default_locale_text">Dilyn iaith y ddyfais</string>
    <!-- Placeholder text shown in the search bar before a user enters text -->
    <string name="locale_search_hint">Iaith chwilio</string>

    <!-- Search Fragment -->
    <!-- Button in the search view that lets a user search by scanning a QR code -->
    <string name="search_scan_button">Sganio</string>
    <!-- Button in the search view that lets a user change their search engine -->
    <string name="search_engine_button">Peiriant chwilio</string>
    <!-- Button in the search view when shortcuts are displayed that takes a user to the search engine settings -->
    <string name="search_shortcuts_engine_settings">Gosodiadau peiriannau chwilio</string>
    <!-- Button in the search view that lets a user navigate to the site in their clipboard -->
    <string name="awesomebar_clipboard_title">Llanw’r ddolen o’r clipfwrdd</string>
    <!-- Button in the search suggestions onboarding that allows search suggestions in private sessions -->
    <string name="search_suggestions_onboarding_allow_button">Caniatáu</string>
    <!-- Button in the search suggestions onboarding that does not allow search suggestions in private sessions -->
    <string name="search_suggestions_onboarding_do_not_allow_button">Peidio â chaniatáu</string>
    <!-- Search suggestion onboarding hint title text -->
    <string name="search_suggestions_onboarding_title">Caniatáu awgrymiadau chwilio mewn sesiynau preifat?</string>
    <!-- Search suggestion onboarding hint description text, first parameter is the name of the app defined in app_name (for example: Fenix)-->
    <string name="search_suggestions_onboarding_text">Bydd %s yn rhannu popeth rydych chi’n ei deipio yn y bar cyfeiriad â’ch peiriant chwilio rhagosodedig.</string>

    <!-- Search engine suggestion title text. The first parameter is the name of teh suggested engine-->
    <string name="search_engine_suggestions_title">Chwilio %s</string>
    <!-- Search engine suggestion description text -->
    <string name="search_engine_suggestions_description">Chwilio’n uniongyrchol o’r bar cyfeiriad</string>

    <!-- Menu option in the search selector menu to open the search settings -->
    <string name="search_settings_menu_item">Gosodiadau chwilio</string>

    <!-- Header text for the search selector menu -->
    <string name="search_header_menu_item_2">Y tro hwn chwiliwch yn:</string>

    <!-- Home onboarding -->
    <!-- Onboarding home screen popup dialog, shown on top of the Jump back in section. -->
    <string name="onboarding_home_screen_jump_back_contextual_hint_2">Dyma’ch gwefan cartref personol. Bydd tabiau diweddar, nodau tudalen, a chanlyniadau chwilio yn ymddangos yma.</string>
    <!-- Home onboarding dialog welcome screen title text. -->
    <string name="onboarding_home_welcome_title_2">Croeso i rhyngrwyd mwy personol</string>
    <!-- Home onboarding dialog welcome screen description text. -->
    <string name="onboarding_home_welcome_description">Rhagor o liwiau. Gwell preifatrwydd. Yr un ymrwymiad i bobl ac nid elw.</string>
    <!-- Home onboarding dialog sign into sync screen title text. -->
    <string name="onboarding_home_sync_title_3">Mae newid sgriniau yn haws nag erioed</string>
    <!-- Home onboarding dialog sign into sync screen description text. -->
    <string name="onboarding_home_sync_description">Ewch ymlaen o’r lle roeddech chi nawr gyda thabiau o ddyfeisiau eraill ar eich tudalen cartref.</string>
    <!-- Text for the button to continue the onboarding on the home onboarding dialog. -->
    <string name="onboarding_home_get_started_button">Cychwyn arni</string>
    <!-- Text for the button to navigate to the sync sign in screen on the home onboarding dialog. -->
    <string name="onboarding_home_sign_in_button">Mewngofnodi</string>
    <!-- Text for the button to skip the onboarding on the home onboarding dialog. -->
    <string name="onboarding_home_skip_button">Hepgor</string>
    <!-- Onboarding home screen sync popup dialog message, shown on top of Recent Synced Tabs in the Jump back in section. -->
    <string name="sync_cfr_message">Mae eich tabiau’n cydweddu! Ewch ymlaen o’r lle roeddech chi ar eich dyfais arall.</string>

    <!-- Content description (not visible, for screen readers etc.): Close button for the home onboarding dialog -->
    <string name="onboarding_home_content_description_close_button">Cau</string>

    <!-- Notification pre-permission dialog -->
    <!-- Enable notification pre permission dialog title
        The first parameter is the name of the app defined in app_name (for example: Fenix) -->
    <string name="onboarding_home_enable_notifications_title">Mae hysbysiadau yn eich helpu i wneud mwy gyda %s</string>
    <!-- Enable notification pre permission dialog description with rationale
        The first parameter is the name of the app defined in app_name (for example: Fenix) -->
    <string name="onboarding_home_enable_notifications_description">Cydweddu eich tabiau rhwng dyfeisiau, rheoli llwythi, cael awgrymiadau ar wneud y gorau o ddiogelwch preifatrwydd %s, a mwy.</string>
    <!-- Text for the button to request notification permission on the device -->
    <string name="onboarding_home_enable_notifications_positive_button">Parhau</string>
    <!-- Text for the button to not request notification permission on the device and dismiss the dialog -->
    <string name="onboarding_home_enable_notifications_negative_button">Nid nawr</string>

    <!-- Juno first user onboarding flow experiment -->
    <!-- Title for set firefox as default browser screen.
        The first parameter is the name of the app defined in app_name (for example: Fenix) -->
<<<<<<< HEAD
    <string name="juno_onboarding_default_browser_title" tools:ignore="UnusedResources">Gwnewch %s eich hoff borwr</string>
    <!-- Description for set firefox as default browser screen.
        The first parameter is the Firefox brand name.
        The second parameter is the string with key "juno_onboarding_default_browser_description_link_text". -->
    <string name="juno_onboarding_default_browser_description" tools:ignore="UnusedResources">Mae %1$s yn rhoi pobl dros elw ac yn diogelu eich preifatrwydd drwy rwystro tracwyr traws-gwefan.\n\nDysgu rhagor yn ein %2$s.</string>
    <!-- Text for the link to the privacy notice webpage for set as firefox default browser screen.
    This is part of the string with the key "juno_onboarding_default_browser_description". -->
    <string name="juno_onboarding_default_browser_description_link_text" tools:ignore="UnusedResources">hysbysiad preifatrwydd</string>
    <!-- Text for the button to set firefox as default browser on the device -->
    <string name="juno_onboarding_default_browser_positive_button" tools:ignore="UnusedResources">Gosod fel y porwr ragosodedig</string>
    <!-- Text for the button dismiss the screen and move on with the flow -->
    <string name="juno_onboarding_default_browser_negative_button" tools:ignore="UnusedResources">Nid nawr</string>
    <!-- Title for sign in to sync screen. -->
    <string name="juno_onboarding_sign_in_title" tools:ignore="UnusedResources">Ewch o’r ffôn i’r gliniadur ac yn ôl</string>
    <!-- Description for sign in to sync screen. -->
    <string name="juno_onboarding_sign_in_description" tools:ignore="UnusedResources">Cipiwch dabiau a chyfrineiriau o’ch dyfeisiau eraill i barhau lle roeddech chi gynt.</string>
    <!-- Text for the button to sign in to sync on the device -->
    <string name="juno_onboarding_sign_in_positive_button" tools:ignore="UnusedResources">Mewngofnodi</string>
    <!-- Text for the button dismiss the screen and move on with the flow -->
    <string name="juno_onboarding_sign_in_negative_button" tools:ignore="UnusedResources">Nid nawr</string>
    <!-- Title for enable notification permission screen.
        The first parameter is the name of the app defined in app_name (for example: Fenix) -->
    <string name="juno_onboarding_enable_notifications_title" tools:ignore="UnusedResources">Mae hysbysiadau yn eich helpu i wneud mwy gyda %s</string>
    <!-- Description for enable notification permission screen.
        The first parameter is the name of the app defined in app_name (for example: Fenix) -->
    <string name="juno_onboarding_enable_notifications_description" tools:ignore="UnusedResources">Anfonwch dabiau rhwng dyfeisiau, rheoli llwytho a chael awgrymiadau ar sut i gael y gorau o %s.</string>
    <!-- Text for the button to request notification permission on the device -->
    <string name="juno_onboarding_enable_notifications_positive_button" tools:ignore="UnusedResources">Troi hysbysiadau ymlaen</string>
    <!-- Text for the button dismiss the screen and move on with the flow -->
    <string name="juno_onboarding_enable_notifications_negative_button" tools:ignore="UnusedResources">Nid nawr</string>
=======
    <string name="juno_onboarding_default_browser_title">Gwnewch %s eich hoff borwr</string>
    <!-- Title for set firefox as default browser screen used by Nimbus experiments. Nimbus experiments do not support string placeholders.
        Note: The word "Firefox" should NOT be translated -->
    <string name="juno_onboarding_default_browser_title_nimbus" tools:ignore="UnusedResources">Gwnewch Firefox yn borwr i chi</string>
    <!-- Description for set firefox as default browser screen.
        The first parameter is the Firefox brand name.
        The second parameter is the string with key "juno_onboarding_default_browser_description_link_text". -->
    <string name="juno_onboarding_default_browser_description">Mae %1$s yn rhoi pobl dros elw ac yn diogelu eich preifatrwydd drwy rwystro tracwyr traws-gwefan.\n\nDysgu rhagor yn ein %2$s.</string>
    <!-- Description for set firefox as default browser screen used by Nimbus experiments. Nimbus experiments do not support string placeholders.
        Note: The word "Firefox" should NOT be translated -->
    <string name="juno_onboarding_default_browser_description_nimbus" tools:ignore="UnusedResources">Mae Firefox yn rhoi pobl dros elw ac yn amddiffyn eich preifatrwydd trwy rwystro tracwyr traws-safle.\n\nDysgwch fwy yn ein hysbysiad preifatrwydd.</string>
    <!-- Text for the link to the privacy notice webpage for set as firefox default browser screen.
    This is part of the string with the key "juno_onboarding_default_browser_description". -->
    <string name="juno_onboarding_default_browser_description_link_text">hysbysiad preifatrwydd</string>
    <!-- Text for the button to set firefox as default browser on the device -->
    <string name="juno_onboarding_default_browser_positive_button">Gosod fel y porwr ragosodedig</string>
    <!-- Text for the button dismiss the screen and move on with the flow -->
    <string name="juno_onboarding_default_browser_negative_button">Nid nawr</string>
    <!-- Title for sign in to sync screen. -->
    <string name="juno_onboarding_sign_in_title">Ewch o’r ffôn i’r gliniadur ac yn ôl</string>
    <!-- Description for sign in to sync screen. -->
    <string name="juno_onboarding_sign_in_description">Cipiwch dabiau a chyfrineiriau o’ch dyfeisiau eraill i barhau lle roeddech chi gynt.</string>
    <!-- Text for the button to sign in to sync on the device -->
    <string name="juno_onboarding_sign_in_positive_button">Mewngofnodi</string>
    <!-- Text for the button dismiss the screen and move on with the flow -->
    <string name="juno_onboarding_sign_in_negative_button">Nid nawr</string>
    <!-- Title for enable notification permission screen.
        The first parameter is the name of the app defined in app_name (for example: Fenix) -->
    <string name="juno_onboarding_enable_notifications_title">Mae hysbysiadau yn eich helpu i wneud mwy gyda %s</string>
    <!-- Title for enable notification permission screen used by Nimbus experiments. Nimbus experiments do not support string placeholders.
        Note: The word "Firefox" should NOT be translated -->
    <string name="juno_onboarding_enable_notifications_title_nimbus" tools:ignore="UnusedResources">Mae hysbysiadau yn eich helpu i wneud mwy gyda Firefox</string>
    <!-- Description for enable notification permission screen.
        The first parameter is the name of the app defined in app_name (for example: Fenix) -->
    <string name="juno_onboarding_enable_notifications_description">Anfonwch dabiau rhwng dyfeisiau, rheoli llwytho a chael awgrymiadau ar sut i gael y gorau o %s.</string>
    <!-- Description for enable notification permission screen used by Nimbus experiments. Nimbus experiments do not support string placeholders.
       Note: The word "Firefox" should NOT be translated   -->
    <string name="juno_onboarding_enable_notifications_description_nimbus" tools:ignore="UnusedResources">Anfon tabiau rhwng dyfeisiau, rheoli lawrlwythiadau, a chael awgrymiadau ar gael y gorau o Firefox.</string>
    <!-- Text for the button to request notification permission on the device -->
    <string name="juno_onboarding_enable_notifications_positive_button">Troi hysbysiadau ymlaen</string>
    <!-- Text for the button dismiss the screen and move on with the flow -->
    <string name="juno_onboarding_enable_notifications_negative_button">Nid nawr</string>
>>>>>>> daf88cc5

    <!-- Search Widget -->
    <!-- Content description for searching with a widget. The first parameter is the name of the application.-->
    <string name="search_widget_content_description_2">Agor tab %1$s newydd</string>
    <!-- Text preview for smaller sized widgets -->
    <string name="search_widget_text_short">Chwilio</string>
    <!-- Text preview for larger sized widgets -->
    <string name="search_widget_text_long">Chwilio’r we</string>

    <!-- Content description (not visible, for screen readers etc.): Voice search -->
    <string name="search_widget_voice">Chwilio llais</string>

    <!-- Preferences -->
    <!-- Title for the settings page-->
    <string name="settings">Gosodiadau</string>
    <!-- Preference category for general settings -->
    <string name="preferences_category_general">Cyffredinol</string>
    <!-- Preference category for all links about Fenix -->
    <string name="preferences_category_about">Ynghylch</string>
    <!-- Preference for settings related to changing the default search engine -->
    <string name="preferences_default_search_engine">Peiriant chwilio rhagosodedig</string>
    <!-- Preference for settings related to Search -->
    <string name="preferences_search">Chwilio</string>
    <!-- Preference for settings related to Search address bar -->
    <string name="preferences_search_address_bar">Bar cyfeiriad</string>
    <!-- Preference link to rating Fenix on the Play Store -->
    <string name="preferences_rate">Graddio ar Google Play</string>
    <!-- Preference linking to about page for Fenix
        The first parameter is the name of the app defined in app_name (for example: Fenix) -->
    <string name="preferences_about">Ynghylch %1$s</string>

    <!-- Preference for settings related to changing the default browser -->
    <string name="preferences_set_as_default_browser">Gosod fel y porwr ragosodedig</string>
    <!-- Preference category for advanced settings -->
    <string name="preferences_category_advanced">Uwch</string>
    <!-- Preference category for privacy and security settings -->
    <string name="preferences_category_privacy_security">Preifatrwydd a diogelwch</string>
    <!-- Preference for advanced site permissions -->
    <string name="preferences_site_permissions">Caniatâd gwefan</string>
    <!-- Preference for private browsing options -->
    <string name="preferences_private_browsing_options">Pori preifat</string>
    <!-- Preference for opening links in a private tab-->
    <string name="preferences_open_links_in_a_private_tab">Agor dolen mewn tab preifat</string>
    <!-- Preference for allowing screenshots to be taken while in a private tab-->
    <string name="preferences_allow_screenshots_in_private_mode">Caniatáu lluniau sgrin o fewn pori preifat</string>
    <!-- Will inform the user of the risk of activating Allow screenshots in private browsing option -->
    <string name="preferences_screenshots_in_private_mode_disclaimer">Os fydd yn cael ei ganiatáu, bydd tabiau preifat hefyd yn weladwy pan fydd sawl ap ar agor</string>
    <!-- Preference for adding private browsing shortcut -->
    <string name="preferences_add_private_browsing_shortcut">Ychwanegu llwybr byr pori preifat</string>
    <!-- Preference for enabling "HTTPS-Only" mode -->
    <string name="preferences_https_only_title">Modd HTTPS-yn-Unig</string>

    <!-- Preference for removing cookie/consent banners from sites automatically. See reduce_cookie_banner_summary for additional context. -->
    <string name="preferences_cookie_banner_reduction">Cyfyngu Baneri Cwcis</string>
    <!-- Preference for rejecting or removing as many cookie/consent banners as possible on sites. See reduce_cookie_banner_summary for additional context. -->
    <string name="reduce_cookie_banner_option">Lleihau baneri cwcis</string>
    <!-- Summary of cookie banner handling preference if the setting disabled is set to off -->
    <string name="reduce_cookie_banner_option_off">Diffodd</string>
    <!-- Summary of cookie banner handling preference if the setting enabled is set to on -->
    <string name="reduce_cookie_banner_option_on">Ymlaen</string>

    <!-- Summary for the preference for rejecting all cookies whenever possible. The first parameter is the application name -->
    <string name="reduce_cookie_banner_summary_1">Mae %1$s yn ceisio gwrthod ceisiadau cwci ar faneri cwci yn awtomatig.</string>
    <!-- Text for indicating cookie banner handling is off this site, this is shown as part of the protections panel with the tracking protection toggle -->
    <string name="reduce_cookie_banner_off_for_site">Diffodd ar gyfer y wefan hon</string>
    <!-- Text for cancel button indicating that cookie banner reduction is not supported for the current site, this is shown as part of the cookie banner details view. -->
    <string name="cookie_banner_handling_details_site_is_not_supported_cancel_button">Diddymu</string>
    <!-- Text for request support button indicating that cookie banner reduction is not supported for the current site, this is shown as part of the cookie banner details view. -->
    <string name="cookie_banner_handling_details_site_is_not_supported_request_support_button">Gofyn am gymorth</string>
    <!-- Text for title indicating that cookie banner reduction is not supported for the current site, this is shown as part of the cookie banner details view. -->
    <string name="cookie_banner_handling_details_site_is_not_supported_title">Cyfyngu Baneri Cwcis</string>
    <!-- Label for the snackBar, after the user reports with success a website where cookie banner reducer did not work -->
    <string name="cookie_banner_handling_report_site_snack_bar_text">Cais i’r wefan cymorth wedi’i gyflwyno.</string>
    <!-- Text for indicating cookie banner handling is on this site, this is shown as part of the protections panel with the tracking protection toggle -->
    <string name="reduce_cookie_banner_on_for_site">Ymlaen ar gyfer y wefan hon</string>

    <!-- Text for indicating that a request for unsupported site was sent to Nimbus (it's a Mozilla library for experiments), this is shown as part of the protections panel with the tracking protection toggle -->
    <string name="reduce_cookie_banner_unsupported_site_request_submitted">Cais am gefnogaeth gwefan wedi’i gyflwyno</string>
    <!-- Text for indicating cookie banner handling is currently not supported for this site, this is shown as part of the protections panel with the tracking protection toggle -->
    <string name="reduce_cookie_banner_unsupported_site">Nid yw’r wefan yn cael ei chefnogi ar hyn o bryd</string>
    <!-- Title text for a detail explanation indicating cookie banner handling is on this site, this is shown as part of the cookie banner panel in the toolbar. The first parameter is a shortened URL of the current site-->
    <string name="reduce_cookie_banner_details_panel_title_on_for_site">Troi Llai o Faneri Cwcis ymlaen ar %1$s?</string>
    <!-- Title text for a detail explanation indicating cookie banner handling is off this site, this is shown as part of the cookie banner panel in the toolbar. The first parameter is a shortened URL of the current site-->
    <string name="reduce_cookie_banner_details_panel_title_off_for_site">Diffodd Llai o Faneri Cwcis ar %1$s?</string>
    <!-- Title text for a detail explanation indicating cookie banner reducer didn't work for the current site, this is shown as part of the cookie banner panel in the toolbar.-->
    <string name="reduce_cookie_banner_details_panel_title_unsupported_site_request">Nid yw’r wefan hon yn cael ei chefnogi ar hyn o bryd gan Llai o Faneri Cwcis. Hoffech chi ofyn i’n tîm adolygu’r wefan hon ac ychwanegu cefnogaeth yn y dyfodol?</string>
    <!-- Long text for a detail explanation indicating what will happen if cookie banner handling is off for a site, this is shown as part of the cookie banner panel in the toolbar. The first parameter is the application name -->
    <string name="reduce_cookie_banner_details_panel_description_off_for_site">Bydd %1$s yn clirio cwcis y wefan hon ac yn adnewyddu’r dudalen. Gall clirio pob cwci eich allgofnodi neu wagio eich certiau siopa.</string>

    <!-- Long text for a detail explanation indicating what will happen if cookie banner handling is on for a site, this is shown as part of the cookie banner panel in the toolbar. The first parameter is the application name -->
    <string name="reduce_cookie_banner_details_panel_description_on_for_site_2">Mae %1$s yn ceisio gwrthod yn awtomatig pob cais cwci ar wefannau sy’n cael eu cefnogi.</string>
    <!-- Title text for the dialog use on the control branch of the experiment to determine which context users engaged the most -->
    <string name="reduce_cookie_banner_control_experiment_dialog_title" moz:RemovedIn="112" tools:ignore="UnusedResources">Gwaredu baneri cwcis!</string>
    <!-- Title text for the cookie banner re-engagement dialog. The first parameter is the application name. -->
    <string name="reduce_cookie_banner_dialog_title">Caniatáu i %1$s wrthod baneri cwci?</string>

    <!-- Body text for the dialog use on the control branch of the experiment to determine which context users engaged the most.The first parameter is the application name -->
    <string name="reduce_cookie_banner_control_experiment_dialog_body_2" moz:RemovedIn="112" tools:ignore="UnusedResources">Caniatáu i %1$s wrthod ceisiadau cwcis yn awtomatig pan fo modd?</string>
    <!-- Body text for the cookie banner re-engagement dialog use. The first parameter is the application name. -->
    <string name="reduce_cookie_banner_dialog_body">Gall %1$s wrthod llawer o geisiadau baner cwci yn awtomatig.</string>
    <!-- Remind me later text button for the onboarding dialog -->
    <string name="reduce_cookie_banner_dialog_not_now_button">Nid Nawr</string>
    <!-- Change setting text button, for the dialog use on the control branch of the experiment to determine which context users engaged the most -->
    <string name="reduce_cookie_banner_control_experiment_dialog_change_setting_button" moz:RemovedIn="112" tools:ignore="UnusedResources">Cau baneri</string>
    <!-- Snack text for the cookie banner dialog, after user hit the dismiss banner button -->
    <string name="reduce_cookie_banner_dialog_snackbar_text">Fe welwch lai o geisiadau cwcis</string>
    <!-- Title text for the dialog use on the variant 1 branch of the experiment to determine which context users engaged the most -->
    <string name="reduce_cookie_banner_variant_1_experiment_dialog_title" moz:RemovedIn="112" tools:ignore="UnusedResources">Gweld llai o lamlenni cwci</string>
    <!-- Body text for the dialog use on the variant 1 branch of the experiment to determine which context users engaged the most. The first parameter is the application name. -->
    <string name="reduce_cookie_banner_variant_1_experiment_dialog_body_1" moz:RemovedIn="112" tools:ignore="UnusedResources">Atebwch ffenestri llamlenni cwci yn awtomatig er mwyn gallu pori heb eich poeni. Bydd %1$s yn gwrthod pob cais os yn bosib.</string>
    <!-- Change setting text button, for the onboarding dialog use on the variant 1 branch of the experiment to determine which context users engaged the most -->
    <string name="reduce_cookie_banner_variant_1_experiment_dialog_change_setting_button" moz:RemovedIn="112" tools:ignore="UnusedResources">Cau Llamlenni</string>
    <!-- Title text for the dialog use on the variant 2 branch of the experiment to determine which context users engaged the most -->
    <string name="reduce_cookie_banner_variant_2_experiment_dialog_title" moz:RemovedIn="112" tools:ignore="UnusedResources">Cyfyngu Baneri Cwcis</string>
    <!-- Body text for the dialog use on the variant 2 branch of the experiment to determine which context users engaged the most. The first parameter is the application name. -->
    <string name="reduce_cookie_banner_variant_2_experiment_dialog_body_1" moz:RemovedIn="112" tools:ignore="UnusedResources">Caniatáu i %1$s wrthod cais caniatâd cwci gwefan os yn bosibl?</string>
    <!-- Change setting text button, for the dialog use on the variant 2 branch of the experiment to determine which context users engaged the most -->
    <string name="reduce_cookie_banner_variant_2_experiment_dialog_change_setting_button" moz:RemovedIn="112" tools:ignore="UnusedResources">Caniatáu</string>

    <!-- Change setting text button, for the cookie banner re-engagement dialog -->
    <string name="reduce_cookie_banner_dialog_change_setting_button">Caniatáu</string>

    <!-- Description of the preference to enable "HTTPS-Only" mode. -->
    <string name="preferences_https_only_summary">Yn ceisio cysylltu’n awtomatig â gwefannau gan ddefnyddio’r protocol amgryptio HTTPS am fwy o ddiogelwch.</string>
    <!-- Summary of https only preference if https only is set to off -->
    <string name="preferences_https_only_off">Diffodd</string>
    <!-- Summary of https only preference if https only is set to on in all tabs -->
    <string name="preferences_https_only_on_all">Ymlaen ym mhob tab</string>
    <!-- Summary of https only preference if https only is set to on in private tabs only -->
    <string name="preferences_https_only_on_private">Ymlaen mewn tabiau preifat</string>
    <!-- Text displayed that links to website containing documentation about "HTTPS-Only" mode -->
    <string name="preferences_http_only_learn_more">Dysgu rhagor</string>
    <!-- Option for the https only setting -->
    <string name="preferences_https_only_in_all_tabs">Galluogi ym mhob tab</string>
    <!-- Option for the https only setting -->
    <string name="preferences_https_only_in_private_tabs">Galluogi mewn tabiau preifat yn unig</string>
    <!-- Title shown in the error page for when trying to access a http website while https only mode is enabled. -->
    <string name="errorpage_httpsonly_title">Gwefan ddiogel ddim ar gael</string>
    <!-- Message shown in the error page for when trying to access a http website while https only mode is enabled. The message has two paragraphs. This is the first. -->
    <string name="errorpage_httpsonly_message_title">Yn fwyaf tebygol, nid yw’r wefan yn cefnogi HTTPS.</string>
    <!-- Message shown in the error page for when trying to access a http website while https only mode is enabled. The message has two paragraphs. This is the second. -->
    <string name="errorpage_httpsonly_message_summary">Fodd bynnag, mae hefyd yn bosibl bod ymosodwr wrthi. Os byddwch yn parhau i’r wefan, peidiwch â rhoi unrhyw wybodaeth sensitif. Os byddwch yn parhau, bydd modd HTTPS-yn-Unig yn cael ei ddiffodd dros dro ar gyfer y wefan.</string>
    <!-- Preference for accessibility -->
    <string name="preferences_accessibility">Hygyrchedd</string>
    <!-- Preference to override the Firefox Account server -->
    <string name="preferences_override_fxa_server">Gweinydd Cyfrif Cyfaddas Firefox</string>
    <!-- Preference to override the Sync token server -->
    <string name="preferences_override_sync_tokenserver">Gweinydd Sync Cyfaddas</string>
    <!-- Toast shown after updating the FxA/Sync server override preferences -->
    <string name="toast_override_fxa_sync_server_done">Mae Cyfrif Firefox/gweinydd Sync wedi’i addasu. Yn gadael y rhaglen i osod y newidiadau…</string>
    <!-- Preference category for account information -->
    <string name="preferences_category_account">Cyfrif</string>
    <!-- Preference for changing where the toolbar is positioned -->
    <string name="preferences_toolbar">Bar Offer</string>
    <!-- Preference for changing default theme to dark or light mode -->
    <string name="preferences_theme">Thema</string>
    <!-- Preference for customizing the home screen -->
    <string name="preferences_home_2">Tudalen Cartref</string>
    <!-- Preference for gestures based actions -->
    <string name="preferences_gestures">Ystumiau</string>
    <!-- Preference for settings related to visual options -->
    <string name="preferences_customize">Cyfaddasu</string>
    <!-- Preference description for banner about signing in -->
    <string name="preferences_sign_in_description_2">Mewngofnodwch i gydweddu tabiau, nodau tudalen, cyfrineiriau, a rhagor.</string>
    <!-- Preference shown instead of account display name while account profile information isn't available yet. -->
    <string name="preferences_account_default_name">Cyfrif Firefox</string>
    <!-- Preference text for account title when there was an error syncing FxA -->
    <string name="preferences_account_sync_error">Ailgysylltu i ailddechrau cydweddu</string>
    <!-- Preference for language -->
    <string name="preferences_language">Iaith</string>
    <!-- Preference for data choices -->
    <string name="preferences_data_choices">Dewisiadau data</string>
    <!-- Preference for data collection -->
    <string name="preferences_data_collection">Casglu data</string>
    <!-- Preference for developers -->
    <string name="preferences_remote_debugging">Dadfygio pell drwy USB</string>
    <!-- Preference title for switch preference to show search engines -->
    <string name="preferences_show_search_engines">Dangos y peiriannau chwilio</string>
    <!-- Preference title for switch preference to show search suggestions -->
    <string name="preferences_show_search_suggestions">Dangos awgrymiadau chwilio</string>
    <!-- Preference title for switch preference to show voice search button -->
    <string name="preferences_show_voice_search">Dangos chwiliad llais</string>
    <!-- Preference title for switch preference to show search suggestions also in private mode -->
    <string name="preferences_show_search_suggestions_in_private">Dangos mewn sesiynau preifat</string>
    <!-- Preference title for switch preference to show a clipboard suggestion when searching -->
    <string name="preferences_show_clipboard_suggestions">Dangos awgrymiadau o’r clipfwrdd</string>
    <!-- Preference title for switch preference to suggest browsing history when searching -->
    <string name="preferences_search_browsing_history">Chwilio hanes pori</string>
    <!-- Preference title for switch preference to suggest bookmarks when searching -->
    <string name="preferences_search_bookmarks">Chwilio’r nodau tudalen</string>
    <!-- Preference title for switch preference to suggest synced tabs when searching -->
    <string name="preferences_search_synced_tabs">Chwilio tabiau wedi’u cydweddu</string>
    <!-- Preference for account settings -->
    <string name="preferences_account_settings">Gosodiadau cyfrif</string>

    <!-- Preference for enabling url autocomplete-->
    <string name="preferences_enable_autocomplete_urls">Awtogwblhau URLau</string>
    <!-- Preference for open links in third party apps -->
    <string name="preferences_open_links_in_apps">Agor dolenni mewn apiau</string>

    <!-- Preference for open links in third party apps always open in apps option -->
    <string name="preferences_open_links_in_apps_always">Bob tro</string>
    <!-- Preference for open links in third party apps ask before opening option -->
    <string name="preferences_open_links_in_apps_ask">Gofyn cyn agor</string>
    <!-- Preference for open links in third party apps never open in apps option -->
    <string name="preferences_open_links_in_apps_never">Byth</string>
    <!-- Preference for open download with an external download manager app -->
    <string name="preferences_external_download_manager">Rheolwr llwytho i lawr allanol</string>
    <!-- Preference for add_ons -->
    <string name="preferences_addons">Ychwanegion</string>

    <!-- Preference for notifications -->
    <string name="preferences_notifications">Hysbysiadau</string>

    <!-- Summary for notification preference indicating notifications are allowed -->
    <string name="notifications_allowed_summary">Caniatawyd</string>
    <!-- Summary for notification preference indicating notifications are not allowed -->
    <string name="notifications_not_allowed_summary">Dim caniatáu</string>

    <!-- Add-on Preferences -->
    <!-- Preference to customize the configured AMO (addons.mozilla.org) collection -->
    <string name="preferences_customize_amo_collection">Casgliad Ychwanegion Cyfaddas</string>
    <!-- Button caption to confirm the add-on collection configuration -->
    <string name="customize_addon_collection_ok">Iawn</string>
    <!-- Button caption to abort the add-on collection configuration -->
    <string name="customize_addon_collection_cancel">Diddymu</string>
    <!-- Hint displayed on input field for custom collection name -->
    <string name="customize_addon_collection_hint">Enw’r casgliad</string>
    <!-- Hint displayed on input field for custom collection user ID-->
    <string name="customize_addon_collection_user_hint">Perchennog y casgliad (ID Defnyddiwr)</string>
    <!-- Toast shown after confirming the custom add-on collection configuration -->
    <string name="toast_customize_addon_collection_done">Mae’r casgliad Ychwanegion wedi’i addasu. Yn gadael y rhaglen i osod y newidiadau…</string>

    <!-- Customize Home -->
    <!-- Header text for jumping back into the recent tab in customize the home screen -->
    <string name="customize_toggle_jump_back_in">Mynd nôl i</string>
    <!-- Title for the customize home screen section with recently saved bookmarks. -->
    <string name="customize_toggle_recent_bookmarks">Nodau tudalen diweddar</string>
    <!-- Title for the customize home screen section with recently visited. Recently visited is
    a section where users see a list of tabs that they have visited in the past few days -->
    <string name="customize_toggle_recently_visited">Ymwelwyd yn ddiweddar</string>

    <!-- Title for the customize home screen section with Pocket. -->
    <string name="customize_toggle_pocket_2">Straeon sy’n procio’r meddwl</string>
    <!-- Summary for the customize home screen section with Pocket. The first parameter is product name Pocket -->
    <string name="customize_toggle_pocket_summary">Erthyglau wedi’u pweru gan %s</string>
    <!-- Title for the customize home screen section with sponsored Pocket stories. -->
    <string name="customize_toggle_pocket_sponsored">Straeon wedi’u noddi</string>
    <!-- Title for the opening wallpaper settings screen -->
    <string name="customize_wallpapers">Papur wal</string>
    <!-- Title for the customize home screen section with sponsored shortcuts. -->
    <string name="customize_toggle_contile">Llwybrau byr wedi’u noddi</string>

    <!-- Wallpapers -->
    <!-- Content description for various wallpapers. The first parameter is the name of the wallpaper -->
    <string name="wallpapers_item_name_content_description">Eitem papur wal: %1$s</string>
    <!-- Snackbar message for when wallpaper is selected -->
    <string name="wallpaper_updated_snackbar_message">Papur wal wedi’i ddiweddaru!</string>
    <!-- Snackbar label for action to view selected wallpaper -->
    <string name="wallpaper_updated_snackbar_action">Golwg</string>
    <!-- Snackbar message for when wallpaper couldn't be downloaded -->
    <string name="wallpaper_download_error_snackbar_message">Methu llwytho papur wal i lawr</string>
    <!-- Snackbar label for action to retry downloading the wallpaper -->
    <string name="wallpaper_download_error_snackbar_action">Ceisiwch eto</string>
    <!-- Snackbar message for when wallpaper couldn't be selected because of the disk error -->
    <string name="wallpaper_select_error_snackbar_message">Methu newid papur wal</string>
    <!-- Text displayed that links to website containing documentation about the "Limited Edition" wallpapers. -->
    <string name="wallpaper_learn_more">Dysgu rhagor</string>

    <!-- Text for classic wallpapers title. The first parameter is the Firefox name. -->
    <string name="wallpaper_classic_title">%s clasurol</string>
    <!-- Text for limited edition wallpapers title. -->
    <string name="wallpaper_limited_edition_title">Fersiwn Cyfyngedig</string>
    <!-- Description text for the limited edition wallpapers with learn more link. The first parameter is the learn more string defined in wallpaper_learn_more-->
    <string name="wallpaper_limited_edition_description_with_learn_more">Casgliad newydd Lleisiau Annibynnol. %s</string>
    <!-- Description text for the limited edition wallpapers. -->
    <string name="wallpaper_limited_edition_description">Casgliad newydd Lleisiau Annibynnol.</string>
    <!-- Wallpaper onboarding dialog header text. -->
    <string name="wallpapers_onboarding_dialog_title_text">Ychwanegwch bach o liw</string>
    <!-- Wallpaper onboarding dialog body text. -->
    <string name="wallpapers_onboarding_dialog_body_text">Dewiswch bapur wal sy’n siarad â chi.</string>
    <!-- Wallpaper onboarding dialog learn more button text. The button navigates to the wallpaper settings screen. -->
    <string name="wallpapers_onboarding_dialog_explore_more_button_text">Rhagor o bapurau wal</string>

    <!-- Add-on Installation from AMO-->
    <!-- Error displayed when user attempts to install an add-on from AMO (addons.mozilla.org) that is not supported -->
    <string name="addon_not_supported_error">Nid yw’r ychwanegyn yn cael ei gefnogi</string>
    <!-- Error displayed when user attempts to install an add-on from AMO (addons.mozilla.org) that is already installed -->
    <string name="addon_already_installed">Mae’r ychwanegyn eisoes wedi’i osod</string>

    <!-- Account Preferences -->
    <!-- Preference for triggering sync -->
    <string name="preferences_sync_now">Cydweddu nawr</string>
    <!-- Preference category for sync -->
    <string name="preferences_sync_category">Dewis beth i gydweddu</string>
    <!-- Preference for syncing history -->
    <string name="preferences_sync_history">Hanes</string>
    <!-- Preference for syncing bookmarks -->
    <string name="preferences_sync_bookmarks">Nodau Tudalen</string>
    <!-- Preference for syncing logins -->
    <string name="preferences_sync_logins">Mewngofnodion</string>
    <!-- Preference for syncing tabs -->
    <string name="preferences_sync_tabs_2">Tabiau agored</string>
    <!-- Preference for signing out -->
    <string name="preferences_sign_out">Allgofnodi</string>
    <!-- Preference displays and allows changing current FxA device name -->
    <string name="preferences_sync_device_name">Enw dyfais</string>
    <!-- Text shown when user enters empty device name -->
    <string name="empty_device_name_error">Nid oes modd i’r enw dyfais fod yn wag.</string>
    <!-- Label indicating that sync is in progress -->
    <string name="sync_syncing_in_progress">Cydweddu…</string>
    <!-- Label summary indicating that sync failed. The first parameter is the date stamp showing last time it succeeded -->
    <string name="sync_failed_summary">Methodd y cydweddu. Llwyddiant diwethaf: %s</string>
    <!-- Label summary showing never synced -->
    <string name="sync_failed_never_synced_summary">Methodd y cydweddu. Llwyddiant diwethaf: byth</string>
    <!-- Label summary the date we last synced. The first parameter is date stamp showing last time synced -->
    <string name="sync_last_synced_summary">Cydweddu diwethaf: %s</string>
    <!-- Label summary showing never synced -->
    <string name="sync_never_synced_summary">Cydweddu diwethaf: byth</string>

    <!-- Text for displaying the default device name.
        The first parameter is the application name, the second is the device manufacturer name
        and the third is the device model. -->
    <string name="default_device_name_2">%1$s o %2$s %3$s</string>

    <!-- Preference for syncing credit cards -->
    <string name="preferences_sync_credit_cards">Cardiau credyd</string>
    <!-- Preference for syncing addresses -->
    <string name="preferences_sync_address">Cyfeiriadau</string>

    <!-- Send Tab -->
    <!-- Name of the "receive tabs" notification channel. Displayed in the "App notifications" system settings for the app -->
    <string name="fxa_received_tab_channel_name">Tabiau derbyniwyd</string>
    <!-- Description of the "receive tabs" notification channel. Displayed in the "App notifications" system settings for the app -->
    <string name="fxa_received_tab_channel_description">Hysbysiadau am dabiau a dderbyniwyd o ddyfeisiau Firefox eraill.</string>
    <!--  The body for these is the URL of the tab received  -->
    <string name="fxa_tab_received_notification_name">Tab wedi’i Dderbyn</string>
    <!-- %s is the device name -->
    <string name="fxa_tab_received_from_notification_name">Tab o %s</string>

    <!-- Advanced Preferences -->
    <!-- Preference for tracking protection exceptions -->
    <string name="preferences_tracking_protection_exceptions">Eithriadau</string>
    <!-- Button in Exceptions Preference to turn on tracking protection for all sites (remove all exceptions) -->
    <string name="preferences_tracking_protection_exceptions_turn_on_for_all">Troi ymlaen ar gyfer pob gwefan</string>
    <!-- Text displayed when there are no exceptions -->
    <string name="exceptions_empty_message_description">Mae eithriadau’n caniatáu i chi analluogi diogelwch rhag trasio ar wefannau penodol.</string>
    <!-- Text displayed when there are no exceptions, with learn more link that brings users to a tracking protection SUMO page -->
    <string name="exceptions_empty_message_learn_more_link">Dysgu rhagor</string>

    <!-- Preference switch for usage and technical data collection -->
    <string name="preference_usage_data">Data defnydd a thechnegol</string>
    <!-- Preference description for usage and technical data collection -->
    <string name="preferences_usage_data_description">Mae’n rhannu data perfformiad, defnydd, caledwedd a chyfaddasu eich porwr gyda Mozilla er mwyn gwella %1$s</string>
    <!-- Preference switch for marketing data collection -->
    <string name="preferences_marketing_data">Data marchnata</string>
    <!-- Preference description for marketing data collection -->
    <string name="preferences_marketing_data_description2">Yn rhannu data defnydd sylfaenol gydag Adjust, ein gwerthwr marchnata symudol</string>
    <!-- Title for studies preferences -->
    <string name="preference_experiments_2">Astudiaethau</string>
    <!-- Summary for studies preferences -->
    <string name="preference_experiments_summary_2">Yn caniatáu i Mozilla osod a rhedeg astudiaethau</string>

    <!-- Turn On Sync Preferences -->
    <!-- Header of the Sync and save your data preference view -->
    <string name="preferences_sync_2">Cydweddu a chadw eich data</string>
    <!-- Preference for reconnecting to FxA sync -->
    <string name="preferences_sync_sign_in_to_reconnect">Mewngofnodi i ailgysylltu</string>
    <!-- Preference for removing FxA account -->
    <string name="preferences_sync_remove_account">Tynnu cyfrif</string>

    <!-- Pairing Feature strings -->
    <!-- Instructions on how to access pairing -->
    <string name="pair_instructions_2"><![CDATA[Sganiwch y cod QR sydd yn <b> firefox.com/pair </b>]]></string>

    <!-- Toolbar Preferences -->
    <!-- Preference for using top toolbar -->
    <string name="preference_top_toolbar">Brig</string>
    <!-- Preference for using bottom toolbar -->
    <string name="preference_bottom_toolbar">Gwaelod</string>

    <!-- Theme Preferences -->
    <!-- Preference for using light theme -->
    <string name="preference_light_theme">Golau</string>
    <!-- Preference for using dark theme -->
    <string name="preference_dark_theme">Tywyll</string>
    <!-- Preference for using using dark or light theme automatically set by battery -->
    <string name="preference_auto_battery_theme">Gosodwyd gan yr Arbedwr Batri</string>
    <!-- Preference for using following device theme -->
    <string name="preference_follow_device_theme">Dilyn thema’r ddyfais</string>

    <!-- Gestures Preferences-->
    <!-- Preferences for using pull to refresh in a webpage -->
    <string name="preference_gestures_website_pull_to_refresh">Tynnu i adnewyddu</string>
    <!-- Preference for using the dynamic toolbar -->
    <string name="preference_gestures_dynamic_toolbar">Sgrolio i guddio’r bar offer</string>
    <!-- Preference for switching tabs by swiping horizontally on the toolbar -->
    <string name="preference_gestures_swipe_toolbar_switch_tabs">Llusgo’r bar offer i’r ochr i newid tabiau</string>
    <!-- Preference for showing the opened tabs by swiping up on the toolbar-->
    <string name="preference_gestures_swipe_toolbar_show_tabs">Llusgo’r bar offer i fyny i agor tabiau</string>

    <!-- Library -->
    <!-- Option in Library to open Downloads page -->
    <string name="library_downloads">Llwythi</string>
    <!-- Option in library to open Bookmarks page -->
    <string name="library_bookmarks">Nodau Tudalen</string>
    <!-- Option in library to open Desktop Bookmarks root page -->
    <string name="library_desktop_bookmarks_root">Nodau Tudalen Bwrdd Gwaith</string>
    <!-- Option in library to open Desktop Bookmarks "menu" page -->
    <string name="library_desktop_bookmarks_menu">Dewislen Nodau Tudalen</string>
    <!-- Option in library to open Desktop Bookmarks "toolbar" page -->
    <string name="library_desktop_bookmarks_toolbar">Bar Offer Nodau Tudalen</string>
    <!-- Option in library to open Desktop Bookmarks "unfiled" page -->
    <string name="library_desktop_bookmarks_unfiled">Nodau Tudalen Eraill</string>
    <!-- Option in Library to open History page -->
    <string name="library_history">Hanes</string>
    <!-- Option in Library to open a new tab -->
    <string name="library_new_tab">Tab newydd</string>
    <!-- Settings Page Title -->
    <string name="settings_title">Gosodiadau</string>
    <!-- Content description (not visible, for screen readers etc.): "Close button for library settings" -->
    <string name="content_description_close_button">Cau</string>

    <!-- Title to show in alert when a lot of tabs are to be opened
    %d is a placeholder for the number of tabs that will be opened -->
    <string name="open_all_warning_title">Agor %d tab?</string>
    <!-- Message to warn users that a large number of tabs will be opened
    %s will be replaced by app name. -->
    <string name="open_all_warning_message">Gall agor y nifer yma o dabiau arafu %s tra bod y tudalennau’n llwytho. Ydych chi’n siŵr eich bod am barhau?</string>
    <!-- Dialog button text for confirming open all tabs -->
    <string name="open_all_warning_confirm">Agor tabiau</string>
    <!-- Dialog button text for canceling open all tabs -->
    <string name="open_all_warning_cancel">Diddymu</string>

    <!-- Text to show users they have one page in the history group section of the History fragment.
    %d is a placeholder for the number of pages in the group. -->
    <string name="history_search_group_site_1">%d tudalen</string>

    <!-- Text to show users they have multiple pages in the history group section of the History fragment.
    %d is a placeholder for the number of pages in the group. -->
    <string name="history_search_group_sites_1">%d tudalen</string>

    <!-- Option in library for Recently Closed Tabs -->
    <string name="library_recently_closed_tabs">Tabiau wedi’u cau’n ddiweddar</string>
    <!-- Option in library to open Recently Closed Tabs page -->
    <string name="recently_closed_show_full_history">Dangos yr holl hanes</string>
    <!-- Text to show users they have multiple tabs saved in the Recently Closed Tabs section of history.
    %d is a placeholder for the number of tabs selected. -->
    <string name="recently_closed_tabs">%d tab</string>
    <!-- Text to show users they have one tab saved in the Recently Closed Tabs section of history.
    %d is a placeholder for the number of tabs selected. -->
    <string name="recently_closed_tab">%d tab</string>
    <!-- Recently closed tabs screen message when there are no recently closed tabs -->
    <string name="recently_closed_empty_message">Dim tabiau wedi’u cau yn ddiweddar yma </string>

    <!-- Tab Management -->
    <!-- Title of preference for tabs management -->
    <string name="preferences_tabs">Tabiau</string>
    <!-- Title of preference that allows a user to specify the tab view -->
    <string name="preferences_tab_view">Golwg tab</string>
    <!-- Option for a list tab view -->
    <string name="tab_view_list">Rhestr</string>
    <!-- Option for a grid tab view -->
    <string name="tab_view_grid">Grid</string>
    <!-- Title of preference that allows a user to auto close tabs after a specified amount of time -->
    <string name="preferences_close_tabs">Cau tabiau</string>
    <!-- Option for auto closing tabs that will never auto close tabs, always allows user to manually close tabs -->
    <string name="close_tabs_manually">Byth</string>
    <!-- Option for auto closing tabs that will auto close tabs after one day -->
    <string name="close_tabs_after_one_day">Ar ôl diwrnod</string>
    <!-- Option for auto closing tabs that will auto close tabs after one week -->
    <string name="close_tabs_after_one_week">Ar ôl wythnos</string>
    <!-- Option for auto closing tabs that will auto close tabs after one month -->
    <string name="close_tabs_after_one_month">Ar ôl mis</string>

    <!-- Title of preference that allows a user to specify the auto-close settings for open tabs -->
    <string name="preference_auto_close_tabs" tools:ignore="UnusedResources">Awtogau tabiau agored</string>

    <!-- Opening screen -->
    <!-- Title of a preference that allows a user to choose what screen to show after opening the app -->
    <string name="preferences_opening_screen">Sgrin agoriadol</string>
    <!-- Option for always opening the homepage when re-opening the app -->
    <string name="opening_screen_homepage">Tudalen Cartref</string>
    <!-- Option for always opening the user's last-open tab when re-opening the app -->
    <string name="opening_screen_last_tab">Tab olaf</string>
    <!-- Option for always opening the homepage when re-opening the app after four hours of inactivity -->
    <string name="opening_screen_after_four_hours_of_inactivity">Tudalen cartref ar ôl pedair awr segur</string>
    <!-- Summary for tabs preference when auto closing tabs setting is set to manual close-->
    <string name="close_tabs_manually_summary">Cau â llaw</string>
    <!-- Summary for tabs preference when auto closing tabs setting is set to auto close tabs after one day-->
    <string name="close_tabs_after_one_day_summary">Cau ar ôl diwrnod</string>
    <!-- Summary for tabs preference when auto closing tabs setting is set to auto close tabs after one week-->
    <string name="close_tabs_after_one_week_summary">Cau ar ôl wythnos</string>
    <!-- Summary for tabs preference when auto closing tabs setting is set to auto close tabs after one month-->
    <string name="close_tabs_after_one_month_summary">Cau ar ôl mis</string>

    <!-- Summary for homepage preference indicating always opening the homepage when re-opening the app -->
    <string name="opening_screen_homepage_summary">Agor ar y dudalen cartref</string>
    <!-- Summary for homepage preference indicating always opening the last-open tab when re-opening the app -->
    <string name="opening_screen_last_tab_summary">Agor ar y tab olaf</string>
    <!-- Summary for homepage preference indicating opening the homepage when re-opening the app after four hours of inactivity -->
    <string name="opening_screen_after_four_hours_of_inactivity_summary">Agor ar y dudalen cartref ar ôl pedair awr</string>

    <!-- Inactive tabs -->
    <!-- Category header of a preference that allows a user to enable or disable the inactive tabs feature -->
    <string name="preferences_inactive_tabs">Symud hen dabiau i anweithredol</string>

    <!-- Title of inactive tabs preference -->
    <string name="preferences_inactive_tabs_title">Mae tabiau nad ydych chi wedi edrych arnyn nhw ers pythefnos yn cael eu symud i’r adran anweithredol.</string>

    <!-- Studies -->
    <!-- Title of the remove studies button -->
    <string name="studies_remove">Tynnu</string>
    <!-- Title of the active section on the studies list -->
    <string name="studies_active">Gweithredol</string>
    <!-- Description for studies, it indicates why Firefox use studies. The first parameter is the name of the application. -->
    <string name="studies_description_2">Gall %1$s osod a rhedeg astudiaethau o bryd i’w gilydd.</string>
    <!-- Learn more link for studies, links to an article for more information about studies. -->
    <string name="studies_learn_more">Dysgu rhagor</string>

    <!-- Dialog message shown after removing a study -->
    <string name="studies_restart_app">Bydd yr ap yn cau er mwyn gosod y newidiadau</string>
    <!-- Dialog button to confirm the removing a study. -->
    <string name="studies_restart_dialog_ok">Iawn</string>
    <!-- Dialog button text for canceling removing a study. -->
    <string name="studies_restart_dialog_cancel">Diddymu</string>

    <!-- Toast shown after turning on/off studies preferences -->
    <string name="studies_toast_quit_application" tools:ignore="UnusedResources">Yn gadael y rhaglen er mwyn gosod y newidiadau…</string>

    <!-- Sessions -->
    <!-- Title for the list of tabs -->
    <string name="tab_header_label">Tabiau agored</string>
    <!-- Title for the list of tabs in the current private session -->
    <string name="tabs_header_private_tabs_title">Tabiau preifat</string>
    <!-- Title for the list of tabs in the synced tabs -->
    <string name="tabs_header_synced_tabs_title">Tabiau wedi’u cydweddu</string>
    <!-- Content description (not visible, for screen readers etc.): Add tab button. Adds a news tab when pressed -->
    <string name="add_tab">Ychwanegu tab</string>
    <!-- Content description (not visible, for screen readers etc.): Add tab button. Adds a news tab when pressed -->
    <string name="add_private_tab">Ychwanegu tab preifat</string>
    <!-- Text for the new tab button to indicate adding a new private tab in the tab -->
    <string name="tab_drawer_fab_content">Preifat</string>
    <!-- Text for the new tab button to indicate syncing command on the synced tabs page -->
    <string name="tab_drawer_fab_sync">Cydweddu</string>
    <!-- Text shown in the menu for sharing all tabs -->
    <string name="tab_tray_menu_item_share">Rhannu pob tab</string>
    <!-- Text shown in the menu to view recently closed tabs -->
    <string name="tab_tray_menu_recently_closed">Tabiau wedi’u cau’n ddiweddar</string>
    <!-- Text shown in the tabs tray inactive tabs section -->
    <string name="tab_tray_inactive_recently_closed" tools:ignore="UnusedResources">Caewyd yn ddiweddar</string>
    <!-- Text shown in the menu to view account settings -->
    <string name="tab_tray_menu_account_settings">Gosodiadau cyfrif</string>
    <!-- Text shown in the menu to view tab settings -->
    <string name="tab_tray_menu_tab_settings">Gosodiadau tabiau</string>
    <!-- Text shown in the menu for closing all tabs -->
    <string name="tab_tray_menu_item_close">Cau pob tab</string>
    <!-- Text shown in the multiselect menu for bookmarking selected tabs. -->
    <string name="tab_tray_multiselect_menu_item_bookmark">Nod Tudalen</string>
    <!-- Text shown in the multiselect menu for closing selected tabs. -->
    <string name="tab_tray_multiselect_menu_item_close">Cau</string>
    <!-- Content description for tabs tray multiselect share button -->
    <string name="tab_tray_multiselect_share_content_description">Rhannu tabiau penodol</string>
    <!-- Content description for tabs tray multiselect menu -->
    <string name="tab_tray_multiselect_menu_content_description">Dewislen tabiau penodol</string>
    <!-- Content description (not visible, for screen readers etc.): Removes tab from collection button. Removes the selected tab from collection when pressed -->
    <string name="remove_tab_from_collection">Tynnu tab o’r casgliad</string>
    <!-- Text for button to enter multiselect mode in tabs tray -->
    <string name="tabs_tray_select_tabs">Dewis tabiau</string>
    <!-- Content description (not visible, for screen readers etc.): Close tab button. Closes the current session when pressed -->
    <string name="close_tab">Cau tab</string>
    <!-- Content description (not visible, for screen readers etc.): Close tab <title> button. First parameter is tab title  -->
    <string name="close_tab_title">Cau tab %s</string>
    <!-- Content description (not visible, for screen readers etc.): Opens the open tabs menu when pressed -->
    <string name="open_tabs_menu">Dewislen tabiau agored</string>
    <!-- Open tabs menu item to save tabs to collection -->
    <string name="tabs_menu_save_to_collection1">Cadw tabiau i Gasgliad</string>
    <!-- Text for the menu button to delete a collection -->
    <string name="collection_delete">Dileu casgliad</string>
    <!-- Text for the menu button to rename a collection -->
    <string name="collection_rename">Ail-enwi casgliad</string>
    <!-- Text for the button to open tabs of the selected collection -->
    <string name="collection_open_tabs">Agor tabiau</string>

    <!-- Hint for adding name of a collection -->
    <string name="collection_name_hint">Enw’r casgliad</string>
    <!-- Text for the menu button to rename a top site -->
	<string name="rename_top_site">Ailenwi</string>
	<!-- Text for the menu button to remove a top site -->
	<string name="remove_top_site">Tynnu</string>

    <!-- Text for the menu button to delete a top site from history -->
    <string name="delete_from_history">Dileu o’r hanes</string>
    <!-- Postfix for private WebApp titles, placeholder is replaced with app name -->
    <string name="pwa_site_controls_title_private">%1$s (Modd Preifat)</string>

    <!-- History -->
    <!-- Text for the button to search all history -->
    <string name="history_search_1">Rhowch air chwilio</string>
    <!-- Text for the button to clear all history -->
    <string name="history_delete_all">Dileu hanes</string>
    <!-- Text for the snackbar to confirm that multiple browsing history items has been deleted -->
    <string name="history_delete_multiple_items_snackbar">Hanes wedi’i Ddileu</string>
    <!-- Text for the snackbar to confirm that a single browsing history item has been deleted. The first parameter is the shortened URL of the deleted history item. -->
    <string name="history_delete_single_item_snackbar">Wedi dileu %1$s</string>
    <!-- Context description text for the button to delete a single history item -->
    <string name="history_delete_item">Dileu</string>
    <!-- History multi select title in app bar
    The first parameter is the number of bookmarks selected -->
    <string name="history_multi_select_title">%1$d wedi’u dewis</string>
    <!-- Text for the header that groups the history for today -->
    <string name="history_today">Heddiw</string>
    <!-- Text for the header that groups the history for yesterday -->
    <string name="history_yesterday">Ddoe</string>
    <!-- Text for the header that groups the history the past 7 days -->
    <string name="history_7_days">7 diwrnod diwethaf</string>
    <!-- Text for the header that groups the history the past 30 days -->
    <string name="history_30_days">30 diwrnod diwethaf</string>
    <!-- Text for the header that groups the history older than the last month -->
    <string name="history_older">Hŷn</string>
    <!-- Text shown when no history exists -->
    <string name="history_empty_message">Dim hanes yma</string>

    <!-- Downloads -->
    <!-- Text for the snackbar to confirm that multiple downloads items have been removed -->
    <string name="download_delete_multiple_items_snackbar_1">Llwythi Wedi’u Tynnu</string>
    <!-- Text for the snackbar to confirm that a single download item has been removed. The first parameter is the name of the download item. -->
    <string name="download_delete_single_item_snackbar">Wedi tynnu %1$s</string>
    <!-- Text shown when no download exists -->
    <string name="download_empty_message_1">Dim ffeiliau wedi’u llwytho</string>
    <!-- History multi select title in app bar
    The first parameter is the number of downloads selected -->
    <string name="download_multi_select_title">%1$d wedi’u dewis</string>


    <!-- Text for the button to remove a single download item -->
    <string name="download_delete_item_1">Tynnu</string>


    <!-- Crashes -->
    <!-- Title text displayed on the tab crash page. This first parameter is the name of the application (For example: Fenix) -->
    <string name="tab_crash_title_2">Ymddiheuriadau, nid yw %1$s yn gallu llwytho’r dudalen honno.</string>

    <!-- Send crash report checkbox text on the tab crash page -->
    <string name="tab_crash_send_report">Anfon adroddiad chwalu at Mozilla</string>
    <!-- Close tab button text on the tab crash page -->
    <string name="tab_crash_close">Cau tab</string>
    <!-- Restore tab button text on the tab crash page -->
    <string name="tab_crash_restore">Adfer tab</string>

    <!-- Bookmarks -->
    <!-- Confirmation message for a dialog confirming if the user wants to delete the selected folder -->
    <string name="bookmark_delete_folder_confirmation_dialog">Ydych chi’n siŵr eich bod am ddileu’r ffolder yma?</string>
    <!-- Confirmation message for a dialog confirming if the user wants to delete multiple items including folders. Parameter will be replaced by app name. -->
    <string name="bookmark_delete_multiple_folders_confirmation_dialog">Bydd %s yn dileu’r eitemau hyn.</string>
    <!-- Text for the cancel button on delete bookmark dialog -->
    <string name="bookmark_delete_negative">Diddymu</string>
    <!-- Screen title for adding a bookmarks folder -->
    <string name="bookmark_add_folder">Ychwanegu ffolder</string>
    <!-- Snackbar title shown after a bookmark has been created. -->
    <string name="bookmark_saved_snackbar">Nod tudalen wedi’i gadw!</string>
    <!-- Snackbar edit button shown after a bookmark has been created. -->
    <string name="edit_bookmark_snackbar_action">GOLYGU</string>
    <!-- Bookmark overflow menu edit button -->
    <string name="bookmark_menu_edit_button">Golygu</string>
    <!-- Bookmark overflow menu copy button -->
    <string name="bookmark_menu_copy_button">Copïo</string>
    <!-- Bookmark overflow menu share button -->
    <string name="bookmark_menu_share_button">Rhannu</string>
    <!-- Bookmark overflow menu open in new tab button -->
    <string name="bookmark_menu_open_in_new_tab_button">Agor mewn tab newydd</string>
    <!-- Bookmark overflow menu open in private tab button -->
    <string name="bookmark_menu_open_in_private_tab_button">Agor mewn tab preifat</string>
    <!-- Bookmark overflow menu open all in tabs button -->
    <string name="bookmark_menu_open_all_in_tabs_button">Agor y cyfan mewn tabiau newydd</string>
    <!-- Bookmark overflow menu open all in private tabs button -->
    <string name="bookmark_menu_open_all_in_private_tabs_button">Agor y cyfan mewn tabiau preifat</string>
    <!-- Bookmark overflow menu delete button -->
    <string name="bookmark_menu_delete_button">Dileu</string>
    <!--Bookmark overflow menu save button -->
    <string name="bookmark_menu_save_button">Cadw</string>
    <!-- Bookmark multi select title in app bar
     The first parameter is the number of bookmarks selected -->
    <string name="bookmarks_multi_select_title">%1$d wedi’u dewis</string>
    <!-- Bookmark editing screen title -->
    <string name="edit_bookmark_fragment_title">Golygu nod tudalen</string>
    <!-- Bookmark folder editing screen title -->
    <string name="edit_bookmark_folder_fragment_title">Golygu ffolder</string>
    <!-- Bookmark sign in button message -->
    <string name="bookmark_sign_in_button">Mewngofnodi i weld nodau tudalennau wedi’u cydweddu</string>
    <!-- Bookmark URL editing field label -->
    <string name="bookmark_url_label">URL</string>
    <!-- Bookmark FOLDER editing field label -->
    <string name="bookmark_folder_label">FFOLDER</string>
    <!-- Bookmark NAME editing field label -->
    <string name="bookmark_name_label">ENW</string>
    <!-- Bookmark add folder screen title -->
    <string name="bookmark_add_folder_fragment_label">Ychwanegu ffolder</string>
    <!-- Bookmark select folder screen title -->
    <string name="bookmark_select_folder_fragment_label">Dewis ffolder</string>
    <!-- Bookmark editing error missing title -->
    <string name="bookmark_empty_title_error">Rhaid cael teitl</string>
    <!-- Bookmark editing error missing or improper URL -->
    <string name="bookmark_invalid_url_error">URL annilys</string>
    <!-- Bookmark screen message for empty bookmarks folder -->
    <string name="bookmarks_empty_message">Dim nodau tudalen yma</string>
    <!-- Bookmark snackbar message on deletion
     The first parameter is the host part of the URL of the bookmark deleted, if any -->
    <string name="bookmark_deletion_snackbar_message">Wedi dileu %1$s</string>

    <!-- Bookmark snackbar message on deleting multiple bookmarks not including folders-->
    <string name="bookmark_deletion_multiple_snackbar_message_2">Wedi dileu Nodau Tudalen</string>
    <!-- Bookmark snackbar message on deleting multiple bookmarks including folders-->
    <string name="bookmark_deletion_multiple_snackbar_message_3">Yn dileu’r nodau tudalen hyn</string>
    <!-- Bookmark undo button for deletion snackbar action -->
    <string name="bookmark_undo_deletion">DADWNEUD</string>

    <!-- Text for the button to search all bookmarks -->
    <string name="bookmark_search">Rhowch air chwilio</string>

    <!-- Site Permissions -->
    <!-- Button label that take the user to the Android App setting -->
    <string name="phone_feature_go_to_settings">Mynd i’r gosodiadau</string>
    <!-- Content description (not visible, for screen readers etc.): Quick settings sheet
        to give users access to site specific information / settings. For example:
        Secure settings status and a button to modify site permissions -->
    <string name="quick_settings_sheet">Taflen gosodiadau cyflym</string>
    <!-- Label that indicates that this option it the recommended one -->
    <string name="phone_feature_recommended">Cymeradwy</string>
    <!-- Button label for clearing all the information of site permissions-->
    <string name="clear_permissions">Clirio caniatâd</string>
    <!-- Text for the OK button on Clear permissions dialog -->
    <string name="clear_permissions_positive">Iawn</string>
    <!-- Text for the cancel button on Clear permissions dialog -->
    <string name="clear_permissions_negative">Diddymu</string>
    <!-- Button label for clearing a site permission-->
    <string name="clear_permission">Clirio caniatâd</string>
    <!-- Text for the OK button on Clear permission dialog -->
    <string name="clear_permission_positive">Iawn</string>
    <!-- Text for the cancel button on Clear permission dialog -->
    <string name="clear_permission_negative">Diddymu</string>
    <!-- Button label for clearing all the information on all sites-->
    <string name="clear_permissions_on_all_sites">Clirio caniatâd ar bob gwefan</string>
    <!-- Preference for altering video and audio autoplay for all websites -->
    <string name="preference_browser_feature_autoplay">Awtochwarae</string>
    <!-- Preference for altering the camera access for all websites -->
    <string name="preference_phone_feature_camera">Camera</string>
    <!-- Preference for altering the microphone access for all websites -->
    <string name="preference_phone_feature_microphone">Meicroffon</string>
    <!-- Preference for altering the location access for all websites -->
    <string name="preference_phone_feature_location">Lleoliad</string>
    <!-- Preference for altering the notification access for all websites -->
    <string name="preference_phone_feature_notification">Hysbysiad</string>
    <!-- Preference for altering the persistent storage access for all websites -->
    <string name="preference_phone_feature_persistent_storage">Storfa Barhaol</string>
    <!-- Preference for altering the storage access setting for all websites -->
    <string name="preference_phone_feature_cross_origin_storage_access">Cwcis traws-gwefan</string>
    <!-- Preference for altering the EME access for all websites -->
    <string name="preference_phone_feature_media_key_system_access">Cynnwys wedi’i reoli gan DRM</string>
    <!-- Label that indicates that a permission must be asked always -->
    <string name="preference_option_phone_feature_ask_to_allow">Gofyn i ganiatáu</string>
    <!-- Label that indicates that a permission must be blocked -->
    <string name="preference_option_phone_feature_blocked">Rhwystrwyd</string>
    <!-- Label that indicates that a permission must be allowed -->
    <string name="preference_option_phone_feature_allowed">Caniatawyd</string>
    <!--Label that indicates a permission is by the Android OS-->
    <string name="phone_feature_blocked_by_android">Rhwystrwyd gan Android</string>
    <!-- Preference for showing a list of websites that the default configurations won't apply to them -->
    <string name="preference_exceptions">Eithriadau</string>
    <!-- Summary of tracking protection preference if tracking protection is set to off -->
    <string name="tracking_protection_off">Diffodd</string>
    <!-- Summary of tracking protection preference if tracking protection is set to standard -->
    <string name="tracking_protection_standard">Safonol</string>
    <!-- Summary of tracking protection preference if tracking protection is set to strict -->
    <string name="tracking_protection_strict">Llym</string>
    <!-- Summary of tracking protection preference if tracking protection is set to custom -->
    <string name="tracking_protection_custom">Cyfaddas</string>
    <!-- Label for global setting that indicates that all video and audio autoplay is allowed -->
    <string name="preference_option_autoplay_allowed2">Caniatáu sain a fideo</string>
    <!-- Label for site specific setting that indicates that all video and audio autoplay is allowed -->
    <string name="quick_setting_option_autoplay_allowed">Caniatáu sain a fideo</string>
    <!-- Label that indicates that video and audio autoplay is only allowed over Wi-Fi -->
    <string name="preference_option_autoplay_allowed_wifi_only2">Rhwystro sain a fideo ar ddata cellol yn unig</string>
    <!-- Subtext that explains 'autoplay on Wi-Fi only' option -->
    <string name="preference_option_autoplay_allowed_wifi_subtext">Bydd sain a fideo yn chwarae ar Wi-Fi</string>
    <!-- Label for global setting that indicates that video autoplay is allowed, but audio autoplay is blocked -->
    <string name="preference_option_autoplay_block_audio2">Rhwystro sain yn unig</string>
    <!-- Label for site specific setting that indicates that video autoplay is allowed, but audio autoplay is blocked -->
    <string name="quick_setting_option_autoplay_block_audio">Rhwystro sain yn unig</string>
    <!-- Label for global setting that indicates that all video and audio autoplay is blocked -->
    <string name="preference_option_autoplay_blocked3">Rhwystro sain a fideo</string>
    <!-- Label for site specific setting that indicates that all video and audio autoplay is blocked -->
    <string name="quick_setting_option_autoplay_blocked">Rhwystro sain a fideo</string>
    <!-- Summary of delete browsing data on quit preference if it is set to on -->
    <string name="delete_browsing_data_quit_on">Ymlaen</string>
    <!-- Summary of delete browsing data on quit preference if it is set to off -->
    <string name="delete_browsing_data_quit_off">Diffodd</string>

    <!-- Summary of studies preference if it is set to on -->
    <string name="studies_on">Ymlaen</string>
    <!-- Summary of studies data on quit preference if it is set to off -->
    <string name="studies_off">Diffodd</string>

    <!-- Collections -->
    <!-- Collections header on home fragment -->
    <string name="collections_header">Casgliadau</string>
    <!-- Content description (not visible, for screen readers etc.): Opens the collection menu when pressed -->
    <string name="collection_menu_button_content_description">Dewislen casgliadau</string>
    <!-- Label to describe what collections are to a new user without any collections -->
    <string name="no_collections_description2">Casglwch y pethau sydd o bwys i chi.\nCasglwch ynghyd chwiliadau, gwefannau a thabiau tebyg i gael mynediad cyflym yn nes ymlaen.</string>
    <!-- Title for the "select tabs" step of the collection creator -->
    <string name="create_collection_select_tabs">Dewis Tabiau</string>
    <!-- Title for the "select collection" step of the collection creator -->
    <string name="create_collection_select_collection">Dewis casgliad</string>
    <!-- Title for the "name collection" step of the collection creator -->
    <string name="create_collection_name_collection">Enwi casgliad</string>
    <!-- Button to add new collection for the "select collection" step of the collection creator -->
    <string name="create_collection_add_new_collection">Ychwanegu casgliad newydd</string>
    <!-- Button to select all tabs in the "select tabs" step of the collection creator -->
    <string name="create_collection_select_all">Dewis y Cyfan</string>
    <!-- Button to deselect all tabs in the "select tabs" step of the collection creator -->
    <string name="create_collection_deselect_all">Dad-ddewis y Cyfan</string>
    <!-- Text to prompt users to select the tabs to save in the "select tabs" step of the collection creator -->
    <string name="create_collection_save_to_collection_empty">Dewis tabiau i’w cadw</string>
    <!-- Text to show users how many tabs they have selected in the "select tabs" step of the collection creator.
     %d is a placeholder for the number of tabs selected. -->
    <string name="create_collection_save_to_collection_tabs_selected">%d tab wedi’u dewis</string>
    <!-- Text to show users they have one tab selected in the "select tabs" step of the collection creator.
    %d is a placeholder for the number of tabs selected. -->
    <string name="create_collection_save_to_collection_tab_selected">%d tab wedi’i ddewis</string>
    <!-- Text shown in snackbar when multiple tabs have been saved in a collection -->
    <string name="create_collection_tabs_saved">Tabiau wedi’u cadw!</string>
    <!-- Text shown in snackbar when one or multiple tabs have been saved in a new collection -->
    <string name="create_collection_tabs_saved_new_collection">Casgliad wedi’i gadw!</string>
    <!-- Text shown in snackbar when one tab has been saved in a collection -->
    <string name="create_collection_tab_saved">Tab wedi’i gadw!</string>
    <!-- Content description (not visible, for screen readers etc.): button to close the collection creator -->
    <string name="create_collection_close">Cau</string>
    <!-- Button to save currently selected tabs in the "select tabs" step of the collection creator-->
    <string name="create_collection_save">Cadw</string>

    <!-- Snackbar action to view the collection the user just created or updated -->
    <string name="create_collection_view">Golwg</string>

    <!-- Text for the OK button from collection dialogs -->
    <string name="create_collection_positive">Iawn</string>
    <!-- Text for the cancel button from collection dialogs -->
    <string name="create_collection_negative">Diddymu</string>

    <!-- Default name for a new collection in "name new collection" step of the collection creator. %d is a placeholder for the number of collections-->
    <string name="create_collection_default_name">Casgliad %d</string>

    <!-- Share -->
    <!-- Share screen header -->
    <string name="share_header_2">Rhannu</string>
    <!-- Content description (not visible, for screen readers etc.):
        "Share" button. Opens the share menu when pressed. -->
    <string name="share_button_content_description">Rhannu</string>
    <!-- Text for the Save to PDF feature in the share menu -->
    <string name="share_save_to_pdf">Cadw fel PDF</string>
    <!-- Text for error message when generating a PDF file Text for error message when generating a PDF file. -->
    <string name="unable_to_save_to_pdf_error">Methu cynhyrchu PDF</string>
    <!-- Sub-header in the dialog to share a link to another sync device -->
    <string name="share_device_subheader">Anfon i ddyfais</string>
    <!-- Sub-header in the dialog to share a link to an app from the full list -->
    <string name="share_link_all_apps_subheader">Pob gweithred</string>
    <!-- Sub-header in the dialog to share a link to an app from the most-recent sorted list -->
    <string name="share_link_recent_apps_subheader">Defnyddiwyd yn ddiweddar</string>
    <!-- Text for the copy link action in the share screen. -->
    <string name="share_copy_link_to_clipboard">Copïo i’r clipfwrdd</string>
    <!-- Toast shown after copying link to clipboard -->
    <string name="toast_copy_link_to_clipboard">Copïwyd i’r clipfwrdd</string>
    <!-- An option from the share dialog to sign into sync -->
    <string name="sync_sign_in">Mewngofnodi i Sync</string>
     <!-- An option from the three dot menu to sync and save data -->
    <string name="sync_menu_sync_and_save_data">Cydweddu a chadw data</string>
    <!-- An option from the share dialog to send link to all other sync devices -->
    <string name="sync_send_to_all">Anfon at bob dyfais</string>
    <!-- An option from the share dialog to reconnect to sync -->
    <string name="sync_reconnect">Ailgysylltu â Sync</string>
    <!-- Text displayed when sync is offline and cannot be accessed -->
    <string name="sync_offline">All-lein</string>
    <!-- An option to connect additional devices -->
    <string name="sync_connect_device">Cysylltu dyfais arall</string>
    <!-- The dialog text shown when additional devices are not available -->
    <string name="sync_connect_device_dialog">I anfon tab, mewngofnodwch i Firefox ar o leiaf un ddyfais arall.</string>
    <!-- Confirmation dialog button -->
    <string name="sync_confirmation_button">Iawn</string>
    <!-- Share error message -->
    <string name="share_error_snackbar">Methu rhannu i’r ap hwn</string>
    <!-- Add new device screen title -->
    <string name="sync_add_new_device_title">Anfon i ddyfais</string>
    <!-- Text for the warning message on the Add new device screen -->
    <string name="sync_add_new_device_message">Dim Dyfais wedi’i Gysylltu</string>
    <!-- Text for the button to learn about sending tabs -->
    <string name="sync_add_new_device_learn_button">Dysgu am Anfon Tabiau…</string>
    <!-- Text for the button to connect another device -->
    <string name="sync_add_new_device_connect_button">Cysylltu Dyfais Arall…</string>

    <!-- Notifications -->
    <!-- Text shown in the notification that pops up to remind the user that a private browsing session is active. -->
    <string name="notification_pbm_delete_text_2">Cau tabiau preifat</string>
    <!-- Name of the marketing notification channel. Displayed in the "App notifications" system settings for the app -->
    <string name="notification_marketing_channel_name">Marchnata</string>

    <!-- Title shown in the notification that pops up to remind the user to set fenix as default browser.
    The app name is in the text, due to limitations with localizing Nimbus experiments -->
    <string name="nimbus_notification_default_browser_title" tools:ignore="UnusedResources">Mae Firefox yn gyflym a phreifat</string>
    <!-- Text shown in the notification that pops up to remind the user to set fenix as default browser.
    The app name is in the text, due to limitations with localizing Nimbus experiments -->
    <string name="nimbus_notification_default_browser_text" tools:ignore="UnusedResources">Gwnewch Firefox eich porwr ragosodedig</string>
    <!-- Title shown in the notification that pops up to re-engage the user -->
    <string name="notification_re_engagement_title">Rhowch gynnig ar bori preifat</string>
    <!-- Text shown in the notification that pops up to re-engage the user.
    %1$s is a placeholder that will be replaced by the app name. -->
    <string name="notification_re_engagement_text">Pori heb unrhyw gwcis wedi’u cadw na hanes yn %1$s</string>

    <!-- Title A shown in the notification that pops up to re-engage the user -->
    <string name="notification_re_engagement_A_title">Pori heb gadael ôl</string>
    <!-- Text A shown in the notification that pops up to re-engage the user.
    %1$s is a placeholder that will be replaced by the app name. -->
    <string name="notification_re_engagement_A_text">Nid yw pori preifat yn %1$s yn cadw eich manylion.</string>
    <!-- Title B shown in the notification that pops up to re-engage the user -->
    <string name="notification_re_engagement_B_title">Cychwyn eich chwilio cyntaf</string>
    <!-- Text B shown in the notification that pops up to re-engage the user -->
    <string name="notification_re_engagement_B_text">Canfod rhywbeth gerllaw. Neu darganfod rywbeth difyr.</string>

    <!-- Survey -->
    <!-- Text shown in the fullscreen message that pops up to ask user to take a short survey.
    The app name is in the text, due to limitations with localizing Nimbus experiments -->
<<<<<<< HEAD
    <string name="nimbus_survey_message_text" tools:ignore="UnusedResources">Helpwch i wneud Firefox yn well drwy lanw arolwg byr.</string>
    <!-- Preference for taking the short survey. -->
    <string name="preferences_take_survey" tools:ignore="UnusedResources">Llenwch yr Arolwg</string>
    <!-- Preference for not taking the short survey. -->
    <string name="preferences_not_take_survey" tools:ignore="UnusedResources">Dim Diolch</string>
=======
    <string name="nimbus_survey_message_text">Helpwch i wneud Firefox yn well drwy lanw arolwg byr.</string>
    <!-- Preference for taking the short survey. -->
    <string name="preferences_take_survey">Llenwch yr Arolwg</string>
    <!-- Preference for not taking the short survey. -->
    <string name="preferences_not_take_survey">Dim Diolch</string>
>>>>>>> daf88cc5

    <!-- Snackbar -->
    <!-- Text shown in snackbar when user deletes a collection -->
    <string name="snackbar_collection_deleted">Dilëwyd y casgliad</string>
    <!-- Text shown in snackbar when user renames a collection -->
    <string name="snackbar_collection_renamed">Ailenwyd y casgliad</string>
    <!-- Text shown in snackbar when user closes a tab -->
    <string name="snackbar_tab_closed">Tab wedi’i gau</string>
    <!-- Text shown in snackbar when user closes all tabs -->
    <string name="snackbar_tabs_closed">Tab wedi’i gau</string>
    <!-- Text shown in snackbar when user bookmarks a list of tabs -->
    <string name="snackbar_message_bookmarks_saved">Nodau tudalen wedi’u cadw!</string>
    <!-- Text shown in snackbar when user adds a site to shortcuts -->
    <string name="snackbar_added_to_shortcuts">Ychwanegwyd at y llwybrau byr!</string>
    <!-- Text shown in snackbar when user closes a private tab -->
    <string name="snackbar_private_tab_closed">Tab preifat wedi’i gau</string>

    <!-- Text shown in snackbar when user closes all private tabs -->
    <string name="snackbar_private_tabs_closed">Tabiau preifat wedi’u cau</string>
    <!-- Text shown in snackbar to undo deleting a tab, top site or collection -->
    <string name="snackbar_deleted_undo">DADWNEUD</string>
    <!-- Text shown in snackbar when user removes a top site -->
    <string name="snackbar_top_site_removed">Tynnwyd y wefan</string>
    <!-- QR code scanner prompt which appears after scanning a code, but before navigating to it
        First parameter is the name of the app, second parameter is the URL or text scanned-->
    <string name="qr_scanner_confirmation_dialog_message">Caniatáu i %1$s agor %2$s</string>
    <!-- QR code scanner prompt dialog positive option to allow navigation to scanned link -->
    <string name="qr_scanner_dialog_positive">CANIATÁU</string>
    <!-- QR code scanner prompt dialog positive option to deny navigation to scanned link -->
    <string name="qr_scanner_dialog_negative">GWRTHOD</string>
    <!-- QR code scanner prompt dialog error message shown when a hostname does not contain http or https. -->
    <string name="qr_scanner_dialog_invalid">Nid yw’r cyfeiriad gwe’n ddilys</string>
    <!-- QR code scanner prompt dialog positive option when there is an error -->
    <string name="qr_scanner_dialog_invalid_ok">Iawn</string>
    <!-- Tab collection deletion prompt dialog message. Placeholder will be replaced with the collection name -->
    <string name="tab_collection_dialog_message">Ydych chi’n siŵr eich bod am ddileu %1$s?</string>
    <!-- Collection and tab deletion prompt dialog message. This will show when the last tab from a collection is deleted -->
    <string name="delete_tab_and_collection_dialog_message">Bydd dileu’r tab hwn yn dileu’r casgliad cyfan. Gallwch greu casgliadau newydd ar unrhyw adeg.</string>
    <!-- Collection and tab deletion prompt dialog title. Placeholder will be replaced with the collection name. This will show when the last tab from a collection is deleted -->
    <string name="delete_tab_and_collection_dialog_title">Dileu %1$s?</string>
    <!-- Tab collection deletion prompt dialog option to delete the collection -->
    <string name="tab_collection_dialog_positive">Dileu</string>
    <!-- Text displayed in a notification when the user enters full screen mode -->
    <string name="full_screen_notification">Mynd i’r sgrin lawn</string>
    <!-- Message for copying the URL via long press on the toolbar -->
    <string name="url_copied">URL wedi’i gopïo</string>
    <!-- Sample text for accessibility font size -->
    <string name="accessibility_text_size_sample_text_1">Testun enghreifftiol yw hwn. Mae yma i ddangos sut bydd testun yn ymddangos pan fyddwch chi’n cynyddu neu’n lleihau maint y gosodiad hwn.</string>
    <!-- Summary for Accessibility Text Size Scaling Preference -->
    <string name="preference_accessibility_text_size_summary">Gwneud testun ar wefannau yn fwy neu’n llai</string>
    <!-- Title for Accessibility Text Size Scaling Preference -->
    <string name="preference_accessibility_font_size_title">Maint Ffont</string>

    <!-- Title for Accessibility Text Automatic Size Scaling Preference -->
    <string name="preference_accessibility_auto_size_2">Newid maint ffont awtomatig</string>
    <!-- Summary for Accessibility Text Automatic Size Scaling Preference -->
    <string name="preference_accessibility_auto_size_summary">Bydd maint y ffont yn cyd-fynd â’ch gosodiadau Android. Analluogwch nhw i reoli maint y ffont yma.</string>

    <!-- Title for the Delete browsing data preference -->
    <string name="preferences_delete_browsing_data">Dileu data pori</string>
    <!-- Title for the tabs item in Delete browsing data -->
    <string name="preferences_delete_browsing_data_tabs_title_2">Tabiau agored</string>
    <!-- Subtitle for the tabs item in Delete browsing data, parameter will be replaced with the number of open tabs -->
    <string name="preferences_delete_browsing_data_tabs_subtitle">%d tab</string>
    <!-- Title for the data and history items in Delete browsing data -->
    <string name="preferences_delete_browsing_data_browsing_data_title">Hanes pori a data gwefan</string>
    <!-- Subtitle for the data and history items in delete browsing data, parameter will be replaced with the
        number of history items the user has -->
    <string name="preferences_delete_browsing_data_browsing_data_subtitle">%d cyfeiriad</string>
    <!-- Title for the cookies item in Delete browsing data -->
    <string name="preferences_delete_browsing_data_cookies">Cwcis</string>
    <!-- Subtitle for the cookies item in Delete browsing data -->
    <string name="preferences_delete_browsing_data_cookies_subtitle">Byddwch wedi eich allgofnodi o’r mwyafrif o wefannau</string>
    <!-- Title for the cached images and files item in Delete browsing data -->
    <string name="preferences_delete_browsing_data_cached_files">Delweddau a ffeiliau wedi’u storio</string>
    <!-- Subtitle for the cached images and files item in Delete browsing data -->
    <string name="preferences_delete_browsing_data_cached_files_subtitle">Yn rhyddhau lle storio</string>
    <!-- Title for the site permissions item in Delete browsing data -->
    <string name="preferences_delete_browsing_data_site_permissions">Caniatâd gwefan</string>
    <!-- Title for the downloads item in Delete browsing data -->
    <string name="preferences_delete_browsing_data_downloads">Llwythi</string>
    <!-- Text for the button to delete browsing data -->
    <string name="preferences_delete_browsing_data_button">Dileu data pori</string>
    <!-- Title for the Delete browsing data on quit preference -->
    <string name="preferences_delete_browsing_data_on_quit">Dileu data pori wrth adael</string>
    <!-- Summary for the Delete browsing data on quit preference. "Quit" translation should match delete_browsing_data_on_quit_action translation. -->
    <string name="preference_summary_delete_browsing_data_on_quit_2">Yn dileu data pori’n awtomatig  pan fyddwch yn dewis \&quot;Gadael\&quot; o’r brif ddewislen</string>
    <!-- Action item in menu for the Delete browsing data on quit feature -->
    <string name="delete_browsing_data_on_quit_action">Gadael</string>

    <!-- Title text of a delete browsing data dialog. -->
    <string name="delete_history_prompt_title">Ystod amser i’w ddileu</string>
    <!-- Body text of a delete browsing data dialog. -->
    <string name="delete_history_prompt_body">Yn dileu hanes (gan gynnwys hanes wedi’i gydweddu o ddyfeisiau eraill), cwcis a data pori arall.</string>
    <!-- Radio button in the delete browsing data dialog to delete history items for the last hour. -->
    <string name="delete_history_prompt_button_last_hour">Awr diwethaf</string>
    <!-- Radio button in the delete browsing data dialog to delete history items for today and yesterday. -->
    <string name="delete_history_prompt_button_today_and_yesterday">Heddiw a ddoe</string>
    <!-- Radio button in the delete browsing data dialog to delete all history. -->
    <string name="delete_history_prompt_button_everything">Popeth</string>

    <!-- Dialog message to the user asking to delete browsing data. Parameter will be replaced by app name. -->
    <string name="delete_browsing_data_prompt_message_3">Bydd %s yn dileu’r data pori hyn.</string>
    <!-- Text for the cancel button for the data deletion dialog -->
    <string name="delete_browsing_data_prompt_cancel">Diddymu</string>
    <!-- Text for the allow button for the data deletion dialog -->
    <string name="delete_browsing_data_prompt_allow">Dileu</string>
    <!-- Text for the snackbar confirmation that the data was deleted -->
    <string name="preferences_delete_browsing_data_snackbar">Data pori wedi’i ddileu</string>
    <!-- Text for the snackbar to show the user that the deletion of browsing data is in progress -->
    <string name="deleting_browsing_data_in_progress">Dileu data pori…</string>

    <!-- Dialog message to the user asking to delete all history items inside the opened group. Parameter will be replaced by a history group name. -->
    <string name="delete_all_history_group_prompt_message">Dileu pob gwefan yn “%s”</string>
    <!-- Text for the cancel button for the history group deletion dialog -->
    <string name="delete_history_group_prompt_cancel">Diddymu</string>
    <!-- Text for the allow button for the history group dialog -->
    <string name="delete_history_group_prompt_allow">Dileu</string>
    <!-- Text for the snackbar confirmation that the history group was deleted -->
    <string name="delete_history_group_snackbar">Dilëwyd y grŵp</string>

    <!-- Onboarding -->
    <!-- Text for onboarding welcome header. -->
    <string name="onboarding_header_2">Croeso i rhyngrwyd gwell</string>
    <!-- Text for the onboarding welcome message. -->
    <string name="onboarding_message">Porwr a adeiladwyd ar gyfer pobl, nid elw.</string>
    <!-- Text for the Firefox account onboarding sign in card header. -->
    <string name="onboarding_account_sign_in_header">Parhau lle roeddech o’r blaen</string>
    <!-- Text for the button to learn more about signing in to your Firefox account. -->
    <string name="onboarding_manual_sign_in_description">Cydweddu tabiau a chyfrineiriau ar draws dyfeisiau ar gyfer newid sgriniau di-dor.</string>
    <!-- Text for the button to manually sign into Firefox account. -->
    <string name="onboarding_firefox_account_sign_in">Mewngofnodi</string>
    <!-- text to display in the snackbar once account is signed-in -->
    <string name="onboarding_firefox_account_sync_is_on">Mae Sync ymlaen</string>

    <!-- Text for the tracking protection onboarding card header -->
    <string name="onboarding_tracking_protection_header">Diogelu preifatrwydd drwy ragosodiad</string>
    <!-- Text for the tracking protection card description. The first parameter is the name of the application.-->
    <string name="onboarding_tracking_protection_description_old">Mae %1$s yn awtomatig yn atal cwmnïau rhag eich dilyn yn gyfrinachol o amgylch y we.</string>
    <!-- Text for the tracking protection card description. -->
    <string name="onboarding_tracking_protection_description">Yn cynnwys Diogelwch Cwcis Llwyr i atal tracwyr rhag defnyddio cwcis i’ch stelcian ar draws gwefannau.</string>
    <!-- text for tracking protection radio button option for standard level of blocking -->
    <string name="onboarding_tracking_protection_standard_button_2">Safonol (rhagosodedig)</string>
    <!-- text for standard blocking option button description -->
    <string name="onboarding_tracking_protection_standard_button_description_3">Cydbwysedd rhwng diogelwch a pherfformiad. Bydd tudalennau’n llwytho fel arfer.</string>
    <!-- text for tracking protection radio button option for strict level of blocking -->
    <string name="onboarding_tracking_protection_strict_option">Llym</string>
    <!-- text for strict blocking option button description -->
    <string name="onboarding_tracking_protection_strict_button_description_3">Yn rhwystro mwy o dracwyr fel bod tudalennau’n llwytho’n gyflymach, ond gall dorri rhai swyddogaethau ar y dudalen.</string>
    <!-- text for the toolbar position card header  -->
    <string name="onboarding_toolbar_placement_header_1">Dewiswch leoliad eich bar offer</string>
    <!-- Text for the toolbar position card description -->
    <string name="onboarding_toolbar_placement_description">Ei gadw ar y gwaelod, neu ei symud i’r brig.</string>
    <!-- Text for the privacy notice onboarding card header -->
    <string name="onboarding_privacy_notice_header_1">Chi sy’n rheoli eich data</string>
    <!-- Text for the privacy notice onboarding card description. -->
    <string name="onboarding_privacy_notice_description">Mae Firefox yn rhoi rheolaeth i chi dros yr hyn rydych chi’n ei rannu ar-lein a’r hyn rydych chi’n ei rannu gyda ni.</string>
    <!-- Text for the button to read the privacy notice -->
    <string name="onboarding_privacy_notice_read_button">Darllenwch ein hysbysiad preifatrwydd</string>

    <!-- Text for the conclusion onboarding message -->
    <string name="onboarding_conclusion_header">Yn barod i agor rhyngrwyd rhyfeddol?</string>
    <!-- text for the button to finish onboarding -->
    <string name="onboarding_finish">Cychwyn pori</string>

    <!-- Onboarding theme -->
    <!-- text for the theme picker onboarding card header -->
    <string name="onboarding_theme_picker_header">Dewiswch eich thema</string>
    <!-- text for the theme picker onboarding card description -->
    <string name="onboarding_theme_picker_description_2">Arbedwch ychydig o fatri a’ch golwg trwy alluogi’r modd tywyll.</string>
    <!-- Automatic theme setting (will follow device setting) -->
    <string name="onboarding_theme_automatic_title">Awtomatig</string>
    <!-- Summary of automatic theme setting (will follow device setting) -->
    <string name="onboarding_theme_automatic_summary">Yn addasu i osodiadau eich dyfais</string>
    <!-- Theme setting for dark mode -->
    <string name="onboarding_theme_dark_title">Thema dywyll</string>
    <!-- Theme setting for light mode -->
    <string name="onboarding_theme_light_title">Thema olau</string>

    <!-- Text shown in snackbar when multiple tabs have been sent to device -->
    <string name="sync_sent_tabs_snackbar">Tabiau wedi’u hanfon!</string>
    <!-- Text shown in snackbar when one tab has been sent to device  -->
    <string name="sync_sent_tab_snackbar">Tabiau wedi’u hanfon!</string>
    <!-- Text shown in snackbar when sharing tabs failed  -->
    <string name="sync_sent_tab_error_snackbar">Methu anfon</string>
    <!-- Text shown in snackbar for the "retry" action that the user has after sharing tabs failed -->
    <string name="sync_sent_tab_error_snackbar_action">CYNNIG ETO</string>
    <!-- Title of QR Pairing Fragment -->
    <string name="sync_scan_code">Sganiwch y cod</string>
    <!-- Instructions on how to access pairing -->
    <string name="sign_in_instructions"><![CDATA[Ar eich cyfrifiadur, agorwch Firefox ac ewch i <b>https://firefox.com/pair</b>]]></string>
    <!-- Text shown for sign in pairing when ready -->
    <string name="sign_in_ready_for_scan">Yn barod i sganio</string>
    <!-- Text shown for settings option for sign with pairing -->
    <string name="sign_in_with_camera">Mewngofnodi gyda’ch camera</string>
    <!-- Text shown for settings option for sign with email -->
    <string name="sign_in_with_email">Defnyddiwch e-bost yn lle hynny</string>
    <!-- Text shown for settings option for create new account text.'Firefox' intentionally hardcoded here.-->
    <string name="sign_in_create_account_text"><![CDATA[Dim cyfrif? <u>Crëwch un</u> i gydweddu Firefox rhwng dyfeisiau.]]></string>
    <!-- Text shown in confirmation dialog to sign out of account. The first parameter is the name of the app (e.g. Firefox Preview) -->
    <string name="sign_out_confirmation_message_2">Bydd %s yn peidio â chydweddu eich cyfrif ond ni fydd yn dileu eich data pori ar y ddyfais hon.</string>
    <!-- Option to continue signing out of account shown in confirmation dialog to sign out of account -->
    <string name="sign_out_disconnect">Datgysylltu</string>
    <!-- Option to cancel signing out shown in confirmation dialog to sign out of account -->
    <string name="sign_out_cancel">Diddymu</string>
    <!-- Error message snackbar shown after the user tried to select a default folder which cannot be altered -->
    <string name="bookmark_cannot_edit_root">Methu golygu’r ffolderi rhagosodedig</string>

    <!-- Enhanced Tracking Protection -->
    <!-- Link displayed in enhanced tracking protection panel to access tracking protection settings -->
    <string name="etp_settings">Gosodiadau Diogelu</string>
    <!-- Preference title for enhanced tracking protection settings -->
    <string name="preference_enhanced_tracking_protection">Diogelwch Uwch Rhag Tracio</string>
    <!-- Title for the description of enhanced tracking protection -->
<<<<<<< HEAD
    <string name="preference_enhanced_tracking_protection_explanation_title">Pori heb gael eich dilyn</string>
    <!-- Preference summary for enhanced tracking protection settings on/off switch -->
    <string name="preference_enhanced_tracking_protection_summary" tools:ignore="UnusedResources">Nawr yn cynnwys Diogelwch Cwci Llwyr, ein rhwystr mwyaf pwerus eto yn erbyn tracwyr traws-gwefan.</string>
    <!-- Description of enhanced tracking protection. The first parameter is the name of the application (For example: Fenix) -->
    <string name="preference_enhanced_tracking_protection_explanation">Cadwch eich data i chi’ch hun. Mae %s yn eich diogelu rhag llawer o’r tracwyr mwyaf cyffredin sy’n eich dilyn ar-lein.</string>
    <!-- Description of enhanced tracking protection. The parameter is the name of the application (For example: Firefox Fenix) -->
    <string name="preference_enhanced_tracking_protection_explanation_2" tools:ignore="UnusedResources">Mae %s yn eich diogelu rhag llawer o’r tracwyr mwyaf cyffredin sy’n dilyn yr hyn rydych chi’n ei wneud ar-lein.</string>
=======
    <string name="preference_enhanced_tracking_protection_explanation_title" moz:removedIn="114" tools:ignore="UnusedResources">Pori heb gael eich dilyn</string>
    <!-- Preference summary for enhanced tracking protection settings on/off switch -->
    <string name="preference_enhanced_tracking_protection_summary">Nawr yn cynnwys Diogelwch Cwci Llwyr, ein rhwystr mwyaf pwerus eto yn erbyn tracwyr traws-gwefan.</string>
    <!-- Description of enhanced tracking protection. The first parameter is the name of the application (For example: Fenix) -->
    <string name="preference_enhanced_tracking_protection_explanation" moz:removedIn="114" tools:ignore="UnusedResources">Cadwch eich data i chi’ch hun. Mae %s yn eich diogelu rhag llawer o’r tracwyr mwyaf cyffredin sy’n eich dilyn ar-lein.</string>
    <!-- Description of enhanced tracking protection. The parameter is the name of the application (For example: Firefox Fenix) -->
    <string name="preference_enhanced_tracking_protection_explanation_2">Mae %s yn eich diogelu rhag llawer o’r tracwyr mwyaf cyffredin sy’n dilyn yr hyn rydych chi’n ei wneud ar-lein.</string>
>>>>>>> daf88cc5
    <!-- Text displayed that links to website about enhanced tracking protection -->
    <string name="preference_enhanced_tracking_protection_explanation_learn_more">Dysgu rhagor</string>
    <!-- Preference for enhanced tracking protection for the standard protection settings -->
    <string name="preference_enhanced_tracking_protection_standard_default_1">Safonol (rhagosodedig)</string>
    <!-- Preference description for enhanced tracking protection for the standard protection settings -->
<<<<<<< HEAD
    <string name="preference_enhanced_tracking_protection_standard_description_4">Cydbwysedd rhwng diogelwch a pherfformiad. Bydd tudalennau’n llwytho fel arfer.</string>
    <!-- Preference description for enhanced tracking protection for the standard protection settings -->
    <string name="preference_enhanced_tracking_protection_standard_description_5" tools:ignore="UnusedResources">Bydd tudalennau’n llwytho fel arfer, ond yn rhwystro llai o dracwyr.</string>
=======
    <string name="preference_enhanced_tracking_protection_standard_description_4" moz:removedIn="114" tools:ignore="UnusedResources">Cydbwysedd rhwng diogelwch a pherfformiad. Bydd tudalennau’n llwytho fel arfer.</string>
    <!-- Preference description for enhanced tracking protection for the standard protection settings -->
    <string name="preference_enhanced_tracking_protection_standard_description_5">Bydd tudalennau’n llwytho fel arfer, ond yn rhwystro llai o dracwyr.</string>
>>>>>>> daf88cc5
    <!--  Accessibility text for the Standard protection information icon  -->
    <string name="preference_enhanced_tracking_protection_standard_info_button">Beth sydd wedi’i rwystro gan ddiogelu tracio safonol</string>
    <!-- Preference for enhanced tracking protection for the strict protection settings -->
    <string name="preference_enhanced_tracking_protection_strict">Llym</string>
    <!-- Preference description for enhanced tracking protection for the strict protection settings -->
<<<<<<< HEAD
    <string name="preference_enhanced_tracking_protection_strict_description_3">Yn rhwystro mwy o dracwyr fel bod tudalennau’n llwytho’n gyflymach, ond gall dorri rhai swyddogaethau ar y dudalen.</string>
    <!-- Preference description for enhanced tracking protection for the strict protection settings -->
    <string name="preference_enhanced_tracking_protection_strict_description_4" tools:ignore="UnusedResources">Diogelwch tracio cryfach a pherfformiad cyflymach, ond efallai na fydd rhai gwefannau’n gweithio’n iawn.</string>
=======
    <string name="preference_enhanced_tracking_protection_strict_description_3" moz:removedIn="114" tools:ignore="UnusedResources">Yn rhwystro mwy o dracwyr fel bod tudalennau’n llwytho’n gyflymach, ond gall dorri rhai swyddogaethau ar y dudalen.</string>
    <!-- Preference description for enhanced tracking protection for the strict protection settings -->
    <string name="preference_enhanced_tracking_protection_strict_description_4">Diogelwch tracio cryfach a pherfformiad cyflymach, ond efallai na fydd rhai gwefannau’n gweithio’n iawn.</string>
>>>>>>> daf88cc5
    <!--  Accessibility text for the Strict protection information icon  -->
    <string name="preference_enhanced_tracking_protection_strict_info_button">Beth sydd wedi’i rwystro gan ddiogelu tracio llym</string>
    <!-- Preference for enhanced tracking protection for the custom protection settings -->
    <string name="preference_enhanced_tracking_protection_custom">Cyfaddas</string>
    <!-- Preference description for enhanced tracking protection for the strict protection settings -->
    <string name="preference_enhanced_tracking_protection_custom_description_2">Dewiswch pa dracwyr a sgriptiau i’w rhwystro.</string>
    <!--  Accessibility text for the Strict protection information icon  -->
    <string name="preference_enhanced_tracking_protection_custom_info_button">Beth sydd wedi’i rwystro gan ddiogelu tracio cyfaddas</string>
    <!-- Header for categories that are being blocked by current Enhanced Tracking Protection settings -->
    <!-- Preference for enhanced tracking protection for the custom protection settings for cookies-->
    <string name="preference_enhanced_tracking_protection_custom_cookies">Cwcis</string>
    <!-- Option for enhanced tracking protection for the custom protection settings for cookies-->
    <string name="preference_enhanced_tracking_protection_custom_cookies_1">Tracwyr traws-gwefan a chyfryngau cymdeithasol</string>
    <!-- Option for enhanced tracking protection for the custom protection settings for cookies-->
    <string name="preference_enhanced_tracking_protection_custom_cookies_2">Cwcis o wefannau heb ymweld â nhw</string>
    <!-- Option for enhanced tracking protection for the custom protection settings for cookies-->
    <string name="preference_enhanced_tracking_protection_custom_cookies_3">Pob cwci trydydd parti (gall achosi i wefannau dorri)</string>
    <!-- Option for enhanced tracking protection for the custom protection settings for cookies-->
    <string name="preference_enhanced_tracking_protection_custom_cookies_4">Pob cwci (bydd yn achosi i wefannau dorri)</string>
    <!-- Option for enhanced tracking protection for the custom protection settings for cookies-->
    <string name="preference_enhanced_tracking_protection_custom_cookies_5">Ynyswch cwcis traws-wefan</string>
    <!-- Preference for enhanced tracking protection for the custom protection settings for tracking content -->
    <string name="preference_enhanced_tracking_protection_custom_tracking_content">Cynnwys tracio</string>
    <!-- Option for enhanced tracking protection for the custom protection settings for tracking content-->
    <string name="preference_enhanced_tracking_protection_custom_tracking_content_1">Ym mhob tab</string>
    <!-- Option for enhanced tracking protection for the custom protection settings for tracking content-->
    <string name="preference_enhanced_tracking_protection_custom_tracking_content_2">Dim ond mewn tabiau Preifat</string>
    <!-- Preference for enhanced tracking protection for the custom protection settings -->
    <string name="preference_enhanced_tracking_protection_custom_cryptominers">Cryptogloddwyr</string>
    <!-- Preference for enhanced tracking protection for the custom protection settings -->
    <string name="preference_enhanced_tracking_protection_custom_fingerprinters">Bysbrintwyr</string>
    <!-- Button label for navigating to the Enhanced Tracking Protection details -->
    <string name="enhanced_tracking_protection_details">Manylion</string>
    <!-- Header for categories that are being being blocked by current Enhanced Tracking Protection settings -->
    <string name="enhanced_tracking_protection_blocked">Rhwystrwyd</string>
    <!-- Header for categories that are being not being blocked by current Enhanced Tracking Protection settings -->
    <string name="enhanced_tracking_protection_allowed">Caniatawyd</string>
    <!-- Category of trackers (social media trackers) that can be blocked by Enhanced Tracking Protection -->
    <string name="etp_social_media_trackers_title">Tracwyr Cyfryngau Cymdeithasol</string>
    <!-- Description of social media trackers that can be blocked by Enhanced Tracking Protection -->
    <string name="etp_social_media_trackers_description">Yn cyfyngu ar allu rhwydweithiau cymdeithasol i dracio eich gweithgaredd pori o amgylch y we.</string>
    <!-- Category of trackers (cross-site tracking cookies) that can be blocked by Enhanced Tracking Protection -->
    <string name="etp_cookies_title">Cwcis Tracio Traws-Gwefan</string>
    <!-- Category of trackers (cross-site tracking cookies) that can be blocked by Enhanced Tracking Protection -->
    <string name="etp_cookies_title_2">Cwcis traws-wefan</string>
    <!-- Description of cross-site tracking cookies that can be blocked by Enhanced Tracking Protection -->
    <string name="etp_cookies_description">Yn rhwystro cwcis y mae rhwydweithiau hysbysebu a chwmnïau dadansoddeg yn eu defnyddio i gasglu eich data pori ar draws llawer o wefannau.</string>
    <!-- Description of cross-site tracking cookies that can be blocked by Enhanced Tracking Protection -->
    <string name="etp_cookies_description_2">Mae Diogelwch Cyflawn Cwcis yn cyfyngu cwcis i’r wefan rydych chi arni, felly nid yw tracwyr yn gallu eu defnyddio i’ch dilyn rhwng gwefannau.</string>
    <!-- Category of trackers (cryptominers) that can be blocked by Enhanced Tracking Protection -->
    <string name="etp_cryptominers_title">Cryptogloddwyr</string>
    <!-- Description of cryptominers that can be blocked by Enhanced Tracking Protection -->
    <string name="etp_cryptominers_description">Yn atal sgriptiau maleisus rhag cael mynediad i’ch dyfais i fwyngloddio arian digidol.</string>
    <!-- Category of trackers (fingerprinters) that can be blocked by Enhanced Tracking Protection -->
    <string name="etp_fingerprinters_title">Bysbrintwyr</string>

    <!-- Description of fingerprinters that can be blocked by Enhanced Tracking Protection -->
    <string name="etp_fingerprinters_description">Yn rhwystro data unigryw y mae modd ei adnabod rhag cael ei gasglu am eich dyfais a’i ddefnyddio i’ch tracio.</string>
    <!-- Category of trackers (tracking content) that can be blocked by Enhanced Tracking Protection -->
    <string name="etp_tracking_content_title">Cynnwys Tracio</string>
    <!-- Description of tracking content that can be blocked by Enhanced Tracking Protection -->
    <string name="etp_tracking_content_description">Yn rhwystro hysbysebion, fideos, a chynnwys allanol arall rhag llwytho’r hyn sy’n cynnwys cod tracio. Gall effeithio ar rywfaint o ymarferoldeb gwefan.</string>
    <!-- Enhanced Tracking Protection message that protection is currently on for this site -->
    <string name="etp_panel_on">Mae diogelu YMLAEN ar gyfer y wefan hon</string>
    <!-- Enhanced Tracking Protection message that protection is currently off for this site -->
    <string name="etp_panel_off">Mae diogelu I FFWRDD ar gyfer y wefan hon</string>
    <!-- Header for exceptions list for which sites enhanced tracking protection is always off -->
    <string name="enhanced_tracking_protection_exceptions">Mae Diogelwch Uwch rhag Tracio wedi ei ddiffodd ar gyfer y gwefannau hyn</string>
    <!-- Content description (not visible, for screen readers etc.): Navigate
    back from ETP details (Ex: Tracking content) -->
    <string name="etp_back_button_content_description">Symud nôl</string>
    <!-- About page link text to open what's new link -->
    <string name="about_whats_new">Beth sy’n newydd yn %s</string>
    <!-- Open source licenses page title
    The first parameter is the app name -->
    <string name="open_source_licenses_title">%s| Llyfrgelloedd OSS</string>

    <!-- Category of trackers (redirect trackers) that can be blocked by Enhanced Tracking Protection -->
    <string name="etp_redirect_trackers_title">Ailgyfeirio Tracwyr</string>
    <!-- Description of redirect tracker cookies that can be blocked by Enhanced Tracking Protection -->
    <string name="etp_redirect_trackers_description">Yn clirio cwcis wedi’u gosod i ailgyfeirio i wefannau tracio hysbys.</string>

    <!-- Description of the SmartBlock Enhanced Tracking Protection feature. The * symbol is intentionally hardcoded here,
         as we use it on the UI to indicate which trackers have been partially unblocked.  -->
    <string name="preference_etp_smartblock_description">Mae rhai tracwyr sydd wedi’u marcio isod wedi cael eu dad-rwystr’n rhannol ar y dudalen hon oherwydd i chi ryngweithio â nhw *.</string>
    <!-- Text displayed that links to website about enhanced tracking protection SmartBlock -->
    <string name="preference_etp_smartblock_learn_more">Dysgu rhagor</string>

    <!-- Content description (not visible, for screen readers etc.):
    Enhanced tracking protection exception preference icon for ETP settings. -->
    <string name="preference_etp_exceptions_icon_description">Eicon dewis eithriad diogelu tracio gwell</string>

    <!-- About page link text to open support link -->
    <string name="about_support">Cefnogaeth</string>
    <!-- About page link text to list of past crashes (like about:crashes on desktop) -->
    <string name="about_crashes">Chwalfeydd</string>
    <!-- About page link text to open privacy notice link -->
    <string name="about_privacy_notice">Hysbysiad preifatrwydd</string>
    <!-- About page link text to open know your rights link -->
    <string name="about_know_your_rights">Gwybod eich hawliau</string>
    <!-- About page link text to open licensing information link -->
    <string name="about_licensing_information">Manylion trwyddedu</string>
    <!-- About page link text to open a screen with libraries that are used -->
    <string name="about_other_open_source_libraries">Llyfrgelloedd rydym yn eu defnyddio</string>

    <!-- Toast shown to the user when they are activating the secret dev menu
        The first parameter is number of long clicks left to enable the menu -->
    <string name="about_debug_menu_toast_progress">Dewislen dadfygio: %1$d clic ar ôl i’w alluogi</string>
    <string name="about_debug_menu_toast_done">Dewislen dadfygio wedi’i galluogi</string>

    <!-- Browser long press popup menu -->
    <!-- Copy the current url -->
    <string name="browser_toolbar_long_press_popup_copy">Copïo</string>
    <!-- Paste & go the text in the clipboard. '&amp;' is replaced with the ampersand symbol: & -->
    <string name="browser_toolbar_long_press_popup_paste_and_go">Gludo a Mynd</string>
    <!-- Paste the text in the clipboard -->
    <string name="browser_toolbar_long_press_popup_paste">Gludo</string>
    <!-- Snackbar message shown after an URL has been copied to clipboard. -->
    <string name="browser_toolbar_url_copied_to_clipboard_snackbar">URL wedi ei gopïo i’r clipfwrdd</string>

    <!-- Title text for the Add To Homescreen dialog -->
    <string name="add_to_homescreen_title">Ychwanegu i’r sgrin Cartref</string>
    <!-- Cancel button text for the Add to Homescreen dialog -->
    <string name="add_to_homescreen_cancel">Diddymu</string>
    <!-- Add button text for the Add to Homescreen dialog -->
    <string name="add_to_homescreen_add">Ychwanegu</string>
    <!-- Continue to website button text for the first-time Add to Homescreen dialog -->
    <string name="add_to_homescreen_continue">Ymlaen i’r wefan</string>
    <!-- Placeholder text for the TextView in the Add to Homescreen dialog -->
    <string name="add_to_homescreen_text_placeholder">Enw llwybr byr</string>

    <!-- Describes the add to homescreen functionality -->
    <string name="add_to_homescreen_description_2">Gallwch ychwanegu’r wefan hon yn hawdd i sgrin Cartref eich ffôn i gael mynediad ar unwaith a phori’n gyflymach gyda phrofiad tebyg i ap.</string>

    <!-- Preference for managing the settings for logins and passwords in Fenix -->
    <string name="preferences_passwords_logins_and_passwords">Mewngofnodion a chyfrineiriau</string>
    <!-- Preference for managing the saving of logins and passwords in Fenix -->
    <string name="preferences_passwords_save_logins">Cadw mewngofnodion a chyfrineiriau</string>
    <!-- Preference option for asking to save passwords in Fenix -->
    <string name="preferences_passwords_save_logins_ask_to_save">Gofyn i gadw</string>
    <!-- Preference option for never saving passwords in Fenix -->
    <string name="preferences_passwords_save_logins_never_save">Byth cadw</string>
    <!-- Preference for autofilling saved logins in Firefox (in web content), %1$s will be replaced with the app name -->
    <string name="preferences_passwords_autofill2">Awtolanw yn %1$s</string>
    <!-- Description for the preference for autofilling saved logins in Firefox (in web content), %1$s will be replaced with the app name -->
    <string name="preferences_passwords_autofill_description">Llenwi ac chadw enwau defnyddwyr a chyfrineiriau mewn gwefannau tra’n defnyddio %1$s.</string>
    <!-- Preference for autofilling logins from Fenix in other apps (e.g. autofilling the Twitter app) -->
    <string name="preferences_android_autofill">Awtolanw mewn apiau eraill</string>
    <!-- Description for the preference for autofilling logins from Fenix in other apps (e.g. autofilling the Twitter app) -->
    <string name="preferences_android_autofill_description">Llenwi enwau defnyddwyr a chyfrineiriau mewn apiau eraill ar eich dyfais.</string>

    <!-- Preference option for adding a login -->
    <string name="preferences_logins_add_login">Ychwanegu mewngofnod</string>

    <!-- Preference for syncing saved logins in Fenix -->
    <string name="preferences_passwords_sync_logins">Cydweddu mewngofnodion</string>
    <!-- Preference for syncing saved logins in Fenix, when not signed in-->
    <string name="preferences_passwords_sync_logins_across_devices">Cydweddu mewngofnodion ar draws dyfeisiau</string>
    <!-- Preference to access list of saved logins -->
    <string name="preferences_passwords_saved_logins">Mewngofnodion wedi’u cadw</string>
    <!-- Description of empty list of saved passwords. Placeholder is replaced with app name.  -->
    <string name="preferences_passwords_saved_logins_description_empty_text">Bydd y mewngofnodi rydych yn eu cadw neu’n cydweddu i %s i’w gweld yma.</string>
    <!-- Preference to access list of saved logins -->
    <string name="preferences_passwords_saved_logins_description_empty_learn_more_link">Dysgu rhagor am Sync.</string>
    <!-- Preference to access list of login exceptions that we never save logins for -->
    <string name="preferences_passwords_exceptions">Eithriadau</string>
    <!-- Empty description of list of login exceptions that we never save logins for -->
    <string name="preferences_passwords_exceptions_description_empty">Bydd mewngofnodion a chyfrineiriau sydd heb eu cadw i’w gweld yma.</string>
    <!-- Description of list of login exceptions that we never save logins for -->
    <string name="preferences_passwords_exceptions_description">Ni fydd mewngofnodion a chyfrineiriau’n cael eu cadw ar gyfer y gwefannau hyn.</string>
    <!-- Text on button to remove all saved login exceptions -->
    <string name="preferences_passwords_exceptions_remove_all">Dileu pob eithriad</string>
    <!-- Hint for search box in logins list -->
    <string name="preferences_passwords_saved_logins_search">Chwilio mewngofnodion</string>
    <!-- The header for the site that a login is for -->
    <string name="preferences_passwords_saved_logins_site">Gwefan</string>
    <!-- The header for the username for a login -->
    <string name="preferences_passwords_saved_logins_username">Enw Defnyddiwr</string>
    <!-- The header for the password for a login -->
    <string name="preferences_passwords_saved_logins_password">Cyfrinair</string>
    <!-- Shown in snackbar to tell user that the password has been copied -->
    <string name="logins_password_copied">Copïo’r cyfrinair i’r clipfwrdd</string>
    <!-- Shown in snackbar to tell user that the username has been copied -->
    <string name="logins_username_copied">Copïwyd enw defnyddiwr i’r clipfwrdd</string>

    <!-- Content Description (for screenreaders etc) read for the button to copy a password in logins-->
    <string name="saved_logins_copy_password">Copïo’r cyfrinair</string>
    <!-- Content Description (for screenreaders etc) read for the button to clear a password while editing a login-->
    <string name="saved_logins_clear_password">Clirio’r cyfrinair</string>
    <!-- Content Description (for screenreaders etc) read for the button to copy a username in logins -->
    <string name="saved_login_copy_username">Copïo’r enw defnyddiwr</string>
    <!-- Content Description (for screenreaders etc) read for the button to clear a username while editing a login -->
    <string name="saved_login_clear_username">Clirio’r enw defnyddiwr</string>
    <!-- Content Description (for screenreaders etc) read for the button to clear the hostname field while creating a login -->
    <string name="saved_login_clear_hostname">Clirio’r enw gwesteiwr</string>
    <!-- Content Description (for screenreaders etc) read for the button to open a site in logins -->
    <string name="saved_login_open_site">Agor y wefan yn y porwr</string>
    <!-- Content Description (for screenreaders etc) read for the button to reveal a password in logins -->
    <string name="saved_login_reveal_password">Dangos cyfrinair</string>
    <!-- Content Description (for screenreaders etc) read for the button to hide a password in logins -->
    <string name="saved_login_hide_password">Cuddio cyfrinair</string>
    <!-- Message displayed in biometric prompt displayed for authentication before allowing users to view their logins -->
    <string name="logins_biometric_prompt_message">Datgloi i weld eich mewngofnodi wedi’u cadw</string>
    <!-- Title of warning dialog if users have no device authentication set up -->
    <string name="logins_warning_dialog_title">Diogelu mewngofnodion a chyfrineiriau</string>
    <!-- Message of warning dialog if users have no device authentication set up -->
    <string name="logins_warning_dialog_message">Creu patrwm cloi dyfais, PIN, neu gyfrinair i ddiogelu eich mewngofnodion a’ch cyfrineiriau sydd wedi’u cadw rhag i rhywun arall sydd â mynediad i’ch dyfais.</string>
    <!-- Negative button to ignore warning dialog if users have no device authentication set up -->
    <string name="logins_warning_dialog_later">Yn hwyrach</string>
    <!-- Positive button to send users to set up a pin of warning dialog if users have no device authentication set up -->
    <string name="logins_warning_dialog_set_up_now">Gosod nawr</string>
    <!-- Title of PIN verification dialog to direct users to re-enter their device credentials to access their logins -->
    <string name="logins_biometric_prompt_message_pin">Datgloi’ch dyfais</string>
    <!-- Title for Accessibility Force Enable Zoom Preference -->
    <string name="preference_accessibility_force_enable_zoom">Chwyddo ar bob gwefan</string>
    <!-- Summary for Accessibility Force Enable Zoom Preference -->
    <string name="preference_accessibility_force_enable_zoom_summary">Galluogi i ganiatáu pinsio a chwyddo, hyd yn oed ar wefannau sy’n atal yr ystum hon.</string>

    <!-- Saved logins sorting strategy menu item -by name- (if selected, it will sort saved logins alphabetically) -->
    <string name="saved_logins_sort_strategy_alphabetically">Enw (A-Z)</string>
    <!-- Saved logins sorting strategy menu item -by last used- (if selected, it will sort saved logins by last used) -->
    <string name="saved_logins_sort_strategy_last_used">Defnyddiwyd Diwethaf</string>
    <!-- Content description (not visible, for screen readers etc.): Sort saved logins dropdown menu chevron icon -->
    <string name="saved_logins_menu_dropdown_chevron_icon_content_description">Trefnu dewislen mewngofnodi</string>

    <!-- Autofill -->
    <!-- Preference and title for managing the autofill settings -->
    <string name="preferences_autofill">Awtolanw</string>
    <!-- Preference and title for managing the settings for addresses -->
    <string name="preferences_addresses">Cyfeiriadau</string>
    <!-- Preference and title for managing the settings for credit cards -->
    <string name="preferences_credit_cards">Cardiau credyd</string>
    <!-- Preference for saving and autofilling credit cards -->
    <string name="preferences_credit_cards_save_and_autofill_cards">Cadw ac awtolanw cardiau</string>
    <!-- Preference summary for saving and autofilling credit card data -->
    <string name="preferences_credit_cards_save_and_autofill_cards_summary">Mae data wedi’i amgryptio</string>
    <!-- Preference option for syncing credit cards across devices. This is displayed when the user is not signed into sync -->
    <string name="preferences_credit_cards_sync_cards_across_devices">Cydweddu cardiau ar draws dyfeisiau</string>
    <!-- Preference option for syncing credit cards across devices. This is displayed when the user is signed into sync -->
    <string name="preferences_credit_cards_sync_cards">Cydweddu cardiau</string>
    <!-- Preference option for adding a credit card -->
    <string name="preferences_credit_cards_add_credit_card">Ychwanegu cerdyn credyd</string>

    <!-- Preference option for managing saved credit cards -->
    <string name="preferences_credit_cards_manage_saved_cards">Rheoli cardiau wedi’u cadw</string>
    <!-- Preference option for adding an address -->
    <string name="preferences_addresses_add_address">Ychwanegu cyfeiriad</string>
    <!-- Preference option for managing saved addresses -->
    <string name="preferences_addresses_manage_addresses">Rheoli cyfeiriadau</string>
    <!-- Preference for saving and autofilling addresses -->
    <string name="preferences_addresses_save_and_autofill_addresses">Cadw ac awtolanw cyfeiriadau</string>
    <!-- Preference summary for saving and autofilling address data -->
    <string name="preferences_addresses_save_and_autofill_addresses_summary">Cynhwyswch fanylion fel rhifau, cyfeiriadau e-bost a chludo</string>

    <!-- Title of the "Add card" screen -->
    <string name="credit_cards_add_card">Ychwanegu cerdyn</string>
    <!-- Title of the "Edit card" screen -->
    <string name="credit_cards_edit_card">Golygu cerdyn</string>
    <!-- The header for the card number of a credit card -->
    <string name="credit_cards_card_number">Rhif y Cerdyn</string>
    <!-- The header for the expiration date of a credit card -->
    <string name="credit_cards_expiration_date">Dyddiad Dod i Ben</string>
    <!-- The label for the expiration date month of a credit card to be used by a11y services-->
    <string name="credit_cards_expiration_date_month">Mis Dod i Ben</string>
    <!-- The label for the expiration date year of a credit card to be used by a11y services-->
    <string name="credit_cards_expiration_date_year">Blwyddyn Dod i Ben</string>
    <!-- The header for the name on the credit card -->
    <string name="credit_cards_name_on_card">Enw ar y Cerdyn</string>
    <!-- The text for the "Delete card" menu item for deleting a credit card -->
    <string name="credit_cards_menu_delete_card">Dileu cerdyn</string>
    <!-- The text for the "Delete card" button for deleting a credit card -->
    <string name="credit_cards_delete_card_button">Dileu cerdyn</string>
    <!-- The text for the confirmation message of "Delete card" dialog -->
    <string name="credit_cards_delete_dialog_confirmation">Ydych chi’n siŵr eich bod am ddileu’r cerdyn credyd yma?</string>
    <!-- The text for the positive button on "Delete card" dialog -->
    <string name="credit_cards_delete_dialog_button">Dileu</string>
    <!-- The title for the "Save" menu item for saving a credit card -->
    <string name="credit_cards_menu_save">Cadw</string>
    <!-- The text for the "Save" button for saving a credit card -->
    <string name="credit_cards_save_button">Cadw</string>
    <!-- The text for the "Cancel" button for cancelling adding, updating or deleting a credit card -->
    <string name="credit_cards_cancel_button">Diddymu</string>

    <!-- Title of the "Saved cards" screen -->
    <string name="credit_cards_saved_cards">Cardiau wedi’u cadw</string>

    <!-- Error message for credit card number validation -->
    <string name="credit_cards_number_validation_error_message">Rhowch rif cerdyn credyd dilys</string>

    <!-- Error message for credit card name on card validation -->
    <string name="credit_cards_name_on_card_validation_error_message">Llanwch y maes yma.</string>
    <!-- Message displayed in biometric prompt displayed for authentication before allowing users to view their saved credit cards -->
    <string name="credit_cards_biometric_prompt_message">Datgloi i weld y cardiau rydych wedi’u cadw</string>
    <!-- Title of warning dialog if users have no device authentication set up -->
    <string name="credit_cards_warning_dialog_title">Diogelwch eich cerdyn credyd</string>
    <!-- Message of warning dialog if users have no device authentication set up -->
    <string name="credit_cards_warning_dialog_message">Gosodwch batrwm cloi dyfais, PIN, neu gyfrinair i ddiogelu eich mewngofnodion a’ch cyfrineiriau sydd wedi’u cadw rhag i rhywun arall sydd â mynediad i’ch dyfais.</string>
    <!-- Positive button to send users to set up a pin of warning dialog if users have no device authentication set up -->
    <string name="credit_cards_warning_dialog_set_up_now">Gosod nawr</string>
    <!-- Negative button to ignore warning dialog if users have no device authentication set up -->
    <string name="credit_cards_warning_dialog_later">Yn hwyrach</string>
    <!-- Title of PIN verification dialog to direct users to re-enter their device credentials to access their credit cards -->
    <string name="credit_cards_biometric_prompt_message_pin">Datgloi’ch dyfais</string>

    <!-- Message displayed in biometric prompt for authentication, before allowing users to use their stored credit card information -->
    <string name="credit_cards_biometric_prompt_unlock_message">Datglowch i ddefnyddio manylion cerdyn credyd wedi’i storio</string>

    <!-- Title of the "Add address" screen -->
    <string name="addresses_add_address">Ychwanegu cyfeiriad</string>
    <!-- Title of the "Edit address" screen -->
    <string name="addresses_edit_address">Golygu cyfeiriad</string>
    <!-- Title of the "Manage addresses" screen -->
    <string name="addresses_manage_addresses">Rheoli cyfeiriadau</string>
    <!-- The header for the first name of an address -->
    <string name="addresses_first_name">Enw Cyntaf</string>
    <!-- The header for the middle name of an address -->
    <string name="addresses_middle_name">Enw Canol</string>
    <!-- The header for the last name of an address -->
    <string name="addresses_last_name">Enw Olaf</string>
    <!-- The header for the street address of an address -->
    <string name="addresses_street_address">Cyfeiriad Stryd</string>
    <!-- The header for the city of an address -->
    <string name="addresses_city">Tref/Dinas</string>
    <!-- The header for the subregion of an address when "state" should be used -->
    <string name="addresses_state">Sir/Talaith</string>
    <!-- The header for the subregion of an address when "province" should be used -->
    <string name="addresses_province">Ardal/Talaith</string>
    <!-- The header for the zip code of an address -->
    <string name="addresses_zip">Cod Post/Zip</string>
    <!-- The header for the country or region of an address -->
    <string name="addresses_country">Gwlad neu ranbarth</string>
    <!-- The header for the phone number of an address -->
    <string name="addresses_phone">Ffôn</string>
    <!-- The header for the email of an address -->
    <string name="addresses_email">E-bost</string>
    <!-- The text for the "Save" button for saving an address -->
    <string name="addresses_save_button">Cadw</string>
    <!-- The text for the "Cancel" button for cancelling adding, updating or deleting an address -->
    <string name="addresses_cancel_button">Diddymu</string>
    <!-- The text for the "Delete address" button for deleting an address -->
    <string name="addressess_delete_address_button">Dileu cyfeiriad</string>

    <!-- The title for the "Delete address" confirmation dialog -->
    <string name="addressess_confirm_dialog_message">Ydych chi’n siŵr eich bod am ddileu’r cyfeiriad hwn?</string>
    <!-- The text for the positive button on "Delete address" dialog -->
    <string name="addressess_confirm_dialog_ok_button">Dileu</string>
    <!-- The text for the negative button on "Delete address" dialog -->
    <string name="addressess_confirm_dialog_cancel_button">Diddymu</string>
    <!-- The text for the "Save address" menu item for saving an address -->
    <string name="address_menu_save_address">Cadw cyfeiriad</string>
    <!-- The text for the "Delete address" menu item for deleting an address -->
    <string name="address_menu_delete_address">Dileu cyfeiriad</string>

    <!-- Title of the Add search engine screen -->
    <string name="search_engine_add_custom_search_engine_title">Ychwanegu peiriant chwilio</string>
    <!-- Title of the Edit search engine screen -->
    <string name="search_engine_edit_custom_search_engine_title">Golygu peiriant chwilio</string>
    <!-- Content description (not visible, for screen readers etc.): Title for the button to add a search engine in the action bar -->
    <string name="search_engine_add_button_content_description">Ychwanegu</string>
    <!-- Content description (not visible, for screen readers etc.): Title for the button to save a search engine in the action bar -->
    <string name="search_engine_add_custom_search_engine_edit_button_content_description">Cadw</string>
    <!-- Text for the menu button to edit a search engine -->
    <string name="search_engine_edit">Golygu</string>
    <!-- Text for the menu button to delete a search engine -->
    <string name="search_engine_delete">Dileu</string>

    <!-- Text for the button to create a custom search engine on the Add search engine screen -->
    <string name="search_add_custom_engine_label_other">Eraill</string>
    <!-- Placeholder text shown in the Search Engine Name TextField before a user enters text -->
    <string name="search_add_custom_engine_name_hint">Enw</string>
    <!-- Placeholder text shown in the Search String TextField before a user enters text -->
    <string name="search_add_custom_engine_search_string_hint">Llinyn chwilio i’w ddefnyddio</string>
    <!-- Description text for the Search String TextField. The %s is part of the string -->
    <string name="search_add_custom_engine_search_string_example" formatted="false">Disodli’r ymholiad â “%s”. Enghraifft:\nhttps://www.google.com/search?q=%s</string>

    <!-- Accessibility description for the form in which details about the custom search engine are entered -->
    <string name="search_add_custom_engine_form_description">Manylion peiriant chwilio cyfaddas</string>

    <!-- Text shown when a user leaves the name field empty -->
    <string name="search_add_custom_engine_error_empty_name">Rhowch enw peiriant chwilio</string>
    <!-- Text shown when a user leaves the search string field empty -->
    <string name="search_add_custom_engine_error_empty_search_string">Rhowch linyn chwilio</string>
    <!-- Text shown when a user leaves out the required template string -->
    <string name="search_add_custom_engine_error_missing_template">Gwiriwch fod y llinyn chwilio yn cyfateb i fformat Enghraifft</string>
    <!-- Text shown when we aren't able to validate the custom search query. The first parameter is the url of the custom search engine -->
    <string name="search_add_custom_engine_error_cannot_reach">Gwall wrth gysylltu â “%s”</string>
    <!-- Text shown when a user creates a new search engine -->
    <string name="search_add_custom_engine_success_message">Crëwyd %s</string>
    <!-- Text shown when a user successfully edits a custom search engine -->
    <string name="search_edit_custom_engine_success_message">Cadwyd %s</string>
    <!-- Text shown when a user successfully deletes a custom search engine -->
    <string name="search_delete_search_engine_success_message">Dilëwyd %s</string>

    <!-- Heading for the instructions to allow a permission -->
    <string name="phone_feature_blocked_intro">I’w ganiatáu:</string>
    <!-- First step for the allowing a permission -->
    <string name="phone_feature_blocked_step_settings">1. Ewch i Gosodiadau Android</string>
    <!-- Second step for the allowing a permission -->
    <string name="phone_feature_blocked_step_permissions"><![CDATA[2. Tapiwch <b>Caniatâd</b>]]></string>
    <!-- Third step for the allowing a permission (Fore example: Camera) -->
    <string name="phone_feature_blocked_step_feature"><![CDATA[3. Toglo <b>%1$s</b> i YMLAEN]]></string>

    <!-- Label that indicates a site is using a secure connection -->
    <string name="quick_settings_sheet_secure_connection_2">Mae’r cysylltiad yn ddiogel</string>
    <!-- Label that indicates a site is using a insecure connection -->
    <string name="quick_settings_sheet_insecure_connection_2">Nid yw’r cysylltiad yn ddiogel</string>
    <!-- Label to clear site data -->
    <string name="clear_site_data">Clirio cwcis a data gwefan</string>
    <!-- Confirmation message for a dialog confirming if the user wants to delete all data for current site -->
    <string name="confirm_clear_site_data"><![CDATA[Ydych chi’n siŵr eich bod chi am glirio’r holl gwcis a data ar gyfer gwefan <b>%s</b>?]]></string>
    <!-- Confirmation message for a dialog confirming if the user wants to delete all the permissions for all sites-->
    <string name="confirm_clear_permissions_on_all_sites">Ydych chi’n siŵr eich bod am glirio pob caniatâd ar bob gwefan?</string>
    <!-- Confirmation message for a dialog confirming if the user wants to delete all the permissions for a site-->
    <string name="confirm_clear_permissions_site">Ydych chi’n siŵr eich bod am glirio pob caniatâd ar gyfer y wefan hon?</string>
    <!-- Confirmation message for a dialog confirming if the user wants to set default value a permission for a site-->
    <string name="confirm_clear_permission_site">Ydych chi’n siŵr eich bod am glirio’r caniatâd ar gyfer y wefan hon?</string>
    <!-- label shown when there are not site exceptions to show in the site exception settings -->
    <string name="no_site_exceptions">Dim eithriadau i wefannau</string>
    <!-- Bookmark deletion confirmation -->
    <string name="bookmark_deletion_confirmation">Ydych chi’n siŵr eich bod am ddileu’r nod tudalen yma?</string>
    <!-- Browser menu button that adds a shortcut to the home fragment -->
    <string name="browser_menu_add_to_shortcuts">Ychwanegu at y llwybrau byr</string>
    <!-- Browser menu button that removes a shortcut from the home fragment -->
    <string name="browser_menu_remove_from_shortcuts">Tynnu o’r llwybrau byr</string>
    <!-- text shown before the issuer name to indicate who its verified by, parameter is the name of
     the certificate authority that verified the ticket-->
    <string name="certificate_info_verified_by">Dilyswyd gan: %1$s</string>
    <!-- Login overflow menu delete button -->
    <string name="login_menu_delete_button">Dileu</string>
    <!-- Login overflow menu edit button -->
    <string name="login_menu_edit_button">Golygu</string>
    <!-- Message in delete confirmation dialog for logins -->
    <string name="login_deletion_confirmation">Ydych chi’n siŵr eich bod eisiau dileu’r mewngofnod?</string>
    <!-- Positive action of a dialog asking to delete  -->
    <string name="dialog_delete_positive">Dileu</string>
    <!-- Negative action of a dialog asking to delete login -->
    <string name="dialog_delete_negative">Diddymu</string>
    <!--  The saved login options menu description. -->
    <string name="login_options_menu">Dewisiadau mewngofnodi</string>
    <!--  The editable text field for a login's web address. -->
    <string name="saved_login_hostname_description">Maes testun golygadwy cyfeiriad gwe’r mewngofnodi.</string>
    <!--  The editable text field for a login's username. -->
    <string name="saved_login_username_description">Maes testun golygadwy enw defnyddiwr y mewngofnodi.</string>
    <!--  The editable text field for a login's password. -->
    <string name="saved_login_password_description">Maes testun golygadwy cyfrinair y mewngofnodi.</string>
    <!--  The button description to save changes to an edited login. -->
    <string name="save_changes_to_login">Cadw newidiadau i’r mewngofnodi.</string>
    <!--  The page title for editing a saved login. -->
    <string name="edit">Golygu</string>
    <!--  The page title for adding new login. -->
    <string name="add_login">Ychwanegu mewngofnod newydd</string>
    <!--  The error message in add/edit login view when password field is blank. -->
    <string name="saved_login_password_required">Mae angen cyfrinair</string>
    <!--  The error message in add login view when username field is blank. -->
    <string name="saved_login_username_required">Mae angen enw defnyddiwr</string>
    <!--  The error message in add login view when hostname field is blank. -->
    <string name="saved_login_hostname_required" tools:ignore="UnusedResources">Mae angen enw gwesteiwr</string>
    <!-- Voice search button content description  -->
    <string name="voice_search_content_description">Chwilio llais</string>
    <!-- Voice search prompt description displayed after the user presses the voice search button -->
    <string name="voice_search_explainer">Siaradwch nawr</string>

    <!--  The error message in edit login view when a duplicate username exists. -->
    <string name="saved_login_duplicate">Mae mewngofnod gyda’r enw defnyddiwr yna eisoes yn bodoli</string>

    <!-- This is the hint text that is shown inline on the hostname field of the create new login page. 'https://www.example.com' intentionally hardcoded here -->
    <string name="add_login_hostname_hint_text">https://www.example.com</string>
    <!-- This is an error message shown below the hostname field of the add login page when a hostname does not contain http or https. -->
    <string name="add_login_hostname_invalid_text_3">Rhaid i’r cyfeiriad gwe gynnwys &quot;https://&quot; neu &quot;http://&quot;</string>
    <!-- This is an error message shown below the hostname field of the add login page when a hostname is invalid. -->
    <string name="add_login_hostname_invalid_text_2">Mae angen enw gwesteiwr dilys</string>

    <!-- Synced Tabs -->
    <!-- Text displayed to ask user to connect another device as no devices found with account -->
    <string name="synced_tabs_connect_another_device">Cysylltu dyfais arall</string>
    <!-- Text displayed asking user to re-authenticate -->
    <string name="synced_tabs_reauth">Ail-ddilyswch, os gwelwch yn dda.</string>
    <!-- Text displayed when user has disabled tab syncing in Firefox Sync Account -->
    <string name="synced_tabs_enable_tab_syncing">Galluogwch gydweddu tabiau.</string>

    <!-- Text displayed when user has no tabs that have been synced -->
    <string name="synced_tabs_no_tabs">Nid oes gennych unrhyw dabiau ar agor yn Firefox ar eich dyfeisiau eraill.</string>
    <!-- Text displayed in the synced tabs screen when a user is not signed in to Firefox Sync describing Synced Tabs -->
    <string name="synced_tabs_sign_in_message">Gweld rhestr o dabiau o’ch dyfeisiau eraill.</string>
    <!-- Text displayed on a button in the synced tabs screen to link users to sign in when a user is not signed in to Firefox Sync -->
    <string name="synced_tabs_sign_in_button">Mewngofnodi i gydweddu</string>

    <!-- The text displayed when a synced device has no tabs to show in the list of Synced Tabs. -->
    <string name="synced_tabs_no_open_tabs">Dim tabiau agored</string>

    <!-- Content description for expanding a group of synced tabs. -->
    <string name="synced_tabs_expand_group">Ehangu’r grŵp o dabiau wedi’u cydweddu</string>
    <!-- Content description for collapsing a group of synced tabs. -->
    <string name="synced_tabs_collapse_group">Cau’r grŵp o dabiau wedi’u cydweddu</string>

    <!-- Top Sites -->
    <!-- Title text displayed in the dialog when shortcuts limit is reached. -->
    <string name="shortcut_max_limit_title">Cyrhaeddwyd terfyn llwybr byr</string>
    <!-- Content description text displayed in the dialog when shortcut limit is reached. -->
    <string name="shortcut_max_limit_content">I ychwanegu llwybr byr newydd, tynnwch un. Cyffyrddwch a daliwch y wefan a dewiswch dileu.</string>
    <!-- Confirmation dialog button text when top sites limit is reached. -->
    <string name="top_sites_max_limit_confirmation_button">Iawn, Wedi deall!</string>

    <!-- Label for the preference to show the shortcuts for the most visited top sites on the homepage -->
    <string name="top_sites_toggle_top_recent_sites_4">Llwybrau byr</string>
	<!-- Title text displayed in the rename top site dialog. -->
	<string name="top_sites_rename_dialog_title">Enw</string>
    <!-- Hint for renaming title of a shortcut -->
    <string name="shortcut_name_hint">Enw llwybr byr</string>
	<!-- Button caption to confirm the renaming of the top site. -->
	<string name="top_sites_rename_dialog_ok">Iawn</string>
	<!-- Dialog button text for canceling the rename top site prompt. -->
	<string name="top_sites_rename_dialog_cancel">Diddymu</string>

    <!-- Text for the menu button to open the homepage settings. -->
    <string name="top_sites_menu_settings">Gosodiadau</string>
    <!-- Text for the menu button to navigate to sponsors and privacy support articles. '&amp;' is replaced with the ampersand symbol: & -->
    <string name="top_sites_menu_sponsor_privacy">Ein noddwyr a’ch preifatrwydd chi</string>
    <!-- Label text displayed for a sponsored top site. -->
    <string name="top_sites_sponsored_label">Noddwyd</string>

    <!-- Inactive tabs in the tabs tray -->
    <!-- Title text displayed in the tabs tray when a tab has been unused for 14 days. -->
    <string name="inactive_tabs_title">Tabiau anweithredol</string>
    <!-- Content description for closing all inactive tabs -->
    <string name="inactive_tabs_delete_all">Caewch bob tab anweithredol</string>

    <!-- Content description for expanding the inactive tabs section. -->
    <string name="inactive_tabs_expand_content_description">Ehangu tabiau anweithredol</string>
    <!-- Content description for collapsing the inactive tabs section. -->
    <string name="inactive_tabs_collapse_content_description">Lleihau tabiau anweithredol</string>

    <!-- Inactive tabs auto-close message in the tabs tray -->
    <!-- The header text of the auto-close message when the user is asked if they want to turn on the auto-closing of inactive tabs. -->
    <string name="inactive_tabs_auto_close_message_header" tools:ignore="UnusedResources">Autogau ar ôl mis?</string>
    <!-- A description below the header to notify the user what the inactive tabs auto-close feature is. -->
    <string name="inactive_tabs_auto_close_message_description" tools:ignore="UnusedResources">Gall Firefox gau tabiau nad ydych wedi edrych arnyn nhw dros y mis diwethaf.</string>
    <!-- A call to action below the description to allow the user to turn on the auto closing of inactive tabs. -->
    <string name="inactive_tabs_auto_close_message_action" tools:ignore="UnusedResources">TROI AWTOGAU YMLAEN</string>

    <!-- Text for the snackbar to confirm auto-close is enabled for inactive tabs -->
    <string name="inactive_tabs_auto_close_message_snackbar">Autogau wedi’i alluogi</string>

    <!-- Awesome bar suggestion's headers -->
    <!-- Search suggestions title for Firefox Suggest. -->
    <string name="firefox_suggest_header">Awgrymiadau Firefox</string>

    <!-- Title for search suggestions when Google is the default search suggestion engine. -->
    <string name="google_search_engine_suggestion_header">Google Search</string>
    <!-- Title for search suggestions when the default search suggestion engine is anything other than Google. The first parameter is default search engine name. -->
    <string name="other_default_search_engine_suggestion_header">Chwilio gan %s</string>

    <!-- Default browser experiment -->
    <string name="default_browser_experiment_card_text">Gosod dolenni o wefannau, e-byst, a negeseuon i agor yn awtomatig yn Firefox.</string>

    <!-- Content description for close button in collection placeholder. -->
    <string name="remove_home_collection_placeholder_content_description">Tynnu</string>

    <!-- Content description radio buttons with a link to more information -->
    <string name="radio_preference_info_content_description">Cliciwch am ragor o fanylion</string>

    <!-- Content description for the action bar "up" button -->
    <string name="action_bar_up_description">Llywio i fyny</string>

    <!-- Content description for privacy content close button -->
    <string name="privacy_content_close_button_content_description">Cau</string>

    <!-- Pocket recommended stories -->
    <!-- Header text for a section on the home screen. -->
    <string name="pocket_stories_header_1">Straeon sy’n procio’r meddwl</string>
    <!-- Header text for a section on the home screen. -->
    <string name="pocket_stories_categories_header">Straeon yn ôl pwnc</string>
    <!-- Text of a button allowing users to access an external url for more Pocket recommendations. -->
    <string name="pocket_stories_placeholder_text">Darganfod rhagor</string>
    <!-- Title of an app feature. Smaller than a heading. The first parameter is product name Pocket -->
    <string name="pocket_stories_feature_title_2">Wedi’i bweru gan %s.</string>
    <!-- Caption for describing a certain feature. The placeholder is for a clickable text (eg: Learn more) which will load an url in a new tab when clicked.  -->
    <string name="pocket_stories_feature_caption">Rhan o deulu Firefox. %s</string>
    <!-- Clickable text for opening an external link for more information about Pocket. -->
    <string name="pocket_stories_feature_learn_more">Dysgu rhagor</string>

    <!-- Text indicating that the Pocket story that also displays this text is a sponsored story by other 3rd party entity. -->
    <string name="pocket_stories_sponsor_indication">Noddwyd</string>

    <!-- Snackbar message for enrolling in a Nimbus experiment from the secret settings when Studies preference is Off.-->
    <string name="experiments_snackbar">Galluogi telemetreg i anfon data.</string>
    <!-- Snackbar button text to navigate to telemetry settings.-->
    <string name="experiments_snackbar_button">Mynd i’r gosodiadau</string>

    <!-- Accessibility services actions labels. These will be appended to accessibility actions like "Double tap to.." but not by or applications but by services like Talkback. -->
    <!-- Action label for elements that can be collapsed if interacting with them. Talkback will append this to say "Double tap to collapse". -->
    <string name="a11y_action_label_collapse">cau</string>
    <!-- Action label for elements that can be expanded if interacting with them. Talkback will append this to say "Double tap to expand". -->
    <string name="a11y_action_label_expand">ehangu</string>
    <!-- Action label for links to a website containing documentation about a wallpaper collection. Talkback will append this to say "Double tap to open link to learn more about this collection". -->
    <string name="a11y_action_label_wallpaper_collection_learn_more">agorwch y ddolen i ddysgu rhagor am y casgliad hwn</string>
    <!-- Action label for links that point to an article. Talkback will append this to say "Double tap to read the article". -->
    <string name="a11y_action_label_read_article">darllen yr erthygl</string>
    <!-- Action label for links to the Firefox Pocket website. Talkback will append this to say "Double tap to open link to learn more". -->
    <string name="a11y_action_label_pocket_learn_more">agor dolen i wybod rhagor</string>
</resources><|MERGE_RESOLUTION|>--- conflicted
+++ resolved
@@ -296,38 +296,6 @@
     <!-- Juno first user onboarding flow experiment -->
     <!-- Title for set firefox as default browser screen.
         The first parameter is the name of the app defined in app_name (for example: Fenix) -->
-<<<<<<< HEAD
-    <string name="juno_onboarding_default_browser_title" tools:ignore="UnusedResources">Gwnewch %s eich hoff borwr</string>
-    <!-- Description for set firefox as default browser screen.
-        The first parameter is the Firefox brand name.
-        The second parameter is the string with key "juno_onboarding_default_browser_description_link_text". -->
-    <string name="juno_onboarding_default_browser_description" tools:ignore="UnusedResources">Mae %1$s yn rhoi pobl dros elw ac yn diogelu eich preifatrwydd drwy rwystro tracwyr traws-gwefan.\n\nDysgu rhagor yn ein %2$s.</string>
-    <!-- Text for the link to the privacy notice webpage for set as firefox default browser screen.
-    This is part of the string with the key "juno_onboarding_default_browser_description". -->
-    <string name="juno_onboarding_default_browser_description_link_text" tools:ignore="UnusedResources">hysbysiad preifatrwydd</string>
-    <!-- Text for the button to set firefox as default browser on the device -->
-    <string name="juno_onboarding_default_browser_positive_button" tools:ignore="UnusedResources">Gosod fel y porwr ragosodedig</string>
-    <!-- Text for the button dismiss the screen and move on with the flow -->
-    <string name="juno_onboarding_default_browser_negative_button" tools:ignore="UnusedResources">Nid nawr</string>
-    <!-- Title for sign in to sync screen. -->
-    <string name="juno_onboarding_sign_in_title" tools:ignore="UnusedResources">Ewch o’r ffôn i’r gliniadur ac yn ôl</string>
-    <!-- Description for sign in to sync screen. -->
-    <string name="juno_onboarding_sign_in_description" tools:ignore="UnusedResources">Cipiwch dabiau a chyfrineiriau o’ch dyfeisiau eraill i barhau lle roeddech chi gynt.</string>
-    <!-- Text for the button to sign in to sync on the device -->
-    <string name="juno_onboarding_sign_in_positive_button" tools:ignore="UnusedResources">Mewngofnodi</string>
-    <!-- Text for the button dismiss the screen and move on with the flow -->
-    <string name="juno_onboarding_sign_in_negative_button" tools:ignore="UnusedResources">Nid nawr</string>
-    <!-- Title for enable notification permission screen.
-        The first parameter is the name of the app defined in app_name (for example: Fenix) -->
-    <string name="juno_onboarding_enable_notifications_title" tools:ignore="UnusedResources">Mae hysbysiadau yn eich helpu i wneud mwy gyda %s</string>
-    <!-- Description for enable notification permission screen.
-        The first parameter is the name of the app defined in app_name (for example: Fenix) -->
-    <string name="juno_onboarding_enable_notifications_description" tools:ignore="UnusedResources">Anfonwch dabiau rhwng dyfeisiau, rheoli llwytho a chael awgrymiadau ar sut i gael y gorau o %s.</string>
-    <!-- Text for the button to request notification permission on the device -->
-    <string name="juno_onboarding_enable_notifications_positive_button" tools:ignore="UnusedResources">Troi hysbysiadau ymlaen</string>
-    <!-- Text for the button dismiss the screen and move on with the flow -->
-    <string name="juno_onboarding_enable_notifications_negative_button" tools:ignore="UnusedResources">Nid nawr</string>
-=======
     <string name="juno_onboarding_default_browser_title">Gwnewch %s eich hoff borwr</string>
     <!-- Title for set firefox as default browser screen used by Nimbus experiments. Nimbus experiments do not support string placeholders.
         Note: The word "Firefox" should NOT be translated -->
@@ -370,7 +338,6 @@
     <string name="juno_onboarding_enable_notifications_positive_button">Troi hysbysiadau ymlaen</string>
     <!-- Text for the button dismiss the screen and move on with the flow -->
     <string name="juno_onboarding_enable_notifications_negative_button">Nid nawr</string>
->>>>>>> daf88cc5
 
     <!-- Search Widget -->
     <!-- Content description for searching with a widget. The first parameter is the name of the application.-->
@@ -1301,19 +1268,11 @@
     <!-- Survey -->
     <!-- Text shown in the fullscreen message that pops up to ask user to take a short survey.
     The app name is in the text, due to limitations with localizing Nimbus experiments -->
-<<<<<<< HEAD
-    <string name="nimbus_survey_message_text" tools:ignore="UnusedResources">Helpwch i wneud Firefox yn well drwy lanw arolwg byr.</string>
-    <!-- Preference for taking the short survey. -->
-    <string name="preferences_take_survey" tools:ignore="UnusedResources">Llenwch yr Arolwg</string>
-    <!-- Preference for not taking the short survey. -->
-    <string name="preferences_not_take_survey" tools:ignore="UnusedResources">Dim Diolch</string>
-=======
     <string name="nimbus_survey_message_text">Helpwch i wneud Firefox yn well drwy lanw arolwg byr.</string>
     <!-- Preference for taking the short survey. -->
     <string name="preferences_take_survey">Llenwch yr Arolwg</string>
     <!-- Preference for not taking the short survey. -->
     <string name="preferences_not_take_survey">Dim Diolch</string>
->>>>>>> daf88cc5
 
     <!-- Snackbar -->
     <!-- Text shown in snackbar when user deletes a collection -->
@@ -1528,15 +1487,6 @@
     <!-- Preference title for enhanced tracking protection settings -->
     <string name="preference_enhanced_tracking_protection">Diogelwch Uwch Rhag Tracio</string>
     <!-- Title for the description of enhanced tracking protection -->
-<<<<<<< HEAD
-    <string name="preference_enhanced_tracking_protection_explanation_title">Pori heb gael eich dilyn</string>
-    <!-- Preference summary for enhanced tracking protection settings on/off switch -->
-    <string name="preference_enhanced_tracking_protection_summary" tools:ignore="UnusedResources">Nawr yn cynnwys Diogelwch Cwci Llwyr, ein rhwystr mwyaf pwerus eto yn erbyn tracwyr traws-gwefan.</string>
-    <!-- Description of enhanced tracking protection. The first parameter is the name of the application (For example: Fenix) -->
-    <string name="preference_enhanced_tracking_protection_explanation">Cadwch eich data i chi’ch hun. Mae %s yn eich diogelu rhag llawer o’r tracwyr mwyaf cyffredin sy’n eich dilyn ar-lein.</string>
-    <!-- Description of enhanced tracking protection. The parameter is the name of the application (For example: Firefox Fenix) -->
-    <string name="preference_enhanced_tracking_protection_explanation_2" tools:ignore="UnusedResources">Mae %s yn eich diogelu rhag llawer o’r tracwyr mwyaf cyffredin sy’n dilyn yr hyn rydych chi’n ei wneud ar-lein.</string>
-=======
     <string name="preference_enhanced_tracking_protection_explanation_title" moz:removedIn="114" tools:ignore="UnusedResources">Pori heb gael eich dilyn</string>
     <!-- Preference summary for enhanced tracking protection settings on/off switch -->
     <string name="preference_enhanced_tracking_protection_summary">Nawr yn cynnwys Diogelwch Cwci Llwyr, ein rhwystr mwyaf pwerus eto yn erbyn tracwyr traws-gwefan.</string>
@@ -1544,35 +1494,22 @@
     <string name="preference_enhanced_tracking_protection_explanation" moz:removedIn="114" tools:ignore="UnusedResources">Cadwch eich data i chi’ch hun. Mae %s yn eich diogelu rhag llawer o’r tracwyr mwyaf cyffredin sy’n eich dilyn ar-lein.</string>
     <!-- Description of enhanced tracking protection. The parameter is the name of the application (For example: Firefox Fenix) -->
     <string name="preference_enhanced_tracking_protection_explanation_2">Mae %s yn eich diogelu rhag llawer o’r tracwyr mwyaf cyffredin sy’n dilyn yr hyn rydych chi’n ei wneud ar-lein.</string>
->>>>>>> daf88cc5
     <!-- Text displayed that links to website about enhanced tracking protection -->
     <string name="preference_enhanced_tracking_protection_explanation_learn_more">Dysgu rhagor</string>
     <!-- Preference for enhanced tracking protection for the standard protection settings -->
     <string name="preference_enhanced_tracking_protection_standard_default_1">Safonol (rhagosodedig)</string>
     <!-- Preference description for enhanced tracking protection for the standard protection settings -->
-<<<<<<< HEAD
-    <string name="preference_enhanced_tracking_protection_standard_description_4">Cydbwysedd rhwng diogelwch a pherfformiad. Bydd tudalennau’n llwytho fel arfer.</string>
-    <!-- Preference description for enhanced tracking protection for the standard protection settings -->
-    <string name="preference_enhanced_tracking_protection_standard_description_5" tools:ignore="UnusedResources">Bydd tudalennau’n llwytho fel arfer, ond yn rhwystro llai o dracwyr.</string>
-=======
     <string name="preference_enhanced_tracking_protection_standard_description_4" moz:removedIn="114" tools:ignore="UnusedResources">Cydbwysedd rhwng diogelwch a pherfformiad. Bydd tudalennau’n llwytho fel arfer.</string>
     <!-- Preference description for enhanced tracking protection for the standard protection settings -->
     <string name="preference_enhanced_tracking_protection_standard_description_5">Bydd tudalennau’n llwytho fel arfer, ond yn rhwystro llai o dracwyr.</string>
->>>>>>> daf88cc5
     <!--  Accessibility text for the Standard protection information icon  -->
     <string name="preference_enhanced_tracking_protection_standard_info_button">Beth sydd wedi’i rwystro gan ddiogelu tracio safonol</string>
     <!-- Preference for enhanced tracking protection for the strict protection settings -->
     <string name="preference_enhanced_tracking_protection_strict">Llym</string>
     <!-- Preference description for enhanced tracking protection for the strict protection settings -->
-<<<<<<< HEAD
-    <string name="preference_enhanced_tracking_protection_strict_description_3">Yn rhwystro mwy o dracwyr fel bod tudalennau’n llwytho’n gyflymach, ond gall dorri rhai swyddogaethau ar y dudalen.</string>
-    <!-- Preference description for enhanced tracking protection for the strict protection settings -->
-    <string name="preference_enhanced_tracking_protection_strict_description_4" tools:ignore="UnusedResources">Diogelwch tracio cryfach a pherfformiad cyflymach, ond efallai na fydd rhai gwefannau’n gweithio’n iawn.</string>
-=======
     <string name="preference_enhanced_tracking_protection_strict_description_3" moz:removedIn="114" tools:ignore="UnusedResources">Yn rhwystro mwy o dracwyr fel bod tudalennau’n llwytho’n gyflymach, ond gall dorri rhai swyddogaethau ar y dudalen.</string>
     <!-- Preference description for enhanced tracking protection for the strict protection settings -->
     <string name="preference_enhanced_tracking_protection_strict_description_4">Diogelwch tracio cryfach a pherfformiad cyflymach, ond efallai na fydd rhai gwefannau’n gweithio’n iawn.</string>
->>>>>>> daf88cc5
     <!--  Accessibility text for the Strict protection information icon  -->
     <string name="preference_enhanced_tracking_protection_strict_info_button">Beth sydd wedi’i rwystro gan ddiogelu tracio llym</string>
     <!-- Preference for enhanced tracking protection for the custom protection settings -->
