<?xml version="1.0" encoding="utf-8"?>
<resources xmlns:tools="http://schemas.android.com/tools" xmlns:moz="http://mozac.org/tools">
    <!-- App name for private browsing mode. The first parameter is the name of the app defined in app_name (for example: Fenix)-->
    <string name="app_name_private_5">%s’a veşartî</string>
    <!-- App name for private browsing mode. The first parameter is the name of the app defined in app_name (for example: Fenix)-->
    <string name="app_name_private_4">%s (Veşartî)</string>


    <!-- Home Fragment -->
    <!-- Content description (not visible, for screen readers etc.): "Three dot" menu button. -->
    <string name="content_description_menu">Vebijarkên zêdetir</string>
    <!-- Content description (not visible, for screen readers etc.): "Private Browsing" menu button. -->
    <string name="content_description_private_browsing_button">Gerîna veşartî veke</string>
    <!-- Content description (not visible, for screen readers etc.): "Private Browsing" menu button. -->
    <string name="content_description_disable_private_browsing_button">Gerîna veşartî bigire</string>
    <!-- Content description (not visible, for screen readers etc.): "Private Browsing" menu button. -->
    <string name="content_description_private_browsing">Gera nepen</string>
    <!-- Placeholder text shown in the search bar before a user enters text for the default engine -->
    <string name="search_hint">Lêgerîn an jî navnîşan</string>
    <!-- Placeholder text shown in the search bar before a user enters text for a general engine -->
    <string name="search_hint_general_engine">Di webê de bigere</string>
    <!-- Placeholder text shown in search bar when using history search -->
    <string name="history_search_hint">Raboriya lêgerînê</string>
    <!-- Placeholder text shown in search bar when using bookmarks search -->
    <string name="bookmark_search_hint">Di bijareyan de bigere</string>
    <!-- Placeholder text shown in search bar when using tabs search -->
    <string name="tab_search_hint">Di hilpekînan de bigere</string>
    <!-- Placeholder text shown in the search bar when using application search engines -->
    <string name="application_search_hint">Peyvên lêgerînê binivîse</string>
    <!-- No Open Tabs Message Description -->
    <string name="no_open_tabs_description">Hilpekînên te yên vekirî ew ê li vir bên nîşandan.</string>
    <!-- No Private Tabs Message Description -->
    <string name="no_private_tabs_description">Hilpekînên te yên veşartî ew ê li vir bên nîşandan.</string>
    <!-- Tab tray multi select title in app bar. The first parameter is the number of tabs selected -->
    <string name="tab_tray_multi_select_title">%1$d hilpekîn hatin bijartin</string>
    <!-- Label of button in create collection dialog for creating a new collection  -->
    <string name="tab_tray_add_new_collection">Koleksiyona nû tevlî bike</string>
    <!-- Label of editable text in create collection dialog for naming a new collection  -->
    <string name="tab_tray_add_new_collection_name">Nav</string>
    <!-- Label of button in save to collection dialog for selecting a current collection  -->
    <string name="tab_tray_select_collection">Koleksiyonê hilbijêre</string>
    <!-- Content description for close button while in multiselect mode in tab tray -->
    <string name="tab_tray_close_multiselect_content_description">Ji moda bijartina-pir derkeve</string>
    <!-- Content description for save to collection button while in multiselect mode in tab tray -->
    <string name="tab_tray_collection_button_multiselect_content_description">Hilpekînên bijartî li koleksiyonê qeyd bike</string>

    <!-- Content description on checkmark while tab is selected in multiselect mode in tab tray -->
    <string name="tab_tray_multiselect_selected_content_description">Hate bijartin</string>

<<<<<<< HEAD
=======
    <!-- Home - Bookmarks -->
    <!-- Title for the home screen section with bookmarks. -->
    <string name="home_bookmarks_title">Bijare</string>
    <!-- Content description for the button which navigates the user to show all of their bookmarks. -->
    <string name="home_bookmarks_show_all_content_description">Hemû bijareyan nîşan bide</string>
    <!-- Text for the menu button to remove a recently saved bookmark from the user's home screen -->
    <string name="home_bookmarks_menu_item_remove">Rake</string>

>>>>>>> 3a395140
    <!-- About content. The first parameter is the name of the application. (For example: Fenix) -->
    <string name="about_content">%1$s berhemeke Mozillayê ye.</string>

    <!-- Private Browsing -->
    <!-- Explanation for private browsing displayed to users on home view when they first enable private mode
        The first parameter is the name of the app defined in app_name (for example: Fenix) -->
    <string name="private_browsing_placeholder_description_2">
        %1$s, dema ku te hilpekînên veşartî girtin an jî tu ji sepanê derket ew ê raboriya te ya gerîn û lêgerînê ji hilpekînên veşartî bên paqijkirin. Ev, rê li ber şopandina te ya ji aliyê malper û peydakerên servîsê ve nagirê lê heke hin kesên din ên vê cîhazê bi kar tînin hebin ew ê bihêle ku tu raboriya xwe ji wan veşêrî.</string>
    <string name="private_browsing_common_myths">
       Efsaneyên berbelav ên têkildarî gerîna veşartî
    </string>

    <!-- True Private Browsing Mode -->
    <!-- Title for info card on private homescreen in True Private Browsing Mode. -->
    <string name="felt_privacy_desc_card_title">Li ser vê cîhazê tu şop nehêle</string>
    <!-- Explanation for private browsing displayed to users on home view when they first enable
        private mode in our new Total Private Browsing mode.
        The first parameter is the name of the app defined in app_name (for example: Firefox Nightly)
        The second parameter is the clickable link text in felt_privacy_info_card_subtitle_link_text -->
    <string name="felt_privacy_info_card_subtitle_2">%1$s dema ku hûn hemî tabloyên xwe yên taybet digirin, çerezên we, dîrok û daneyên malperê jê dibe. %2$s</string>
    <!-- Clickable portion of the explanation for private browsing that links the user to our
        about privacy page.
        This string is used in felt_privacy_info_card_subtitle as the second parameter.-->
    <string name="felt_privacy_info_card_subtitle_link_text">Kî dikare karibe çalakiyên min bibîne?</string>

    <!-- Private mode shortcut "contextual feature recommendation" (CFR) -->
    <!-- Text for the Private mode shortcut CFR message for adding a private mode shortcut to open private tabs from the Home screen -->
    <string name="private_mode_cfr_message_2">Hilpekîna din a nepen bi tiliyekê veke.</string>
    <!-- Text for the positive button to accept adding a Private Browsing shortcut to the Home screen -->
    <string name="private_mode_cfr_pos_button_text">Tevlî ekrana destpêkê bike</string>
    <!-- Text for the negative button to decline adding a Private Browsing shortcut to the Home screen -->
    <string name="cfr_neg_button_text">Na, spas</string>

    <!-- Open in App "contextual feature recommendation" (CFR) -->
    <!-- Text for the info message. The first parameter is the name of the application.-->
    <string name="open_in_app_cfr_info_message_2">Tu dikarî  %1$s`ê wisa eyar bikî ku girêdank xweber di appan de vebin.</string>
    <!-- Text for the positive action button -->
    <string name="open_in_app_cfr_positive_button_text">Here sazkariyan</string>
    <!-- Text for the negative action button -->
    <string name="open_in_app_cfr_negative_button_text">Bigire</string>

<<<<<<< HEAD
    <!-- Total cookie protection "contextual feature recommendation" (CFR) -->
    <!-- Text for the message displayed in the contextual feature recommendation popup promoting the total cookie protection feature. -->
    <string name="tcp_cfr_message" moz:removedIn="132" tools:ignore="UnusedResources">Fonksiyona me ya ewlekariyê ya heta niha herî xurt, kodên şopandinê yên di navbera malperan de îzole dike.</string>
    <!-- Text displayed that links to website containing documentation about the "Total cookie protection" feature. -->
    <string name="tcp_cfr_learn_more" moz:removedIn="132" tools:ignore="UnusedResources">Li ser parastina xurekan a giştî agahî bistîne</string>

=======
>>>>>>> 3a395140
    <!-- Private browsing erase action "contextual feature recommendation" (CFR) -->
    <!-- Text for the message displayed in the contextual feature recommendation popup promoting the erase private browsing feature. -->
    <string name="erase_action_cfr_message">Li vir bikirtîne da ku danişîneke taybet a nû dest pê bikî. Raboriya xwe, çerezên xwe - her tiştî jê bibe.</string>


    <!-- Toolbar "contextual feature recommendation" (CFR) -->
    <!-- Text for the title displayed in the contextual feature recommendation popup promoting the navigation bar. -->
    <string name="navbar_cfr_title">Bi navîgasyona nû zûtir bigere</string>

    <!-- Text for the message displayed in the contextual feature recommendation popup promoting the navigation bar. -->
    <string name="navbar_cfr_message_2">Gava tu malpera bi xwarê ve kaş bikî ev şiv tê veşartin ku qada te ya gerê firehtir bibe.</string>

    <!-- Text for the message displayed for the popup promoting the long press of navigation in the navigation bar. -->
    <string name="navbar_navigation_buttons_cfr_message">Ji bo gera rûpelên raboriyê yên vê hilpekînê, pêl tîran bike û li serî bihêle.</string>

    <!-- Address bar swipe "contextual feature recommendation" (CFR) -->
    <!-- Text for the title displayed in the contextual feature recommendation popup promoting swipe of address bar. -->
    <string name="address_bar_swipe_cfr_title">Ji bo guhertina hilpekînan darikê amûran kaş bike</string>
    <!-- Text for the message displayed in the contextual feature recommendation popup promoting swipe of address bar. -->
    <string name="address_bar_swipe_cfr_message">Ji bo ji yekê derbasî yeka din bibî bi çep yan rastê ve kaş bike. Ji bo vekirina hilpekîneke nû ya dawiyê bi çepê ve kaş bike.</string>

    <!-- Text for the info dialog when camera permissions have been denied but user tries to access a camera feature. -->
    <string name="camera_permissions_needed_message">Gihîna li kamerayê hewce ye. Here sazkariyên Androidê ji beşa destûran, destûrê bide.</string>
    <!-- Text for the positive action button to go to Android Settings to grant permissions. -->
    <string name="camera_permissions_needed_positive_button_text">Here sazkariyan</string>
    <!-- Text for the negative action button to dismiss the dialog. -->
    <string name="camera_permissions_needed_negative_button_text">Bigire</string>

    <!-- Text for the banner message to tell users about our auto close feature. -->
    <string name="tab_tray_close_tabs_banner_message">Hilpekînên vekirî yên ku di ser wan re roj, hefte an jî meh derbas bûne tu dikarî wan bixweber bidî girtin.</string>
    <!-- Text for the positive action button to go to Settings for auto close tabs. -->
    <string name="tab_tray_close_tabs_banner_positive_button_text">Vebijarkan bibîne</string>
    <!-- Text for the negative action button to dismiss the Close Tabs Banner. -->
    <string name="tab_tray_close_tabs_banner_negative_button_text">Bigire</string>


    <!-- Text for the banner message to tell users about our inactive tabs feature. -->
    <string name="tab_tray_inactive_onboarding_message">Hilpekînên te du hefte venekirine dikevin vê derê.</string>
    <!-- Text for the action link to go to Settings for inactive tabs. -->
    <string name="tab_tray_inactive_onboarding_button_text">Di sazkariyan de bigire</string>


    <!-- Text for title for the auto-close dialog of the inactive tabs. -->
    <string name="tab_tray_inactive_auto_close_title">Bila piştî mehekê xweber bigire?</string>
    <!-- Text for the body for the auto-close dialog of the inactive tabs.
        The first parameter is the name of the application.-->
    <string name="tab_tray_inactive_auto_close_body_2"> %1$s dikare hilpekînên te di meha borî de venekirine bigire.</string>
    <!-- Content description for close button in the auto-close dialog of the inactive tabs. -->
    <string name="tab_tray_inactive_auto_close_button_content_description">Bigire</string>

    <!-- Text for turn on auto close tabs button in the auto-close dialog of the inactive tabs. -->
    <string name="tab_tray_inactive_turn_on_auto_close_button_2">Girtina xweber veke</string>


    <!-- Home screen icons - Long press shortcuts -->
    <!-- Shortcut action to open new tab -->
    <string name="home_screen_shortcut_open_new_tab_2">Hilpekîna nû</string>
    <!-- Shortcut action to open new private tab -->
    <string name="home_screen_shortcut_open_new_private_tab_2">Hilpekîna veşartî ya nû</string>

<<<<<<< HEAD
=======
    <!-- Shortcut action to open Passwords screen -->
    <string name="home_screen_shortcut_passwords">Şîfre</string>

>>>>>>> 3a395140
    <!-- Recent Tabs -->
    <!-- Header text for jumping back into the recent tab in the home screen -->
    <string name="recent_tabs_header">vegere</string>
    <!-- Button text for showing all the tabs in the tabs tray -->
    <string name="recent_tabs_show_all">Gişî nîşan bide</string>

    <!-- Content description for the button which navigates the user to show all recent tabs in the tabs tray. -->
    <string name="recent_tabs_show_all_content_description_2">Bişkoka hemû hilpekînên kevn nîşan bide</string>

    <!-- Text for button in synced tab card that opens synced tabs tray -->
    <string name="recent_tabs_see_all_synced_tabs_button_text">Hemû hilpekînên senkronîzekirî bibîne</string>
    <!-- Accessibility description for device icon used for recent synced tab -->
    <string name="recent_tabs_synced_device_icon_content_description">Alava senkronîzekirî</string>
    <!-- Text for the dropdown menu to remove a recent synced tab from the homescreen -->
    <string name="recent_synced_tab_menu_item_remove">Rake</string>
    <!-- Text for the menu button to remove a grouped highlight from the user's browsing history
         in the Recently visited section -->
    <string name="recent_tab_menu_item_remove">Rake</string>

    <!-- History Metadata -->
    <!-- Header text for a section on the home screen that displays grouped highlights from the
         user's browsing history, such as topics they have researched or explored on the web -->
    <string name="history_metadata_header_2">Seredanên dawî</string>
    <!-- Text for the menu button to remove a grouped highlight from the user's browsing history
         in the Recently visited section -->
    <string name="recently_visited_menu_item_remove">Rake</string>

    <!-- Content description for the button which navigates the user to show all of their history. -->
    <string name="past_explorations_show_all_content_description_2">Hemî gerên berê nîşan bide</string>

    <!-- Browser Fragment -->
    <!-- Content description (not visible, for screen readers etc.): Navigate backward (browsing history) -->
    <string name="browser_menu_back">Paşve</string>
    <!-- Content description (not visible, for screen readers etc.): Navigate forward (browsing history) -->
    <string name="browser_menu_forward">Pêşve</string>
    <!-- Content description (not visible, for screen readers etc.): Refresh current website -->
    <string name="browser_menu_refresh">Nû bike</string>
    <!-- Content description (not visible, for screen readers etc.): Stop loading current website -->
    <string name="browser_menu_stop">Rawestîne</string>
<<<<<<< HEAD
=======
    <!-- Browser menu button that opens the extensions manager -->
    <string name="browser_menu_extensions">Pêvek</string>
    <!-- Browser menu banner header text for extensions onboarding.
        The first parameter is the name of the app defined in app_name (for example: Fenix). -->
    <string name="browser_menu_extensions_banner_onboarding_header">%s`ê taybet bike</string>
    <!-- Browser menu banner header text for extensions onboarding when all installed extensions have been disabled. -->
    <string name="browser_menu_disabled_extensions_banner_onboarding_header">Te pêvekên sazkirî hene, lê ne çalakkirî ne</string>
    <!-- Browser menu banner body text for extensions onboarding.
        The first parameter is the name of the app defined in app_name (for example: Fenix). -->
    <string name="browser_menu_extensions_banner_onboarding_body">Pêvek ji xuyakirin heta performansa  %s`ê heta nepenî û ewlekariyê asta gera te bilind dikin.</string>
    <!-- Browser menu banner body text for extensions onboarding when all installed extensions have been disabled.
     The first parameter is the name of the button that opens extension manager (for example "Manage extensions"). -->
    <string name="browser_menu_disabled_extensions_banner_onboarding_body">Ji bo bikaranîna pêvekan wan ji eyaran yan jî ji hilbijarka “%s” ya jêrê çalak bike.</string>
    <!-- Browser menu banner link text for learning more about extensions -->
    <string name="browser_menu_extensions_banner_learn_more">Zêdetir bizane</string>
    <!-- Browser menu button that opens the extensions manager -->
    <string name="browser_menu_manage_extensions">Pêvekan bi rê ve bibe</string>
    <!-- Content description (not visible, for screen readers etc.): Section heading for recommended extensions.-->
    <string name="browser_menu_recommended_section_content_description">Pêvekên pêşniyarkirî</string>
    <!-- Content description (not visible, for screen readers etc.): Label for plus icon used to add extension.
      The first parameter is the name of the extension (for example: ClearURLs). -->
    <string name="browser_menu_extension_plus_icon_content_description_2">%1$s`ê têxê</string>
    <!-- Browser menu button that opens AMO in a tab -->
    <string name="browser_menu_discover_more_extensions">Zêdetir pêvekan keşf bike</string>
    <!-- Browser menu description that is shown when one or more extensions are disabled due to extension errors -->
    <string name="browser_menu_extensions_disabled_description">Demkî hatiye neçalakkirin</string>
    <!-- The description of the browser menu appears when the user hasn't installed any extensions. -->
    <string name="browser_menu_no_extensions_installed_description">Tu pêvek nehatine çalakkirin</string>
>>>>>>> 3a395140
    <!-- Browser menu button that opens account settings -->
    <string name="browser_menu_account_settings">Agahiyên hesêb</string>
    <!-- Browser menu button that sends a user to help articles -->
    <string name="browser_menu_help">Alîkarî</string>
    <!-- Browser menu button that sends a to a the what's new article -->
    <string name="browser_menu_whats_new">Çi tiştên nû hene?</string>
    <!-- Browser menu button that opens the settings menu -->
    <string name="browser_menu_settings">Sazkarî</string>
    <!-- Browser menu button that opens a user's library -->
    <string name="browser_menu_library">Pirtûkxane</string>
    <!-- Browser menu toggle that requests a desktop site -->
    <string name="browser_menu_desktop_site">Malpera sermaseyê</string>
    <!-- Browser menu button that reopens a private tab as a regular tab -->
    <string name="browser_menu_open_in_regular_tab">Di hilpekîneke asayî de veke</string>
    <!-- Browser menu toggle that adds a shortcut to the site on the device home screen. -->
    <string name="browser_menu_add_to_homescreen">Tevlî ekrana destpêkê bike</string>
<<<<<<< HEAD
=======
    <!-- Browser menu toggle that adds a PWA of the site on the device home screen. -->
    <string name="browser_menu_add_app_to_homescreen">Bernamokê têxe ekrana destpêkê</string>
    <!-- Browser menu toggle that adds a shortcut to the site on the device home screen. -->
    <string name="browser_menu_add_to_homescreen_2">Têxe ekrana destpêkê…</string>
    <!-- Browser menu toggle that adds a PWA of the site on the device home screen. -->
    <string name="browser_menu_add_app_to_homescreen_2">Bernamokê têxe ekrana destpêkê…</string>
    <!-- Text for notifying users that Xiaomi devices require additional permissions to add to home screen -->
    <string name="browser_menu_add_to_homescreen_xiaomi">Dibe ku ji bo cîhazên Xiaomi ji bo lêzêdekirina kurteriyan li ekrana destpêkê destûrên zêdetir pêwist bin. Tika ye eyarên xwe kontrol bike.</string>
>>>>>>> 3a395140
    <!-- Content description (not visible, for screen readers etc.) for the Resync tabs button -->
    <string name="resync_button_content_description">Dîsa senkronîze bike</string>
    <!-- Browser menu button that opens the find in page menu -->
    <string name="browser_menu_find_in_page">Di rûpelê de bibîne</string>
    <!-- Browser menu button that opens the find in page menu -->
    <string name="browser_menu_find_in_page_2">Di rûpelê de bibîne…</string>
    <!-- Browser menu button that opens the translations dialog, which has options to translate the current browser page. -->
    <string name="browser_menu_translations">Rûpelê wergerîne</string>
    <!-- Browser menu button that saves the current tab to a collection -->
    <string name="browser_menu_save_to_collection">Li koleksiyonê qeyd bike…</string>
    <!-- Browser menu button that saves the current tab to a collection -->
    <string name="browser_menu_save_to_collection_2">Li koleksiyonê tomar bike</string>
    <!-- Browser menu button that open a share menu to share the current site -->
    <string name="browser_menu_share">Parve bike</string>
    <!-- Browser menu button that open a share menu to share the current site -->
    <string name="browser_menu_share_2">Parve bike…</string>
    <!-- Browser menu button shown in custom tabs that opens the current tab in Fenix
        The first parameter is the name of the app defined in app_name (for example: Fenix) -->
    <string name="browser_menu_open_in_fenix">Di %1$s de veke</string>
    <!-- Browser menu text shown in custom tabs to indicate this is a Fenix tab
        The first parameter is the name of the app defined in app_name (for example: Fenix) -->
    <string name="browser_menu_powered_by">Bihêzkirin ji aliyê %1$s</string>
    <!-- Browser menu text shown in custom tabs to indicate this is a Fenix tab
        The first parameter is the name of the app defined in app_name (for example: Fenix) -->
    <string name="browser_menu_powered_by2">Bihêzkirin ji aliyê %1$s</string>
    <!-- Browser menu button to put the current page in reader mode -->
    <string name="browser_menu_read">Moda xwînerê</string>
    <!-- Browser menu button content description to close reader mode and return the user to the regular browser -->
    <string name="browser_menu_read_close">Moda xwînerê bigire</string>
    <!-- Browser menu button to open the current page in an external app -->
    <string name="browser_menu_open_app_link">Di sepanê de veke</string>
    <!-- Browser menu button to show reader view appearance controls e.g. the used font type and size -->
    <string name="browser_menu_customize_reader_view">Moda xwînerê taybet bike</string>
    <!-- Browser menu button to show reader view appearance controls e.g. the used font type and size -->
    <string name="browser_menu_customize_reader_view_2">Xuyakirina Readerê taybet bike</string>
    <!-- Browser menu label for adding a bookmark -->
    <string name="browser_menu_add">Lê zêde bike</string>
    <!-- Browser menu label for editing a bookmark -->
    <string name="browser_menu_edit">Serast bike</string>

    <!-- Button shown on the home page that opens the Customize home settings -->
    <string name="browser_menu_customize_home_1">Serrûpelê taybet bike</string>dsa
    <!-- Browser menu label to sign in to sync on the device using Mozilla accounts -->
    <string name="browser_menu_sign_in">Têkeve</string>
    <!-- Browser menu caption label for the "Sign in" browser menu item described in `browser_menu_sign_in` -->
    <string name="browser_menu_sign_in_caption">Şîfre, hilpekîn û zêdetir tiştan senkronîze bike</string>
    <!-- Browser menu label to sign back in to sync on the device when the user's account needs to be reauthenticated -->
    <string name="browser_menu_sign_back_in_to_sync">Dîsa têke senkronîzekirina xwe</string>
    <!-- Browser menu caption label for the "Sign back in to sync" browser menu item described in `browser_menu_sign_back_in_to_sync` when there is an error in syncing -->
    <string name="browser_menu_syncing_paused_caption">Senkronîzekirin hat rawestandin</string>
    <!-- Browser menu label that creates a private tab -->
    <string name="browser_menu_new_private_tab">Hilpekîna taybet a nû</string>
    <!-- Browser menu label that navigates to the Password screen -->
    <string name="browser_menu_passwords">Şîfre</string>
    <!-- Browser menu label that navigates to the SUMO page for the Firefox for Android release notes.
         The first parameter is the name of the app defined in app_name (for example: Fenix)-->
    <string name="browser_menu_new_in_firefox">Tiştên nû yên %1$s`ê</string>
    <!-- Browser menu label that toggles the request for the desktop site of the currently visited page -->
    <string name="browser_menu_switch_to_desktop_site">Derbasî malpera sermaseyê bbie</string>
    <!-- Browser menu label that toggles the request for the mobile site of the currently visited page -->
    <string name="browser_menu_switch_to_mobile_site">Vegere malpera mobîl</string>
    <!-- Browser menu label that navigates to the page tools sub-menu -->
    <string name="browser_menu_tools">Amûr</string>
    <!-- Content description (not visible, for screen readers etc.): Back button for all menu redesign sub-menu -->
    <string name="browser_menu_back_button_content_description">Vegere menuya giştî</string>
    <!-- Content description (not visible, for screen readers etc.) for bottom sheet handlebar main menu. -->
    <string name="browser_main_menu_handlebar_content_description">Menuya giştî bigire</string>
    <!-- Content description (not visible, for screen readers etc.) for main menu help button. -->
    <string name="browser_main_menu_content_description_help_button">Alîkarî</string>
    <!-- Content description (not visible, for screen readers etc.) for main menu settings button. -->
    <string name="browser_main_menu_content_description_settings_button">Eyar</string>
    <!-- Content description (not visible, for screen readers etc.) for bottom sheet handlebar extensions menu. -->
    <string name="browser_extensions_menu_handlebar_content_description">Menuya pêvekan bigire</string>dsa
    <!-- Content description (not visible, for screen readers etc.) for bottom sheet handlebar save menu. -->
    <string name="browser_save_menu_handlebar_content_description">Menuya qeydkirinê bigire</string>
    <!-- Content description (not visible, for screen readers etc.) for bottom sheet handlebar tools menu. -->
    <string name="browser_tools_menu_handlebar_content_description">Menuya amûran bigire</string>
    <!-- Content description (not visible, for screen readers etc.) for bottom sheet handlebar custom tab menu. -->
    <string name="browser_custom_tab_menu_handlebar_content_description">Menuya hilpekîna taybet bigire</string>
    <!-- Browser menu description that describes the various tools related menu items inside of the tools sub-menu -->
    <string name="browser_menu_tools_description_with_translate" moz:removedIn="134" tools:ignore="UnusedResources">Xuyakirina Readerê, Wergerandin, Çapkirin, Parvekirin, Bernamokê veke</string>
    <!-- Browser menu description that describes the various tools related menu items inside of the tools sub-menu -->
    <string name="browser_menu_tools_description" moz:removedIn="134" tools:ignore="UnusedResources">Xuyakirina Readerê, Wergerandin, Çapkirin, Bernamokê veke</string>
    <!-- Browser menu description that describes the various tools related menu items inside of the tools sub-menu
         The first parameter is the label of the report site issue (for example: Report Site issue) -->
    <string name="browser_menu_tools_description_with_translate_with_report_site" moz:removedIn="135" tools:ignore="UnusedResources">Xuyakirina Readerê, Wergerandin, %s, Çapkirin, Parvekirin, Bernamokê veke</string>
    <!-- Browser menu description that describes the various tools related menu items inside of the tools sub-menu when the "Report broken site" feature is available-->
    <string name="browser_menu_tools_description_with_translate_with_report_site_2">Xuyakirina Readerê, Wergerandin, malpera xirabe rapor bike, Çapkirin, Parvekirin, Bernamokê veke</string>
    <!-- Browser menu description that describes the various tools related menu items inside of the tools sub-menu -->
    <string name="browser_menu_tools_description_with_translate_without_report_site">Xuyakirina Readerê, Wergerandin, Çapkirin, Parvekirin, Bernamokê veke</string>
    <!-- Browser menu description that describes the various tools related menu items inside of the tools sub-menu
         The first parameter is the label of the report site issue (for example: Report Site issue) -->
    <string name="browser_menu_tools_description_with_report_site" moz:removedIn="135" tools:ignore="UnusedResources">Xuyakirina Readerê, %s, Çapkirin, Parvekirin, Bernamokê veke</string>
    <!-- Browser menu description that describes the various tools related menu items inside of the tools sub-menu when the "Report broken site" feature is available-->
    <string name="browser_menu_tools_description_with_report_site_2">Xuyakirina Readerê, Malpera xirabe rapor bike, Çapkirin, Parvekirin, Bernamokê vek</string>
    <!-- Browser menu description that describes the various tools related menu items inside of the tools sub-menu -->
    <string name="browser_menu_tools_description_without_report_site">Xuyakirina Readerê, Wergerandin, Çapkirin, Bernamokê veke</string>
    <!-- Browser menu label that navigates to the save sub-menu, which contains various save related menu items such as
         bookmarking a page, saving to collection, shortcut or as a PDF, and adding to home screen -->
    <string name="browser_menu_save">Qeyd bike</string>
    <!-- Browser menu description that describes the various save related menu items inside of the save sub-menu -->
    <string name="browser_menu_save_description">Favoriyekê lê zêde bike, Kurterê, Têketin, Koleksiyon, PDF</string>
    <!-- Browser menu label that bookmarks the currently visited page -->
    <string name="browser_menu_bookmark_this_page">Vê rûpelê têxe nav favoriyan</string>
    <!-- Browser menu label that navigates to the edit bookmark screen for the current bookmarked page -->
    <string name="browser_menu_edit_bookmark">Favoriyan serast bike</string>
    <!-- Browser menu label that the saves the currently visited page as a PDF -->
    <string name="browser_menu_save_as_pdf"> Wekî PDF qeyd bike…</string>
    <!-- Browser menu label for turning ON reader view of the current visited page -->
    <string name="browser_menu_turn_on_reader_view">Xuyakirina Readerê veke</string>dsa
    <!-- Browser menu label for navigating to the translation feature, which provides language translation options the current visited page -->
    <string name="browser_menu_translate_page">Rûpelê wergerîne…</string>
    <!-- Browser menu label for navigating to the Web Compat Reporter feature, which provides users the ability to send bug reports for broken sites. -->
    <string name="browser_menu_webcompat_reporter">Malpera xirabe rapor bike…</string>
    <!-- Browser menu label that is displayed when the current page has been translated by the translation feature.
         The first parameter is the name of the language that page was translated to (e.g. English). -->
    <string name="browser_menu_translated_to">Li zimanê %1$s hat wergerandin</string>
    <!-- Browser menu label for the print feature -->
    <string name="browser_menu_print">Çapkirin…</string>
    <!-- Browser menu label for the Delete browsing data on quit feature.
        The first parameter is the name of the app defined in app_name (for example: Fenix). -->
    <string name="browser_menu_delete_browsing_data_on_quit">Ji %1$s`ê derkeve</string>

    <!-- Menu "contextual feature recommendation" (CFR) -->
    <!-- Text for the title in the contextual feature recommendation popup promoting the menu feature. -->
    <string name="menu_cfr_title">Nû: menuya hêsankirî</string>

    <!-- Text for the message in the contextual feature recommendation popup promoting the menu feature. -->
    <string name="menu_cfr_body">Ji gera takekesî heta çalakiyên qeydkirinê tişta lê digerî zûtir bibîne.</string>

    <!-- Extensions management fragment -->
    <!-- Text displayed when there are no extensions to be shown -->
    <string name="extensions_management_no_extensions">Li virê pêvek nîn in</string>

    <!-- Browser Toolbar -->
    <!-- Content description for the Home screen button on the browser toolbar -->
    <string name="browser_toolbar_home">Ekrana sereke</string>

    <!-- Content description (not visible, for screen readers etc.): Erase button: Erase the browsing
         history and go back to the home screen. -->
    <string name="browser_toolbar_erase">Raboriya gerê jê bibe</string>

    <!-- Content description for the translate page toolbar button that opens the translations dialog when no translation has occurred. -->
    <string name="browser_toolbar_translate">Rûpelê wergerîne</string>

<<<<<<< HEAD
=======
    <!-- Content description (not visible, for screen readers etc.) for the translate page toolbar button that opens the translations dialog when the page is translated successfully.
         The first parameter is the name of the language that is displayed in the original page. (For example: English)
         The second parameter is the name of the language which the page was translated to. (For example: French) -->
    <string name="browser_toolbar_translated_successfully">Rûpel ji %1$s li %2$s hat wergerandin.</string>

>>>>>>> 3a395140
    <!-- Locale Settings Fragment -->
    <!-- Content description for tick mark on selected language -->
    <string name="a11y_selected_locale_content_description">Zimanê hilbijartî</string>


    <!-- Text for default locale item -->
    <string name="default_locale_text">Zimanê cîhazê</string>
    <!-- Placeholder text shown in the search bar before a user enters text -->
    <string name="locale_search_hint">Li zimanan bigere</string>

    <!-- Search Fragment -->
    <!-- Button in the search view that lets a user search by scanning a QR code -->
    <string name="search_scan_button" moz:removedIn="133" tools:ignore="UnusedResources">Kodê bixwîne</string>
<<<<<<< HEAD
=======
    <!-- Button in the search view that lets a user search by scanning a QR code -->
    <string name="search_scan_button_2">Koda QR sken bike</string>
>>>>>>> 3a395140
    <!-- Button in the search view when shortcuts are displayed that takes a user to the search engine settings -->
    <string name="search_shortcuts_engine_settings">Sazkariyên motora lêgerînê</string>
    <!-- Button in the search view that lets a user navigate to the site in their clipboard -->
    <string name="awesomebar_clipboard_title">Girêdanê ji panoyê bîne</string>
    <!-- Button in the search suggestions onboarding that allows search suggestions in private sessions -->
    <string name="search_suggestions_onboarding_allow_button">Destûrê bide</string>
    <!-- Button in the search suggestions onboarding that does not allow search suggestions in private sessions -->
    <string name="search_suggestions_onboarding_do_not_allow_button">Destûrê nede</string>
    <!-- Search suggestion onboarding hint title text -->
    <string name="search_suggestions_onboarding_title">Bila pêşniyarên lêgerînê di rûniştina veşartî de werin pêş te?</string>
    <!-- Search suggestion onboarding hint description text, first parameter is the name of the app defined in app_name (for example: Fenix)-->
    <string name="search_suggestions_onboarding_text">%s dê hemû tiştên tu li darika navnîşanan binivîsî bi motora te ya lêgerînê ya derbasdar re parve bike.</string>

    <!-- Search engine suggestion title text. The first parameter is the name of the suggested engine-->
    <string name="search_engine_suggestions_title">Bi %s bigere</string>
    <!-- Search engine suggestion description text -->
    <string name="search_engine_suggestions_description">Lêgerînê rasterast ji darikê navnîşanan bike</string>

    <!-- Menu option in the search selector menu to open the search settings -->
    <string name="search_settings_menu_item">Eyarên lêgerînê</string>

    <!-- Header text for the search selector menu -->
    <string name="search_header_menu_item_2">Bi vê bigere:</string>

    <!-- Content description (not visible, for screen readers etc.): Search engine icon. The first parameter is the search engine name (for example: DuckDuckGo). -->
    <string name="search_engine_icon_content_description" tools:ignore="UnusedResources" moz:removedIn="133">Motora lêgerînê ya %sê</string>
<<<<<<< HEAD

    <!-- Home onboarding -->
    <!-- Onboarding home screen popup dialog, shown on top of the Jump back in section. -->
    <string name="onboarding_home_screen_jump_back_contextual_hint_2" moz:removedIn="132">Serrûpela xwe ya taybet nas bike. Tu yê li virê hilpekîn, bijare û encamên lêgerînên xwe yên dawiyê bibînî.</string>
=======

    <!-- Content description (not visible, for screen readers etc.): Search engine icon.
    The parameter is the search engine name (for example: DuckDuckGo). -->
    <string name="search_engine_icon_content_description_1">Motora lêgerînê: %s</string>

    <!-- Home onboarding -->
>>>>>>> 3a395140
    <!-- Home onboarding dialog welcome screen title text. -->
    <string name="onboarding_home_welcome_title_2">Tu bi xêr hatiyî înterneteke kesanetir</string>
    <!-- Home onboarding dialog welcome screen description text. -->
    <string name="onboarding_home_welcome_description">Rengên zêdetir. Ewlekariya çêtir. Ne ji bo pereyan, ji bo mirovahiyê.</string>
    <!-- Home onboarding dialog sign into sync screen title text. -->
    <string name="onboarding_home_sync_title_3">Derbasbûna ji cîhazekê bo cîhazeke din êdî hêsantir e</string>
    <!-- Home onboarding dialog sign into sync screen description text. -->
    <string name="onboarding_home_sync_description">Êdî hilpekînên te yên cîhazên din di serûpela te de ne.</string>
    <!-- Text for the button to continue the onboarding on the home onboarding dialog. -->
    <string name="onboarding_home_get_started_button">Dest pê bike</string>
    <!-- Text for the button to navigate to the sync sign in screen on the home onboarding dialog. -->
    <string name="onboarding_home_sign_in_button">Têkeve</string>
    <!-- Text for the button to skip the onboarding on the home onboarding dialog. -->
    <string name="onboarding_home_skip_button">Derbas bike</string>

    <!-- Onboarding home screen sync popup dialog message, shown on top of Recent Synced Tabs in the Jump back in section. -->
    <string name="sync_cfr_message">Hilpekînên te tên senkronîzekirin! Di cîhazên din de li ciyê lê mayî dewam bike.</string>
    <!-- Content description (not visible, for screen readers etc.): Close button for the home onboarding dialog -->
    <string name="onboarding_home_content_description_close_button">Bigire</string>

<<<<<<< HEAD
=======
    <!-- Juno first user onboarding flow experiment, strings are marked unused as they are only referenced by Nimbus experiments. -->
    <!-- Description for learning more about our privacy notice. -->
    <string name="juno_onboarding_privacy_notice_text" tools:ignore="BrandUsage">Danezana nepeniyê ya Firefox`ê</string>
>>>>>>> 3a395140
    <!-- Title for set firefox as default browser screen used by Nimbus experiments. -->
    <string name="juno_onboarding_default_browser_title_nimbus_2">Em ji parastina we hez dikin</string>
    <!-- Title for set firefox as default browser screen used by Nimbus experiments.
        Note: The word "Firefox" should NOT be translated -->
    <string name="juno_onboarding_default_browser_title_nimbus_3" tools:ignore="BrandUsage,UnusedResources">Bizane ka çima bi mîlyonan kes ji Firefoxê hez dikin</string>
<<<<<<< HEAD
=======
    <!-- Title for set firefox as default browser screen used by Nimbus experiments. -->
    <string name="juno_onboarding_default_browser_title_nimbus_4" tools:ignore="UnusedResources">Bi vebijarkên zêdetir di ewlehiyê de bigere</string>
    <!-- Description for set firefox as default browser screen used by Nimbus experiments. -->
    <string name="juno_onboarding_default_browser_description_nimbus_5" tools:ignore="UnusedResources">Kodên şopandinê? Otomatîk hatin astengkirin. Her 700`an bi kar bîne. Lê PDF? Readera me ya têdeyî rêveberiya PDF`an hêsan dike.</string>
>>>>>>> 3a395140
    <!-- Text for the button to set firefox as default browser on the device -->
    <string name="juno_onboarding_default_browser_positive_button" tools:ignore="UnusedResources">Bike geroka sereke</string>
    <!-- Text for the button dismiss the screen and move on with the flow -->
    <string name="juno_onboarding_default_browser_negative_button" tools:ignore="UnusedResources">Ne niha</string>
    <!-- Description for sign in to sync screen. Nimbus experiments do not support string placeholders.
     Note: The word "Firefox" should NOT be translated -->
    <string name="juno_onboarding_sign_in_description_3" tools:ignore="BrandUsage">Firefox di dema senkronîzekirinê de şîfre, favorî û daneyên te yên din şîfre dike.</string>
    <!-- Text for the button to sign in to sync on the device -->
    <string name="juno_onboarding_sign_in_positive_button" tools:ignore="UnusedResources">Têkeve</string>
    <!-- Text for the button dismiss the screen and move on with the flow -->
    <string name="juno_onboarding_sign_in_negative_button" tools:ignore="UnusedResources">Ne niha</string>

    <!-- Text for the button to request notification permission on the device -->
    <string name="juno_onboarding_enable_notifications_positive_button" tools:ignore="UnusedResources">Danezanan çalak bike</string>
    <!-- Text for the button dismiss the screen and move on with the flow -->
    <string name="juno_onboarding_enable_notifications_negative_button" tools:ignore="UnusedResources">Ne niha</string>

    <!-- Text for the button to dismiss the screen and move on with the flow -->
    <string name="juno_onboarding_add_search_widget_negative_button" tools:ignore="UnusedResources">Ne niha</string>

<<<<<<< HEAD
=======
    <!-- Onboarding header for the add-ons card used by Nimbus experiments. Nimbus experiments do not support string placeholders.
    Note: The word "Firefox" should NOT be translated -->
    <string name="onboarding_add_on_header" tools:ignore="BrandUsage,UnusedResources">Firefox`a xwe bi pêvekan taybet bike</string>
    <!-- Onboarding sub header for the add-ons card, used by Nimbus experiments. -->
    <string name="onboarding_add_on_sub_header" tools:ignore="UnusedResources">Ji bo bilindkirina ewlekarî, hilberîn û zêdetir pêvekên partiya-sêyemîn bi kar bîne.</string>
    <!-- Onboarding add-ons card, for checking more add-ons on, used by Nimbus experiments. -->
    <string name="onboarding_add_on_explore_more_extensions" tools:ignore="UnusedResources" moz:removedIn="133">Zêdetir pêvekan keşf bike.</string>
    <!-- Onboarding add-ons card, for checking more add-ons on, used by Nimbus experiments. -->
    <string name="onboarding_add_on_explore_more_extensions_2">Zêdetir pêvekan keşf bike</string>

    <!-- Positive button label for the privacy preferences dialog shown during onboarding. -->
    <string name="onboarding_preferences_dialog_positive_button" tools:ignore="UnusedResources">Qediya</string>
    <!-- Negative button label for the privacy preferences dialog shown during onboarding. -->
    <string name="onboarding_preferences_dialog_negative_button" tools:ignore="UnusedResources">Betal bike</string>
    <!-- Terms of service onboarding title card label. 'Firefox' intentionally hardcoded here-->
    <string name="onboarding_welcome_to_firefox" tools:ignore="UnusedResources,BrandUsage">Bi xêr hatî Firefox`ê</string>
    <!-- Terms of service onboarding page continue button label. -->
    <string name="onboarding_term_of_service_agree_and_continue_button_label" tools:ignore="UnusedResources">Qebûl bike û dewam bike</string>

>>>>>>> 3a395140
    <!-- Search Widget -->
    <!-- Content description for searching with a widget. The first parameter is the name of the application.-->
    <string name="search_widget_content_description_2">Hilpekînek nû ya  %1$s `ê veke</string>
    <!-- Text preview for smaller sized widgets -->
    <string name="search_widget_text_short">Lêgerîn</string>
    <!-- Text preview for larger sized widgets -->
    <string name="search_widget_text_long">Di web’ê de bigere</string>
    <!-- Content description (not visible, for screen readers etc.): Voice search -->
    <string name="search_widget_voice">Lêgerîna dengî</string>

    <!-- Preferences -->
    <!-- Title for the settings page-->
    <string name="settings">Sazkarî</string>
    <!-- Preference category for general settings -->
    <string name="preferences_category_general">Giştî</string>
    <!-- Preference category for all links about Fenix -->
    <string name="preferences_category_about">Derbar</string>
    <!-- Preference category for settings related to changing the default search engine -->
    <string name="preferences_category_select_default_search_engine">Yekê hilbijêre</string>
    <!-- Preference for settings related to changing the default search engine -->
    <string name="preferences_default_search_engine">Motora lêgerînê ya jixweber</string>
    <!-- Preference for settings related to Search -->
    <string name="preferences_search">Lêgerîn</string>
    <!-- Preference link to rating Fenix on the Play Store -->
    <string name="preferences_rate">Li ser Google Playê puan bide</string>
    <!-- Preference linking to about page for Fenix
        The first parameter is the name of the app defined in app_name (for example: Fenix) -->
    <string name="preferences_about">Derbarê %1$s de</string>


    <!-- Preference for settings related to changing the default browser -->
    <string name="preferences_set_as_default_browser">Bike geroka sereke</string>
    <!-- Preference category for advanced settings -->
    <string name="preferences_category_advanced">Pêşketî</string>
    <!-- Preference category for privacy and security settings -->
    <string name="preferences_category_privacy_security">Nihênî û ewlehî</string>
    <!-- Preference for advanced site permissions -->
    <string name="preferences_site_permissions" moz:removedIn="133" tools:ignore="UnusedResources">Destûrên malperê</string>
<<<<<<< HEAD
=======
    <!-- Preference for advanced site settings -->
    <string name="preferences_site_settings">Eyarên malperan</string>
>>>>>>> 3a395140
    <!-- Preference for private browsing options -->
    <string name="preferences_private_browsing_options">Gerîna veşartî</string>
    <!-- Preference for opening links in a private tab-->
    <string name="preferences_open_links_in_a_private_tab">Girêdanan di hilpekîna veşartî de veke</string>
    <!-- Preference for allowing screenshots to be taken while in a private tab-->
    <string name="preferences_allow_screenshots_in_private_mode">Di gerîna veşartî de, bihêle bila wêneyê ekranê bê kişandin</string>
    <!-- Will inform the user of the risk of activating Allow screenshots in private browsing option -->
    <string name="preferences_screenshots_in_private_mode_disclaimer">Heke destûr bê dayîn, dema ku gelek sepan vekirî bin jî ew ê hilpekînên veşartî xuya bibin</string>
    <!-- Preference for adding private browsing shortcut -->
    <string name="preferences_add_private_browsing_shortcut">Kurterêya gerîna veşartî tevlî bike</string>
    <!-- Preference for enabling "HTTPS-Only" mode -->
    <string name="preferences_https_only_title">Moda Tenê-HTTPS</string>

    <!-- Text for indicating cookie banner handling is off this site, this is shown as part of the protections panel with the tracking protection toggle -->
    <string name="reduce_cookie_banner_off_for_site">Ji bo vê malperê girtî ye</string>
    <!-- Text for cancel button indicating that cookie banner reduction is not supported for the current site, this is shown as part of the cookie banner details view. -->
    <string name="cookie_banner_handling_details_site_is_not_supported_cancel_button">Betal</string>
    <!-- Text for request support button indicating that cookie banner reduction is not supported for the current site, this is shown as part of the cookie banner details view. -->
    <string name="cookie_banner_handling_details_site_is_not_supported_request_support_button_2">Daxwazê bişîne</string>
    <!-- Text for title indicating that cookie banner reduction is not supported for the current site, this is shown as part of the cookie banner details view. -->
    <string name="cookie_banner_handling_details_site_is_not_supported_title_2">Ji bo vê malperê piştgiriyê dixwazî?</string>
    <!-- Label for the snackBar, after the user reports with success a website where cookie banner reducer did not work -->
    <string name="cookie_banner_handling_report_site_snack_bar_text_2">Daxwaz hat şandin</string>
    <!-- Text for indicating cookie banner handling is on this site, this is shown as part of the protections panel with the tracking protection toggle -->
    <string name="reduce_cookie_banner_on_for_site">Ji bo vê malperê vekirî ye</string>
    <!-- Text for indicating that a request for unsupported site was sent to Nimbus (it's a Mozilla library for experiments), this is shown as part of the protections panel with the tracking protection toggle -->
    <string name="reduce_cookie_banner_unsupported_site_request_submitted_2">Daxwaza piştgiriyê hat şandin</string>
    <!-- Text for indicating cookie banner handling is currently not supported for this site, this is shown as part of the protections panel with the tracking protection toggle -->
    <string name="reduce_cookie_banner_unsupported_site">Malper niha nayê piştgirîkirin</string>

    <!-- Description of the preference to enable "HTTPS-Only" mode. -->
    <string name="preferences_https_only_summary">Ji bo ewlekariya zêdetir hewlê bide ku bi protokola şîfrekirî ya HTTPSê bi awayekî xweber têkeve malperan.</string>
    <!-- Summary of https only preference if https only is set to off -->
    <string name="preferences_https_only_off">Girtî</string>
    <!-- Summary of https only preference if https only is set to on in all tabs -->
    <string name="preferences_https_only_on_all">Di hemû hilpekînan de vekirî</string>
    <!-- Summary of https only preference if https only is set to on in private tabs only -->
    <string name="preferences_https_only_on_private">Di hilpekînên veşartî de vekirî</string>
    <!-- Text displayed that links to website containing documentation about "HTTPS-Only" mode -->
    <string name="preferences_http_only_learn_more">Agahiyên zêdetir</string>
    <!-- Option for the https only setting -->
    <string name="preferences_https_only_in_all_tabs">Di hemû hilpekînan de çalak bike</string>
    <!-- Option for the https only setting -->
    <string name="preferences_https_only_in_private_tabs">Tenê di hilpekînên şexsî de çalak bike</string>
    <!-- Title shown in the error page for when trying to access a http website while https only mode is enabled. -->
    <string name="errorpage_httpsonly_title">Malpera ewle ne berdest e</string>
    <!-- Message shown in the error page for when trying to access a http website while https only mode is enabled. The message has two paragraphs. This is the first. -->
    <string name="errorpage_httpsonly_message_title">Bi îhtîmaleke zêde ev malper HTPPSê destek nake.</string>
    <!-- Message shown in the error page for when trying to access a http website while https only mode is enabled. The message has two paragraphs. This is the second. -->
    <string name="errorpage_httpsonly_message_summary">Lê îhtîmal heye ku sedem êrîşek be jî. Heke tu têkevî vê malperê, agahiyên xwe yên girîng pê re parve neke. Heke dewam bikî moda Tenê-HTTPS dê ji bo vê malperê bi awayê demdemî girtî be.</string>
    <!-- Preference for accessibility -->
    <string name="preferences_accessibility">Gihînbarî</string>
    <!-- Preference to override the Sync token server -->
    <string name="preferences_override_sync_tokenserver">Servera Sync’ê ya taybet</string>
    <!-- Preference category for account information -->
    <string name="preferences_category_account">Hesab</string>
    <!-- Preference for changing default theme to dark or light mode -->
    <string name="preferences_theme">Rûkar</string>
    <!-- Preference for customizing the home screen -->
    <string name="preferences_home_2">Serrûpel</string>
    <!-- Preference for gestures based actions -->
    <string name="preferences_gestures">Hereketên tiliyan</string>
    <!-- Preference for settings related to visual options -->
    <string name="preferences_customize">Taybet bike</string>
    <!-- Preference description for banner about signing in -->
    <string name="preferences_sign_in_description_2">Ji bo senkronîzekirina hilpekînan, bijareyan, şîfreyan û tiştên din têkevê.</string>
    <!-- Preference text for account title when there was an error syncing FxA -->
    <string name="preferences_account_sync_error">Ji bo senkronîzekirinê bidomînî, dîsa girê bide</string>
    <!-- Preference for language -->
    <string name="preferences_language">Ziman</string>
    <!-- Preference for translations -->
    <string name="preferences_translations">Wergerandin</string>
    <!-- Preference for data choices -->
    <string name="preferences_data_choices">Vebijarkên daneyê</string>
    <!-- Preference for data collection -->
    <string name="preferences_data_collection">Berhevkirina daneyan</string>
    <!-- Preference for developers -->
    <string name="preferences_remote_debugging">Bi rêya USB’ê ji dûr ve neqandina çewtiyan</string>
    <!-- Preference title for switch preference to show search suggestions -->
    <string name="preferences_show_search_suggestions">Pêşniyarên lêgerînê nîşan bide</string>
    <!-- Preference title for switch preference to show voice search button -->
    <string name="preferences_show_voice_search">Lêgerîna dengî nîşan bide</string>
    <!-- Preference title for switch preference to show search suggestions also in private mode -->
    <string name="preferences_show_search_suggestions_in_private">Di rûniştinên veşartî de nîşan bide</string>
    <!-- Preference title for switch preference to show a clipboard suggestion when searching -->
    <string name="preferences_show_clipboard_suggestions">Pêşniyarên panoyê nîşan bide</string>
    <!-- Preference title for switch preference to suggest browsing history when searching -->
    <string name="preferences_search_browsing_history">Di raboriya gerînê de lê bigere</string>
    <!-- Preference title for switch preference to suggest bookmarks when searching -->
    <string name="preferences_search_bookmarks">Di favoriyan de lê bigere</string>
    <!-- Preference title for switch preference to suggest synced tabs when searching -->
    <string name="preferences_search_synced_tabs">Di hilpekînên senkronîzekirî de lê bigere</string>
    <!-- Preference for account settings -->
    <string name="preferences_account_settings">Sazkariyên hesêb</string>
    <!-- Preference for enabling url autocomplete-->
    <string name="preferences_enable_autocomplete_urls">Navnîşanan bixweber dagire</string>
    <!-- Preference for open links in third party apps -->
    <string name="preferences_open_links_in_apps">Girêdanan di sepanan de veke</string>
    <!-- Preference for open links in third party apps always open in apps option -->
    <string name="preferences_open_links_in_apps_always">Her car</string>
    <!-- Preference for open links in third party apps ask before opening option -->
    <string name="preferences_open_links_in_apps_ask">Beriya vekirinê bipirse</string>
    <!-- Preference for open links in third party apps never open in apps option -->
    <string name="preferences_open_links_in_apps_never">Ti caran</string>
    <!-- Preference for open download with an external download manager app -->
    <string name="preferences_external_download_manager">Rêvebera daxistinê ya derveyî</string>

<<<<<<< HEAD
=======
    <!-- Preference for extensions -->
    <string name="preferences_extensions">Pêvek</string>
>>>>>>> 3a395140
    <!-- Preference for notifications -->
    <string name="preferences_notifications">Danezan</string>

    <!-- Summary for notification preference indicating notifications are allowed -->
    <string name="notifications_allowed_summary">Destûr hat dayîn</string>
    <!-- Summary for notification preference indicating notifications are not allowed -->
    <string name="notifications_not_allowed_summary">Destûr nehat dayîn</string>

    <!-- Button caption to confirm the add-on collection configuration -->
    <string name="customize_addon_collection_ok">Baş e</string>
    <!-- Button caption to abort the add-on collection configuration -->
    <string name="customize_addon_collection_cancel">Betal bike</string>
    <!-- Hint displayed on input field for custom collection name -->
    <string name="customize_addon_collection_hint">Navê koleksiyonê</string>
    <!-- Hint displayed on input field for custom collection user ID-->
    <string name="customize_addon_collection_user_hint">Xwediyê koleksiyonê (nasnameya bikarhêner)</string>

    <!-- Customize Home -->
    <!-- Header text for jumping back into the recent tab in customize the home screen -->
    <string name="customize_toggle_jump_back_in">vegere</string>
<<<<<<< HEAD
=======
    <!-- Title for the customize home screen section with bookmarks. -->
    <string name="customize_toggle_bookmarks">Favorî</string>
>>>>>>> 3a395140
    <!-- Title for the customize home screen section with recently visited. Recently visited is
    a section where users see a list of tabs that they have visited in the past few days -->
    <string name="customize_toggle_recently_visited">Seredanên dawî</string>

    <!-- Title for the customize home screen section with Pocket. -->
    <string name="customize_toggle_pocket_2">Gotarên balkêş</string>
    <!-- Summary for the customize home screen section with Pocket. The first parameter is product name Pocket -->
    <string name="customize_toggle_pocket_summary">Gotar ji aliyê %sê ve tên dabînkirin</string>
    <!-- Title for the customize home screen section with sponsored Pocket stories. -->
    <string name="customize_toggle_pocket_sponsored">Nûçeyên sponsorkirî</string>
    <!-- Title for the opening wallpaper settings screen -->
    <string name="customize_wallpapers">Wêneyên dîwêr</string>
    <!-- Title for the customize home screen section with sponsored shortcuts. -->
    <string name="customize_toggle_contile">Kurteriyên bi sponsor</string>

    <!-- Wallpapers -->
    <!-- Content description for various wallpapers. The first parameter is the name of the wallpaper -->
    <string name="wallpapers_item_name_content_description">Wêneyê dîwêr: %1$s</string>
    <!-- Snackbar message for when wallpaper is selected -->
    <string name="wallpaper_updated_snackbar_message">Wêneyê dîwêr hat venûkirin!</string>
    <!-- Snackbar label for action to view selected wallpaper -->
    <string name="wallpaper_updated_snackbar_action">Nîşan bide</string>
    <!-- Snackbar message for when wallpaper couldn't be downloaded -->
    <string name="wallpaper_download_error_snackbar_message">Wêneyê dîwêr nehat daxistin</string>
    <!-- Snackbar label for action to retry downloading the wallpaper -->
    <string name="wallpaper_download_error_snackbar_action">Dîsa biceribîne</string>
    <!-- Snackbar message for when wallpaper couldn't be selected because of the disk error -->
    <string name="wallpaper_select_error_snackbar_message">Wêneyê dîwêr nehat guhertin</string>
    <!-- Text displayed that links to website containing documentation about the "Limited Edition" wallpapers. -->
    <string name="wallpaper_learn_more">Zêdetir bizane</string>

    <!-- Text for classic wallpapers title. The first parameter is the Firefox name. -->
    <string name="wallpaper_classic_title">Klasîk %s</string>

    <!-- Wallpaper onboarding dialog header text. -->
    <string name="wallpapers_onboarding_dialog_title_text">Rengên cuda biceribîne</string>
    <!-- Wallpaper onboarding dialog body text. -->
    <string name="wallpapers_onboarding_dialog_body_text">Wêneyekî dîwêr ê ku bi te xweş e, hilbijêre.</string>
    <!-- Wallpaper onboarding dialog learn more button text. The button navigates to the wallpaper settings screen. -->
    <string name="wallpapers_onboarding_dialog_explore_more_button_text">Zêdetir wêneyên dîwêr bibîne</string>

    <!-- Add-ons general availability nimbus message-->
    <!-- Title of the Nimbus message for extension general availability-->
    <string name="addon_ga_message_title_2" tools:ignore="UnusedResources">Niha pêvekên nû berdest in</string>
    <!-- Body of the Nimbus message for add-ons general availability. 'Firefox' intentionally hardcoded here-->
    <string name="addon_ga_message_body" tools:ignore="BrandUsage,UnusedResources">100+ pêvekên nû yên ji bo taybetkirina Firefox`ê bibîne.</string>
    <!-- Button text of the Nimbus message for extensions general availability. -->
    <string name="addon_ga_message_button_2" tools:ignore="UnusedResources">Li pêvekan bigere</string>

    <!-- Extension process crash dialog to user -->
    <!-- Title of the extension crash dialog shown to the user when enough errors have occurred with extensions and they need to be temporarily disabled -->
    <string name="extension_process_crash_dialog_title">Pêvek demkî hatine neçalakkirin</string>
    <!-- This is a message shown to the user when too many errors have occurred with the extensions process and they have been disabled.
    The user can decide if they would like to continue trying to start extensions or if they'd rather continue without them.
    The first parameter is the application name. -->
    <string name="extension_process_crash_dialog_message">Pêvekek yan jî zêdetir pêvek naxebitin û ev pergala te dike bêbiryar.  %1$s kir ku dîsa dest pê bikin lê bi ser neketin.\n\nDi vê danişîna te de pêvek dê dîsa neyên destpêkirin.\n\nDibe ku rakirin yan jî neçalakkirina pêvekan problemê çareser bike.</string>
    <!-- Button text on the extension crash dialog to prompt the user to try restarting the extensions but the dialog will reappear if it is unsuccessful again -->
    <string name="extension_process_crash_dialog_retry_button_text" tools:ignore="UnusedResources">Dîsdestpêkirina pêvekan biceribîne</string>
    <!-- Button text on the extension crash dialog to prompt the user to continue with all extensions disabled. -->
    <string name="extension_process_crash_dialog_disable_extensions_button_text">Pêvekan neîalak bike û wisa dewam bike</string>

    <!-- Account Preferences -->
    <!-- Preference for managing your account via accounts.firefox.com -->
    <string name="preferences_manage_account">Hesabî bi rêve bibe</string>
    <!-- Preference for triggering sync -->
    <string name="preferences_sync_now">Aniha senkronîze bike</string>
    <!-- Preference category for sync -->
    <string name="preferences_sync_category">Bila çi bên senkronîzekirin, hilbijêre</string>
    <!-- Preference for syncing history -->
    <string name="preferences_sync_history">Raborî</string>
    <!-- Preference for syncing bookmarks -->
    <string name="preferences_sync_bookmarks">Favorî</string>
    <!-- Preference for syncing passwords -->
    <string name="preferences_sync_logins_2">Şîfre</string>
    <!-- Preference for syncing tabs -->
    <string name="preferences_sync_tabs_2">Hilpekînên vekirî</string>
    <!-- Preference for signing out -->
    <string name="preferences_sign_out">Derkeve</string>
    <!-- Preference displays and allows changing current FxA device name -->
    <string name="preferences_sync_device_name">Navê cîhazê</string>
    <!-- Text shown when user enters empty device name -->
    <string name="empty_device_name_error">Navê cîhazê nabe vala bimîne.</string>

    <!-- Label indicating that sync is in progress -->
    <string name="sync_syncing_in_progress">Tê sekronîzekirin…</string>

    <!-- Label summary indicating that sync failed. The first parameter is the date stamp showing last time it succeeded -->
    <string name="sync_failed_summary">Senkronîzekirin têk çû, Senkronîzeya dawî: %s</string>
    <!-- Label summary showing never synced -->
    <string name="sync_failed_never_synced_summary">Senkronîzekirin têk çû, Senkronîzeya dawî: tune</string>
    <!-- Label summary the date we last synced. The first parameter is date stamp showing last time synced -->
    <string name="sync_last_synced_summary">Senkronîzekirina dawî: %s</string>
    <!-- Label summary showing never synced -->
    <string name="sync_never_synced_summary">Senkronîzekirina dawî: tune</string>

    <!-- Text for displaying the default device name.
        The first parameter is the application name, the second is the device manufacturer name
        and the third is the device model. -->
    <string name="default_device_name_2">%1$s - %2$s %3$s</string>

    <!-- Preference for syncing payment methods -->
    <string name="preferences_sync_credit_cards_2">Rêbazên peredanê</string>
    <!-- Preference for syncing addresses -->
    <string name="preferences_sync_address">Navnîşan</string>

    <!-- Send Tab -->
    <!-- Name of the "receive tabs" notification channel. Displayed in the "App notifications" system settings for the app -->
    <string name="fxa_received_tab_channel_name">Hilpekînên hatine stendin</string>
    <!-- Description of the "receive tabs" notification channel. Displayed in the "App notifications" system settings for the app -->
    <string name="fxa_received_tab_channel_description" tools:ignore="BrandUsage">Danezanên hilpekînan ên ji cîhazên Firefoxê tên stendin.</string>
    <!--  The body for these is the URL of the tab received  -->
    <string name="fxa_tab_received_notification_name">Hilpekîn hate stendin</string>
    <!-- %s is the device name -->
    <string name="fxa_tab_received_from_notification_name">Hilpekîna ji %s ve hat</string>

    <!-- Advanced Preferences -->
    <!-- Preference for tracking protection exceptions -->
    <string name="preferences_tracking_protection_exceptions">Istisna</string>
    <!-- Button in Exceptions Preference to turn on tracking protection for all sites (remove all exceptions) -->
    <string name="preferences_tracking_protection_exceptions_turn_on_for_all">Ji bo hemû malperan veke</string>
    <!-- Text displayed when there are no exceptions -->
    <string name="exceptions_empty_message_description">Istisna dihêlin ku tu bikaribî ji bo malperên hilbijartî parastina ji şopandinê bigirî.</string>
    <!-- Text displayed when there are no exceptions, with learn more link that brings users to a tracking protection SUMO page -->
    <string name="exceptions_empty_message_learn_more_link">Zêdetir bizane</string>

    <!-- Preference switch for usage and technical data collection -->
    <string name="preference_usage_data" moz:removedIn="134" tools:ignore="UnusedResources">Daneyên bikaranînê û teknîkî</string>
    <!-- Preference description for usage and technical data collection -->
    <string name="preferences_usage_data_description">Performans, bikaranîn, reqalav û daneyên taybetkirinê yên têkildarî geroka te bi Mozillayê re parve dike, ji bo ku em karibin pê %1$s’ê baştir bikin</string>
    <!-- Preference switch for marketing data collection -->
    <string name="preferences_marketing_data">Daneyên bazarkirinê</string>
    <!-- Preference description for marketing data collection -->
    <string name="preferences_marketing_data_description2" moz:removedIn="134" tools:ignore="UnusedResources">Daneyên bikaranînê yên bingehîn bi hevkara me ya kar Adjustê tên parvekirin</string>
    <!-- Title for studies preferences -->
    <string name="preference_experiments_2">Lêkolîn</string>

    <!-- Summary for studies preferences -->
    <string name="preference_experiments_summary_2">Destûrê bide Mozillayê ku lêkolînan saz bike û bimeşîne</string>

    <!-- Turn On Sync Preferences -->
    <!-- Header of the Sync and save your data preference view -->
    <string name="preferences_sync_2">Senkronîze bike û daneyên xwe qeyd bike</string>
    <!-- Preference for reconnecting to FxA sync -->
    <string name="preferences_sync_sign_in_to_reconnect">Ji bo dîsa girê bibî, têkeve</string>
    <!-- Preference for removing FxA account -->
    <string name="preferences_sync_remove_account">Hesêb rake</string>

    <!-- Pairing Feature strings -->
    <!-- Instructions on how to access pairing -->
    <string name="pair_instructions_2"><![CDATA[Koda QRê ya di <b> firefox.com/pair </b> de xuya dibe, bide xwendin]]></string>

    <!-- Toolbar Preferences -->
    <!-- Preference for using top toolbar -->
    <string name="preference_top_toolbar">Li jorê</string>
    <!-- Preference for using bottom toolbar -->
    <string name="preference_bottom_toolbar">Li jêrê</string>

    <!-- Theme Preferences -->
    <!-- Preference for using light theme -->
    <string name="preference_light_theme">Ronî</string>
    <!-- Preference for using dark theme -->
    <string name="preference_dark_theme">Tarî</string>

    <!-- Preference for using using dark or light theme automatically set by battery -->
    <string name="preference_auto_battery_theme">Li gorî teserufa bateryayê</string>
    <!-- Preference for using following device theme -->
    <string name="preference_follow_device_theme">Rûkara cîhazê bi kar bîne</string>

    <!-- Gestures Preferences-->
    <!-- Preferences for using pull to refresh in a webpage -->
    <string name="preference_gestures_website_pull_to_refresh">Ji bo nûkirinê bikişîne</string>
    <!-- Preference for using the dynamic toolbar -->
    <string name="preference_gestures_dynamic_toolbar">Ji bo darikê amûran veşêrî, bişemitîne</string>
    <!-- Preference for showing the opened tabs by swiping up on the toolbar-->
    <string name="preference_gestures_swipe_toolbar_show_tabs">Ji bo hilpekînan vekî, darikê amûran biherikîne jorê</string>

    <!-- Library -->
    <!-- Option in Library to open Downloads page -->
    <string name="library_downloads">Daxistinên te</string>
    <!-- Option in library to open Bookmarks page -->
    <string name="library_bookmarks">Favorî</string>
    <!-- Option in library to open Desktop Bookmarks root page -->
    <string name="library_desktop_bookmarks_root">Favoriyên Sermaseyê</string>
    <!-- Option in library to open Desktop Bookmarks "menu" page -->
    <string name="library_desktop_bookmarks_menu">Menûya Favoriyan</string>
    <!-- Option in library to open Desktop Bookmarks "toolbar" page -->
    <string name="library_desktop_bookmarks_toolbar">Darikê Amûran ê Favoriyan</string>
    <!-- Option in library to open Desktop Bookmarks "unfiled" page -->
    <string name="library_desktop_bookmarks_unfiled">Favoriyên din</string>
    <!-- Option in Library to open History page -->
    <string name="library_history">Raborî</string>
    <!-- Option in Library to open a new tab -->
    <string name="library_new_tab">Hilpekîna nû</string>
    <!-- Settings Page Title -->
    <string name="settings_title">Sazkarî</string>
    <!-- Content description (not visible, for screen readers etc.): "Close button for library settings" -->
    <string name="content_description_close_button">Bigire</string>

    <!-- Title to show in alert when a lot of tabs are to be opened
    %d is a placeholder for the number of tabs that will be opened -->
    <string name="open_all_warning_title">%d hilpekînan veke?</string>
    <!-- Message to warn users that a large number of tabs will be opened
    %s will be replaced by app name. -->
    <string name="open_all_warning_message">Vekirina zêde ya helpekînan dibe ku di vekirina rûpelan de geroka %sê girantir bike. Tu dixwazî berdewam bikî?</string>
    <!-- Dialog button text for confirming open all tabs -->
    <string name="open_all_warning_confirm">Hilpekînên vekirî</string>
    <!-- Dialog button text for canceling open all tabs -->
    <string name="open_all_warning_cancel">Betal bike</string>

    <!-- Text to show users they have one page in the history group section of the History fragment.
    %d is a placeholder for the number of pages in the group. -->
    <string name="history_search_group_site_1">%d rûpel</string>

    <!-- Text to show users they have multiple pages in the history group section of the History fragment.
    %d is a placeholder for the number of pages in the group. -->
    <string name="history_search_group_sites_1">%d rûpel</string>

    <!-- Option in library for Recently Closed Tabs -->
    <string name="library_recently_closed_tabs">Hilpekînên herî dawî hatine girtin</string>
    <!-- Option in library to open Recently Closed Tabs page -->
    <string name="recently_closed_show_full_history">Raboriyê gişî nişan bide</string>
    <!-- Text to show users they have multiple tabs saved in the Recently Closed Tabs section of history.
    %d is a placeholder for the number of tabs selected. -->
    <string name="recently_closed_tabs">%d hilpekîn</string>
    <!-- Text to show users they have one tab saved in the Recently Closed Tabs section of history.
    %d is a placeholder for the number of tabs selected. -->
    <string name="recently_closed_tab">%d hilpekîn</string>

    <!-- Recently closed tabs screen message when there are no recently closed tabs -->
    <string name="recently_closed_empty_message">Hilpekîna berî niha hatiye girtin tune</string>

    <!-- Tab Management -->
    <!-- Title of preference for tabs management -->
    <string name="preferences_tabs">Hilpekîn</string>
    <!-- Title of preference that allows a user to specify the tab view -->
    <string name="preferences_tab_view">Xuyabûna hilpekînan</string>
    <!-- Option for a list tab view -->
    <string name="tab_view_list">Lîste</string>
    <!-- Option for a grid tab view -->
    <string name="tab_view_grid">Grîd</string>

    <!-- Title of preference that allows a user to auto close tabs after a specified amount of time -->
    <string name="preferences_close_tabs">Hilpekînan bigire</string>
    <!-- Option for auto closing tabs that will never auto close tabs, always allows user to manually close tabs -->
    <string name="close_tabs_manually">Manûel</string>
    <!-- Option for auto closing tabs that will auto close tabs after one day -->
    <string name="close_tabs_after_one_day">Piştî rojekê</string>
    <!-- Option for auto closing tabs that will auto close tabs after one week -->
    <string name="close_tabs_after_one_week">Piştî hefteyekê</string>
    <!-- Option for auto closing tabs that will auto close tabs after one month -->
    <string name="close_tabs_after_one_month">Piştî mehekê</string>

    <!-- Title of preference that allows a user to specify the auto-close settings for open tabs -->
    <string name="preference_auto_close_tabs" tools:ignore="UnusedResources">Hilpekînên vekirî bixweber bigire</string>

    <!-- Opening screen -->
    <!-- Title of a preference that allows a user to choose what screen to show after opening the app -->
    <string name="preferences_opening_screen">Ekrana destpêkê</string>
    <!-- Option for always opening the homepage when re-opening the app -->
    <string name="opening_screen_homepage">Serûpel</string>
    <!-- Option for always opening the user's last-open tab when re-opening the app -->
    <string name="opening_screen_last_tab">Hilpekîna dawiyê</string>
    <!-- Option for always opening the homepage when re-opening the app after four hours of inactivity -->
    <string name="opening_screen_after_four_hours_of_inactivity">Serrûpelê piştî çar saetan neçalak</string>
    <!-- Summary for tabs preference when auto closing tabs setting is set to manual close-->
    <string name="close_tabs_manually_summary">Manûelê bigire</string>
    <!-- Summary for tabs preference when auto closing tabs setting is set to auto close tabs after one day-->
    <string name="close_tabs_after_one_day_summary">Piştî rojekê bigire</string>
    <!-- Summary for tabs preference when auto closing tabs setting is set to auto close tabs after one week-->
    <string name="close_tabs_after_one_week_summary">Piştî hefteyekê bigire</string>
    <!-- Summary for tabs preference when auto closing tabs setting is set to auto close tabs after one month-->
    <string name="close_tabs_after_one_month_summary">Piştî mehekê bigire</string>

    <!-- Summary for homepage preference indicating always opening the homepage when re-opening the app -->
    <string name="opening_screen_homepage_summary">Serrûpelê veke</string>
    <!-- Summary for homepage preference indicating always opening the last-open tab when re-opening the app -->
    <string name="opening_screen_last_tab_summary">Hilpekîna dawî veke</string>
    <!-- Summary for homepage preference indicating opening the homepage when re-opening the app after four hours of inactivity -->
    <string name="opening_screen_after_four_hours_of_inactivity_summary">Piştî çar saetan serrûpelê veke</string>

    <!-- Inactive tabs -->
    <!-- Category header of a preference that allows a user to enable or disable the inactive tabs feature -->
    <string name="preferences_inactive_tabs">Hilpekînên kevn veguheze neçalakê</string>
    <!-- Title of inactive tabs preference -->
    <string name="preferences_inactive_tabs_title">Hilpekînên ku te du hefte venekirine dikevin beşa hilpekînên neçalak.</string>

    <!-- Studies -->
    <!-- Title of the remove studies button -->
    <string name="studies_remove">Rake</string>
    <!-- Title of the active section on the studies list -->
    <string name="studies_active">Çalak</string>
    <!-- Description for studies, it indicates why Firefox use studies. The first parameter is the name of the application. -->
    <string name="studies_description_2">%1$s dikare carê lêkolînan bar bike û bide xebitandin.</string>
    <!-- Learn more link for studies, links to an article for more information about studies. -->
    <string name="studies_learn_more">Zêdetir bizane</string>
    <!-- Dialog message shown after removing a study -->
    <string name="studies_restart_app" moz:removedIn="135">Sepan ew ê ji bo sepandina guhertinan were girtin</string>
    <!-- Dialog button to confirm the removing a study. -->
    <string name="studies_restart_dialog_ok" moz:removedIn="135">Baş e</string>
    <!-- Dialog button text for canceling removing a study. -->
    <string name="studies_restart_dialog_cancel" moz:removedIn="135">Betal bike</string>

    <!-- Toast shown after turning on/off studies preferences -->
    <string name="studies_toast_quit_application" moz:removedIn="135" tools:ignore="UnusedResources">Ji bo sepandina guhertinan ji sepanê tê derketin…</string>

    <!-- Sessions -->
    <!-- Title for the list of tabs -->
    <string name="tab_header_label">Hilpekînên vekirî</string>
    <!-- Title for the list of tabs in the current private session -->
    <string name="tabs_header_private_tabs_title">Hilpekînên veşartî</string>
    <!-- Title for the list of tabs in the synced tabs -->
    <string name="tabs_header_synced_tabs_title">Hilpekînên senkronîzekirî</string>
    <!-- Content description (not visible, for screen readers etc.): Add tab button. Adds a news tab when pressed -->
    <string name="add_tab">Hilpekînê tevlî bike</string>
    <!-- Content description (not visible, for screen readers etc.): Add tab button. Adds a news tab when pressed -->
    <string name="add_private_tab">Hilpekîna veşartî tevlî bike</string>
    <!-- Text for the new tab button to indicate adding a new private tab in the tab -->
    <string name="tab_drawer_fab_content">Veşartî</string>
    <!-- Text for the new tab button to indicate syncing command on the synced tabs page -->
    <string name="tab_drawer_fab_sync">Senkronîzekirin</string>
    <!-- Text shown in the menu for sharing all tabs -->
    <string name="tab_tray_menu_item_share">Hemû hilpekînan parve bike</string>
    <!-- Text shown in the menu to view recently closed tabs -->
    <string name="tab_tray_menu_recently_closed">Hilpekînên herî dawî hatine girtin</string>
    <!-- Text shown in the tabs tray inactive tabs section -->
    <string name="tab_tray_inactive_recently_closed" tools:ignore="UnusedResources">Vê dawiyê hatine girtin</string>
    <!-- Text shown in the menu to view account settings -->
    <string name="tab_tray_menu_account_settings">Sazkariyên hesabî</string>
    <!-- Text shown in the menu to view tab settings -->
    <string name="tab_tray_menu_tab_settings">Sazkariyên hilpekînê</string>
    <!-- Text shown in the menu for closing all tabs -->
    <string name="tab_tray_menu_item_close">Hemû hilpekînan bigire</string>
    <!-- Text shown in the multiselect menu for bookmarking selected tabs. -->
    <string name="tab_tray_multiselect_menu_item_bookmark">Favorî</string>
    <!-- Text shown in the multiselect menu for closing selected tabs. -->
    <string name="tab_tray_multiselect_menu_item_close">Bigire</string>
    <!-- Content description for tabs tray multiselect share button -->
    <string name="tab_tray_multiselect_share_content_description">Hilpekînên hilbijartî parve bike</string>
    <!-- Content description for tabs tray multiselect menu -->
    <string name="tab_tray_multiselect_menu_content_description">Menûya hilpekînên hilbijartî</string>
    <!-- Content description (not visible, for screen readers etc.): Removes tab from collection button. Removes the selected tab from collection when pressed -->
    <string name="remove_tab_from_collection">Hilpekînê ji koleksiyê rake</string>
    <!-- Text for button to enter multiselect mode in tabs tray -->
    <string name="tabs_tray_select_tabs">Hilpekînan hilbijêre</string>
    <!-- Content description (not visible, for screen readers etc.): Close tab button. Closes the current session when pressed -->
    <string name="close_tab">Hilpekînê bigire</string>
    <!-- Content description (not visible, for screen readers etc.): Close tab <title> button. First parameter is tab title  -->
    <string name="close_tab_title">Hilpekîna %s’ê bigire</string>
    <!-- Content description (not visible, for screen readers etc.): Opens the open tabs menu when pressed -->
    <string name="open_tabs_menu">Menûya hilpekînên vekirî, veke</string>
    <!-- Open tabs menu item to save tabs to collection -->
    <string name="tabs_menu_save_to_collection1">Hilpekînan li koleksiyonê tomar bike</string>
    <!-- Text for the menu button to delete a collection -->
    <string name="collection_delete">Koleksiyonê jê bibe</string>
    <!-- Text for the menu button to rename a collection -->
    <string name="collection_rename">Koleksiyonê bi nav bike</string>
    <!-- Text for the button to open tabs of the selected collection -->
    <string name="collection_open_tabs">Hilpekînan veke</string>
    <!-- Hint for adding name of a collection -->
    <string name="collection_name_hint">Navê koleksiyonê</string>
    <!-- Text for the menu button to remove a top site -->
    <string name="remove_top_site">Rake</string>
    <!-- Text for the menu button to delete a top site from history -->
    <string name="delete_from_history">Ji raboriyê rake</string>
    <!-- Postfix for private WebApp titles, placeholder is replaced with app name -->
    <string name="pwa_site_controls_title_private">%1$s (Moda Veşartî)</string>

    <!-- History -->
    <!-- Text for the button to search all history -->
    <string name="history_search_1">Peyva lêgerînê binivîse</string>
    <!-- Text for the button to clear all history -->
    <string name="history_delete_all">Raboriyê jê bibe</string>
    <!-- Text for the snackbar to confirm that multiple browsing history items has been deleted -->
    <string name="history_delete_multiple_items_snackbar">Raborî hate jêbirin</string>


    <!-- Text for the snackbar to confirm that a single browsing history item has been deleted. The first parameter is the shortened URL of the deleted history item. -->
    <string name="history_delete_single_item_snackbar">%1$s hate jêbirin</string>
    <!-- Context description text for the button to delete a single history item -->
    <string name="history_delete_item">Jê bibe</string>
    <!-- History multi select title in app bar
    The first parameter is the number of bookmarks selected -->
    <string name="history_multi_select_title">%1$d hate bijartin</string>
    <!-- Text for the header that groups the history for today -->
    <string name="history_today">Îro</string>
    <!-- Text for the header that groups the history for yesterday -->
    <string name="history_yesterday">Doh</string>
    <!-- Text for the header that groups the history the past 7 days -->
    <string name="history_7_days">7 rojên dawî</string>
    <!-- Text for the header that groups the history the past 30 days -->
    <string name="history_30_days">30 rojên dawî</string>
    <!-- Text for the header that groups the history older than the last month -->
    <string name="history_older">Kevntir</string>
    <!-- Text shown when no history exists -->
    <string name="history_empty_message">Raborî tune</string>

    <!-- Downloads -->
    <!-- Text for the snackbar to confirm that multiple downloads items have been removed -->
    <string name="download_delete_multiple_items_snackbar_1">Daxistin hatin rakirin</string>
    <!-- Text for the snackbar to confirm that a single download item has been removed. The first parameter is the name of the download item. -->
    <string name="download_delete_single_item_snackbar">%1$s hate rakirin</string>
    <!-- Text shown when no download exists -->
    <string name="download_empty_message_1">Ti tişt nehatiye daxistin</string>
    <!-- History multi select title in app bar
    The first parameter is the number of downloads selected -->
    <string name="download_multi_select_title">%1$d hatin bijartin</string>
    <!-- Text for the button to remove a single download item -->
    <string name="download_delete_item_1">Rake</string>


    <!-- WebCompat Reporter -->


    <!-- Crashes -->
    <!-- Title text displayed on the tab crash page. This first parameter is the name of the application (For example: Fenix) -->
    <string name="tab_crash_title_2">Bibore. %1$s, nikare vê rûpelê bar bike.</string>
    <!-- Send crash report checkbox text on the tab crash page -->
    <string name="tab_crash_send_report">Rapora têkçûnê ji Mozillayê re bişîne</string>
    <!-- Close tab button text on the tab crash page -->
    <string name="tab_crash_close">Hilpekînê bigire</string>

    <!-- Restore tab button text on the tab crash page -->
    <string name="tab_crash_restore">Hilpekînê vegerîne</string>

    <!-- Bookmarks -->
    <!-- Confirmation message for a dialog confirming if the user wants to delete the selected folder -->
    <string name="bookmark_delete_folder_confirmation_dialog">Tu bi rastî jî dixwazî vê peldankê jê bibî?</string>
    <!-- Confirmation message for a dialog confirming if the user wants to delete multiple items including folders. Parameter will be replaced by app name. -->
    <string name="bookmark_delete_multiple_folders_confirmation_dialog">%s ew ê hêmanên bijartî jê bibe.</string>
    <!-- Text for the cancel button on delete bookmark dialog -->
    <string name="bookmark_delete_negative">Betal</string>
    <!-- Screen title for adding a bookmarks folder -->
    <string name="bookmark_add_folder">Peldankê tevlî bike</string>
<<<<<<< HEAD
    <!-- Snackbar title shown after a bookmark has been created. -->
    <string name="bookmark_saved_snackbar" moz:removedIn="132" tools:ignore="UnusedResources">Favorî hat hilanîn!</string>
=======
>>>>>>> 3a395140
    <!-- Snackbar edit button shown after a bookmark has been created. -->
    <string name="edit_bookmark_snackbar_action">SERERAST BIKE</string>
    <!-- Bookmark overflow menu edit button -->
    <string name="bookmark_menu_edit_button">Sererast bike</string>
    <!-- Bookmark overflow menu copy button -->
    <string name="bookmark_menu_copy_button">Kopî bike</string>
    <!-- Bookmark overflow menu share button -->
    <string name="bookmark_menu_share_button">Parve bike</string>
    <!-- Bookmark overflow menu open in new tab button -->
    <string name="bookmark_menu_open_in_new_tab_button">Di hilpekîna nû de veke</string>
    <!-- Bookmark overflow menu open in private tab button -->
    <string name="bookmark_menu_open_in_private_tab_button">Di hilpekîna veşartî de veke</string>
    <!-- Bookmark overflow menu open all in tabs button -->
    <string name="bookmark_menu_open_all_in_tabs_button">Gişî di hilpekînên nû de veke</string>
    <!-- Bookmark overflow menu open all in private tabs button -->
    <string name="bookmark_menu_open_all_in_private_tabs_button">Gişî di hilpekînên veşartî de veke</string>
    <!-- Bookmark overflow menu delete button -->
    <string name="bookmark_menu_delete_button">Jê bibe</string>
    <!--Bookmark overflow menu save button -->
    <string name="bookmark_menu_save_button">Tomar bike</string>

    <!-- Bookmark multi select title in app bar
     The first parameter is the number of bookmarks selected -->
    <string name="bookmarks_multi_select_title">%1$d hatin bijartin</string>
    <!-- Bookmark editing screen title -->
    <string name="edit_bookmark_fragment_title">Favoriyan sererast bike</string>
    <!-- Bookmark folder editing screen title -->
    <string name="edit_bookmark_folder_fragment_title">Peldankê sererast bike</string>
    <!-- Bookmark sign in button message -->
    <string name="bookmark_sign_in_button">Ji bo favoriyên senkronêzekirî bibînî, têkeve</string>
    <!-- Bookmark URL editing field label -->
    <string name="bookmark_url_label">NAVNÎŞAN</string>
    <!-- Bookmark FOLDER editing field label -->
    <string name="bookmark_folder_label">PELDANK</string>
    <!-- Bookmark NAME editing field label -->
    <string name="bookmark_name_label">NAV</string>
    <!-- Bookmark add folder screen title -->
    <string name="bookmark_add_folder_fragment_label">Peldankê tevlî bike</string>
    <!-- Bookmark select folder screen title -->
    <string name="bookmark_select_folder_fragment_label">Peldankê hilbijêre</string>
    <!-- Bookmark editing error missing title -->
    <string name="bookmark_empty_title_error">Sernav hewce ye</string>

    <!-- Bookmark editing error missing or improper URL -->
    <string name="bookmark_invalid_url_error">URL’ya nederbasdar</string>
    <!-- Bookmark screen message for empty bookmarks folder -->
    <string name="bookmarks_empty_message">Hîç favorî nîn in</string>
    <!-- Bookmark snackbar message on deletion
     The first parameter is the host part of the URL of the bookmark deleted, if any -->
    <string name="bookmark_deletion_snackbar_message">%1$s hate jêbirin</string>
    <!-- Bookmark snackbar message on deleting multiple bookmarks not including folders-->
    <string name="bookmark_deletion_multiple_snackbar_message_2">Favorî hat jêbirin</string>
    <!-- Bookmark snackbar message on deleting multiple bookmarks including folders-->
    <string name="bookmark_deletion_multiple_snackbar_message_3">Peldankên hilbijartî tên jêbirin</string>
    <!-- Bookmark undo button for deletion snackbar action -->
    <string name="bookmark_undo_deletion">VEGERÎNE</string>

    <!-- Text for the button to search all bookmarks -->
    <string name="bookmark_search">Peyva lêgerînê binivîse</string>

    <!-- Content description for bookmark search floating action button -->
    <string name="bookmark_search_button_content_description">Li favoriyan bigere</string>
    <!-- Title for the bookmark list empty state-->
    <string name="bookmark_empty_list_title">Hê favorî nîn in</string>
    <!-- Description for the bookmark list empty state when you're not signed into sync. -->
    <string name="bookmark_empty_list_guest_description">Malperan di dema vekirinê de qeyd bike. Ji bo xwe bigihînî favoriyên xwe yên cîhazên din yên senkronîzekirî, têkevê.</string>
    <!-- Description for the bookmark list empty state when you're signed into sync. -->
    <string name="bookmark_empty_list_authenticated_description">Malperan di dema vekirinê de qeyd bike. Em ê favoriyên ji cîhazên din yên senkronîzekirî bînin virê.</string>
    <!-- Description for the bookmark list empty state when you're in an empty folder. -->
    <string name="bookmark_empty_list_folder_description">Malperan di dema vekirinê de têxe favoriyan da dikaribî paşê xwe bigihînî wan.</string>

    <!-- Site Permissions -->
    <!-- Button label that take the user to the Android App setting -->
    <string name="phone_feature_go_to_settings">Here sazkariyan</string>
    <!-- Content description (not visible, for screen readers etc.): Quick settings sheet
        to give users access to site specific information / settings. For example:
        Secure settings status and a button to modify site permissions -->
    <string name="quick_settings_sheet">Rûpela sazkariyên bilez</string>
    <!-- Label that indicates that this option it the recommended one -->
    <string name="phone_feature_recommended">Tê pêşniyarkirin</string>
    <!-- Button label for clearing all the information of site permissions-->
    <string name="clear_permissions">Destûran paqij bike</string>
    <!-- Text for the OK button on Clear permissions dialog -->
    <string name="clear_permissions_positive">BAŞ E</string>
    <!-- Text for the cancel button on Clear permissions dialog -->
    <string name="clear_permissions_negative">Betal</string>
    <!-- Button label for clearing a site permission-->
    <string name="clear_permission">Destûrê paqij bike</string>
    <!-- Text for the OK button on Clear permission dialog -->
    <string name="clear_permission_positive">BAŞ E</string>
    <!-- Text for the cancel button on Clear permission dialog -->
    <string name="clear_permission_negative">Betal</string>
    <!-- Button label for clearing all the information on all sites-->
    <string name="clear_permissions_on_all_sites">Destûran ji hemû malperan paqij bike</string>
    <!-- Preference for altering video and audio autoplay for all websites -->
    <string name="preference_browser_feature_autoplay">Lêdera xweber</string>
    <!-- Preference for altering the camera access for all websites -->
    <string name="preference_phone_feature_camera">Kamera</string>
    <!-- Preference for altering the microphone access for all websites -->
    <string name="preference_phone_feature_microphone">Mîkrofon</string>
    <!-- Preference for altering the location access for all websites -->
    <string name="preference_phone_feature_location">Cîgeh</string>
    <!-- Preference for altering the notification access for all websites -->
    <string name="preference_phone_feature_notification">Danezan</string>
    <!-- Preference for altering the persistent storage access for all websites -->
    <string name="preference_phone_feature_persistent_storage">Bîrgeha mayinde</string>
    <!-- Preference for altering the storage access setting for all websites -->
    <string name="preference_phone_feature_cross_origin_storage_access">Çerezên navmalperî</string>
    <!-- Preference for altering the EME access for all websites -->
    <string name="preference_phone_feature_media_key_system_access">Naveroka DRM kontrolkirî</string>
    <!-- Label that indicates that a permission must be asked always -->
    <string name="preference_option_phone_feature_ask_to_allow">Destûrê bixwaze</string>
    <!-- Label that indicates that a permission must be blocked -->
    <string name="preference_option_phone_feature_blocked">Hate astengkirin</string>
    <!-- Label that indicates that a permission must be allowed -->
    <string name="preference_option_phone_feature_allowed">Destûr hat dayîn</string>
    <!--Label that indicates a permission is by the Android OS-->
    <string name="phone_feature_blocked_by_android">Ji hêla Androidê ve hate astengkirin</string>
    <!-- Preference for showing a list of websites that the default configurations won't apply to them -->
    <string name="preference_exceptions">Istisna</string>
    <!-- Summary of tracking protection preference if tracking protection is set to off -->
    <string name="tracking_protection_off">Girtî</string>
    <!-- Summary of tracking protection preference if tracking protection is set to standard -->
    <string name="tracking_protection_standard">Standard</string>
    <!-- Summary of tracking protection preference if tracking protection is set to strict -->
    <string name="tracking_protection_strict">Tund</string>
    <!-- Summary of tracking protection preference if tracking protection is set to custom -->
    <string name="tracking_protection_custom">Taybet</string>
    <!-- Label for global setting that indicates that all video and audio autoplay is allowed -->
    <string name="preference_option_autoplay_allowed2">Destûrê bide deng û vîdyoyê</string>
    <!-- Label for site specific setting that indicates that all video and audio autoplay is allowed -->
    <string name="quick_setting_option_autoplay_allowed">Destûrê bide deng û vîdyoyê</string>
    <!-- Label that indicates that video and audio autoplay is only allowed over Wi-Fi -->
    <string name="preference_option_autoplay_allowed_wifi_only2">Deng û vîdyoyê tenê di daneya hucreyî de asteng bike</string>
    <!-- Subtext that explains 'autoplay on Wi-Fi only' option -->
    <string name="preference_option_autoplay_allowed_wifi_subtext">Deng û vîdyo ew ê tenê di  Wi-Fi de bên vekirin</string>
    <!-- Label for global setting that indicates that video autoplay is allowed, but audio autoplay is blocked -->
    <string name="preference_option_autoplay_block_audio2">Tenê dengan asteng bike</string>
    <!-- Label for site specific setting that indicates that video autoplay is allowed, but audio autoplay is blocked -->
    <string name="quick_setting_option_autoplay_block_audio">Tenê dengan asteng bike</string>
    <!-- Label for global setting that indicates that all video and audio autoplay is blocked -->
    <string name="preference_option_autoplay_blocked3">Deng û vîdyoyê asteng bike</string>
    <!-- Label for site specific setting that indicates that all video and audio autoplay is blocked -->
    <string name="quick_setting_option_autoplay_blocked">Deng û vîdyoyê asteng bike</string>
    <!-- Summary of delete browsing data on quit preference if it is set to on -->
    <string name="delete_browsing_data_quit_on">Vekirî</string>
    <!-- Summary of delete browsing data on quit preference if it is set to off -->
    <string name="delete_browsing_data_quit_off">Girtî</string>

    <!-- Summary of studies preference if it is set to on -->
    <string name="studies_on">Vekirî</string>
    <!-- Summary of studies data on quit preference if it is set to off -->
    <string name="studies_off">Girtî</string>

    <!-- Collections -->
    <!-- Collections header on home fragment -->
    <string name="collections_header">Koleksiyon</string>
    <!-- Content description (not visible, for screen readers etc.): Opens the collection menu when pressed -->
    <string name="collection_menu_button_content_description">Menûya koleksiyonê</string>
    <!-- Label to describe what collections are to a new user without any collections -->
    <string name="no_collections_description2">Tiştên ku ji te re girîng in berhev bike.\nLêgerîn, malper û hilpekînên ku tu dixwazî xwe zû bigihînî wan bîne cem hev.</string>
    <!-- Title for the "select tabs" step of the collection creator -->
    <string name="create_collection_select_tabs">Hilpekînan hilbijêre</string>
    <!-- Title for the "select collection" step of the collection creator -->
    <string name="create_collection_select_collection">Koleksiyonê hilbijêre</string>
    <!-- Title for the "name collection" step of the collection creator -->
    <string name="create_collection_name_collection">Koleksiyonê bi nav bike</string>
    <!-- Button to add new collection for the "select collection" step of the collection creator -->
    <string name="create_collection_add_new_collection">Koleksiyona nû tevlî bike</string>
    <!-- Button to select all tabs in the "select tabs" step of the collection creator -->
    <string name="create_collection_select_all">Gişî hilbijêre</string>
    <!-- Button to deselect all tabs in the "select tabs" step of the collection creator -->
    <string name="create_collection_deselect_all">Hemû hilbijartinan rake</string>
    <!-- Text to prompt users to select the tabs to save in the "select tabs" step of the collection creator -->
    <string name="create_collection_save_to_collection_empty">Ji bo tomarkirinê, hilpekînan hilbijêre</string>
    <!-- Text to show users how many tabs they have selected in the "select tabs" step of the collection creator.
     %d is a placeholder for the number of tabs selected. -->
    <string name="create_collection_save_to_collection_tabs_selected">%d hilpekîn hatin bijartin</string>
    <!-- Text to show users they have one tab selected in the "select tabs" step of the collection creator.
    %d is a placeholder for the number of tabs selected. -->
    <string name="create_collection_save_to_collection_tab_selected">%d hilpekîn hate bijartin</string>
    <!-- Text shown in snackbar when multiple tabs have been saved in a collection -->
    <string name="create_collection_tabs_saved">Hilpekîn hatin tomarkirin!</string>
    <!-- Text shown in snackbar when one or multiple tabs have been saved in a new collection -->
    <string name="create_collection_tabs_saved_new_collection">Koleksiyon hate tomarkirin!</string>
    <!-- Text shown in snackbar when one tab has been saved in a collection -->
    <string name="create_collection_tab_saved">Hilpekîn hate tomarkirin!</string>
    <!-- Content description (not visible, for screen readers etc.): button to close the collection creator -->
    <string name="create_collection_close">Bigire</string>
    <!-- Button to save currently selected tabs in the "select tabs" step of the collection creator-->
    <string name="create_collection_save">Tomar bike</string>
    <!-- Snackbar action to view the collection the user just created or updated -->
    <string name="create_collection_view">Bibîne</string>

    <!-- Text for the OK button from collection dialogs -->
    <string name="create_collection_positive">BAŞ E</string>
    <!-- Text for the cancel button from collection dialogs -->
    <string name="create_collection_negative">Betal</string>

    <!-- Default name for a new collection in "name new collection" step of the collection creator. %d is a placeholder for the number of collections-->
    <string name="create_collection_default_name">Koleksiyona %d</string>

    <!-- Share -->
    <!-- Share screen header -->
    <string name="share_header_2">Parve bike</string>
    <!-- Content description (not visible, for screen readers etc.):
        "Share" button. Opens the share menu when pressed. -->
    <string name="share_button_content_description">Parve bike</string>
    <!-- Text for the Save to PDF feature in the share menu -->
    <string name="share_save_to_pdf">Wekî PDF qeyd bike</string>
    <!-- Text for error message when generating a PDF file Text. -->
    <string name="unable_to_save_to_pdf_error">PDF nayê çêkirin</string>
    <!-- Text for the print feature in the share and browser menu -->
    <string name="menu_print">Çap bike</string>
    <!-- Sub-header in the dialog to share a link to another sync device -->
    <string name="share_device_subheader">Bişîne cîhazê</string>
    <!-- Sub-header in the dialog to share a link to an app from the full list -->
    <string name="share_link_all_apps_subheader">Hemû çalakî</string>
    <!-- Sub-header in the dialog to share a link to an app from the most-recent sorted list -->
    <string name="share_link_recent_apps_subheader">Bikaranînên herî dawî</string>
    <!-- Text for the copy link action in the share screen. -->
    <string name="share_copy_link_to_clipboard">Li panoyê kopî bike</string>
    <!-- Toast shown after copying link to clipboard -->
    <string name="toast_copy_link_to_clipboard">Li panoyê hat kopîkirin</string>
    <!-- An option from the share dialog to sign into sync -->
    <string name="sync_sign_in">Têkeve Sync’ê</string>
     <!-- An option from the three dot menu to sync and save data -->
    <string name="sync_menu_sync_and_save_data">Senkronîze bike û daneyan qeyd bike</string>
    <!-- An option from the share dialog to send link to all other sync devices -->
    <string name="sync_send_to_all">Ji hemû cîhazan re bişîne</string>
    <!-- An option from the share dialog to reconnect to sync -->
    <string name="sync_reconnect">Dîsa li Sync’ê girê bide</string>
    <!-- Text displayed when sync is offline and cannot be accessed -->
    <string name="sync_offline">Derhêl</string>
    <!-- An option to connect additional devices -->
    <string name="sync_connect_device">Cîhazeke din girê bide</string>
    <!-- The dialog text shown when additional devices are not available -->
    <string name="sync_connect_device_dialog" tools:ignore="BrandUsage">Ji bo şandina hilpekînekê, herî kêm ji cîhazeke din têkeve Firefoxê.</string>
    <!-- Confirmation dialog button -->
    <string name="sync_confirmation_button">Min fêm kir</string>
    <!-- Share error message -->
    <string name="share_error_snackbar">Bi vê sepanê re nayê parvekirin</string>
    <!-- Add new device screen title -->
    <string name="sync_add_new_device_title">Bişîne cîhazê</string>

    <!-- Text for the warning message on the Add new device screen -->
    <string name="sync_add_new_device_message">Cîhaza girêdayî tune</string>

    <!-- Text for the button to learn about sending tabs -->
    <string name="sync_add_new_device_learn_button">Derbarê şandina hilpekînan de agahiyan bistîne…</string>
    <!-- Text for the button to connect another device -->
    <string name="sync_add_new_device_connect_button">Cîhazeke din girê bide…</string>

    <!-- Notifications -->
    <!-- Text shown in the notification that pops up to remind the user that a private browsing session is active. -->
    <string name="notification_pbm_delete_text_2">Hilpekînên veşartî bigire</string>

    <!-- Name of the marketing notification channel. Displayed in the "App notifications" system settings for the app -->
    <string name="notification_marketing_channel_name">Bazarkirin</string>

    <!-- Title shown in the notification that pops up to remind the user to set fenix as default browser.
    The app name is in the text, due to limitations with localizing Nimbus experiments -->
    <string name="nimbus_notification_default_browser_title" tools:ignore="BrandUsage,UnusedResources">Firefrox lezgîn û nepen e</string>
    <!-- Text shown in the notification that pops up to remind the user to set fenix as default browser.
    The app name is in the text, due to limitations with localizing Nimbus experiments -->
    <string name="nimbus_notification_default_browser_text" tools:ignore="BrandUsage,UnusedResources">Firefoxê bike geroka xwe ya standard</string>
    <!-- Title shown in the notification that pops up to re-engage the user -->
    <string name="notification_re_engagement_title">Gerîna veşartî biceribîne</string>
    <!-- Text shown in the notification that pops up to re-engage the user.
    %1$s is a placeholder that will be replaced by the app name. -->
    <string name="notification_re_engagement_text">Di %1$sê de bêyî ku xurek û raboriya te were tomarkirin, bigere</string>

    <!-- Title A shown in the notification that pops up to re-engage the user -->
    <string name="notification_re_engagement_A_title">Gereke bêşop</string>
    <!-- Text A shown in the notification that pops up to re-engage the user.
    %1$s is a placeholder that will be replaced by the app name. -->
    <string name="notification_re_engagement_A_text">Gera nepen ya bi %1$sê agahiyên te naparêze.</string>
    <!-- Title B shown in the notification that pops up to re-engage the user -->
    <string name="notification_re_engagement_B_title">Dest bi gera xwe ya pêşî bike</string>
    <!-- Text B shown in the notification that pops up to re-engage the user -->
    <string name="notification_re_engagement_B_text">Tiştên li nêzîk bibîne. Yan jî tiştên pêkenî bibîne.</string>

    <!-- Survey -->
    <!-- Text shown in the fullscreen message that pops up to ask user to take a short survey.
    The app name is in the text, due to limitations with localizing Nimbus experiments -->
    <string name="nimbus_survey_message_text" tools:ignore="BrandUsage">Tika ye bi beşdariya anketeke biçûk alîkariya Firefozê bike.</string>
    <!-- Preference for taking the short survey. -->
    <string name="preferences_take_survey">Beşdarî anketê bibe</string>
    <!-- Preference for not taking the short survey. -->
    <string name="preferences_not_take_survey">Na, spas</string>

    <!-- Snackbar -->
    <!-- Text shown in snackbar when user deletes a collection -->
    <string name="snackbar_collection_deleted">Koleksiyon hate jêbirin</string>
    <!-- Text shown in snackbar when user renames a collection -->
    <string name="snackbar_collection_renamed">Navê koleksiyê hat guhertin</string>
    <!-- Text shown in snackbar when user closes a tab -->
    <string name="snackbar_tab_closed">Hilpekîn hate girtin</string>
    <!-- Text shown in snackbar when user closes all tabs -->
    <string name="snackbar_tabs_closed">Hilpekîn hatin girtin</string>
<<<<<<< HEAD
    <!-- Text shown in snackbar when user bookmarks a list of tabs -->
    <string name="snackbar_message_bookmarks_saved" moz:removedIn="132" tools:ignore="UnusedResources">Favorî hatin tomarkirin!</string>
=======
    <!-- Text shown in snackbar when user bookmarks a list of tabs. Parameter will be replaced by the name of the folder the bookmark was saved into.-->
    <string name="snackbar_message_bookmarks_saved_in">Favorî di “%s”``ê de hatin qeydkirin!</string>
>>>>>>> 3a395140
    <!-- Text shown in snackbar when user adds a site to shortcuts -->
    <string name="snackbar_added_to_shortcuts">Li bijareyan hat zêdekirin!</string>
    <!-- Text shown in snackbar when user closes a private tab -->
    <string name="snackbar_private_tab_closed">Hilpekîna veşartî hate girtin</string>
    <!-- Text shown in snackbar when user closes all private tabs -->
    <string name="snackbar_private_tabs_closed">Hilpekînên veşartî hatin girtin</string>
    <!-- Text shown in snackbar to undo deleting a tab, top site or collection -->
    <string name="snackbar_deleted_undo">VEGERÎNE</string>
    <!-- Text shown in snackbar when user removes a top site -->
    <string name="snackbar_top_site_removed">Malper hate rakirin</string>
    <!-- QR code scanner prompt which appears after scanning a code, but before navigating to it
        First parameter is the name of the app, second parameter is the URL or text scanned-->
    <string name="qr_scanner_confirmation_dialog_message">Destûrê bide %1$s’ê ku %2$s’ê veke</string>
    <!-- QR code scanner prompt dialog positive option to allow navigation to scanned link -->
    <string name="qr_scanner_dialog_positive">BIHÊLE</string>
    <!-- QR code scanner prompt dialog positive option to deny navigation to scanned link -->
    <string name="qr_scanner_dialog_negative">NEHÊLE</string>
    <!-- QR code scanner prompt dialog error message shown when a hostname does not contain http or https. -->
    <string name="qr_scanner_dialog_invalid">Navnîşana webê nederbasdar e.</string>
    <!-- QR code scanner prompt dialog positive option when there is an error -->
    <string name="qr_scanner_dialog_invalid_ok">BAŞ E</string>
    <!-- Tab collection deletion prompt dialog message. Placeholder will be replaced with the collection name -->
    <string name="tab_collection_dialog_message">Tu bi rastî jî dixwazî koleksiyana %1$s’ê were jêbirin?</string>
    <!-- Tab collection deletion prompt dialog option to delete the collection -->
    <string name="tab_collection_dialog_positive">Jê bibe</string>
    <!-- Message for copying the URL via long press on the toolbar -->
    <string name="url_copied">URL hate kopîkirin</string>
    <!-- Sample text for accessibility font size -->
    <string name="accessibility_text_size_sample_text_1">Ev, nivîsa nimûne ye. Dema ku tu bi vê eyarê mezinbûnê biguherînî dê çawaniya nivîsê li vir xuya bibe.</string>
    <!-- Summary for Accessibility Text Size Scaling Preference -->
    <string name="preference_accessibility_text_size_summary">Nivîsên li ser malperan mezintir an jî biçûktir bike</string>
    <!-- Title for Accessibility Text Size Scaling Preference -->
    <string name="preference_accessibility_font_size_title">Mezinahiya fontê</string>

    <!-- Title for Accessibility Text Automatic Size Scaling Preference -->
    <string name="preference_accessibility_auto_size_2">Mezinkirina fontê ya bixweber</string>
    <!-- Summary for Accessibility Text Automatic Size Scaling Preference -->
    <string name="preference_accessibility_auto_size_summary">Mezinahiya fontê ew ê li gorî sazkariyên Androida te be. Ji bo mezinahiya fontê li vir biguherînî, vê eyarê betal bike.</string>

    <!-- Title for the Delete browsing data preference -->
    <string name="preferences_delete_browsing_data">Daneyên gerînê jê bibe</string>
    <!-- Title for the tabs item in Delete browsing data -->
    <string name="preferences_delete_browsing_data_tabs_title_2">Hilpekînên vekirî</string>
    <!-- Subtitle for the tabs item in Delete browsing data, parameter will be replaced with the number of open tabs -->
    <string name="preferences_delete_browsing_data_tabs_subtitle">%d hilpekîn</string>
    <!-- Subtitle for the data and history items in delete browsing data, parameter will be replaced with the
        number of history items the user has -->
    <string name="preferences_delete_browsing_data_browsing_data_subtitle">%d navnîşan</string>
    <!-- Subtitle for the cookies item in Delete browsing data -->
    <string name="preferences_delete_browsing_data_cookies_subtitle">Têketinên te yên li ser gelek malperan dê bên girtin</string>
    <!-- Title for the cached images and files item in Delete browsing data -->
    <string name="preferences_delete_browsing_data_cached_files">Wêne û dosyeyên di pêşbîrê de</string>
    <!-- Subtitle for the cached images and files item in Delete browsing data -->
    <string name="preferences_delete_browsing_data_cached_files_subtitle">Qada depokirinê vala dike</string>
    <!-- Title for the site permissions item in Delete browsing data -->
    <string name="preferences_delete_browsing_data_site_permissions">Destûrên malperan</string>
    <!-- Title for the downloads item in Delete browsing data -->
    <string name="preferences_delete_browsing_data_downloads">Daxistinên te</string>
    <!-- Text for the button to delete browsing data -->
    <string name="preferences_delete_browsing_data_button">Daneyên gerînê jê bibe</string>
    <!-- Title for the Delete browsing data on quit preference -->
    <string name="preferences_delete_browsing_data_on_quit">Di derketinê de daneyên gerînê jê bibe</string>
    <!-- Summary for the Delete browsing data on quit preference. "Quit" translation should match delete_browsing_data_on_quit_action translation. -->
    <string name="preference_summary_delete_browsing_data_on_quit_2">Gava tu ji menûya giştî \&quot;Derkeve\&quot;yê hilbijêrî daneyên gerînê xweber paqij dike</string>
    <!-- Action item in menu for the Delete browsing data on quit feature -->
    <string name="delete_browsing_data_on_quit_action">Derkeve</string>

    <!-- Title text of a delete browsing data dialog. -->
    <string name="delete_history_prompt_title">Dema dê jê bê birin</string>
    <!-- Radio button in the delete browsing data dialog to delete history items for the last hour. -->
    <string name="delete_history_prompt_button_last_hour">Demjimêra dawiyê</string>
    <!-- Radio button in the delete browsing data dialog to delete history items for today and yesterday. -->
    <string name="delete_history_prompt_button_today_and_yesterday">Îro û do</string>
    <!-- Radio button in the delete browsing data dialog to delete all history. -->
    <string name="delete_history_prompt_button_everything">Her tiştî</string>

    <!-- Dialog message to the user asking to delete browsing data. Parameter will be replaced by app name. -->
    <string name="delete_browsing_data_prompt_message_3">%s dê daneyên gerînê yên hilbijartî jê bibe.</string>
    <!-- Text for the cancel button for the data deletion dialog -->
    <string name="delete_browsing_data_prompt_cancel">Betal bike</string>
    <!-- Text for the allow button for the data deletion dialog -->
    <string name="delete_browsing_data_prompt_allow">Jê bibe</string>

    <!-- Text for the snackbar confirmation that the data was deleted -->
    <string name="preferences_delete_browsing_data_snackbar">Daneyên gerînê hatin jêbirin</string>
    <!-- Text for the snackbar to show the user that the deletion of browsing data is in progress -->
    <string name="deleting_browsing_data_in_progress">Daneyên gerînê tên jêbirin…</string>

    <!-- Dialog message to the user asking to delete all history items inside the opened group. Parameter will be replaced by a history group name. -->
    <string name="delete_all_history_group_prompt_message">Hemû malperên di nav “%s”ê de jê bibe</string>
    <!-- Text for the cancel button for the history group deletion dialog -->
    <string name="delete_history_group_prompt_cancel">Betal</string>
    <!-- Text for the allow button for the history group dialog -->
    <string name="delete_history_group_prompt_allow">Jê bibe</string>
    <!-- Text for the snackbar confirmation that the history group was deleted -->
    <string name="delete_history_group_snackbar">Kom hat jêbirin</string>

    <!-- Onboarding -->
    <!-- text to display in the snackbar once account is signed-in -->
    <string name="onboarding_firefox_account_sync_is_on">Sync vekirî ye</string>

    <!-- Onboarding theme -->
    <!-- Text shown in snackbar when multiple tabs have been sent to device -->
    <string name="sync_sent_tabs_snackbar">Hilpekîn hatin şandin!</string>
    <!-- Text shown in snackbar when one tab has been sent to device  -->
    <string name="sync_sent_tab_snackbar">Hilpekîn hate şandin!</string>
    <!-- Text shown in snackbar when sharing tabs failed  -->
    <string name="sync_sent_tab_error_snackbar">Nehate şandin</string>
    <!-- Text shown in snackbar for the "retry" action that the user has after sharing tabs failed -->
    <string name="sync_sent_tab_error_snackbar_action">DÎSA BICERIBÎNE</string>
    <!-- Title of QR Pairing Fragment -->
    <string name="sync_scan_code">Kodê bide xwendin</string>
    <!-- Instructions on how to access pairing -->
    <string name="sign_in_instructions" tools:ignore="BrandUsage"><![CDATA[Firefoxê ji ser kombersa xwe veke û here ser rûpela <b>https://firefox.com/pair</b>]]></string>
    <!-- Text shown for sign in pairing when ready -->
    <string name="sign_in_ready_for_scan">Aniha kodê bide xwendin</string>
    <!-- Text shown for settings option for sign with pairing -->
    <string name="sign_in_with_camera">Bi kameraya xwe têkeve</string>
    <!-- Text shown for settings option for sign with email -->
    <string name="sign_in_with_email">Bi emaîlê têkeve</string>
    <!-- Text shown for settings option for create new account text.'Firefox' intentionally hardcoded here.-->
    <string name="sign_in_create_account_text" tools:ignore="BrandUsage"><![CDATA[Hesabê te tune ye? Ji bo ku Firefoxê di navbera cîhazan de senkronîze bikî <u>Hesêb veke</u>.]]></string>
    <!-- Text shown in confirmation dialog to sign out of account. The first parameter is the name of the app (e.g. Firefox Preview) -->
    <string name="sign_out_confirmation_message_2">%s ew ê bi hesabê te re senkronîzekirinê rawestîne, lê ti daneyên te yên gerînê yên di vê cîhazê de nayên jêbirin.</string>
    <!-- Option to continue signing out of account shown in confirmation dialog to sign out of account -->
    <string name="sign_out_disconnect">Girêdanê qut bike</string>
    <!-- Option to cancel signing out shown in confirmation dialog to sign out of account -->
    <string name="sign_out_cancel">Betal bike</string>

    <!-- Error message snackbar shown after the user tried to select a default folder which cannot be altered -->
    <string name="bookmark_cannot_edit_root">Peldankên standard nayên sererastkirin</string>

    <!-- Enhanced Tracking Protection -->
    <!-- Link displayed in enhanced tracking protection panel to access tracking protection settings -->
    <string name="etp_settings">Sazkariyên parastinê</string>
    <!-- Preference title for enhanced tracking protection settings -->
    <string name="preference_enhanced_tracking_protection">Parastina ji şopandinê ya pêşketî</string>
    <!-- Preference summary for enhanced tracking protection settings on/off switch -->
    <string name="preference_enhanced_tracking_protection_summary">Niha taybetiya Parastina Tevahî ya Çerezan li dijî kodên şopandina navmalperî bariyera me ya herî xurt e.</string>
    <!-- Description of enhanced tracking protection. The parameter is the name of the application (For example: Firefox Fenix) -->
    <string name="preference_enhanced_tracking_protection_explanation_2">%s te li hemberî piraniya şopgerên naskirî yên tevgerên te yên li ser înternetê dişopînin, diparêze.</string>
    <!-- Text displayed that links to website about enhanced tracking protection -->
    <string name="preference_enhanced_tracking_protection_explanation_learn_more">Zêdetir bizane</string>
    <!-- Preference for enhanced tracking protection for the standard protection settings -->
    <string name="preference_enhanced_tracking_protection_standard_default_1">Standard (heyî)</string>
    <!-- Preference description for enhanced tracking protection for the standard protection settings -->
    <string name="preference_enhanced_tracking_protection_standard_description_5">Rûpel dê bi awayê asayî bên barkirin, lê dê hindiktir şopger bên astengkirin.</string>
    <!--  Accessibility text for the Standard protection information icon  -->
    <string name="preference_enhanced_tracking_protection_standard_info_button">Bi parastina ji şopandinê ya standard çi tên astengkirin?</string>
    <!-- Preference for enhanced tracking protection for the strict protection settings -->
    <string name="preference_enhanced_tracking_protection_strict">Tund</string>
    <!-- Preference description for enhanced tracking protection for the strict protection settings -->
    <string name="preference_enhanced_tracking_protection_strict_description_4">Parastina ji şopandinê ya bihêztir û performansa zûtir, lê dibe ku hin malper birêkûpêk nexebitin.</string>
    <!--  Accessibility text for the Strict protection information icon  -->
    <string name="preference_enhanced_tracking_protection_strict_info_button">Bi parastina ji şopandinê ya tund çi tên astengkirin?</string>
    <!-- Preference for enhanced tracking protection for the custom protection settings -->
    <string name="preference_enhanced_tracking_protection_custom">Taybet</string>
    <!-- Preference description for enhanced tracking protection for the strict protection settings -->
    <string name="preference_enhanced_tracking_protection_custom_description_2">Hilbijêre ka kîjan şopdar û skrîpt ew ê bêne astengkirin.</string>
    <!--  Accessibility text for the Strict protection information icon  -->
    <string name="preference_enhanced_tracking_protection_custom_info_button">Bi parastina ji şopandinê ya taybet çi tên astengkirin?</string>
    <!-- Header for categories that are being blocked by current Enhanced Tracking Protection settings -->
    <!-- Preference for enhanced tracking protection for the custom protection settings for cookies-->
    <string name="preference_enhanced_tracking_protection_custom_cookies">Kûkî</string>
    <!-- Option for enhanced tracking protection for the custom protection settings for cookies-->
    <string name="preference_enhanced_tracking_protection_custom_cookies_1">Şopînerên nav-malperî û şopînerên medyaya civakî</string>
    <!-- Option for enhanced tracking protection for the custom protection settings for cookies-->
    <string name="preference_enhanced_tracking_protection_custom_cookies_2">Çerezên ji malperên ku nehatine ziyaretkirin</string>
    <!-- Option for enhanced tracking protection for the custom protection settings for cookies-->
    <string name="preference_enhanced_tracking_protection_custom_cookies_3">Hemû çerezên partiya sêyemîn (dibe ku hin malper xera bibin)</string>
    <!-- Option for enhanced tracking protection for the custom protection settings for cookies-->
    <string name="preference_enhanced_tracking_protection_custom_cookies_4">Hemû çerez (dibe ku hin malper xera bibin)</string>
    <!-- Option for enhanced tracking protection for the custom protection settings for cookies-->
    <string name="preference_enhanced_tracking_protection_custom_cookies_5">Çerezên nav-malperî îzole bike</string>
    <!-- Preference for enhanced tracking protection for the custom protection settings for tracking content -->
    <string name="preference_enhanced_tracking_protection_custom_tracking_content">Naverokên ji bo şopandinê</string>
    <!-- Option for enhanced tracking protection for the custom protection settings for tracking content-->
    <string name="preference_enhanced_tracking_protection_custom_tracking_content_1">Di hemû hilpekînan de</string>
    <!-- Option for enhanced tracking protection for the custom protection settings for tracking content-->
    <string name="preference_enhanced_tracking_protection_custom_tracking_content_2">Tenê di hilpekînên veşartî de</string>
    <!-- Preference for enhanced tracking protection for the custom protection settings -->
    <string name="preference_enhanced_tracking_protection_custom_cryptominers">Kankerên krîpto</string>
    <!-- Button label for navigating to the Enhanced Tracking Protection details -->
    <string name="enhanced_tracking_protection_details">Hûrgilî</string>
    <!-- Header for categories that are being being blocked by current Enhanced Tracking Protection settings -->
    <string name="enhanced_tracking_protection_blocked">Yên astengbûyî</string>
    <!-- Header for categories that are being not being blocked by current Enhanced Tracking Protection settings -->
    <string name="enhanced_tracking_protection_allowed">Destûrgirtî</string>
    <!-- Category of trackers (social media trackers) that can be blocked by Enhanced Tracking Protection -->
    <string name="etp_social_media_trackers_title">Şopînerên medyaya civakî</string>
    <!-- Description of social media trackers that can be blocked by Enhanced Tracking Protection -->
    <string name="etp_social_media_trackers_description">Taybetiya şopandina çalakiyên te yên gera li ser torên civakî bisînor dike.</string>
    <!-- Category of trackers (cross-site tracking cookies) that can be blocked by Enhanced Tracking Protection -->
    <string name="etp_cookies_title">Çerezên şopandinê yên nav-malperî</string>
    <!-- Category of trackers (cross-site tracking cookies) that can be blocked by Enhanced Tracking Protection -->
    <string name="etp_cookies_title_2">Çerezên nav-malperî</string>
    <!-- Description of cross-site tracking cookies that can be blocked by Enhanced Tracking Protection -->
    <string name="etp_cookies_description">Çerezên ku torên reklamê û şirketên analîtîkê ji bo şopandina gera di navbera malperên cuda de bi kar tînin asteng dike.</string>
    <!-- Description of cross-site tracking cookies that can be blocked by Enhanced Tracking Protection -->
    <string name="etp_cookies_description_2">Parastina çerezan a giştî, çerezan tenê ji bo malpera ku tu tê de yî îzole dike, bi xêra vê yekê torên reklaman ji bo şopandina te ya li ser malperan nikarin çerezan bi kar bînin.</string>
    <!-- Category of trackers (cryptominers) that can be blocked by Enhanced Tracking Protection -->
    <string name="etp_cryptominers_title">Kankerên krîpto</string>
    <!-- Description of cryptominers that can be blocked by Enhanced Tracking Protection -->
    <string name="etp_cryptominers_description">Skrîptên xirab yên ji bo ku kankerên krîpto ji bo çêkirina pereyên krîpto xwe bigihînin amûra te asteng dike.</string>
    <!-- Category of trackers (tracking content) that can be blocked by Enhanced Tracking Protection -->
    <string name="etp_tracking_content_title">Naverokên şopandinê</string>
    <!-- Description of tracking content that can be blocked by Enhanced Tracking Protection -->
    <string name="etp_tracking_content_description">Nahêle reklam, vîdyo û naverokên din ên tê de koda şopandinê hene bên barkirin. Dibe ku bandorê li taybetiyên hin malperan bike.</string>
    <!-- Enhanced Tracking Protection message that protection is currently on for this site -->
    <string name="etp_panel_on">Parastin ji bo vê malperê VEKIRÎ ne.</string>
    <!-- Enhanced Tracking Protection message that protection is currently off for this site -->
    <string name="etp_panel_off">Parastin ji bo vê malperê GIRTÎ ne</string>
    <!-- Header for exceptions list for which sites enhanced tracking protection is always off -->
    <string name="enhanced_tracking_protection_exceptions">Parastina ji şopandinê ya pêşketî ji bo van malperan hat girtin</string>
    <!-- Content description (not visible, for screen readers etc.): Navigate
    back from ETP details (Ex: Tracking content) -->
    <string name="etp_back_button_content_description">Paşve here</string>
    <!-- About page link text to open what's new link -->
    <string name="about_whats_new">Di %s’ê de çi tiştên nû hene?</string>
    <!-- Open source licenses page title
    The first parameter is the app name -->
    <string name="open_source_licenses_title">%s | Pirtûkxaneyên OSS’ê</string>

    <!-- Category of trackers (redirect trackers) that can be blocked by Enhanced Tracking Protection -->
    <string name="etp_redirect_trackers_title">Şoînerên beralîkirinê</string>

    <!-- Description of redirect tracker cookies that can be blocked by Enhanced Tracking Protection -->
    <string name="etp_redirect_trackers_description">Kûkiyên ji aliyê beralîkirinên malperên tên naskirin ve hatine bicîkirin paqij dike.</string>

    <!-- Description of the SmartBlock Enhanced Tracking Protection feature. The * symbol is intentionally hardcoded here,
         as we use it on the UI to indicate which trackers have been partially unblocked.  -->
    <string name="preference_etp_smartblock_description">Astengiya hin şopgerên li jêrê hatine nîşankirin, ji ber peywendiya te ya bi wan re, qismî hatiye rakirin *.</string>
    <!-- Text displayed that links to website about enhanced tracking protection SmartBlock -->
    <string name="preference_etp_smartblock_learn_more">Zêdetir bizane</string>

    <!-- Content description (not visible, for screen readers etc.):
    Enhanced tracking protection exception preference icon for ETP settings. -->
    <string name="preference_etp_exceptions_icon_description">Nîşaneya tercîha îstîsnayî ya parastina ji şopandinê ya pêşketî</string>

    <!-- About page link text to open support link -->
    <string name="about_support">Piştgirî</string>
    <!-- About page link text to list of past crashes (like about:crashes on desktop) -->
    <string name="about_crashes">Têkçûn</string>
    <!-- About page link text to open privacy notice link -->
    <string name="about_privacy_notice">Agahdariya nihêniyê</string>

    <!-- About page link text to open know your rights link -->
    <string name="about_know_your_rights">Mafên xwe bizane</string>
    <!-- About page link text to open licensing information link -->
    <string name="about_licensing_information">Agahiyên lîsanskirinê</string>
    <!-- About page link text to open a screen with libraries that are used -->
    <string name="about_other_open_source_libraries">Pirtûkxaneyên em bi kar tînin</string>
    <!-- Toast shown to the user when they are activating the secret dev menu
        The first parameter is number of long clicks left to enable the menu -->
    <string name="about_debug_menu_toast_progress">Menûya neqandina çewtiyan: Ji bo çalakkirinê %1$d tikandin man</string>

    <string name="about_debug_menu_toast_done">Menûya neqandina çewtiyan çalek e</string>

    <!-- Browser long press popup menu -->
    <!-- Copy the current url -->
    <string name="browser_toolbar_long_press_popup_copy">Kopî bike</string>
    <!-- Paste & go the text in the clipboard. '&amp;' is replaced with the ampersand symbol: & -->
    <string name="browser_toolbar_long_press_popup_paste_and_go">Bizeliqîne û here</string>
    <!-- Paste the text in the clipboard -->
    <string name="browser_toolbar_long_press_popup_paste">Bizeliqîne</string>
    <!-- Snackbar message shown after an URL has been copied to clipboard. -->
    <string name="browser_toolbar_url_copied_to_clipboard_snackbar">URL li panoyê hate kopîkirin</string>

    <!-- Title text for the Add To Homescreen dialog -->
    <string name="add_to_homescreen_title">Tevlî ekrana destpêkê bike</string>
    <!-- Cancel button text for the Add to Homescreen dialog -->
    <string name="add_to_homescreen_cancel">Betal bike</string>
    <!-- Add button text for the Add to Homescreen dialog -->
    <string name="add_to_homescreen_add">Tevlî bike</string>
    <!-- Continue to website button text for the first-time Add to Homescreen dialog -->
    <string name="add_to_homescreen_continue">Li malperê berdewam bike</string>
    <!-- Placeholder text for the TextView in the Add to Homescreen dialog -->
    <string name="add_to_homescreen_text_placeholder">Navê kurterêyê</string>

    <!-- Describes the add to homescreen functionality -->
    <string name="add_to_homescreen_description_2">Tu dikarî vê malperê bi hêsanî li ekrana Destpêkê ya cîhaza xwe zêde bikî ku ji wir zûtir bigihîjî wê û wê wekî sepanekê bi kar bînî.</string>

    <!-- Preference for managing the settings for logins and passwords in Fenix -->
    <string name="preferences_passwords_logins_and_passwords_2">Şîfre</string>
    <!-- Preference option for asking to save passwords in Fenix -->
    <string name="preferences_passwords_save_logins_ask_to_save">Ji bo tomarkirinê, bipirse</string>
    <!-- Preference option for never saving passwords in Fenix -->
    <string name="preferences_passwords_save_logins_never_save">Qet tomar neke</string>

    <!-- Preference for autofilling saved logins in Firefox (in web content), %1$s will be replaced with the app name -->
    <string name="preferences_passwords_autofill2">Di %1$s de bixweber dagire</string>
    <!-- Description for the preference for autofilling saved logins in Firefox (in web content), %1$s will be replaced with the app name -->
    <string name="preferences_passwords_autofill_description">Navên bikarhêneriyê û şîfreyên malperan di dema bikaranîna %1$s`ê de tomar bike.</string>
    <!-- Preference for autofilling logins from Fenix in other apps (e.g. autofilling the Twitter app) -->
    <string name="preferences_android_autofill">Di sepanên din de bixweber dagire</string>
    <!-- Description for the preference for autofilling logins from Fenix in other apps (e.g. autofilling the Twitter app) -->
    <string name="preferences_android_autofill_description">Bila di sepanên din ên cîhaza te de navên bikarhêner û pêborîn bêne dagirtin.</string>

    <!-- Preference option for adding a password -->
    <string name="preferences_logins_add_login_2">Şîfreyê lê zêde bike</string>

    <!-- Preference for syncing saved passwords in Fenix -->
    <string name="preferences_passwords_sync_logins_2">Şîfreyê senkronîze bike</string>
    <!-- Preference for syncing saved passwords in Fenix, when not signed in-->
    <string name="preferences_passwords_sync_logins_across_devices_2">Şîfreya di navbera amûran de senkronîze bike</string>
    <!-- Preference to access list of saved passwords -->
    <string name="preferences_passwords_saved_logins_2">Şîfreyên tomarkirî</string>
    <!-- Clickable text for opening an external link for more information about Sync. -->
    <string name="preferences_passwords_saved_logins_description_empty_learn_more_link_2">Derbarê syncê de bizane</string>
    <!-- Preference to access list of login exceptions that we never save logins for -->
    <string name="preferences_passwords_exceptions">Istisna</string>
    <!-- Text on button to remove all saved login exceptions -->
    <string name="preferences_passwords_exceptions_remove_all">Hemû istisnayan jê bibe</string>
    <!-- The header for the site that a login is for -->
    <string name="preferences_passwords_saved_logins_site">Malper</string>
    <!-- The header for the username for a login -->
    <string name="preferences_passwords_saved_logins_username">Navê bikarhêner</string>
    <!-- The header for the password for a login -->
    <string name="preferences_passwords_saved_logins_password">Pêborîn</string>
    <!-- Shown in snackbar to tell user that the password has been copied -->
    <string name="logins_password_copied">Pêborîn li panoyê hate kopîkirin</string>
    <!-- Shown in snackbar to tell user that the username has been copied -->
    <string name="logins_username_copied">Navê bikarhêner li panoyê hate kopîkirin</string>
    <!-- Content Description (for screenreaders etc) read for the button to copy a password in logins-->
    <string name="saved_logins_copy_password">Pêborînê kopî bike</string>
    <!-- Content Description (for screenreaders etc) read for the button to clear a password while editing a login-->
    <string name="saved_logins_clear_password">Pêborînê paqij bike</string>
    <!-- Content Description (for screenreaders etc) read for the button to copy a username in logins -->
    <string name="saved_login_copy_username">Navê bikarhêner kopî bike</string>
    <!-- Content Description (for screenreaders etc) read for the button to clear a username while editing a login -->
    <string name="saved_login_clear_username">Navê bikarhêner paqij bike</string>
    <!-- Content Description (for screenreaders etc) read for the button to clear the hostname field while creating a login -->
    <string name="saved_login_clear_hostname">Hewangehê paqiij bike</string>
    <!-- Content Description (for screenreaders etc) read for the button to open a site in logins -->
    <string name="saved_login_open_site">Malperê di gerokê de veke</string>
    <!-- Content Description (for screenreaders etc) read for the button to reveal a password in logins -->
    <string name="saved_login_reveal_password">Pêborînê nîşan bide</string>
    <!-- Content Description (for screenreaders etc) read for the button to hide a password in logins -->
    <string name="saved_login_hide_password">Pêborînê veşêre</string>
    <!-- Negative button to ignore warning dialog if users have no device authentication set up -->
    <string name="logins_warning_dialog_later">Piştre</string>
    <!-- Positive button to send users to set up a pin of warning dialog if users have no device authentication set up -->
    <string name="logins_warning_dialog_set_up_now">Aniha saz bike</string>
    <!-- Title of PIN verification dialog to direct users to re-enter their device credentials to access their logins -->
    <string name="logins_biometric_prompt_message_pin">Kilîda cîhaza xwe rake</string>
    <!-- Title for Accessibility Force Enable Zoom Preference -->
    <string name="preference_accessibility_force_enable_zoom">Hemû malperan nêzîk bike</string>
    <!-- Summary for Accessibility Force Enable Zoom Preference -->
    <string name="preference_accessibility_force_enable_zoom_summary">Ji bo destûrdana jidandin û nêzîkkirinê çalak bike, di wan malperan de jî ku vê tevgeriyanê asteng dikin.</string>
    <!-- Saved logins sorting strategy menu item -by name- (if selected, it will sort saved logins alphabetically) -->
    <string name="saved_logins_sort_strategy_alphabetically">Nav (A-Z)</string>
    <!-- Saved logins sorting strategy menu item -by last used- (if selected, it will sort saved logins by last used) -->
    <string name="saved_logins_sort_strategy_last_used">Bikaranîna dawî</string>

    <!-- Autofill -->
    <!-- Preference and title for managing the autofill settings -->
    <string name="preferences_autofill">Dagirtina xweber</string>
    <!-- Preference and title for managing the settings for addresses -->
    <string name="preferences_addresses">Navnîşan</string>

    <!-- Preference and title for managing the settings for payment methods -->
    <string name="preferences_credit_cards_2">Rêbazên peredanê</string>
    <!-- Preference for saving and autofilling credit cards -->
    <string name="preferences_credit_cards_save_and_autofill_cards_2">Rêbazên peredanû qeyd bike û dagire</string>
    <!-- Preference summary for saving and autofilling payment method data. Parameter will be replaced by app name. -->
    <string name="preferences_credit_cards_save_and_autofill_cards_summary_2">%s hemû rêbazên peredenanê yên te qeydkirine şîfre dike</string>
    <!-- Preference option for syncing credit cards across devices. This is displayed when the user is not signed into sync -->
    <string name="preferences_credit_cards_sync_cards_across_devices">Kartan di navbera amûran de senkronîze bike</string>
    <!-- Preference option for syncing credit cards across devices. This is displayed when the user is signed into sync -->
    <string name="preferences_credit_cards_sync_cards">Karda syncê</string>
    <!-- Preference option for adding an address -->
    <string name="preferences_addresses_add_address">Navnîşanekê lê zêde bike</string>
    <!-- Preference option for managing saved addresses -->
    <string name="preferences_addresses_manage_addresses">Navnîşanan bi rê ve bibe</string>

    <!-- Title of the "Add card" screen -->
    <string name="credit_cards_add_card">Kartê lê zêde bike</string>
    <!-- Title of the "Edit card" screen -->
    <string name="credit_cards_edit_card">Kartê serast bike</string>
    <!-- The header for the card number of a credit card -->
    <string name="credit_cards_card_number">Hejmara kartê</string>
    <!-- The header for the expiration date of a credit card -->
    <string name="credit_cards_expiration_date">Dema dawî ya bikaranînê</string>
    <!-- The label for the expiration date month of a credit card to be used by a11y services-->
    <string name="credit_cards_expiration_date_month">Tarîxa dawî ya bikaranînê - Meh</string>
    <!-- The label for the expiration date year of a credit card to be used by a11y services-->
    <string name="credit_cards_expiration_date_year">Tarîxa dawî ya bikaranînê - Sal</string>
    <!-- The header for the name on the credit card -->
    <string name="credit_cards_name_on_card">Navê li ser kartê</string>
    <!-- The text for the "Delete card" menu item for deleting a credit card -->
    <string name="credit_cards_menu_delete_card">Kartê jê bibe</string>
    <!-- The text for the "Delete card" button for deleting a credit card -->
    <string name="credit_cards_delete_card_button">Kartê jê bibe</string>
    <!-- The text for the positive button on "Delete card" dialog -->
    <string name="credit_cards_delete_dialog_button">Jê bibe</string>
    <!-- The title for the "Save" menu item for saving a credit card -->
    <string name="credit_cards_menu_save">Tomar bike</string>
    <!-- The text for the "Save" button for saving a credit card -->
    <string name="credit_cards_save_button">Tomar bike</string>
    <!-- The text for the "Cancel" button for cancelling adding, updating or deleting a credit card -->
    <string name="credit_cards_cancel_button">Betal</string>
    <!-- Title of the "Saved cards" screen -->
    <string name="credit_cards_saved_cards">Kartên tomarkirî</string>

    <!-- Message displayed in biometric prompt displayed for authentication before allowing users to view their saved credit cards -->
    <string name="credit_cards_biometric_prompt_message">Ji bo kartên xwe yên qeydkirî bibînî kilîdê rake</string>
<<<<<<< HEAD
=======
    <!-- Title of warning dialog if users have no device authentication set up -->
    <string name="credit_cards_warning_dialog_title_2">Rêbazên peredanê yên ye qeyd kirine ewle bike</string>
    <!-- Message of warning dialog if users have no device authentication set up -->
    <string name="credit_cards_warning_dialog_message_3">Nîgareke kilîdê, PIN yan jî şîfreyekê diyar bike ji bo ku gava amûra te bikeve destê kesên din rêbazên te yên peredanê bên parastin.</string>
>>>>>>> 3a395140
    <!-- Positive button to send users to set up a pin of warning dialog if users have no device authentication set up -->
    <string name="credit_cards_warning_dialog_set_up_now">Niha saz bike</string>
    <!-- Negative button to ignore warning dialog if users have no device authentication set up -->
    <string name="credit_cards_warning_dialog_later">Paşê</string>
    <!-- Title of PIN verification dialog to direct users to re-enter their device credentials to access their credit cards -->
    <string name="credit_cards_biometric_prompt_message_pin">Kilîda amûra xwe veke</string>

    <!-- Message displayed in biometric prompt for authentication, before allowing users to use their stored payment method information -->
    <string name="credit_cards_biometric_prompt_unlock_message_2">Şîfreya rêbazên peredanê yên te qeyd kirine veke</string>
    <!-- Title of the "Add address" screen -->
    <string name="addresses_add_address">Navnîşanekê lê zêde bike</string>
    <!-- Title of the "Edit address" screen -->
    <string name="addresses_edit_address">Navnîşanê serast bike</string>
    <!-- Title of the "Manage addresses" screen -->
    <string name="addresses_manage_addresses">Navnîşanan bi rê ve bibe</string>
    <!-- The header for the street address of an address -->
    <string name="addresses_street_address">Navnîşana Cadeyê</string>
    <!-- The header for the city of an address -->
    <string name="addresses_city">Bajar</string>
    <!-- The header for the subregion of an address when "state" should be used -->
    <string name="addresses_state">Eyalet</string>
    <!-- The header for the subregion of an address when "province" should be used -->
    <string name="addresses_province">Navçe</string>
    <!-- The header for the zip code of an address -->
    <string name="addresses_zip">Postkod</string>
    <!-- The header for the country or region of an address -->
    <string name="addresses_country">Welat yan herêm</string>
    <!-- The header for the phone number of an address -->
    <string name="addresses_phone">Telefon</string>
    <!-- The header for the email of an address -->
    <string name="addresses_email">Emaîl</string>
    <!-- The text for the "Save" button for saving an address -->
    <string name="addresses_save_button">Qeyd bike</string>
    <!-- The text for the "Cancel" button for cancelling adding, updating or deleting an address -->
    <string name="addresses_cancel_button">Betal</string>
    <!-- The text for the "Delete address" button for deleting an address -->
    <string name="addressess_delete_address_button">Navnîşanê jê bibe</string>

    <!-- The text for the positive button on "Delete address" dialog -->
    <string name="addressess_confirm_dialog_ok_button">Jê bibe</string>
    <!-- The text for the negative button on "Delete address" dialog -->
    <string name="addressess_confirm_dialog_cancel_button">Betal bike</string>
    <!-- The text for the "Save address" menu item for saving an address -->
    <string name="address_menu_save_address">Navnîşanê qeyd bike</string>
    <!-- The text for the "Delete address" menu item for deleting an address -->
    <string name="address_menu_delete_address">Navnîşanê jê bibe</string>

    <!-- Title of the Add search engine screen -->
    <string name="search_engine_add_custom_search_engine_title">Motora lêgerînê tevlî bike</string>
    <!-- Content description (not visible, for screen readers etc.): Title for the button that navigates to add new engine screen -->
    <string name="search_engine_add_custom_search_engine_button_content_description">Motora lêgerînê ya nû lê zêde bike</string>
    <!-- Title of the Edit search engine screen -->
    <string name="search_engine_edit_custom_search_engine_title">Motora lêgerînê sererast bike</string>

    <!-- Text for the menu button to edit a search engine -->
    <string name="search_engine_edit">Sererast bike</string>
    <!-- Text for the menu button to delete a search engine -->
    <string name="search_engine_delete">Jê bibe</string>

    <!-- Label for the TextField in which user enters custom search engine name -->
    <string name="search_add_custom_engine_name_label">Nav</string>
    <!-- Placeholder text shown in the Search Engine Name text field before a user enters text -->
    <string name="search_add_custom_engine_name_hint_2">Navê motora lêgerînê</string>
    <!-- Description text for the Search String TextField. The %s is part of the string -->
    <string name="search_add_custom_engine_search_string_example" formatted="false">Lêpirsînê bi “%s”ê pev biguherîne. Mînak:\nhttps://www.google.com/search?q=%s</string>

    <!-- Accessibility description for the form in which details about the custom search engine are entered -->
    <string name="search_add_custom_engine_form_description">Hûrgiliyên motora lêgerînê ya taybet</string>

    <!-- The text for the "Save" button for saving a custom search engine -->
    <string name="search_custom_engine_save_button">Qeyd bike</string>

    <!-- Text shown when a user leaves the name field empty -->
    <string name="search_add_custom_engine_error_empty_name">Navê motora lêgerînê binivîse</string>
    <!-- Text shown when a user leaves the search string field empty -->
    <string name="search_add_custom_engine_error_empty_search_string">Rêzikeke lêgerînê binivîse</string>
    <!-- Text shown when a user leaves out the required template string -->
    <string name="search_add_custom_engine_error_missing_template">Kontrol bike ka rêzika lêgerînê û formata nimûne li hev dikin an na</string>
    <!-- Text shown when we aren't able to validate the custom search query. The first parameter is the url of the custom search engine -->
    <string name="search_add_custom_engine_error_cannot_reach">Li “%s”ê ve nehate girêdan</string>
    <!-- Text shown when a user creates a new search engine -->
    <string name="search_add_custom_engine_success_message">%s hat afirandin</string>
    <!-- Text shown when a user successfully edits a custom search engine -->
    <string name="search_edit_custom_engine_success_message">%s hat tomarkirin</string>
    <!-- Text shown when a user successfully deletes a custom search engine -->
    <string name="search_delete_search_engine_success_message">%s hat jêbirin</string>

    <!-- Heading for the instructions to allow a permission -->
    <string name="phone_feature_blocked_intro">Ji bo destûrdayînê:</string>
    <!-- First step for the allowing a permission -->
    <string name="phone_feature_blocked_step_settings">1. Here sazkariyên Androidê</string>
    <!-- Second step for the allowing a permission -->
    <string name="phone_feature_blocked_step_permissions"><![CDATA[2. Li <b>Destûr</b>’ê bitikîne]]></string>
    <!-- Third step for the allowing a permission (Fore example: Camera) -->
    <string name="phone_feature_blocked_step_feature"><![CDATA[3. Eyara <b>%1$s</b>’yê bike VEKIRÎ]]></string>

    <!-- Label that indicates a site is using a secure connection -->
    <string name="quick_settings_sheet_secure_connection_2">Girêdan ewle ye</string>
    <!-- Label that indicates a site is using a insecure connection -->
    <string name="quick_settings_sheet_insecure_connection_2">Girêdan ne ewle ye</string>
    <!-- Label to clear site data -->
    <string name="clear_site_data">Çerezan û daneyên malperan paqij bike</string>
    <!-- Confirmation message for a dialog confirming if the user wants to delete all data for current site -->
    <string name="confirm_clear_site_data"><![CDATA[Tu ji dil dixwazî hemû çerez û daneyên malpera <b>%s</b>ê jê bibî?]]></string>
    <!-- Confirmation message for a dialog confirming if the user wants to delete all the permissions for all sites-->
    <string name="confirm_clear_permissions_on_all_sites">Tu ji dil dixwazî hemû destûrên li ser hemû malperan jê bibî?</string>
    <!-- Confirmation message for a dialog confirming if the user wants to delete all the permissions for a site-->
    <string name="confirm_clear_permissions_site">Tu ji dil dixwazî hemû destûran ji bo vê malperê jê bibî?</string>
    <!-- Confirmation message for a dialog confirming if the user wants to set default value a permission for a site-->
    <string name="confirm_clear_permission_site">Tu ji dil dixwazî vê destûrê ji bo vê malperê jê bibî?</string>
    <!-- label shown when there are not site exceptions to show in the site exception settings -->
    <string name="no_site_exceptions">Istisnayên malperê tune</string>
    <!-- Bookmark deletion confirmation -->
    <string name="bookmark_deletion_confirmation">Tu ji dil dixwazî vê favoriyê jê bibî?</string>
    <!-- Browser menu button that adds a shortcut to the home fragment -->
    <string name="browser_menu_add_to_shortcuts">Li bijareyan zêde bike</string>
    <!-- Browser menu button that removes a shortcut from the home fragment -->
    <string name="browser_menu_remove_from_shortcuts">Ji nav bijareyan bibe</string>
    <!-- text shown before the issuer name to indicate who its verified by, parameter is the name of
     the certificate authority that verified the ticket-->
    <string name="certificate_info_verified_by">Piştrastkirin ji aliyê: %1$s</string>
    <!-- Login overflow menu delete button -->
    <string name="login_menu_delete_button">Jê bibe</string>
    <!-- Login overflow menu edit button -->
    <string name="login_menu_edit_button">Sererast bike</string>

    <!-- Positive action of a dialog asking to delete  -->
    <string name="dialog_delete_positive">Jê bibe</string>
    <!-- Negative action of a dialog asking to delete login -->
    <string name="dialog_delete_negative">Betal</string>
    <!--  The error message in add login view when hostname field is blank. -->
    <string name="saved_login_hostname_required" tools:ignore="UnusedResources">Hewangeh pêwîst e</string>
    <!-- Voice search button content description  -->
    <string name="voice_search_content_description">Lêgerîna dengî</string>
    <!-- Voice search prompt description displayed after the user presses the voice search button -->
    <string name="voice_search_explainer">Aniha bipeyive</string>
    <!--  The error message in edit login view when a duplicate username exists. -->
    <string name="saved_login_duplicate">Jixwe hesabek bi vî navê bikarhêneriyê heye</string>

    <!-- This is the hint text that is shown inline on the hostname field of the create new login page. 'https://www.example.com' intentionally hardcoded here -->
    <string name="add_login_hostname_hint_text">https://www.example.com</string>
    <!-- This is an error message shown below the hostname field of the add login page when a hostname does not contain http or https. -->
    <string name="add_login_hostname_invalid_text_3">Di navnîşana webê de divê &quot;https://&quot; an jî &quot;http://&quot; hebe.</string>
    <!-- This is an error message shown below the hostname field of the add login page when a hostname is invalid. -->
    <string name="add_login_hostname_invalid_text_2">Hewangeha derbasdar pêwîst e</string>

    <!-- Synced Tabs -->
    <!-- Text displayed to ask user to connect another device as no devices found with account -->
    <string name="synced_tabs_connect_another_device">Cîhazeke din girê bide.</string>
    <!-- Text displayed asking user to re-authenticate -->
    <string name="synced_tabs_reauth">Ji kerema xwe, ji nû ve têkeve.</string>
    <!-- Text displayed when user has disabled tab syncing in Firefox Sync Account -->
    <string name="synced_tabs_enable_tab_syncing">Ji kerema xwe, senkronîzekirina hilpekînê veke.</string>
    <!-- Text displayed when user has no tabs that have been synced -->
    <string name="synced_tabs_no_tabs" tools:ignore="BrandUsage">Di Firefoxên li ser cîhazên te yên din de ti hilpekîneke vekirî tune ye.</string>
    <!-- Text displayed in the synced tabs screen when a user is not signed in to Firefox Sync describing Synced Tabs -->
    <string name="synced_tabs_sign_in_message">Lîsteyeke hilpekînan a ji cîhazên xwe yên din bibîne.</string>
    <!-- Text displayed on a button in the synced tabs screen to link users to sign in when a user is not signed in to Firefox Sync -->
    <string name="synced_tabs_sign_in_button">Têkeve Sync’ê</string>
    <!-- The text displayed when a synced device has no tabs to show in the list of Synced Tabs. -->
    <string name="synced_tabs_no_open_tabs">Hilpekînên vekirî tune</string>

    <!-- Content description for expanding a group of synced tabs. -->
    <string name="synced_tabs_expand_group">Koma hilpekînan ya senkronîzekirî berfireh bike</string>
    <!-- Content description for collapsing a group of synced tabs. -->
    <string name="synced_tabs_collapse_group">Koma hilpekînan ya senkronîzekirî berteng bike</string>

    <!-- Top Sites -->
    <!-- Title text displayed in the dialog when shortcuts limit is reached. -->
    <string name="shortcut_max_limit_title">Tu gihîştî sînorê kurteriyan</string>
    <!-- Content description text displayed in the dialog when shortcut limit is reached. -->
    <string name="shortcut_max_limit_content">Ji bo dikaribî kurteriyeke din lê zêde bikî, yekê jê bibe. Pêl malperê bike, li ser bigire û rakirinê hilbijêre.</string>
    <!-- Confirmation dialog button text when top sites limit is reached. -->
    <string name="top_sites_max_limit_confirmation_button">Baş e</string>
    <!-- Label for the preference to show the shortcuts for the most visited top sites on the homepage -->
    <string name="top_sites_toggle_top_recent_sites_4">Kurterê</string>
    <!-- Title text displayed in the rename top site dialog. -->
    <string name="top_sites_rename_dialog_title">Nav</string>
    <!-- Hint for renaming title of a shortcut -->
    <string name="shortcut_name_hint">Navê kurteriyê</string>
    <!-- Dialog button text for canceling the rename top site prompt. -->
    <string name="top_sites_rename_dialog_cancel">Betal bike</string>

    <!-- Text for the menu button to open the homepage settings. -->
    <string name="top_sites_menu_settings">Eyar</string>
    <!-- Text for the menu button to navigate to sponsors and privacy support articles. '&amp;' is replaced with the ampersand symbol: & -->
    <string name="top_sites_menu_sponsor_privacy">Sponsorên me û nepeniya te</string>
    <!-- Label text displayed for a sponsored top site. -->
    <string name="top_sites_sponsored_label">Sponsorkirî</string>

    <!-- Inactive tabs in the tabs tray -->
    <!-- Title text displayed in the tabs tray when a tab has been unused for 14 days. -->
    <string name="inactive_tabs_title">Hilpekînên neçalak</string>
    <!-- Content description for closing all inactive tabs -->
    <string name="inactive_tabs_delete_all">Hemû hilpekînên neçalak bigire</string>

    <!-- Content description for expanding the inactive tabs section. -->
    <string name="inactive_tabs_expand_content_description">Hilpekînên neçalak fireh bike</string>
    <!-- Content description for collapsing the inactive tabs section. -->
    <string name="inactive_tabs_collapse_content_description">Hilpekînên neçalak teng bike</string>

    <!-- Inactive tabs auto-close message in the tabs tray -->
    <!-- The header text of the auto-close message when the user is asked if they want to turn on the auto-closing of inactive tabs. -->
    <string name="inactive_tabs_auto_close_message_header" tools:ignore="UnusedResources">Bila piştî mehekê bixweber bên girtin?</string>
    <!-- A description below the header to notify the user what the inactive tabs auto-close feature is. -->
    <string name="inactive_tabs_auto_close_message_description" tools:ignore="BrandUsage,UnusedResources">Firefox dikare hilpekînên ku te mehekê venekirine bigire.</string>
    <!-- A call to action below the description to allow the user to turn on the auto closing of inactive tabs. -->
    <string name="inactive_tabs_auto_close_message_action" tools:ignore="UnusedResources">GIRTINA BIXWEBER VEKE</string>
    <!-- Text for the snackbar to confirm auto-close is enabled for inactive tabs -->
    <string name="inactive_tabs_auto_close_message_snackbar">Girtina bixweber çalak bû</string>

    <!-- Awesome bar suggestion's headers -->
    <!-- Search suggestions title for Firefox Suggest. -->
    <string name="firefox_suggest_header" tools:ignore="BrandUsage">Pêşniyara Firefoxê</string>

    <!-- Title for search suggestions when Google is the default search suggestion engine. -->
    <string name="google_search_engine_suggestion_header">Lêgerîna Googleê</string>

    <!-- Title for search suggestions when the default search suggestion engine is anything other than Google. The first parameter is default search engine name. -->
    <string name="other_default_search_engine_suggestion_header">Lêgerîna %sê</string>

    <!-- Default browser card text -->
    <string name="default_browser_experiment_card_text" tools:ignore="BrandUsage">Bila lînkên ji malperan, e-posteyan û peyaman xweber di Firefoxê de bên vekirin.</string>

    <!-- Content description for close button in collection placeholder. -->
    <string name="remove_home_collection_placeholder_content_description">Rake</string>

    <!-- Content description radio buttons with a link to more information -->
    <string name="radio_preference_info_content_description">Ji bo agahiyên zêdetir, bitikîne</string>

    <!-- Content description for the action bar "up" button -->
    <string name="action_bar_up_description">Jorê</string>

    <!-- Content description for privacy content close button -->
    <string name="privacy_content_close_button_content_description">Bigire</string>

    <!-- Pocket recommended stories -->
    <!-- Header text for a section on the home screen. -->
    <string name="pocket_stories_header_1">Gotarên didin fikirandin</string>
    <!-- Header text for a section on the home screen. -->
    <string name="pocket_stories_categories_header">Gotarên li gorî sernavan</string>
    <!-- Text of a button allowing users to access an external url for more Pocket recommendations. -->
    <string name="pocket_stories_placeholder_text">Zêdetir keşf bike</string>
    <!-- Title of an app feature. Smaller than a heading. The first parameter is product name Pocket -->
    <string name="pocket_stories_feature_title_2">Bihêzkirin ji aliyê %sê.</string>
    <!-- Caption for describing a certain feature. The placeholder is for a clickable text (eg: Learn more) which will load an url in a new tab when clicked.  -->
    <string name="pocket_stories_feature_caption" tools:ignore="BrandUsage">Beşeke ji malbata Firefoxê. %s</string>
    <!-- Clickable text for opening an external link for more information about Pocket. -->
    <string name="pocket_stories_feature_learn_more">Agahiyên zêdetir</string>

    <!-- Text indicating that the Pocket story that also displays this text is a sponsored story by other 3rd party entity. -->
    <string name="pocket_stories_sponsor_indication">Sponsorkirî</string>

    <!-- Snackbar message for enrolling in a Nimbus experiment from the secret settings when Studies preference is Off.-->
    <string name="experiments_snackbar">Ji bo şandina daneyan telementriyê hilbijêre.</string>
    <!-- Snackbar button text to navigate to telemetry settings.-->
    <string name="experiments_snackbar_button">Here eyaran</string>

    <!-- Clickable text from the contextual onboarding card that links to review quality check support article. -->
    <string name="review_quality_check_contextual_onboarding_learn_more_link">Zêdetir bizane</string>
    <!-- Clickable text from the review quality check contextual onboarding card that links to Fakespot terms of use. -->
    <string name="review_quality_check_contextual_onboarding_terms_use">şert û mercên bikaranînê</string>

<<<<<<< HEAD
    <!-- Text displayed in the second CFR presenting the review quality check feature that opens the review checker when clicked. -->
    <string name="review_quality_check_second_cfr_action" moz:removedIn="132" tools:ignore="UnusedResources">Kontrolkara nirxandinê veke</string>
=======
>>>>>>> 3a395140
    <!-- Content description (not visible, for screen readers etc.) for opening browser menu button to open review quality check bottom sheet. -->
    <string name="review_quality_check_open_handle_content_description">Kontrolkara nirxandinê veke</string>
    <!-- Content description (not visible, for screen readers etc.) for closing browser menu button to open review quality check bottom sheet. -->
    <string name="review_quality_check_close_handle_content_description">Kontrolkara nirxandinê bigire</string>
    <!-- Content description (not visible, for screen readers etc.) for review quality check star rating. First parameter is the number of stars (1-5) representing the rating. -->
    <string name="review_quality_check_star_rating_content_description">%1$s ji 5 stêran</string>
    <!-- Text for minimize button from highlights card. When clicked the highlights card should reduce its size. -->
    <string name="review_quality_check_highlights_show_less">Hindiktir nîşan bide</string>
    <!-- Text for maximize button from highlights card. When clicked the highlights card should expand to its full size. -->
    <string name="review_quality_check_highlights_show_more">Zêdetir nîşan bide</string>
    <!-- Text for highlights card quality category header. Reviews shown under this header should refer the product's quality. -->
    <string name="review_quality_check_highlights_type_quality">Kalîte</string>
    <!-- Text for highlights card price category header. Reviews shown under this header should refer the product's price. -->
    <string name="review_quality_check_highlights_type_price">Buha</string>
    <!-- Text for highlights card shipping category header. Reviews shown under this header should refer the product's shipping. -->
    <string name="review_quality_check_highlights_type_shipping">Kargo</string>
    <!-- Text for highlights card packaging and appearance category header. Reviews shown under this header should refer the product's packaging and appearance. -->
    <string name="review_quality_check_highlights_type_packaging_appearance">Pakêtkirin û xuyakirin</string>
    <!-- Text for highlights card competitiveness category header. Reviews shown under this header should refer the product's competitiveness. -->
    <string name="review_quality_check_highlights_type_competitiveness">Şiyana reqabetê</string>
    <!-- Text that is surrounded by quotes. The parameter is the actual text that is in quotes. An example of that text could be: Excellent craftsmanship, and that is displayed as “Excellent craftsmanship”. The text comes from a buyer's review that the feature is highlighting"   -->
    <string name="surrounded_with_quotes">“%s”</string>

    <!-- Accessibility services actions labels. These will be appended to accessibility actions like "Double tap to.." but not by or applications but by services like Talkback. -->
    <!-- Action label for elements that can be collapsed if interacting with them. Talkback will append this to say "Double tap to collapse". -->
    <string name="a11y_action_label_collapse">teng bike</string>
    <!-- Current state for elements that can be collapsed if interacting with them. Talkback will dictate this after a state change. -->
    <string name="a11y_state_label_collapsed">hat tengkirin</string>
    <!-- Action label for elements that can be expanded if interacting with them. Talkback will append this to say "Double tap to expand". -->
    <string name="a11y_action_label_expand">fireh bike</string>
    <!-- Current state for elements that can be expanded if interacting with them. Talkback will dictate this after a state change. -->
    <string name="a11y_state_label_expanded">hat firehkirin</string>
    <!-- Action label for links to a website containing documentation about a wallpaper collection. Talkback will append this to say "Double tap to open link to learn more about this collection". -->
    <string name="a11y_action_label_wallpaper_collection_learn_more">ji bo derbarê vê koleksiyonê de bêtir bizanî, girêdankê veke</string>
    <!-- Action label for links that point to an article. Talkback will append this to say "Double tap to read the article". -->
    <string name="a11y_action_label_read_article">gotarê bixwîne</string>
    <!-- Action label for links to the Firefox Pocket website. Talkback will append this to say "Double tap to open link to learn more". -->
    <string name="a11y_action_label_pocket_learn_more">ji bo zêdetir bizanî lînkê veke</string>

    <!-- Content description for headings announced by accessibility service. The first parameter is the text of the heading. Talkback will announce the first parameter and then speak the word "Heading" indicating to the user that this text is a heading for a section. -->
    <string name="a11y_heading">%s, Sernav</string>
    <!-- Title for dialog displayed when trying to access links present in a text. -->
    <string name="a11y_links_title">Girêdan</string>
    <!-- Additional content description for text bodies that contain urls. -->
    <string name="a11y_links_available">Girêdanên berdest</string>

    <!-- Translations feature-->


    <!-- Translation request dialog -->
    <!-- Title for the translation dialog that allows a user to translate the webpage. -->
    <string name="translations_bottom_sheet_title">Vê rûpelê wergerîne?</string>


    <!-- Title for the translation dialog after a translation was completed successfully.
    The first parameter is the name of the language that the page was translated from, for example, "French".
    The second parameter is the name of the language that the page was translated to, for example, "English". -->
    <string name="translations_bottom_sheet_title_translation_completed">Rûpel ji %1$s li %2$s hat wergerandin</string>
    <!-- Title for the translation dialog that allows a user to translate the webpage when a user uses the translation feature the first time. The first parameter is the name of the application, for example, "Fenix". -->
    <string name="translations_bottom_sheet_title_first_time">Wergerandina nepen di %1$s de biceribîne</string>
    <!-- Additional information on the translation dialog that appears when a user uses the translation feature the first time. The first parameter is clickable text with a link, for example, "Learn more". -->
    <string name="translations_bottom_sheet_info_message">Ji bo nepeniya te, werger dê ji cîhaza te dernekevin. Zimanên nû û pêşvebirin di nêzîk de tên! %1$s</string>
    <!-- Text that links to additional information about the Firefox translations feature. -->
    <string name="translations_bottom_sheet_info_message_learn_more">Zêdetir bizane</string>
    <!-- Label for the dropdown to select which language to translate from on the translations dialog. Usually the translate from language selected will be the same as the page language. -->
    <string name="translations_bottom_sheet_translate_from">Wergerîne ji</string>
    <!-- Label for the dropdown to select which language to translate to on the translations dialog. Usually the translate to language selected will be the user's preferred language. -->
    <string name="translations_bottom_sheet_translate_to">Wergerîne li</string>
    <!-- Label for the dropdown to select which language to translate from on the translations dialog when the page language is not supported. This selection is to allow the user to select another language, in case we automatically detected the page language incorrectly. -->
    <string name="translations_bottom_sheet_translate_from_unsupported_language">Zimanekî din yê çavkanî biceribîne</string>
    <!-- Button text on the translations dialog to dismiss the dialog and return to the browser. -->
    <string name="translations_bottom_sheet_negative_button">Ne niha</string>
    <!-- Button text on the translations dialog to restore the translated website back to the original untranslated version. -->
    <string name="translations_bottom_sheet_negative_button_restore">Ya orîjînal nîşan bide</string>
    <!-- Accessibility announcement (not visible, for screen readers etc.) for the translations dialog after restore button was pressed that indicates the original untranslated page was loaded. -->
    <string name="translations_bottom_sheet_restore_accessibility_announcement">Rûpela orîjînal ya wernegerandî hat barkirin</string>
    <!-- Button text on the translations dialog when a translation error appears, used to dismiss the dialog and return to the browser. -->
    <string name="translations_bottom_sheet_negative_button_error">Qediya</string>
    <!-- Button text on the translations dialog to begin a translation of the website. -->
    <string name="translations_bottom_sheet_positive_button">Wergerîne</string>
    <!-- Button text on the translations dialog when a translation error appears. -->
    <string name="translations_bottom_sheet_positive_button_error">Dîsa biceribîne</string>
    <!-- Inactive button text on the translations dialog that indicates a translation is currently in progress. This button will be accompanied by a loading icon. -->
    <string name="translations_bottom_sheet_translating_in_progress">Tê wergerandin</string>
    <!-- Button content description (not visible, for screen readers etc.) for the translations dialog translate button that indicates a translation is currently in progress. -->
    <string name="translations_bottom_sheet_translating_in_progress_content_description">Wergerandin dewam dike</string>
    <!-- Default dropdown option when initially selecting a language from the translations dialog language selection dropdown. -->
    <string name="translations_bottom_sheet_default_dropdown_selection">Zimanekî hilbijêre</string>
    <!-- The title of the warning card informs the user that a translation could not be completed. -->
    <string name="translation_error_could_not_translate_warning_text">Di wergerandinê de çewtiyek derket. Tika ye dîsa biceribîne.</string>
    <!-- The title of the warning card informs the user that the list of languages cannot be loaded. -->
    <string name="translation_error_could_not_load_languages_warning_text">Ziman nehantin barkirin. Girêdana înterneta xwe kontrol bike û dîsa biceribîne.</string>
    <!-- The title of the warning card informs the user that a language is not supported. The first parameter is the name of the language that is not supported. -->
    <string name="translation_error_language_not_supported_warning_text">Bibore, em niha piştgiriya %1$s nakin.</string>
    <!-- Snackbar title shown if the user closes the Translation Request dialogue and a translation is in progress. -->
    <string name="translation_in_progress_snackbar">Tê wergerandin…</string>
    <!-- Title for the data saving mode warning dialog used in the translation request dialog.
    This dialog will be presented when the user attempts to perform
    a translation without the necessary language files downloaded first when Android's data saver mode is enabled and the user is not using WiFi.
    The first parameter is the size in kilobytes or megabytes of the language file. -->
    <string name="translations_download_language_file_dialog_title">Bila ziman di moda teserûfa daneyan de bê jêbarkirin (%1$s)?</string>


    <!-- Translations options dialog -->
    <!-- Title of the translation options dialog that allows a user to set their translation options for the site the user is currently on. -->
    <string name="translation_option_bottom_sheet_title_heading">Vebijarkên wergerandinê</string>
    <!-- Toggle switch label that allows a user to set the setting if they would like the browser to always offer or suggest translations when available. -->
    <string name="translation_option_bottom_sheet_always_translate">Wergerandinê timî pêşniyar bike</string>
    <!-- Toggle switch label that allows a user to set if they would like a given language to automatically translate or not. The first parameter is the language name, for example, "Spanish". -->
    <string name="translation_option_bottom_sheet_always_translate_in_language">%1$s timî wergerîne</string>
    <!-- Toggle switch label that allows a user to set if they would like to never be offered a translation of the given language. The first parameter is the language name, for example, "Spanish". -->
    <string name="translation_option_bottom_sheet_never_translate_in_language">%1$s qet wernegerîne</string>
    <!-- Toggle switch label that allows a user to set the setting if they would like the browser to never translate the site the user is currently visiting. -->
    <string name="translation_option_bottom_sheet_never_translate_site">Vê rûpelê qet wernegerîne</string>
    <!-- Toggle switch description that will appear under the "Never translate these sites" settings toggle switch to provide more information on how this setting interacts with other settings. -->
    <string name="translation_option_bottom_sheet_switch_never_translate_site_description">Hemû eyarên din bêbandor dike</string>
    <!-- Toggle switch description that will appear under the "Never translate" and "Always translate" toggle switch settings to provide more information on how these  settings interacts with other settings. -->
    <string name="translation_option_bottom_sheet_switch_description">Pêşniyarên wergerandinê bêbandor dike</string>
    <!-- Button text for the button that will take the user to the translation settings dialog. -->
    <string name="translation_option_bottom_sheet_translation_settings">Eyarên wergerandinê</string>

    <!-- Button text for the button that will take the user to a website to learn more about how translations works in the given app. The first parameter is the name of the application, for example, "Fenix". -->
    <string name="translation_option_bottom_sheet_about_translations">Derbarê wergerên %1$s de</string>
    <!-- Content description (not visible, for screen readers etc.) for closing the translations bottom sheet. -->
    <string name="translation_option_bottom_sheet_close_content_description">Rûpela wergerandinan bigire</string>
    <!-- The title of the warning card informs the user that an error has occurred at page settings. -->
    <string name="translation_option_bottom_sheet_error_warning_text">Hin eyar demdemî ne berdest in.</string>

    <!-- Translation settings dialog -->
    <!-- Title of the translation settings dialog that allows a user to set their preferred translation settings. -->
    <string name="translation_settings_toolbar_title">Wergerandin</string>
    <!-- Toggle switch label that indicates that the browser should signal or indicate when a translation is possible for any page. -->
    <string name="translation_settings_offer_to_translate">Gava pêkan be wergerandinê pêşniyar bike</string>
    <!-- Toggle switch label that indicates that downloading files required for translating is permitted when using data saver mode in Android. -->
    <string name="translation_settings_always_download">Zimanan timî di moda teserûfê de jêbar bike</string>
    <!-- Section header text that begins the section of a list of different options the user may select to adjust their translation preferences. -->
    <string name="translation_settings_translation_preference">Vebijarkên wergerandinê</string>
    <!-- Button text for the button that will take the user to the automatic translations settings dialog. On the automatic translations settings dialog, the user can set if translations should occur automatically for a given language. -->
    <string name="translation_settings_automatic_translation">Wergerandina xweber</string>
    <!-- Button text for the button that will take the user to the never translate these sites dialog. On the never translate these sites dialog, the user can set if translations should never occur on certain websites. -->
    <string name="translation_settings_automatic_never_translate_sites">Van rûpelan qet wernegerîne</string>
    <!-- Button text for the button that will take the user to the download languages dialog. On the download languages dialog, the user can manage which languages they would like to download for translations. -->
    <string name="translation_settings_download_language">Zimanan jêbar bike</string>

    <!-- Automatic translation preference screen -->
    <!-- Title of the automatic translation preference screen that will appear on the toolbar.-->
    <string name="automatic_translation_toolbar_title_preference">Wergerandina xweber</string>
    <!-- Screen header presenting the automatic translation preference feature. It will appear under the toolbar. -->
    <string name="automatic_translation_header_preference">Ji bo birêvebirina vebijarkên ”timî wergerîne“ û ”qet wernegerîne“ zimanekî hilbijêre.</string>
    <!-- The title of the warning card informs the user that the system could not load languages for translation settings. -->
    <string name="automatic_translation_error_warning_text">Ziman nehatin barkirin. Tika ye paşê dîsa biceribîne.</string>

    <!-- Automatic translation options preference screen -->
    <!-- Preference option for offering to translate. Radio button title text.-->
    <string name="automatic_translation_option_offer_to_translate_title_preference">Wergerandinê pêşniyar bike (standard)</string>
    <!-- Preference option for offering to translate. Radio button summary text. The first parameter is the name of the app defined in app_name (for example: Fenix)-->
    <string name="automatic_translation_option_offer_to_translate_summary_preference">%1$s dê pêşniyar bike ku rûpelên bi vî zimanî wergerîne.</string>
    <!-- Preference option for always translate. Radio button title text. -->
    <string name="automatic_translation_option_always_translate_title_preference">Timî wergerîne</string>
    <!-- Preference option for always translate. Radio button summary text. The first parameter is the name of the app defined in app_name (for example: Fenix)-->
    <string name="automatic_translation_option_always_translate_summary_preference">Gava rûpel  bê barkirin %1$s dê vî zimanî xweber wergerîne.</string>
    <!-- Preference option for never translate. Radio button title text.-->
    <string name="automatic_translation_option_never_translate_title_preference">Qet wernegerîne</string>
    <!-- Preference option for never translate. Radio button summary text. The first parameter is the name of the app defined in app_name (for example: Fenix)-->
    <string name="automatic_translation_option_never_translate_summary_preference">%1$s dê qet pêşniyar neke ku rûpelên bi vî zimanî wergerîne.</string>

    <!-- Never translate site preference screen -->
    <!-- Title of the never translate site preference screen that will appear on the toolbar.-->
    <string name="never_translate_site_toolbar_title_preference">Van rûpelan qet wernegerîne</string>
    <!-- Screen header presenting the never translate site preference feature. It will appear under the toolbar. -->
    <string name="never_translate_site_header_preference">Ji bo lêzêdekirina malpereke din: Ji menuya wergerandinê serdana “Vê rûpelê qet wernegerîne” bike.</string>

    <!-- Content description (not visible, for screen readers etc.): For a never-translated site list item that is selected.
             The first parameter is web site url (for example:"wikipedia.com") -->
    <string name="never_translate_site_item_list_content_description_preference">%1$s`ê rake</string>
    <!-- The title of the warning card informs the user that an error has occurred at the never translate sites list. -->
    <string name="never_translate_site_error_warning_text">Malper nehatin barkirin. Tika ye paşê dîsa biceribîne.</string>
    <!-- The Delete site dialogue title will appear when the user clicks on a list item.
             The first parameter is web site url (for example:"wikipedia.com") -->
    <string name="never_translate_site_dialog_title_preference">%1$s’ê jê bibe?</string>
    <!-- The Delete site dialogue positive button will appear when the user clicks on a list item. The site will be deleted. -->
    <string name="never_translate_site_dialog_confirm_delete_preference">Jê bibe</string>
    <!-- The Delete site dialogue negative button will appear when the user clicks on a list item. The dialog will be dismissed. -->
    <string name="never_translate_site_dialog_cancel_preference">Betal bike</string>

    <!-- Download languages preference screen -->
    <!-- Title of the toolbar for the translation feature screen where users may download different languages for translation. -->
    <string name="download_languages_translations_toolbar_title_preference">Zimanan jêbar bike</string>
    <!-- Screen header presenting the download language preference feature. It will appear under the toolbar.The first parameter is "Learn More," a clickable text with a link. Talkback will append this to say "Double tap to open link to learn more". -->
    <string name="download_languages_header_preference">Ji bo wergera bileztir û offline temamê zimanan jêbar bike. %1$s</string>
    <!-- Clickable text from the screen header that links to a website. -->
    <string name="download_languages_header_learn_more_preference">Zêdetir bizane</string>

    <!-- The subhead of the download language preference screen will appear above the pivot language. -->
    <string name="download_languages_available_languages_preference">Zimanên berdest</string>
    <!-- Text that will appear beside a core or pivot language package name to show that the language is necessary for the translation feature to function. -->
    <string name="download_languages_default_system_language_require_preference">pêdivî</string>
    <!-- A text for download language preference item.
    The first parameter is the language name, for example, "Spanish".
    The second parameter is the language file size, for example, "(3.91 KB)" or, if the language package name is a pivot language, "(required)". -->
    <string name="download_languages_language_item_preference">%1$s (%2$s)</string>
    <!-- The subhead of the download language preference screen will appear above the items that were not downloaded. -->
    <string name="download_language_header_preference">Zimanan jêbar bike</string>
    <!-- All languages list item. When the user presses this item, they can download all languages. -->
    <string name="download_language_all_languages_item_preference">Hemû ziman</string>
    <!-- All languages list item. When the user presses this item, they can delete all languages that were downloaded. -->
    <string name="download_language_all_languages_item_preference_to_delete">Hemû zimanan jê bibe</string>
    <!-- Content description (not visible, for screen readers etc.): For a language list item that was downloaded, the user can now delete it. -->
    <string name="download_languages_item_content_description_downloaded_state">Jê bibe</string>
    <!-- Content description (not visible, for screen readers etc.): For a language list item, deleting is in progress. -->
    <string name="download_languages_item_content_description_delete_in_progress_state">Dewam dike</string>
    <!-- Content description (not visible, for screen readers etc.): For a language list item, downloading is in progress.
    The first parameter is the language name, for example, "Spanish".
    The second parameter is the language file size, for example, "(3.91 KB)". -->
    <string name="download_languages_item_content_description_download_in_progress_state">Jêbarkirina %1$s rawestîne (%2$s)</string>
    <!-- Content description (not visible, for screen readers etc.): For a language list item that was not downloaded. -->
    <string name="download_languages_item_content_description_not_downloaded_state">Jêbar bike</string>
    <!-- The title of the warning card informs the user that an error has occurred when fetching the list of languages. -->
    <string name="download_languages_fetch_error_warning_text">Ziman nehatin barkirin. Tika ye paşê dîsa biceribîne.</string>
    <!-- The title of the warning card informs the user that an error has occurred at downloading a language.
      The first parameter is the language name, for example, "Spanish". -->
    <string name="download_languages_error_warning_text"><![CDATA[<b>%1$s</b> nehat barkirin. Tika ye paşê dîsa biceribîne.]]></string>
    <!-- The title of the warning card informs the user that an error has occurred at deleting a language.
          The first parameter is the language name, for example, "Spanish". -->
    <string name="download_languages_delete_error_warning_text"><![CDATA[<b>%1$s</b> nehat jêbirin. Tika ye paşê dîsa biceribîne.]]></string>

    <!-- Title for the dialog used by the translations feature to confirm deleting a language.
    The dialog will be presented when the user requests deletion of a language.
    The first parameter is the name of the language, for example, "Spanish" and the second parameter is the size in kilobytes or megabytes of the language file. -->
    <string name="delete_language_file_dialog_title">%1$s jê bibe (%2$s)?</string>
    <!-- Additional information for the dialog used by the translations feature to confirm deleting a language. The first parameter is the name of the application, for example, "Fenix". -->
    <string name="delete_language_file_dialog_message">Heke tu vî zimanî jê bibî, %1$s dê di dema wergerandinê de hin beşên zimanan li pêşbîrê bar bike.</string>
    <!-- Title for the dialog used by the translations feature to confirm deleting all languages file.
    The dialog will be presented when the user requests deletion of all languages file.
    The first parameter is the size in kilobytes or megabytes of the language file. -->
    <string name="delete_language_all_languages_file_dialog_title">Hemû zimanan jê bibe (%1$s)?</string>
    <!-- Additional information for the dialog used by the translations feature to confirm deleting all languages file. The first parameter is the name of the application, for example, "Fenix". -->
    <string name="delete_language_all_languages_file_dialog_message">Heke tu hemû zimanan jê bibî, %1$s dê di dema wergerandinê de hin beşên zimanan li pêşbîrê bar bike.</string>
    <!-- Button text on the dialog used by the translations feature to confirm deleting a language. -->
    <string name="delete_language_file_dialog_positive_button_text">Jê bibe</string>
    <!-- Button text on the dialog used by the translations feature to cancel deleting a language. -->
    <string name="delete_language_file_dialog_negative_button_text">Betal bike</string>

    <!-- Title for the data saving mode warning dialog used by the translations feature.
    This dialog will be presented when the user attempts to download a language or perform
    a translation without the necessary language files downloaded first when Android's data saver mode is enabled and the user is not using WiFi.
    The first parameter is the size in kilobytes or megabytes of the language file.-->
    <string name="download_language_file_dialog_title">Di moda teserûfa daneyan de jêbar bike (%1$s)?</string>
    <!-- Additional information for the data saving mode warning dialog used by the translations feature. This text explains the reason a download is required for a translation. -->
    <string name="download_language_file_dialog_message_all_languages">Em ji bo nepeniya wergerandinê hin beşên zimanan li pêşbîra te bar dikin.</string>
    <!-- Checkbox label text on the data saving mode warning dialog used by the translations feature. This checkbox allows users to ignore the data usage warnings. -->
    <string name="download_language_file_dialog_checkbox_text">Timî moda teserûfa daneyan de jêbar bike</string>
    <!-- Button text on the data saving mode warning dialog used by the translations feature to allow users to confirm they wish to continue and download the language file. -->
    <string name="download_language_file_dialog_positive_button_text">Jêbar bike</string>
    <!-- Button text on the data saving mode warning dialog used by the translations feature to allow users to confirm they wish to continue and download the language file and perform a translation. -->
    <string name="download_language_file_dialog_positive_button_text_all_languages">Jêbar bike û wergerîne</string>
    <!-- Button text on the data saving mode warning dialog used by the translations feature to allow users to cancel the action and not perform a download of the language file. -->
    <string name="download_language_file_dialog_negative_button_text">Betal bike</string>

    <!-- Debug drawer -->
    <!-- The user-facing title of the Debug Drawer feature. -->
    <string name="debug_drawer_title">Amûrên neqandina çewtiyan</string>
    <!-- Content description (not visible, for screen readers etc.): Navigate back within the debug drawer. -->
    <string name="debug_drawer_back_button_content_description">Paşve here</string>
    <!-- Content description (not visible, for screen readers etc.): Open debug drawer. -->
    <string name="debug_drawer_fab_content_description">Beşa neqndina çewtiyan veke</string>

    <!-- Debug drawer tabs tools -->
    <!-- The title of the Tab Tools feature in the Debug Drawer. -->
    <string name="debug_drawer_tab_tools_title">Amûrên hilpekînan</string>
    <!-- The title of the tab count section in Tab Tools. -->
    <string name="debug_drawer_tab_tools_tab_count_title">Hejmara hilpekînan</string>
    <!-- The active tab count category in the tab count section in Tab Tools. -->
    <string name="debug_drawer_tab_tools_tab_count_active">Çalak</string>
    <!-- The inactive tab count category in the tab count section in Tab Tools. -->
    <string name="debug_drawer_tab_tools_tab_count_inactive">Neçalak</string>

<<<<<<< HEAD
=======
    <!-- Beta Label Component !-->
    <!-- Text shown as a label or tag to indicate a feature or area is still undergoing active development. Note that here "Beta" should not be translated, as it is used as an icon styled element. -->
    <string name="beta_feature">BETA</string>

>>>>>>> 3a395140
    </resources><|MERGE_RESOLUTION|>--- conflicted
+++ resolved
@@ -47,8 +47,6 @@
     <!-- Content description on checkmark while tab is selected in multiselect mode in tab tray -->
     <string name="tab_tray_multiselect_selected_content_description">Hate bijartin</string>
 
-<<<<<<< HEAD
-=======
     <!-- Home - Bookmarks -->
     <!-- Title for the home screen section with bookmarks. -->
     <string name="home_bookmarks_title">Bijare</string>
@@ -57,7 +55,6 @@
     <!-- Text for the menu button to remove a recently saved bookmark from the user's home screen -->
     <string name="home_bookmarks_menu_item_remove">Rake</string>
 
->>>>>>> 3a395140
     <!-- About content. The first parameter is the name of the application. (For example: Fenix) -->
     <string name="about_content">%1$s berhemeke Mozillayê ye.</string>
 
@@ -99,15 +96,6 @@
     <!-- Text for the negative action button -->
     <string name="open_in_app_cfr_negative_button_text">Bigire</string>
 
-<<<<<<< HEAD
-    <!-- Total cookie protection "contextual feature recommendation" (CFR) -->
-    <!-- Text for the message displayed in the contextual feature recommendation popup promoting the total cookie protection feature. -->
-    <string name="tcp_cfr_message" moz:removedIn="132" tools:ignore="UnusedResources">Fonksiyona me ya ewlekariyê ya heta niha herî xurt, kodên şopandinê yên di navbera malperan de îzole dike.</string>
-    <!-- Text displayed that links to website containing documentation about the "Total cookie protection" feature. -->
-    <string name="tcp_cfr_learn_more" moz:removedIn="132" tools:ignore="UnusedResources">Li ser parastina xurekan a giştî agahî bistîne</string>
-
-=======
->>>>>>> 3a395140
     <!-- Private browsing erase action "contextual feature recommendation" (CFR) -->
     <!-- Text for the message displayed in the contextual feature recommendation popup promoting the erase private browsing feature. -->
     <string name="erase_action_cfr_message">Li vir bikirtîne da ku danişîneke taybet a nû dest pê bikî. Raboriya xwe, çerezên xwe - her tiştî jê bibe.</string>
@@ -168,12 +156,9 @@
     <!-- Shortcut action to open new private tab -->
     <string name="home_screen_shortcut_open_new_private_tab_2">Hilpekîna veşartî ya nû</string>
 
-<<<<<<< HEAD
-=======
     <!-- Shortcut action to open Passwords screen -->
     <string name="home_screen_shortcut_passwords">Şîfre</string>
 
->>>>>>> 3a395140
     <!-- Recent Tabs -->
     <!-- Header text for jumping back into the recent tab in the home screen -->
     <string name="recent_tabs_header">vegere</string>
@@ -213,8 +198,6 @@
     <string name="browser_menu_refresh">Nû bike</string>
     <!-- Content description (not visible, for screen readers etc.): Stop loading current website -->
     <string name="browser_menu_stop">Rawestîne</string>
-<<<<<<< HEAD
-=======
     <!-- Browser menu button that opens the extensions manager -->
     <string name="browser_menu_extensions">Pêvek</string>
     <!-- Browser menu banner header text for extensions onboarding.
@@ -243,7 +226,6 @@
     <string name="browser_menu_extensions_disabled_description">Demkî hatiye neçalakkirin</string>
     <!-- The description of the browser menu appears when the user hasn't installed any extensions. -->
     <string name="browser_menu_no_extensions_installed_description">Tu pêvek nehatine çalakkirin</string>
->>>>>>> 3a395140
     <!-- Browser menu button that opens account settings -->
     <string name="browser_menu_account_settings">Agahiyên hesêb</string>
     <!-- Browser menu button that sends a user to help articles -->
@@ -260,8 +242,6 @@
     <string name="browser_menu_open_in_regular_tab">Di hilpekîneke asayî de veke</string>
     <!-- Browser menu toggle that adds a shortcut to the site on the device home screen. -->
     <string name="browser_menu_add_to_homescreen">Tevlî ekrana destpêkê bike</string>
-<<<<<<< HEAD
-=======
     <!-- Browser menu toggle that adds a PWA of the site on the device home screen. -->
     <string name="browser_menu_add_app_to_homescreen">Bernamokê têxe ekrana destpêkê</string>
     <!-- Browser menu toggle that adds a shortcut to the site on the device home screen. -->
@@ -270,7 +250,6 @@
     <string name="browser_menu_add_app_to_homescreen_2">Bernamokê têxe ekrana destpêkê…</string>
     <!-- Text for notifying users that Xiaomi devices require additional permissions to add to home screen -->
     <string name="browser_menu_add_to_homescreen_xiaomi">Dibe ku ji bo cîhazên Xiaomi ji bo lêzêdekirina kurteriyan li ekrana destpêkê destûrên zêdetir pêwist bin. Tika ye eyarên xwe kontrol bike.</string>
->>>>>>> 3a395140
     <!-- Content description (not visible, for screen readers etc.) for the Resync tabs button -->
     <string name="resync_button_content_description">Dîsa senkronîze bike</string>
     <!-- Browser menu button that opens the find in page menu -->
@@ -416,14 +395,11 @@
     <!-- Content description for the translate page toolbar button that opens the translations dialog when no translation has occurred. -->
     <string name="browser_toolbar_translate">Rûpelê wergerîne</string>
 
-<<<<<<< HEAD
-=======
     <!-- Content description (not visible, for screen readers etc.) for the translate page toolbar button that opens the translations dialog when the page is translated successfully.
          The first parameter is the name of the language that is displayed in the original page. (For example: English)
          The second parameter is the name of the language which the page was translated to. (For example: French) -->
     <string name="browser_toolbar_translated_successfully">Rûpel ji %1$s li %2$s hat wergerandin.</string>
 
->>>>>>> 3a395140
     <!-- Locale Settings Fragment -->
     <!-- Content description for tick mark on selected language -->
     <string name="a11y_selected_locale_content_description">Zimanê hilbijartî</string>
@@ -437,11 +413,8 @@
     <!-- Search Fragment -->
     <!-- Button in the search view that lets a user search by scanning a QR code -->
     <string name="search_scan_button" moz:removedIn="133" tools:ignore="UnusedResources">Kodê bixwîne</string>
-<<<<<<< HEAD
-=======
     <!-- Button in the search view that lets a user search by scanning a QR code -->
     <string name="search_scan_button_2">Koda QR sken bike</string>
->>>>>>> 3a395140
     <!-- Button in the search view when shortcuts are displayed that takes a user to the search engine settings -->
     <string name="search_shortcuts_engine_settings">Sazkariyên motora lêgerînê</string>
     <!-- Button in the search view that lets a user navigate to the site in their clipboard -->
@@ -468,19 +441,12 @@
 
     <!-- Content description (not visible, for screen readers etc.): Search engine icon. The first parameter is the search engine name (for example: DuckDuckGo). -->
     <string name="search_engine_icon_content_description" tools:ignore="UnusedResources" moz:removedIn="133">Motora lêgerînê ya %sê</string>
-<<<<<<< HEAD
-
-    <!-- Home onboarding -->
-    <!-- Onboarding home screen popup dialog, shown on top of the Jump back in section. -->
-    <string name="onboarding_home_screen_jump_back_contextual_hint_2" moz:removedIn="132">Serrûpela xwe ya taybet nas bike. Tu yê li virê hilpekîn, bijare û encamên lêgerînên xwe yên dawiyê bibînî.</string>
-=======
 
     <!-- Content description (not visible, for screen readers etc.): Search engine icon.
     The parameter is the search engine name (for example: DuckDuckGo). -->
     <string name="search_engine_icon_content_description_1">Motora lêgerînê: %s</string>
 
     <!-- Home onboarding -->
->>>>>>> 3a395140
     <!-- Home onboarding dialog welcome screen title text. -->
     <string name="onboarding_home_welcome_title_2">Tu bi xêr hatiyî înterneteke kesanetir</string>
     <!-- Home onboarding dialog welcome screen description text. -->
@@ -501,24 +467,18 @@
     <!-- Content description (not visible, for screen readers etc.): Close button for the home onboarding dialog -->
     <string name="onboarding_home_content_description_close_button">Bigire</string>
 
-<<<<<<< HEAD
-=======
     <!-- Juno first user onboarding flow experiment, strings are marked unused as they are only referenced by Nimbus experiments. -->
     <!-- Description for learning more about our privacy notice. -->
     <string name="juno_onboarding_privacy_notice_text" tools:ignore="BrandUsage">Danezana nepeniyê ya Firefox`ê</string>
->>>>>>> 3a395140
     <!-- Title for set firefox as default browser screen used by Nimbus experiments. -->
     <string name="juno_onboarding_default_browser_title_nimbus_2">Em ji parastina we hez dikin</string>
     <!-- Title for set firefox as default browser screen used by Nimbus experiments.
         Note: The word "Firefox" should NOT be translated -->
     <string name="juno_onboarding_default_browser_title_nimbus_3" tools:ignore="BrandUsage,UnusedResources">Bizane ka çima bi mîlyonan kes ji Firefoxê hez dikin</string>
-<<<<<<< HEAD
-=======
     <!-- Title for set firefox as default browser screen used by Nimbus experiments. -->
     <string name="juno_onboarding_default_browser_title_nimbus_4" tools:ignore="UnusedResources">Bi vebijarkên zêdetir di ewlehiyê de bigere</string>
     <!-- Description for set firefox as default browser screen used by Nimbus experiments. -->
     <string name="juno_onboarding_default_browser_description_nimbus_5" tools:ignore="UnusedResources">Kodên şopandinê? Otomatîk hatin astengkirin. Her 700`an bi kar bîne. Lê PDF? Readera me ya têdeyî rêveberiya PDF`an hêsan dike.</string>
->>>>>>> 3a395140
     <!-- Text for the button to set firefox as default browser on the device -->
     <string name="juno_onboarding_default_browser_positive_button" tools:ignore="UnusedResources">Bike geroka sereke</string>
     <!-- Text for the button dismiss the screen and move on with the flow -->
@@ -539,8 +499,6 @@
     <!-- Text for the button to dismiss the screen and move on with the flow -->
     <string name="juno_onboarding_add_search_widget_negative_button" tools:ignore="UnusedResources">Ne niha</string>
 
-<<<<<<< HEAD
-=======
     <!-- Onboarding header for the add-ons card used by Nimbus experiments. Nimbus experiments do not support string placeholders.
     Note: The word "Firefox" should NOT be translated -->
     <string name="onboarding_add_on_header" tools:ignore="BrandUsage,UnusedResources">Firefox`a xwe bi pêvekan taybet bike</string>
@@ -560,7 +518,6 @@
     <!-- Terms of service onboarding page continue button label. -->
     <string name="onboarding_term_of_service_agree_and_continue_button_label" tools:ignore="UnusedResources">Qebûl bike û dewam bike</string>
 
->>>>>>> 3a395140
     <!-- Search Widget -->
     <!-- Content description for searching with a widget. The first parameter is the name of the application.-->
     <string name="search_widget_content_description_2">Hilpekînek nû ya  %1$s `ê veke</string>
@@ -599,11 +556,8 @@
     <string name="preferences_category_privacy_security">Nihênî û ewlehî</string>
     <!-- Preference for advanced site permissions -->
     <string name="preferences_site_permissions" moz:removedIn="133" tools:ignore="UnusedResources">Destûrên malperê</string>
-<<<<<<< HEAD
-=======
     <!-- Preference for advanced site settings -->
     <string name="preferences_site_settings">Eyarên malperan</string>
->>>>>>> 3a395140
     <!-- Preference for private browsing options -->
     <string name="preferences_private_browsing_options">Gerîna veşartî</string>
     <!-- Preference for opening links in a private tab-->
@@ -711,11 +665,8 @@
     <!-- Preference for open download with an external download manager app -->
     <string name="preferences_external_download_manager">Rêvebera daxistinê ya derveyî</string>
 
-<<<<<<< HEAD
-=======
     <!-- Preference for extensions -->
     <string name="preferences_extensions">Pêvek</string>
->>>>>>> 3a395140
     <!-- Preference for notifications -->
     <string name="preferences_notifications">Danezan</string>
 
@@ -736,11 +687,8 @@
     <!-- Customize Home -->
     <!-- Header text for jumping back into the recent tab in customize the home screen -->
     <string name="customize_toggle_jump_back_in">vegere</string>
-<<<<<<< HEAD
-=======
     <!-- Title for the customize home screen section with bookmarks. -->
     <string name="customize_toggle_bookmarks">Favorî</string>
->>>>>>> 3a395140
     <!-- Title for the customize home screen section with recently visited. Recently visited is
     a section where users see a list of tabs that they have visited in the past few days -->
     <string name="customize_toggle_recently_visited">Seredanên dawî</string>
@@ -1174,11 +1122,6 @@
     <string name="bookmark_delete_negative">Betal</string>
     <!-- Screen title for adding a bookmarks folder -->
     <string name="bookmark_add_folder">Peldankê tevlî bike</string>
-<<<<<<< HEAD
-    <!-- Snackbar title shown after a bookmark has been created. -->
-    <string name="bookmark_saved_snackbar" moz:removedIn="132" tools:ignore="UnusedResources">Favorî hat hilanîn!</string>
-=======
->>>>>>> 3a395140
     <!-- Snackbar edit button shown after a bookmark has been created. -->
     <string name="edit_bookmark_snackbar_action">SERERAST BIKE</string>
     <!-- Bookmark overflow menu edit button -->
@@ -1479,13 +1422,8 @@
     <string name="snackbar_tab_closed">Hilpekîn hate girtin</string>
     <!-- Text shown in snackbar when user closes all tabs -->
     <string name="snackbar_tabs_closed">Hilpekîn hatin girtin</string>
-<<<<<<< HEAD
-    <!-- Text shown in snackbar when user bookmarks a list of tabs -->
-    <string name="snackbar_message_bookmarks_saved" moz:removedIn="132" tools:ignore="UnusedResources">Favorî hatin tomarkirin!</string>
-=======
     <!-- Text shown in snackbar when user bookmarks a list of tabs. Parameter will be replaced by the name of the folder the bookmark was saved into.-->
     <string name="snackbar_message_bookmarks_saved_in">Favorî di “%s”``ê de hatin qeydkirin!</string>
->>>>>>> 3a395140
     <!-- Text shown in snackbar when user adds a site to shortcuts -->
     <string name="snackbar_added_to_shortcuts">Li bijareyan hat zêdekirin!</string>
     <!-- Text shown in snackbar when user closes a private tab -->
@@ -1892,13 +1830,10 @@
 
     <!-- Message displayed in biometric prompt displayed for authentication before allowing users to view their saved credit cards -->
     <string name="credit_cards_biometric_prompt_message">Ji bo kartên xwe yên qeydkirî bibînî kilîdê rake</string>
-<<<<<<< HEAD
-=======
     <!-- Title of warning dialog if users have no device authentication set up -->
     <string name="credit_cards_warning_dialog_title_2">Rêbazên peredanê yên ye qeyd kirine ewle bike</string>
     <!-- Message of warning dialog if users have no device authentication set up -->
     <string name="credit_cards_warning_dialog_message_3">Nîgareke kilîdê, PIN yan jî şîfreyekê diyar bike ji bo ku gava amûra te bikeve destê kesên din rêbazên te yên peredanê bên parastin.</string>
->>>>>>> 3a395140
     <!-- Positive button to send users to set up a pin of warning dialog if users have no device authentication set up -->
     <string name="credit_cards_warning_dialog_set_up_now">Niha saz bike</string>
     <!-- Negative button to ignore warning dialog if users have no device authentication set up -->
@@ -2162,11 +2097,6 @@
     <!-- Clickable text from the review quality check contextual onboarding card that links to Fakespot terms of use. -->
     <string name="review_quality_check_contextual_onboarding_terms_use">şert û mercên bikaranînê</string>
 
-<<<<<<< HEAD
-    <!-- Text displayed in the second CFR presenting the review quality check feature that opens the review checker when clicked. -->
-    <string name="review_quality_check_second_cfr_action" moz:removedIn="132" tools:ignore="UnusedResources">Kontrolkara nirxandinê veke</string>
-=======
->>>>>>> 3a395140
     <!-- Content description (not visible, for screen readers etc.) for opening browser menu button to open review quality check bottom sheet. -->
     <string name="review_quality_check_open_handle_content_description">Kontrolkara nirxandinê veke</string>
     <!-- Content description (not visible, for screen readers etc.) for closing browser menu button to open review quality check bottom sheet. -->
@@ -2444,11 +2374,8 @@
     <!-- The inactive tab count category in the tab count section in Tab Tools. -->
     <string name="debug_drawer_tab_tools_tab_count_inactive">Neçalak</string>
 
-<<<<<<< HEAD
-=======
     <!-- Beta Label Component !-->
     <!-- Text shown as a label or tag to indicate a feature or area is still undergoing active development. Note that here "Beta" should not be translated, as it is used as an icon styled element. -->
     <string name="beta_feature">BETA</string>
 
->>>>>>> 3a395140
     </resources>