--- conflicted
+++ resolved
@@ -291,11 +291,7 @@
     <string name="browser_menu_edit">Serast bike</string>
 
     <!-- Button shown on the home page that opens the Customize home settings -->
-<<<<<<< HEAD
-    <string name="browser_menu_customize_home_1">Serrûpelê taybet bike</string>dsa
-=======
     <string name="browser_menu_customize_home_1">Serrûpelê taybet bike</string>
->>>>>>> 07ff4473
     <!-- Browser menu label to sign in to sync on the device using Mozilla accounts -->
     <string name="browser_menu_sign_in">Têkeve</string>
     <!-- Browser menu caption label for the "Sign in" browser menu item described in `browser_menu_sign_in` -->
@@ -326,11 +322,7 @@
     <!-- Content description (not visible, for screen readers etc.) for main menu settings button. -->
     <string name="browser_main_menu_content_description_settings_button">Eyar</string>
     <!-- Content description (not visible, for screen readers etc.) for bottom sheet handlebar extensions menu. -->
-<<<<<<< HEAD
-    <string name="browser_extensions_menu_handlebar_content_description">Menuya pêvekan bigire</string>dsa
-=======
     <string name="browser_extensions_menu_handlebar_content_description">Menuya pêvekan bigire</string>
->>>>>>> 07ff4473
     <!-- Content description (not visible, for screen readers etc.) for bottom sheet handlebar save menu. -->
     <string name="browser_save_menu_handlebar_content_description">Menuya qeydkirinê bigire</string>
     <!-- Content description (not visible, for screen readers etc.) for bottom sheet handlebar tools menu. -->
@@ -367,11 +359,7 @@
     <!-- Browser menu label that the saves the currently visited page as a PDF -->
     <string name="browser_menu_save_as_pdf"> Wekî PDF qeyd bike…</string>
     <!-- Browser menu label for turning ON reader view of the current visited page -->
-<<<<<<< HEAD
-    <string name="browser_menu_turn_on_reader_view">Xuyakirina Readerê veke</string>dsa
-=======
     <string name="browser_menu_turn_on_reader_view">Xuyakirina Readerê veke</string>
->>>>>>> 07ff4473
     <!-- Browser menu label for navigating to the translation feature, which provides language translation options the current visited page -->
     <string name="browser_menu_translate_page">Rûpelê wergerîne…</string>
     <!-- Browser menu label for navigating to the Web Compat Reporter feature, which provides users the ability to send bug reports for broken sites. -->
@@ -424,11 +412,6 @@
 
     <!-- Search Fragment -->
     <!-- Button in the search view that lets a user search by scanning a QR code -->
-<<<<<<< HEAD
-    <string name="search_scan_button" moz:removedIn="133" tools:ignore="UnusedResources">Kodê bixwîne</string>
-    <!-- Button in the search view that lets a user search by scanning a QR code -->
-=======
->>>>>>> 07ff4473
     <string name="search_scan_button_2">Koda QR sken bike</string>
     <!-- Button in the search view when shortcuts are displayed that takes a user to the search engine settings -->
     <string name="search_shortcuts_engine_settings">Sazkariyên motora lêgerînê</string>
@@ -521,20 +504,6 @@
     <!-- Onboarding sub header for the add-ons card, used by Nimbus experiments. -->
     <string name="onboarding_add_on_sub_header" tools:ignore="UnusedResources">Ji bo bilindkirina ewlekarî, hilberîn û zêdetir pêvekên partiya-sêyemîn bi kar bîne.</string>
     <!-- Onboarding add-ons card, for checking more add-ons on, used by Nimbus experiments. -->
-<<<<<<< HEAD
-    <string name="onboarding_add_on_explore_more_extensions" tools:ignore="UnusedResources" moz:removedIn="133">Zêdetir pêvekan keşf bike.</string>
-    <!-- Onboarding add-ons card, for checking more add-ons on, used by Nimbus experiments. -->
-    <string name="onboarding_add_on_explore_more_extensions_2">Zêdetir pêvekan keşf bike</string>
-
-    <!-- Positive button label for the privacy preferences dialog shown during onboarding. -->
-    <string name="onboarding_preferences_dialog_positive_button" tools:ignore="UnusedResources">Qediya</string>
-    <!-- Negative button label for the privacy preferences dialog shown during onboarding. -->
-    <string name="onboarding_preferences_dialog_negative_button" tools:ignore="UnusedResources">Betal bike</string>
-    <!-- Terms of service onboarding title card label. 'Firefox' intentionally hardcoded here-->
-    <string name="onboarding_welcome_to_firefox" tools:ignore="UnusedResources,BrandUsage">Bi xêr hatî Firefox`ê</string>
-    <!-- Terms of service onboarding page continue button label. -->
-    <string name="onboarding_term_of_service_agree_and_continue_button_label" tools:ignore="UnusedResources">Qebûl bike û dewam bike</string>
-=======
     <string name="onboarding_add_on_explore_more_extensions_2">Zêdetir pêvekan keşf bike</string>
 
     <!-- Positive button label for the privacy preferences dialog shown during onboarding. -->
@@ -545,7 +514,6 @@
     <string name="onboarding_welcome_to_firefox" tools:ignore="BrandUsage">Bi xêr hatî Firefox`ê</string>
     <!-- Terms of service onboarding page continue button label. -->
     <string name="onboarding_term_of_service_agree_and_continue_button_label">Qebûl bike û dewam bike</string>
->>>>>>> 07ff4473
 
     <!-- Search Widget -->
     <!-- Content description for searching with a widget. The first parameter is the name of the application.-->
@@ -583,11 +551,6 @@
     <string name="preferences_category_advanced">Pêşketî</string>
     <!-- Preference category for privacy and security settings -->
     <string name="preferences_category_privacy_security">Nihênî û ewlehî</string>
-<<<<<<< HEAD
-    <!-- Preference for advanced site permissions -->
-    <string name="preferences_site_permissions" moz:removedIn="133" tools:ignore="UnusedResources">Destûrên malperê</string>
-=======
->>>>>>> 07ff4473
     <!-- Preference for advanced site settings -->
     <string name="preferences_site_settings">Eyarên malperan</string>
     <!-- Preference for private browsing options -->
@@ -854,10 +817,6 @@
     <string name="preferences_marketing_data">Daneyên bazarkirinê</string>
     <!-- Preference description for marketing data collection -->
     <string name="preferences_marketing_data_description2" moz:removedIn="134" tools:ignore="UnusedResources">Daneyên bikaranînê yên bingehîn bi hevkara me ya kar Adjustê tên parvekirin</string>
-<<<<<<< HEAD
-=======
-
->>>>>>> 07ff4473
     <!-- Title for studies preferences -->
     <string name="preference_experiments_2">Lêkolîn</string>
 
