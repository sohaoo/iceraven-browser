<?xml version="1.0" encoding="utf-8"?>
<resources xmlns:tools="http://schemas.android.com/tools" xmlns:moz="http://mozac.org/tools">
    <!-- App name for private browsing mode. The first parameter is the name of the app defined in app_name (for example: Fenix)-->
    <string name="app_name_private_5">Private %s</string>
    <!-- App name for private browsing mode. The first parameter is the name of the app defined in app_name (for example: Fenix)-->
    <string name="app_name_private_4">%s (Private)</string>

    <!-- Home Fragment -->
    <!-- Content description (not visible, for screen readers etc.): "Three dot" menu button. -->
    <string name="content_description_menu">More options</string>
    <!-- Content description (not visible, for screen readers etc.): "Private Browsing" menu button. -->
    <string name="content_description_private_browsing_button">Enable private browsing</string>
    <!-- Content description (not visible, for screen readers etc.): "Private Browsing" menu button. -->
    <string name="content_description_disable_private_browsing_button">Disable private browsing</string>
    <!-- Placeholder text shown in the search bar before a user enters text for the default engine -->
    <string name="search_hint">Search or enter address</string>
    <!-- Placeholder text shown in the search bar before a user enters text for a general engine -->
    <string name="search_hint_general_engine">Search the web</string>
    <!-- Placeholder text shown in search bar when using history search -->
    <string name="history_search_hint">Search history</string>
    <!-- Placeholder text shown in search bar when using bookmarks search -->
    <string name="bookmark_search_hint">Search bookmarks</string>
    <!-- Placeholder text shown in search bar when using tabs search -->
    <string name="tab_search_hint">Search tabs</string>
    <!-- Placeholder text shown in the search bar when using application search engines -->
    <string name="application_search_hint">Enter search terms</string>
    <!-- No Open Tabs Message Description -->
    <string name="no_open_tabs_description">Your open tabs will be shown here.</string>

    <!-- No Private Tabs Message Description -->
    <string name="no_private_tabs_description">Your private tabs will be shown here.</string>

    <!-- Tab tray multi select title in app bar. The first parameter is the number of tabs selected -->
    <string name="tab_tray_multi_select_title">%1$d selected</string>
    <!-- Label of button in create collection dialog for creating a new collection  -->
    <string name="tab_tray_add_new_collection">Add new collection</string>
    <!-- Label of editable text in create collection dialog for naming a new collection  -->
    <string name="tab_tray_add_new_collection_name">Name</string>
    <!-- Label of button in save to collection dialog for selecting a current collection  -->
    <string name="tab_tray_select_collection">Select collection</string>
    <!-- Content description for close button while in multiselect mode in tab tray -->
    <string name="tab_tray_close_multiselect_content_description">Exit multiselect mode</string>
    <!-- Content description for save to collection button while in multiselect mode in tab tray -->
    <string name="tab_tray_collection_button_multiselect_content_description">Save selected tabs to collection</string>
    <!-- Content description on checkmark while tab is selected in multiselect mode in tab tray -->
    <string name="tab_tray_multiselect_selected_content_description">Selected</string>

    <!-- Home - Recently saved bookmarks -->
    <!-- Title for the home screen section with recently saved bookmarks. -->
    <string name="recently_saved_title">Recently saved</string>
    <!-- Content description for the button which navigates the user to show all of their saved bookmarks. -->
    <string name="recently_saved_show_all_content_description_2">Show all saved bookmarks</string>

    <!-- Text for the menu button to remove a recently saved bookmark from the user's home screen -->
    <string name="recently_saved_menu_item_remove">Remove</string>

    <!-- About content. The first parameter is the name of the application. (For example: Fenix) -->
    <string name="about_content">%1$s is produced by Mozilla.</string>

    <!-- Private Browsing -->
    <!-- Explanation for private browsing displayed to users on home view when they first enable private mode
        The first parameter is the name of the app defined in app_name (for example: Fenix) -->
    <string name="private_browsing_placeholder_description_2">%1$s clears your search and browsing history from private tabs when you close them or quit the app. While this doesn’t make you anonymous to web sites or your internet service provider, it makes it easier to keep what you do online private from anyone else who uses this device.</string>
    <string name="private_browsing_common_myths">
       Common myths about private browsing
    </string>

    <!-- Private mode shortcut "contextual feature recommendation" (CFR) -->
    <!-- Text for the Private mode shortcut CFR message for adding a private mode shortcut to open private tabs from the Home screen -->
    <string name="private_mode_cfr_message_2">Launch your next private tab in one tap.</string>
    <!-- Text for the positive button to accept adding a Private Browsing shortcut to the Home screen -->
    <string name="private_mode_cfr_pos_button_text">Add to Home screen</string>
    <!-- Text for the negative button to decline adding a Private Browsing shortcut to the Home screen -->
    <string name="cfr_neg_button_text">No thanks</string>

    <!-- Open in App "contextual feature recommendation" (CFR) -->
    <!-- Text for the info message. The first parameter is the name of the application.-->
    <string name="open_in_app_cfr_info_message_2">You can set %1$s to automatically open links in apps.</string>
    <!-- Text for the positive action button -->
    <string name="open_in_app_cfr_positive_button_text">Go to settings</string>
    <!-- Text for the negative action button -->
    <string name="open_in_app_cfr_negative_button_text">Dismiss</string>

    <!-- Total cookie protection "contextual feature recommendation" (CFR) -->
    <!-- Text for the message displayed in the contextual feature recommendation popup promoting the total cookie protection feature. -->
    <string name="tcp_cfr_message">Our most powerful privacy feature yet isolates cross-site trackers.</string>
    <!-- Text displayed that links to website containing documentation about the "Total cookie protection" feature. -->
    <string name="tcp_cfr_learn_more">Learn about Total Cookie Protection</string>

    <!-- Text for the info dialog when camera permissions have been denied but user tries to access a camera feature. -->
    <string name="camera_permissions_needed_message">Camera access needed. Go to Android settings, tap permissions, and tap allow.</string>
    <!-- Text for the positive action button to go to Android Settings to grant permissions. -->
    <string name="camera_permissions_needed_positive_button_text">Go to settings</string>
    <!-- Text for the negative action button to dismiss the dialog. -->
    <string name="camera_permissions_needed_negative_button_text">Dismiss</string>

    <!-- Text for the banner message to tell users about our auto close feature. -->
    <string name="tab_tray_close_tabs_banner_message">Set open tabs to close automatically that haven’t been viewed in the past day, week, or month.</string>
    <!-- Text for the positive action button to go to Settings for auto close tabs. -->
    <string name="tab_tray_close_tabs_banner_positive_button_text">View options</string>
    <!-- Text for the negative action button to dismiss the Close Tabs Banner. -->
    <string name="tab_tray_close_tabs_banner_negative_button_text">Dismiss</string>

    <!-- Text for the banner message to tell users about our inactive tabs feature. -->
    <string name="tab_tray_inactive_onboarding_message">Tabs you haven’t viewed for two weeks get moved here.</string>
    <!-- Text for the action link to go to Settings for inactive tabs. -->
    <string name="tab_tray_inactive_onboarding_button_text">Turn off in settings</string>

    <!-- Text for title for the auto-close dialog of the inactive tabs. -->
    <string name="tab_tray_inactive_auto_close_title">Auto-close after one month?</string>
    <!-- Text for the body for the auto-close dialog of the inactive tabs.
        The first parameter is the name of the application.-->
    <string name="tab_tray_inactive_auto_close_body_2">%1$s can close tabs you haven’t viewed over the past month.</string>
    <!-- Content description for close button in the auto-close dialog of the inactive tabs. -->
    <string name="tab_tray_inactive_auto_close_button_content_description">Close</string>

    <!-- Text for turn on auto close tabs button in the auto-close dialog of the inactive tabs. -->
    <string name="tab_tray_inactive_turn_on_auto_close_button_2">Turn on auto-close</string>


    <!-- Home screen icons - Long press shortcuts -->
    <!-- Shortcut action to open new tab -->
    <string name="home_screen_shortcut_open_new_tab_2">New tab</string>
    <!-- Shortcut action to open new private tab -->
    <string name="home_screen_shortcut_open_new_private_tab_2">New private tab</string>

    <!-- Recent Tabs -->
    <!-- Header text for jumping back into the recent tab in the home screen -->
    <string name="recent_tabs_header">Jump back in</string>
    <!-- Button text for showing all the tabs in the tabs tray -->
    <string name="recent_tabs_show_all">Show all</string>

    <!-- Content description for the button which navigates the user to show all recent tabs in the tabs tray. -->
    <string name="recent_tabs_show_all_content_description_2">Show all recent tabs button</string>

    <!-- Text for button in synced tab card that opens synced tabs tray -->
    <string name="recent_tabs_see_all_synced_tabs_button_text">See all synchronised tabs</string>
    <!-- Accessibility description for device icon used for recent synced tab -->
    <string name="recent_tabs_synced_device_icon_content_description">Synchronised device</string>
    <!-- Text for the dropdown menu to remove a recent synced tab from the homescreen -->
    <string name="recent_synced_tab_menu_item_remove">Remove</string>
    <!-- Text for the menu button to remove a grouped highlight from the user's browsing history
         in the Recently visited section -->
    <string name="recent_tab_menu_item_remove">Remove</string>

    <!-- History Metadata -->
    <!-- Header text for a section on the home screen that displays grouped highlights from the
         user's browsing history, such as topics they have researched or explored on the web -->
    <string name="history_metadata_header_2">Recently visited</string>
    <!-- Text for the menu button to remove a grouped highlight from the user's browsing history
         in the Recently visited section -->
    <string name="recently_visited_menu_item_remove">Remove</string>

    <!-- Content description for the button which navigates the user to show all of their history. -->
    <string name="past_explorations_show_all_content_description_2">Show all past explorations</string>

    <!-- Browser Fragment -->
    <!-- Content description (not visible, for screen readers etc.): Navigate backward (browsing history) -->
    <string name="browser_menu_back">Back</string>
    <!-- Content description (not visible, for screen readers etc.): Navigate forward (browsing history) -->
    <string name="browser_menu_forward">Forward</string>
    <!-- Content description (not visible, for screen readers etc.): Refresh current website -->
    <string name="browser_menu_refresh">Refresh</string>
    <!-- Content description (not visible, for screen readers etc.): Stop loading current website -->
    <string name="browser_menu_stop">Stop</string>
    <!-- Browser menu button that opens the addon manager -->
    <string name="browser_menu_add_ons">Add-ons</string>
    <!-- Browser menu button that opens account settings -->
    <string name="browser_menu_account_settings">Account info</string>
    <!-- Text displayed when there are no add-ons to be shown -->
    <string name="no_add_ons">No add-ons here</string>
    <!-- Browser menu button that sends a user to help articles -->
    <string name="browser_menu_help">Help</string>
    <!-- Browser menu button that sends a to a the what's new article -->
    <string name="browser_menu_whats_new">What’s New</string>
    <!-- Browser menu button that opens the settings menu -->
    <string name="browser_menu_settings">Settings</string>
    <!-- Browser menu button that opens a user's library -->
    <string name="browser_menu_library">Library</string>
    <!-- Browser menu toggle that requests a desktop site -->
    <string name="browser_menu_desktop_site">Desktop site</string>
    <!-- Browser menu toggle that adds a shortcut to the site on the device home screen. -->
    <string name="browser_menu_add_to_homescreen">Add to Home screen</string>
    <!-- Browser menu toggle that installs a Progressive Web App shortcut to the site on the device home screen. -->
    <string name="browser_menu_install_on_homescreen">Install</string>
    <!-- Content description (not visible, for screen readers etc.) for the Resync tabs button -->
    <string name="resync_button_content_description">Resynchronise</string>
    <!-- Browser menu button that opens the find in page menu -->
    <string name="browser_menu_find_in_page">Find in page</string>
    <!-- Browser menu button that saves the current tab to a collection -->
    <string name="browser_menu_save_to_collection_2">Save to collection</string>
    <!-- Browser menu button that open a share menu to share the current site -->
    <string name="browser_menu_share">Share</string>
    <!-- Browser menu button shown in custom tabs that opens the current tab in Fenix
        The first parameter is the name of the app defined in app_name (for example: Fenix) -->
    <string name="browser_menu_open_in_fenix">Open in %1$s</string>
    <!-- Browser menu text shown in custom tabs to indicate this is a Fenix tab
        The first parameter is the name of the app defined in app_name (for example: Fenix) -->
    <string name="browser_menu_powered_by">POWERED BY %1$s</string>
    <!-- Browser menu text shown in custom tabs to indicate this is a Fenix tab
        The first parameter is the name of the app defined in app_name (for example: Fenix) -->
    <string name="browser_menu_powered_by2">Powered by %1$s</string>
    <!-- Browser menu button to put the current page in reader mode -->
    <string name="browser_menu_read">Reader view</string>
    <!-- Browser menu button content description to close reader mode and return the user to the regular browser -->
    <string name="browser_menu_read_close">Close reader view</string>
    <!-- Browser menu button to open the current page in an external app -->
    <string name="browser_menu_open_app_link">Open in app</string>

    <!-- Browser menu button to show reader view appearance controls e.g. the used font type and size -->
    <string name="browser_menu_customize_reader_view">Customise reader view</string>
    <!-- Browser menu label for adding a bookmark -->
    <string name="browser_menu_add">Add</string>
    <!-- Browser menu label for editing a bookmark -->
    <string name="browser_menu_edit">Edit</string>

    <!-- Button shown on the home page that opens the Customize home settings -->
    <string name="browser_menu_customize_home_1">Customise homepage</string>
    <!-- Browser Toolbar -->
    <!-- Content description for the Home screen button on the browser toolbar -->
    <string name="browser_toolbar_home">Home screen</string>

    <!-- Locale Settings Fragment -->
    <!-- Content description for tick mark on selected language -->
    <string name="a11y_selected_locale_content_description">Selected language</string>
    <!-- Text for default locale item -->
    <string name="default_locale_text">Follow device language</string>
    <!-- Placeholder text shown in the search bar before a user enters text -->
    <string name="locale_search_hint">Search language</string>

    <!-- Search Fragment -->
    <!-- Button in the search view that lets a user search by scanning a QR code -->
    <string name="search_scan_button">Scan</string>
    <!-- Button in the search view that lets a user change their search engine -->
    <string name="search_engine_button">Search engine</string>
    <!-- Button in the search view when shortcuts are displayed that takes a user to the search engine settings -->
    <string name="search_shortcuts_engine_settings">Search engine settings</string>
    <!-- Button in the search view that lets a user navigate to the site in their clipboard -->
    <string name="awesomebar_clipboard_title">Fill link from clipboard</string>
    <!-- Button in the search suggestions onboarding that allows search suggestions in private sessions -->
    <string name="search_suggestions_onboarding_allow_button">Allow</string>
    <!-- Button in the search suggestions onboarding that does not allow search suggestions in private sessions -->
    <string name="search_suggestions_onboarding_do_not_allow_button">Don’t allow</string>
    <!-- Search suggestion onboarding hint title text -->
    <string name="search_suggestions_onboarding_title">Allow search suggestions in private sessions?</string>
    <!-- Search suggestion onboarding hint description text, first parameter is the name of the app defined in app_name (for example: Fenix)-->
    <string name="search_suggestions_onboarding_text">%s will share everything you type in the address bar with your default search engine.</string>

    <!-- Search engine suggestion title text. The first parameter is the name of teh suggested engine-->
    <string name="search_engine_suggestions_title">Search %s</string>
    <!-- Search engine suggestion description text -->
    <string name="search_engine_suggestions_description">Search directly from the address bar</string>

    <!-- Menu option in the search selector menu to open the search settings -->
    <string name="search_settings_menu_item">Search settings</string>

    <!-- Header text for the search selector menu -->
    <string name="search_header_menu_item_2">This time search in:</string>

    <!-- Home onboarding -->
    <!-- Onboarding home screen popup dialog, shown on top of the Jump back in section. -->
    <string name="onboarding_home_screen_jump_back_contextual_hint_2">Meet your personalised homepage. Recent tabs, bookmarks, and search results will appear here.</string>
    <!-- Home onboarding dialog welcome screen title text. -->
    <string name="onboarding_home_welcome_title_2">Welcome to a more personal internet</string>
    <!-- Home onboarding dialog welcome screen description text. -->
    <string name="onboarding_home_welcome_description">More colours. Better privacy. Same commitment to people over profits.</string>
    <!-- Home onboarding dialog sign into sync screen title text. -->
    <string name="onboarding_home_sync_title_3">Switching screens is easier than ever</string>
    <!-- Home onboarding dialog sign into sync screen description text. -->
    <string name="onboarding_home_sync_description">Pick up where you left off with tabs from other devices now on your homepage.</string>
    <!-- Text for the button to continue the onboarding on the home onboarding dialog. -->
    <string name="onboarding_home_get_started_button">Get started</string>
    <!-- Text for the button to navigate to the sync sign in screen on the home onboarding dialog. -->
    <string name="onboarding_home_sign_in_button">Sign in</string>
    <!-- Text for the button to skip the onboarding on the home onboarding dialog. -->
    <string name="onboarding_home_skip_button">Skip</string>

    <!-- Onboarding home screen sync popup dialog message, shown on top of Recent Synced Tabs in the Jump back in section. -->
    <string name="sync_cfr_message">Your tabs are synchronising! Pick up where you left off on your other device.</string>

    <!-- Content description (not visible, for screen readers etc.): Close button for the home onboarding dialog -->
    <string name="onboarding_home_content_description_close_button">Close</string>

    <!-- Notification pre-permission dialog -->
    <!-- Enable notification pre permission dialog title
        The first parameter is the name of the app defined in app_name (for example: Fenix) -->
    <string name="onboarding_home_enable_notifications_title">Notifications help you do more with %s</string>
    <!-- Enable notification pre permission dialog description with rationale
        The first parameter is the name of the app defined in app_name (for example: Fenix) -->
    <string name="onboarding_home_enable_notifications_description">Synchronise your tabs between devices, manage downloads, get tips about making the most of %s’s privacy protection, and more.</string>
    <!-- Text for the button to request notification permission on the device -->
    <string name="onboarding_home_enable_notifications_positive_button">Continue</string>
    <!-- Text for the button to not request notification permission on the device and dismiss the dialog -->
    <string name="onboarding_home_enable_notifications_negative_button">Not now</string>

    <!-- Juno first user onboarding flow experiment -->
    <!-- Title for set firefox as default browser screen.
        The first parameter is the name of the app defined in app_name (for example: Fenix) -->
<<<<<<< HEAD
    <string name="juno_onboarding_default_browser_title" tools:ignore="UnusedResources">Make %s your go-to browser</string>
    <!-- Description for set firefox as default browser screen.
        The first parameter is the Firefox brand name.
        The second parameter is the string with key "juno_onboarding_default_browser_description_link_text". -->
    <string name="juno_onboarding_default_browser_description" tools:ignore="UnusedResources">%1$s puts people over profits and defends your privacy by blocking cross-site trackers.\n\nLearn more in our %2$s.</string>
    <!-- Text for the link to the privacy notice webpage for set as firefox default browser screen.
    This is part of the string with the key "juno_onboarding_default_browser_description". -->
    <string name="juno_onboarding_default_browser_description_link_text" tools:ignore="UnusedResources">privacy notice</string>
    <!-- Text for the button to set firefox as default browser on the device -->
    <string name="juno_onboarding_default_browser_positive_button" tools:ignore="UnusedResources">Set as default browser</string>
    <!-- Text for the button dismiss the screen and move on with the flow -->
    <string name="juno_onboarding_default_browser_negative_button" tools:ignore="UnusedResources">Not now</string>
    <!-- Title for sign in to sync screen. -->
    <string name="juno_onboarding_sign_in_title" tools:ignore="UnusedResources">Hop from phone to laptop and back</string>
    <!-- Description for sign in to sync screen. -->
    <string name="juno_onboarding_sign_in_description" tools:ignore="UnusedResources">Grab tabs and passwords from your other devices to pick up where you left off.</string>
    <!-- Text for the button to sign in to sync on the device -->
    <string name="juno_onboarding_sign_in_positive_button" tools:ignore="UnusedResources">Sign in</string>
    <!-- Text for the button dismiss the screen and move on with the flow -->
    <string name="juno_onboarding_sign_in_negative_button" tools:ignore="UnusedResources">Not now</string>
    <!-- Title for enable notification permission screen.
        The first parameter is the name of the app defined in app_name (for example: Fenix) -->
    <string name="juno_onboarding_enable_notifications_title" tools:ignore="UnusedResources">Notifications help you do more with %s</string>
    <!-- Description for enable notification permission screen.
        The first parameter is the name of the app defined in app_name (for example: Fenix) -->
    <string name="juno_onboarding_enable_notifications_description" tools:ignore="UnusedResources">Send tabs between devices, manage downloads, and get tips on getting the most out of %s.</string>
    <!-- Text for the button to request notification permission on the device -->
    <string name="juno_onboarding_enable_notifications_positive_button" tools:ignore="UnusedResources">Turn on notifications</string>
    <!-- Text for the button dismiss the screen and move on with the flow -->
    <string name="juno_onboarding_enable_notifications_negative_button" tools:ignore="UnusedResources">Not now</string>
=======
    <string name="juno_onboarding_default_browser_title">Make %s your go-to browser</string>
    <!-- Title for set firefox as default browser screen used by Nimbus experiments. Nimbus experiments do not support string placeholders.
        Note: The word "Firefox" should NOT be translated -->
    <string name="juno_onboarding_default_browser_title_nimbus" tools:ignore="UnusedResources">Make Firefox your go-to browser</string>
    <!-- Description for set firefox as default browser screen.
        The first parameter is the Firefox brand name.
        The second parameter is the string with key "juno_onboarding_default_browser_description_link_text". -->
    <string name="juno_onboarding_default_browser_description">%1$s puts people over profits and defends your privacy by blocking cross-site trackers.\n\nLearn more in our %2$s.</string>
    <!-- Description for set firefox as default browser screen used by Nimbus experiments. Nimbus experiments do not support string placeholders.
        Note: The word "Firefox" should NOT be translated -->
    <string name="juno_onboarding_default_browser_description_nimbus" tools:ignore="UnusedResources">Firefox puts people over profits and defends your privacy by blocking cross-site trackers.\n\nLearn more in our privacy notice.</string>
    <!-- Text for the link to the privacy notice webpage for set as firefox default browser screen.
    This is part of the string with the key "juno_onboarding_default_browser_description". -->
    <string name="juno_onboarding_default_browser_description_link_text">privacy notice</string>
    <!-- Text for the button to set firefox as default browser on the device -->
    <string name="juno_onboarding_default_browser_positive_button">Set as default browser</string>
    <!-- Text for the button dismiss the screen and move on with the flow -->
    <string name="juno_onboarding_default_browser_negative_button">Not now</string>
    <!-- Title for sign in to sync screen. -->
    <string name="juno_onboarding_sign_in_title">Hop from phone to laptop and back</string>
    <!-- Description for sign in to sync screen. -->
    <string name="juno_onboarding_sign_in_description">Grab tabs and passwords from your other devices to pick up where you left off.</string>
    <!-- Text for the button to sign in to sync on the device -->
    <string name="juno_onboarding_sign_in_positive_button">Sign in</string>
    <!-- Text for the button dismiss the screen and move on with the flow -->
    <string name="juno_onboarding_sign_in_negative_button">Not now</string>
    <!-- Title for enable notification permission screen.
        The first parameter is the name of the app defined in app_name (for example: Fenix) -->
    <string name="juno_onboarding_enable_notifications_title">Notifications help you do more with %s</string>
    <!-- Title for enable notification permission screen used by Nimbus experiments. Nimbus experiments do not support string placeholders.
        Note: The word "Firefox" should NOT be translated -->
    <string name="juno_onboarding_enable_notifications_title_nimbus" tools:ignore="UnusedResources">Notifications help you do more with Firefox</string>
    <!-- Description for enable notification permission screen.
        The first parameter is the name of the app defined in app_name (for example: Fenix) -->
    <string name="juno_onboarding_enable_notifications_description">Send tabs between devices, manage downloads, and get tips on getting the most out of %s.</string>
    <!-- Description for enable notification permission screen used by Nimbus experiments. Nimbus experiments do not support string placeholders.
       Note: The word "Firefox" should NOT be translated   -->
    <string name="juno_onboarding_enable_notifications_description_nimbus" tools:ignore="UnusedResources">Send tabs between devices, manage downloads, and get tips on getting the most out of Firefox.</string>
    <!-- Text for the button to request notification permission on the device -->
    <string name="juno_onboarding_enable_notifications_positive_button">Turn on notifications</string>
    <!-- Text for the button dismiss the screen and move on with the flow -->
    <string name="juno_onboarding_enable_notifications_negative_button">Not now</string>
>>>>>>> daf88cc5

    <!-- Search Widget -->
    <!-- Content description for searching with a widget. The first parameter is the name of the application.-->
    <string name="search_widget_content_description_2">Open a new %1$s tab</string>
    <!-- Text preview for smaller sized widgets -->
    <string name="search_widget_text_short">Search</string>
    <!-- Text preview for larger sized widgets -->
    <string name="search_widget_text_long">Search the web</string>

    <!-- Content description (not visible, for screen readers etc.): Voice search -->
    <string name="search_widget_voice">Voice search</string>

    <!-- Preferences -->
    <!-- Title for the settings page-->
    <string name="settings">Settings</string>
    <!-- Preference category for general settings -->
    <string name="preferences_category_general">General</string>
    <!-- Preference category for all links about Fenix -->
    <string name="preferences_category_about">About</string>
    <!-- Preference for settings related to changing the default search engine -->
    <string name="preferences_default_search_engine">Default search engine</string>
    <!-- Preference for settings related to Search -->
    <string name="preferences_search">Search</string>
    <!-- Preference for settings related to Search address bar -->
    <string name="preferences_search_address_bar">Address bar</string>
    <!-- Preference link to rating Fenix on the Play Store -->
    <string name="preferences_rate">Rate on Google Play</string>
    <!-- Preference linking to about page for Fenix
        The first parameter is the name of the app defined in app_name (for example: Fenix) -->
    <string name="preferences_about">About %1$s</string>
    <!-- Preference for settings related to changing the default browser -->
    <string name="preferences_set_as_default_browser">Set as default browser</string>
    <!-- Preference category for advanced settings -->
    <string name="preferences_category_advanced">Advanced</string>
    <!-- Preference category for privacy and security settings -->
    <string name="preferences_category_privacy_security">Privacy and security</string>
    <!-- Preference for advanced site permissions -->
    <string name="preferences_site_permissions">Site permissions</string>
    <!-- Preference for private browsing options -->
    <string name="preferences_private_browsing_options">Private browsing</string>
    <!-- Preference for opening links in a private tab-->
    <string name="preferences_open_links_in_a_private_tab">Open links in a private tab</string>
    <!-- Preference for allowing screenshots to be taken while in a private tab-->
    <string name="preferences_allow_screenshots_in_private_mode">Allow screenshots in private browsing</string>
    <!-- Will inform the user of the risk of activating Allow screenshots in private browsing option -->
    <string name="preferences_screenshots_in_private_mode_disclaimer">If allowed, private tabs will also be visible when multiple apps are open</string>
    <!-- Preference for adding private browsing shortcut -->
    <string name="preferences_add_private_browsing_shortcut">Add private browsing shortcut</string>
    <!-- Preference for enabling "HTTPS-Only" mode -->
    <string name="preferences_https_only_title">HTTPS-Only Mode</string>

    <!-- Preference for removing cookie/consent banners from sites automatically. See reduce_cookie_banner_summary for additional context. -->
    <string name="preferences_cookie_banner_reduction">Cookie Banner Reduction</string>
    <!-- Preference for rejecting or removing as many cookie/consent banners as possible on sites. See reduce_cookie_banner_summary for additional context. -->
    <string name="reduce_cookie_banner_option">Reduce cookie banners</string>
    <!-- Summary of cookie banner handling preference if the setting disabled is set to off -->
    <string name="reduce_cookie_banner_option_off">Off</string>
    <!-- Summary of cookie banner handling preference if the setting enabled is set to on -->
    <string name="reduce_cookie_banner_option_on">On</string>

    <!-- Summary for the preference for rejecting all cookies whenever possible. The first parameter is the application name -->
    <string name="reduce_cookie_banner_summary_1">%1$s automatically tries to reject cookie requests on cookie banners.</string>
    <!-- Text for indicating cookie banner handling is off this site, this is shown as part of the protections panel with the tracking protection toggle -->
    <string name="reduce_cookie_banner_off_for_site">Off for this site</string>
    <!-- Text for cancel button indicating that cookie banner reduction is not supported for the current site, this is shown as part of the cookie banner details view. -->
    <string name="cookie_banner_handling_details_site_is_not_supported_cancel_button">Cancel</string>
    <!-- Text for request support button indicating that cookie banner reduction is not supported for the current site, this is shown as part of the cookie banner details view. -->
    <string name="cookie_banner_handling_details_site_is_not_supported_request_support_button">Request support</string>
    <!-- Text for title indicating that cookie banner reduction is not supported for the current site, this is shown as part of the cookie banner details view. -->
    <string name="cookie_banner_handling_details_site_is_not_supported_title">Cookie Banner Reduction</string>
    <!-- Label for the snackBar, after the user reports with success a website where cookie banner reducer did not work -->
    <string name="cookie_banner_handling_report_site_snack_bar_text">Request to support site submitted.</string>
    <!-- Text for indicating cookie banner handling is on this site, this is shown as part of the protections panel with the tracking protection toggle -->
    <string name="reduce_cookie_banner_on_for_site">On for this site</string>
    <!-- Text for indicating that a request for unsupported site was sent to Nimbus (it's a Mozilla library for experiments), this is shown as part of the protections panel with the tracking protection toggle -->
    <string name="reduce_cookie_banner_unsupported_site_request_submitted">Request to support site submitted</string>
    <!-- Text for indicating cookie banner handling is currently not supported for this site, this is shown as part of the protections panel with the tracking protection toggle -->
    <string name="reduce_cookie_banner_unsupported_site">Site currently not supported</string>
    <!-- Title text for a detail explanation indicating cookie banner handling is on this site, this is shown as part of the cookie banner panel in the toolbar. The first parameter is a shortened URL of the current site-->
    <string name="reduce_cookie_banner_details_panel_title_on_for_site">Turn on Cookie Banner Reduction for %1$s?</string>
    <!-- Title text for a detail explanation indicating cookie banner handling is off this site, this is shown as part of the cookie banner panel in the toolbar. The first parameter is a shortened URL of the current site-->
    <string name="reduce_cookie_banner_details_panel_title_off_for_site">Turn off Cookie Banner Reduction for %1$s?</string>
    <!-- Title text for a detail explanation indicating cookie banner reducer didn't work for the current site, this is shown as part of the cookie banner panel in the toolbar.-->
    <string name="reduce_cookie_banner_details_panel_title_unsupported_site_request">This site is currently not supported by Cookie Banner Reduction. Would you like our team to review this web site and add support in the future?</string>
    <!-- Long text for a detail explanation indicating what will happen if cookie banner handling is off for a site, this is shown as part of the cookie banner panel in the toolbar. The first parameter is the application name -->
    <string name="reduce_cookie_banner_details_panel_description_off_for_site">%1$s will clear this site’s cookies and refresh the page. Clearing all cookies may sign you out or empty shopping carts.</string>

    <!-- Long text for a detail explanation indicating what will happen if cookie banner handling is on for a site, this is shown as part of the cookie banner panel in the toolbar. The first parameter is the application name -->
    <string name="reduce_cookie_banner_details_panel_description_on_for_site_2">%1$s tries to automatically reject all cookie requests on supported sites.</string>
    <!-- Title text for the dialog use on the control branch of the experiment to determine which context users engaged the most -->
    <string name="reduce_cookie_banner_control_experiment_dialog_title" moz:RemovedIn="112" tools:ignore="UnusedResources">Cookie banners begone!</string>
    <!-- Title text for the cookie banner re-engagement dialog. The first parameter is the application name. -->
    <string name="reduce_cookie_banner_dialog_title">Allow %1$s to reject cookie banners?</string>
<<<<<<< HEAD
    <!-- Body text for the dialog use on the control branch of the experiment to determine which context users engaged the most -->
    <string name="reduce_cookie_banner_control_experiment_dialog_body_1" moz:RemovedIn="111" tools:ignore="UnusedResources">Automatically reject cookie requests, when possible.</string>
=======
>>>>>>> daf88cc5
    <!-- Body text for the dialog use on the control branch of the experiment to determine which context users engaged the most.The first parameter is the application name -->
    <string name="reduce_cookie_banner_control_experiment_dialog_body_2" moz:RemovedIn="112" tools:ignore="UnusedResources">Allow %1$s to automatically reject cookie requests when possible?</string>
    <!-- Body text for the cookie banner re-engagement dialog use. The first parameter is the application name. -->
    <string name="reduce_cookie_banner_dialog_body">%1$s can automatically reject many cookie banner requests.</string>
    <!-- Remind me later text button for the onboarding dialog -->
    <string name="reduce_cookie_banner_dialog_not_now_button">Not Now</string>
    <!-- Change setting text button, for the dialog use on the control branch of the experiment to determine which context users engaged the most -->
    <string name="reduce_cookie_banner_control_experiment_dialog_change_setting_button" moz:RemovedIn="112" tools:ignore="UnusedResources">Dismiss banners</string>
    <!-- Snack text for the cookie banner dialog, after user hit the dismiss banner button -->
    <string name="reduce_cookie_banner_dialog_snackbar_text">You’ll see fewer cookie requests</string>
    <!-- Title text for the dialog use on the variant 1 branch of the experiment to determine which context users engaged the most -->
    <string name="reduce_cookie_banner_variant_1_experiment_dialog_title" moz:RemovedIn="112" tools:ignore="UnusedResources">See fewer cookie pop-ups</string>
    <!-- Body text for the dialog use on the variant 1 branch of the experiment to determine which context users engaged the most. The first parameter is the application name. -->
    <string name="reduce_cookie_banner_variant_1_experiment_dialog_body_1" moz:RemovedIn="112" tools:ignore="UnusedResources">Automatically answer cookie pop-ups for distraction-free browsing. %1$s will reject all requests if possible.</string>
    <!-- Change setting text button, for the onboarding dialog use on the variant 1 branch of the experiment to determine which context users engaged the most -->
    <string name="reduce_cookie_banner_variant_1_experiment_dialog_change_setting_button" moz:RemovedIn="112" tools:ignore="UnusedResources">Dismiss Pop-ups</string>
    <!-- Title text for the dialog use on the variant 2 branch of the experiment to determine which context users engaged the most -->
    <string name="reduce_cookie_banner_variant_2_experiment_dialog_title" moz:RemovedIn="112" tools:ignore="UnusedResources">Cookie Banner Reduction</string>

    <!-- Body text for the dialog use on the variant 2 branch of the experiment to determine which context users engaged the most. The first parameter is the application name. -->
    <string name="reduce_cookie_banner_variant_2_experiment_dialog_body_1" moz:RemovedIn="112" tools:ignore="UnusedResources">Allow %1$s to decline a site’s cookie consent request if possible?</string>
    <!-- Change setting text button, for the dialog use on the variant 2 branch of the experiment to determine which context users engaged the most -->
    <string name="reduce_cookie_banner_variant_2_experiment_dialog_change_setting_button" moz:RemovedIn="112" tools:ignore="UnusedResources">Allow</string>

    <!-- Change setting text button, for the cookie banner re-engagement dialog -->
    <string name="reduce_cookie_banner_dialog_change_setting_button">Allow</string>

    <!-- Description of the preference to enable "HTTPS-Only" mode. -->
    <string name="preferences_https_only_summary">Automatically attempts to connect to sites using HTTPS encryption protocol for increased security.</string>
    <!-- Summary of https only preference if https only is set to off -->
    <string name="preferences_https_only_off">Off</string>
    <!-- Summary of https only preference if https only is set to on in all tabs -->
    <string name="preferences_https_only_on_all">On in all tabs</string>
    <!-- Summary of https only preference if https only is set to on in private tabs only -->
    <string name="preferences_https_only_on_private">On in private tabs</string>
    <!-- Text displayed that links to website containing documentation about "HTTPS-Only" mode -->
    <string name="preferences_http_only_learn_more">Learn more</string>
    <!-- Option for the https only setting -->
    <string name="preferences_https_only_in_all_tabs">Enable in all tabs</string>
    <!-- Option for the https only setting -->
    <string name="preferences_https_only_in_private_tabs">Enable only in private tabs</string>
    <!-- Title shown in the error page for when trying to access a http website while https only mode is enabled. -->
    <string name="errorpage_httpsonly_title">Secure site not available</string>
    <!-- Message shown in the error page for when trying to access a http website while https only mode is enabled. The message has two paragraphs. This is the first. -->
    <string name="errorpage_httpsonly_message_title">Most likely, the web site simply does not support HTTPs.</string>
    <!-- Message shown in the error page for when trying to access a http website while https only mode is enabled. The message has two paragraphs. This is the second. -->
    <string name="errorpage_httpsonly_message_summary">However, it’s also possible that an attacker is involved. If you continue to the web site, you should not enter any sensitive info. If you continue, HTTPS-Only mode will be turned off temporarily for the site.</string>
    <!-- Preference for accessibility -->
    <string name="preferences_accessibility">Accessibility</string>
    <!-- Preference to override the Firefox Account server -->
    <string name="preferences_override_fxa_server">Custom Firefox Account server</string>
    <!-- Preference to override the Sync token server -->
    <string name="preferences_override_sync_tokenserver">Custom Sync server</string>
    <!-- Toast shown after updating the FxA/Sync server override preferences -->
    <string name="toast_override_fxa_sync_server_done">Firefox Account/Sync server modified. Quitting the application to apply changes…</string>
    <!-- Preference category for account information -->
    <string name="preferences_category_account">Account</string>
    <!-- Preference for changing where the toolbar is positioned -->
    <string name="preferences_toolbar">Toolbar</string>
    <!-- Preference for changing default theme to dark or light mode -->
    <string name="preferences_theme">Theme</string>

    <!-- Preference for customizing the home screen -->
    <string name="preferences_home_2">Homepage</string>
    <!-- Preference for gestures based actions -->
    <string name="preferences_gestures">Gestures</string>
    <!-- Preference for settings related to visual options -->
    <string name="preferences_customize">Customise</string>
    <!-- Preference description for banner about signing in -->
    <string name="preferences_sign_in_description_2">Sign in to synchronise tabs, bookmarks, passwords, and more.</string>
    <!-- Preference shown instead of account display name while account profile information isn't available yet. -->
    <string name="preferences_account_default_name">Firefox Account</string>
    <!-- Preference text for account title when there was an error syncing FxA -->
    <string name="preferences_account_sync_error">Reconnect to resume synchronising</string>
    <!-- Preference for language -->
    <string name="preferences_language">Language</string>
    <!-- Preference for data choices -->
    <string name="preferences_data_choices">Data choices</string>
    <!-- Preference for data collection -->
    <string name="preferences_data_collection">Data collection</string>
    <!-- Preference for developers -->
    <string name="preferences_remote_debugging">Remote debugging via USB</string>
    <!-- Preference title for switch preference to show search engines -->
    <string name="preferences_show_search_engines">Show search engines</string>
    <!-- Preference title for switch preference to show search suggestions -->
    <string name="preferences_show_search_suggestions">Show search suggestions</string>
    <!-- Preference title for switch preference to show voice search button -->
    <string name="preferences_show_voice_search">Show voice search</string>
    <!-- Preference title for switch preference to show search suggestions also in private mode -->
    <string name="preferences_show_search_suggestions_in_private">Show in private sessions</string>
    <!-- Preference title for switch preference to show a clipboard suggestion when searching -->
    <string name="preferences_show_clipboard_suggestions">Show clipboard suggestions</string>
    <!-- Preference title for switch preference to suggest browsing history when searching -->
    <string name="preferences_search_browsing_history">Search browsing history</string>
    <!-- Preference title for switch preference to suggest bookmarks when searching -->
    <string name="preferences_search_bookmarks">Search bookmarks</string>
    <!-- Preference title for switch preference to suggest synced tabs when searching -->
    <string name="preferences_search_synced_tabs">Search synchronised tabs</string>
    <!-- Preference for account settings -->
    <string name="preferences_account_settings">Account settings</string>
    <!-- Preference for enabling url autocomplete-->
    <string name="preferences_enable_autocomplete_urls">Autocomplete URLs</string>
    <!-- Preference for open links in third party apps -->
    <string name="preferences_open_links_in_apps">Open links in apps</string>

    <!-- Preference for open links in third party apps always open in apps option -->
    <string name="preferences_open_links_in_apps_always">Always</string>
    <!-- Preference for open links in third party apps ask before opening option -->
    <string name="preferences_open_links_in_apps_ask">Ask before opening</string>
    <!-- Preference for open links in third party apps never open in apps option -->
    <string name="preferences_open_links_in_apps_never">Never</string>
    <!-- Preference for open download with an external download manager app -->
    <string name="preferences_external_download_manager">External download manager</string>
    <!-- Preference for add_ons -->
    <string name="preferences_addons">Add-ons</string>

    <!-- Preference for notifications -->
    <string name="preferences_notifications">Notifications</string>

    <!-- Summary for notification preference indicating notifications are allowed -->
    <string name="notifications_allowed_summary">Allowed</string>
    <!-- Summary for notification preference indicating notifications are not allowed -->
    <string name="notifications_not_allowed_summary">Not allowed</string>

    <!-- Add-on Preferences -->
    <!-- Preference to customize the configured AMO (addons.mozilla.org) collection -->
    <string name="preferences_customize_amo_collection">Custom Add-on collection</string>
    <!-- Button caption to confirm the add-on collection configuration -->
    <string name="customize_addon_collection_ok">OK</string>
    <!-- Button caption to abort the add-on collection configuration -->
    <string name="customize_addon_collection_cancel">Cancel</string>
    <!-- Hint displayed on input field for custom collection name -->
    <string name="customize_addon_collection_hint">Collection name</string>
    <!-- Hint displayed on input field for custom collection user ID-->
    <string name="customize_addon_collection_user_hint">Collection owner (User ID)</string>
    <!-- Toast shown after confirming the custom add-on collection configuration -->
    <string name="toast_customize_addon_collection_done">Add-on collection modified. Quitting the application to apply changes…</string>

    <!-- Customize Home -->
    <!-- Header text for jumping back into the recent tab in customize the home screen -->
    <string name="customize_toggle_jump_back_in">Jump back in</string>
    <!-- Title for the customize home screen section with recently saved bookmarks. -->
    <string name="customize_toggle_recent_bookmarks">Recent bookmarks</string>
    <!-- Title for the customize home screen section with recently visited. Recently visited is
    a section where users see a list of tabs that they have visited in the past few days -->
    <string name="customize_toggle_recently_visited">Recently visited</string>

    <!-- Title for the customize home screen section with Pocket. -->
    <string name="customize_toggle_pocket_2">Thought-provoking stories</string>
    <!-- Summary for the customize home screen section with Pocket. The first parameter is product name Pocket -->
    <string name="customize_toggle_pocket_summary">Articles powered by %s</string>
    <!-- Title for the customize home screen section with sponsored Pocket stories. -->
    <string name="customize_toggle_pocket_sponsored">Sponsored stories</string>
    <!-- Title for the opening wallpaper settings screen -->
    <string name="customize_wallpapers">Wallpapers</string>
    <!-- Title for the customize home screen section with sponsored shortcuts. -->
    <string name="customize_toggle_contile">Sponsored shortcuts</string>

    <!-- Wallpapers -->
    <!-- Content description for various wallpapers. The first parameter is the name of the wallpaper -->
    <string name="wallpapers_item_name_content_description">Wallpaper Item: %1$s</string>
    <!-- Snackbar message for when wallpaper is selected -->
    <string name="wallpaper_updated_snackbar_message">Wallpaper updated!</string>
    <!-- Snackbar label for action to view selected wallpaper -->
    <string name="wallpaper_updated_snackbar_action">View</string>
    <!-- Snackbar message for when wallpaper couldn't be downloaded -->
    <string name="wallpaper_download_error_snackbar_message">Couldn’t download wallpaper</string>
    <!-- Snackbar label for action to retry downloading the wallpaper -->
    <string name="wallpaper_download_error_snackbar_action">Try again</string>
    <!-- Snackbar message for when wallpaper couldn't be selected because of the disk error -->
    <string name="wallpaper_select_error_snackbar_message">Couldn’t change wallpaper</string>
    <!-- Text displayed that links to website containing documentation about the "Limited Edition" wallpapers. -->
    <string name="wallpaper_learn_more">Learn more</string>

    <!-- Text for classic wallpapers title. The first parameter is the Firefox name. -->
    <string name="wallpaper_classic_title">Classic %s</string>
    <!-- Text for limited edition wallpapers title. -->
    <string name="wallpaper_limited_edition_title">Limited Edition</string>
    <!-- Description text for the limited edition wallpapers with learn more link. The first parameter is the learn more string defined in wallpaper_learn_more-->
    <string name="wallpaper_limited_edition_description_with_learn_more">The new Independent Voices collection. %s</string>
    <!-- Description text for the limited edition wallpapers. -->
    <string name="wallpaper_limited_edition_description">The new Independent Voices collection.</string>
    <!-- Wallpaper onboarding dialog header text. -->
    <string name="wallpapers_onboarding_dialog_title_text">Try a splash of colour</string>
    <!-- Wallpaper onboarding dialog body text. -->
    <string name="wallpapers_onboarding_dialog_body_text">Choose a wallpaper that speaks to you.</string>
    <!-- Wallpaper onboarding dialog learn more button text. The button navigates to the wallpaper settings screen. -->
    <string name="wallpapers_onboarding_dialog_explore_more_button_text">Explore more wallpapers</string>

    <!-- Add-on Installation from AMO-->
    <!-- Error displayed when user attempts to install an add-on from AMO (addons.mozilla.org) that is not supported -->
    <string name="addon_not_supported_error">Add-on is not supported</string>
    <!-- Error displayed when user attempts to install an add-on from AMO (addons.mozilla.org) that is already installed -->
    <string name="addon_already_installed">Add-on is already installed</string>

    <!-- Account Preferences -->
    <!-- Preference for triggering sync -->
    <string name="preferences_sync_now">Synchronise now</string>
    <!-- Preference category for sync -->
    <string name="preferences_sync_category">Choose what to synchronise</string>
    <!-- Preference for syncing history -->
    <string name="preferences_sync_history">History</string>
    <!-- Preference for syncing bookmarks -->
    <string name="preferences_sync_bookmarks">Bookmarks</string>
    <!-- Preference for syncing logins -->
    <string name="preferences_sync_logins">Logins</string>
    <!-- Preference for syncing tabs -->
    <string name="preferences_sync_tabs_2">Open tabs</string>
    <!-- Preference for signing out -->
    <string name="preferences_sign_out">Sign out</string>
    <!-- Preference displays and allows changing current FxA device name -->
    <string name="preferences_sync_device_name">Device name</string>
    <!-- Text shown when user enters empty device name -->
    <string name="empty_device_name_error">Device name cannot be empty.</string>
    <!-- Label indicating that sync is in progress -->
    <string name="sync_syncing_in_progress">Synchronising…</string>
    <!-- Label summary indicating that sync failed. The first parameter is the date stamp showing last time it succeeded -->
    <string name="sync_failed_summary">Synchronisation failed. Last success: %s</string>
    <!-- Label summary showing never synced -->
    <string name="sync_failed_never_synced_summary">Synchronisation failed. Last synced: never</string>
    <!-- Label summary the date we last synced. The first parameter is date stamp showing last time synced -->
    <string name="sync_last_synced_summary">Last synchronised: %s</string>
    <!-- Label summary showing never synced -->
    <string name="sync_never_synced_summary">Last synchronised: never</string>

    <!-- Text for displaying the default device name.
        The first parameter is the application name, the second is the device manufacturer name
        and the third is the device model. -->
    <string name="default_device_name_2">%1$s on %2$s %3$s</string>

    <!-- Preference for syncing credit cards -->
    <string name="preferences_sync_credit_cards">Credit cards</string>
    <!-- Preference for syncing addresses -->
    <string name="preferences_sync_address">Addresses</string>

    <!-- Send Tab -->
    <!-- Name of the "receive tabs" notification channel. Displayed in the "App notifications" system settings for the app -->
    <string name="fxa_received_tab_channel_name">Received tabs</string>
    <!-- Description of the "receive tabs" notification channel. Displayed in the "App notifications" system settings for the app -->
    <string name="fxa_received_tab_channel_description">Notifications for tabs received from other Firefox devices.</string>
    <!--  The body for these is the URL of the tab received  -->
    <string name="fxa_tab_received_notification_name">Tab Received</string>
    <!-- %s is the device name -->
    <string name="fxa_tab_received_from_notification_name">Tab from %s</string>

    <!-- Advanced Preferences -->
    <!-- Preference for tracking protection exceptions -->
    <string name="preferences_tracking_protection_exceptions">Exceptions</string>
    <!-- Button in Exceptions Preference to turn on tracking protection for all sites (remove all exceptions) -->
    <string name="preferences_tracking_protection_exceptions_turn_on_for_all">Turn on for all sites</string>
    <!-- Text displayed when there are no exceptions -->
    <string name="exceptions_empty_message_description">Exceptions let you disable tracking protection for selected sites.</string>
    <!-- Text displayed when there are no exceptions, with learn more link that brings users to a tracking protection SUMO page -->
    <string name="exceptions_empty_message_learn_more_link">Learn more</string>

    <!-- Preference switch for usage and technical data collection -->
    <string name="preference_usage_data">Usage and technical data</string>
    <!-- Preference description for usage and technical data collection -->
    <string name="preferences_usage_data_description">Shares performance, usage, hardware and customisation data about your browser with Mozilla to help us make %1$s better</string>
    <!-- Preference switch for marketing data collection -->
    <string name="preferences_marketing_data">Marketing data</string>
    <!-- Preference description for marketing data collection -->
    <string name="preferences_marketing_data_description2">Shares basic usage data with Adjust, our mobile marketing vendor</string>
    <!-- Title for studies preferences -->
    <string name="preference_experiments_2">Studies</string>
    <!-- Summary for studies preferences -->
    <string name="preference_experiments_summary_2">Allows Mozilla to install and run studies</string>

    <!-- Turn On Sync Preferences -->
    <!-- Header of the Sync and save your data preference view -->
    <string name="preferences_sync_2">Synchronise and save your data</string>
    <!-- Preference for reconnecting to FxA sync -->
    <string name="preferences_sync_sign_in_to_reconnect">Sign in to reconnect</string>
    <!-- Preference for removing FxA account -->
    <string name="preferences_sync_remove_account">Remove account</string>

    <!-- Pairing Feature strings -->
    <!-- Instructions on how to access pairing -->
    <string name="pair_instructions_2"><![CDATA[Scan the QR code shown at <b>firefox.com/pair</b>]]></string>

    <!-- Toolbar Preferences -->
    <!-- Preference for using top toolbar -->
    <string name="preference_top_toolbar">Top</string>
    <!-- Preference for using bottom toolbar -->
    <string name="preference_bottom_toolbar">Bottom</string>

    <!-- Theme Preferences -->
    <!-- Preference for using light theme -->
    <string name="preference_light_theme">Light</string>
    <!-- Preference for using dark theme -->
    <string name="preference_dark_theme">Dark</string>
    <!-- Preference for using using dark or light theme automatically set by battery -->
    <string name="preference_auto_battery_theme">Set by Battery Saver</string>
    <!-- Preference for using following device theme -->
    <string name="preference_follow_device_theme">Follow device theme</string>

    <!-- Gestures Preferences-->
    <!-- Preferences for using pull to refresh in a webpage -->
    <string name="preference_gestures_website_pull_to_refresh">Pull to refresh</string>
    <!-- Preference for using the dynamic toolbar -->
    <string name="preference_gestures_dynamic_toolbar">Scroll to hide toolbar</string>
    <!-- Preference for switching tabs by swiping horizontally on the toolbar -->
    <string name="preference_gestures_swipe_toolbar_switch_tabs">Swipe toolbar sideways to switch tabs</string>
    <!-- Preference for showing the opened tabs by swiping up on the toolbar-->
    <string name="preference_gestures_swipe_toolbar_show_tabs">Swipe toolbar up to open tabs</string>

    <!-- Library -->
    <!-- Option in Library to open Downloads page -->
    <string name="library_downloads">Downloads</string>
    <!-- Option in library to open Bookmarks page -->
    <string name="library_bookmarks">Bookmarks</string>
    <!-- Option in library to open Desktop Bookmarks root page -->
    <string name="library_desktop_bookmarks_root">Desktop Bookmarks</string>
    <!-- Option in library to open Desktop Bookmarks "menu" page -->
    <string name="library_desktop_bookmarks_menu">Bookmarks Menu</string>
    <!-- Option in library to open Desktop Bookmarks "toolbar" page -->
    <string name="library_desktop_bookmarks_toolbar">Bookmarks Toolbar</string>
    <!-- Option in library to open Desktop Bookmarks "unfiled" page -->
    <string name="library_desktop_bookmarks_unfiled">Other Bookmarks</string>
    <!-- Option in Library to open History page -->
    <string name="library_history">History</string>
    <!-- Option in Library to open a new tab -->
    <string name="library_new_tab">New tab</string>
    <!-- Settings Page Title -->
    <string name="settings_title">Settings</string>
    <!-- Content description (not visible, for screen readers etc.): "Close button for library settings" -->
    <string name="content_description_close_button">Close</string>

    <!-- Title to show in alert when a lot of tabs are to be opened
    %d is a placeholder for the number of tabs that will be opened -->
    <string name="open_all_warning_title">Open %d tabs?</string>
    <!-- Message to warn users that a large number of tabs will be opened
    %s will be replaced by app name. -->
    <string name="open_all_warning_message">Opening this many tabs may slow down %s while the pages are loading. Are you sure you want to continue?</string>
    <!-- Dialog button text for confirming open all tabs -->
    <string name="open_all_warning_confirm">Open tabs</string>
    <!-- Dialog button text for canceling open all tabs -->
    <string name="open_all_warning_cancel">Cancel</string>

    <!-- Text to show users they have one page in the history group section of the History fragment.
    %d is a placeholder for the number of pages in the group. -->
    <string name="history_search_group_site_1">%d page</string>

    <!-- Text to show users they have multiple pages in the history group section of the History fragment.
    %d is a placeholder for the number of pages in the group. -->
    <string name="history_search_group_sites_1">%d pages</string>

    <!-- Option in library for Recently Closed Tabs -->
    <string name="library_recently_closed_tabs">Recently closed tabs</string>
    <!-- Option in library to open Recently Closed Tabs page -->
    <string name="recently_closed_show_full_history">Show full history</string>
    <!-- Text to show users they have multiple tabs saved in the Recently Closed Tabs section of history.
    %d is a placeholder for the number of tabs selected. -->
    <string name="recently_closed_tabs">%d tabs</string>
    <!-- Text to show users they have one tab saved in the Recently Closed Tabs section of history.
    %d is a placeholder for the number of tabs selected. -->
    <string name="recently_closed_tab">%d tab</string>
    <!-- Recently closed tabs screen message when there are no recently closed tabs -->
    <string name="recently_closed_empty_message">No recently closed tabs here</string>

    <!-- Tab Management -->
    <!-- Title of preference for tabs management -->
    <string name="preferences_tabs">Tabs</string>
    <!-- Title of preference that allows a user to specify the tab view -->
    <string name="preferences_tab_view">Tab view</string>
    <!-- Option for a list tab view -->
    <string name="tab_view_list">List</string>
    <!-- Option for a grid tab view -->
    <string name="tab_view_grid">Grid</string>
    <!-- Title of preference that allows a user to auto close tabs after a specified amount of time -->
    <string name="preferences_close_tabs">Close tabs</string>
    <!-- Option for auto closing tabs that will never auto close tabs, always allows user to manually close tabs -->
    <string name="close_tabs_manually">Manually</string>

    <!-- Option for auto closing tabs that will auto close tabs after one day -->
    <string name="close_tabs_after_one_day">After one day</string>
    <!-- Option for auto closing tabs that will auto close tabs after one week -->
    <string name="close_tabs_after_one_week">After one week</string>
    <!-- Option for auto closing tabs that will auto close tabs after one month -->
    <string name="close_tabs_after_one_month">After one month</string>

    <!-- Title of preference that allows a user to specify the auto-close settings for open tabs -->
    <string name="preference_auto_close_tabs" tools:ignore="UnusedResources">Auto-close open tabs</string>

    <!-- Opening screen -->
    <!-- Title of a preference that allows a user to choose what screen to show after opening the app -->
    <string name="preferences_opening_screen">Opening screen</string>
    <!-- Option for always opening the homepage when re-opening the app -->
    <string name="opening_screen_homepage">Homepage</string>
    <!-- Option for always opening the user's last-open tab when re-opening the app -->
    <string name="opening_screen_last_tab">Last tab</string>
    <!-- Option for always opening the homepage when re-opening the app after four hours of inactivity -->
    <string name="opening_screen_after_four_hours_of_inactivity">Homepage after four hours of inactivity</string>
    <!-- Summary for tabs preference when auto closing tabs setting is set to manual close-->
    <string name="close_tabs_manually_summary">Close manually</string>
    <!-- Summary for tabs preference when auto closing tabs setting is set to auto close tabs after one day-->
    <string name="close_tabs_after_one_day_summary">Close after one day</string>
    <!-- Summary for tabs preference when auto closing tabs setting is set to auto close tabs after one week-->
    <string name="close_tabs_after_one_week_summary">Close after one week</string>
    <!-- Summary for tabs preference when auto closing tabs setting is set to auto close tabs after one month-->
    <string name="close_tabs_after_one_month_summary">Close after one month</string>

    <!-- Summary for homepage preference indicating always opening the homepage when re-opening the app -->
    <string name="opening_screen_homepage_summary">Open on homepage</string>
    <!-- Summary for homepage preference indicating always opening the last-open tab when re-opening the app -->
    <string name="opening_screen_last_tab_summary">Open on last tab</string>
    <!-- Summary for homepage preference indicating opening the homepage when re-opening the app after four hours of inactivity -->
    <string name="opening_screen_after_four_hours_of_inactivity_summary">Open on homepage after four hours</string>

    <!-- Inactive tabs -->
    <!-- Category header of a preference that allows a user to enable or disable the inactive tabs feature -->
    <string name="preferences_inactive_tabs">Move old tabs to inactive</string>
    <!-- Title of inactive tabs preference -->
    <string name="preferences_inactive_tabs_title">Tabs you haven’t viewed for two weeks get moved to the inactive section.</string>

    <!-- Studies -->
    <!-- Title of the remove studies button -->
    <string name="studies_remove">Remove</string>
    <!-- Title of the active section on the studies list -->
    <string name="studies_active">Active</string>
    <!-- Description for studies, it indicates why Firefox use studies. The first parameter is the name of the application. -->
    <string name="studies_description_2">%1$s may install and run studies from time to time.</string>
    <!-- Learn more link for studies, links to an article for more information about studies. -->
    <string name="studies_learn_more">Learn more</string>

    <!-- Dialog message shown after removing a study -->
    <string name="studies_restart_app">The application will quit to apply changes</string>
    <!-- Dialog button to confirm the removing a study. -->
    <string name="studies_restart_dialog_ok">OK</string>
    <!-- Dialog button text for canceling removing a study. -->
    <string name="studies_restart_dialog_cancel">Cancel</string>

    <!-- Toast shown after turning on/off studies preferences -->
    <string name="studies_toast_quit_application" tools:ignore="UnusedResources">Quitting the application to apply changes…</string>

    <!-- Sessions -->
    <!-- Title for the list of tabs -->
    <string name="tab_header_label">Open tabs</string>
    <!-- Title for the list of tabs in the current private session -->
    <string name="tabs_header_private_tabs_title">Private tabs</string>
    <!-- Title for the list of tabs in the synced tabs -->
    <string name="tabs_header_synced_tabs_title">Synchronised tabs</string>
    <!-- Content description (not visible, for screen readers etc.): Add tab button. Adds a news tab when pressed -->
    <string name="add_tab">Add tab</string>
    <!-- Content description (not visible, for screen readers etc.): Add tab button. Adds a news tab when pressed -->
    <string name="add_private_tab">Add private tab</string>
    <!-- Text for the new tab button to indicate adding a new private tab in the tab -->
    <string name="tab_drawer_fab_content">Private</string>
    <!-- Text for the new tab button to indicate syncing command on the synced tabs page -->
    <string name="tab_drawer_fab_sync">Sync</string>
    <!-- Text shown in the menu for sharing all tabs -->
    <string name="tab_tray_menu_item_share">Share all tabs</string>
    <!-- Text shown in the menu to view recently closed tabs -->
    <string name="tab_tray_menu_recently_closed">Recently closed tabs</string>
    <!-- Text shown in the tabs tray inactive tabs section -->
    <string name="tab_tray_inactive_recently_closed" tools:ignore="UnusedResources">Recently closed</string>
    <!-- Text shown in the menu to view account settings -->
    <string name="tab_tray_menu_account_settings">Account settings</string>
    <!-- Text shown in the menu to view tab settings -->
    <string name="tab_tray_menu_tab_settings">Tab settings</string>
    <!-- Text shown in the menu for closing all tabs -->
    <string name="tab_tray_menu_item_close">Close all tabs</string>
    <!-- Text shown in the multiselect menu for bookmarking selected tabs. -->
    <string name="tab_tray_multiselect_menu_item_bookmark">Bookmark</string>
    <!-- Text shown in the multiselect menu for closing selected tabs. -->
    <string name="tab_tray_multiselect_menu_item_close">Close</string>
    <!-- Content description for tabs tray multiselect share button -->
    <string name="tab_tray_multiselect_share_content_description">Share selected tabs</string>
    <!-- Content description for tabs tray multiselect menu -->
    <string name="tab_tray_multiselect_menu_content_description">Selected tabs menu</string>
    <!-- Content description (not visible, for screen readers etc.): Removes tab from collection button. Removes the selected tab from collection when pressed -->
    <string name="remove_tab_from_collection">Remove tab from collection</string>
    <!-- Text for button to enter multiselect mode in tabs tray -->
    <string name="tabs_tray_select_tabs">Select tabs</string>
    <!-- Content description (not visible, for screen readers etc.): Close tab button. Closes the current session when pressed -->
    <string name="close_tab">Close tab</string>
    <!-- Content description (not visible, for screen readers etc.): Close tab <title> button. First parameter is tab title  -->
    <string name="close_tab_title">Close tab %s</string>
    <!-- Content description (not visible, for screen readers etc.): Opens the open tabs menu when pressed -->
    <string name="open_tabs_menu">Open tabs menu</string>
    <!-- Open tabs menu item to save tabs to collection -->
    <string name="tabs_menu_save_to_collection1">Save tabs to collection</string>
    <!-- Text for the menu button to delete a collection -->
    <string name="collection_delete">Delete collection</string>
    <!-- Text for the menu button to rename a collection -->
    <string name="collection_rename">Rename collection</string>
    <!-- Text for the button to open tabs of the selected collection -->
    <string name="collection_open_tabs">Open tabs</string>

    <!-- Hint for adding name of a collection -->
    <string name="collection_name_hint">Collection name</string>
    <!-- Text for the menu button to rename a top site -->
	<string name="rename_top_site">Rename</string>
	<!-- Text for the menu button to remove a top site -->
	<string name="remove_top_site">Remove</string>

    <!-- Text for the menu button to delete a top site from history -->
    <string name="delete_from_history">Delete from history</string>
    <!-- Postfix for private WebApp titles, placeholder is replaced with app name -->
    <string name="pwa_site_controls_title_private">%1$s (Private Mode)</string>

    <!-- History -->
    <!-- Text for the button to search all history -->
    <string name="history_search_1">Enter search terms</string>
    <!-- Text for the button to clear all history -->
    <string name="history_delete_all">Delete history</string>
    <!-- Text for the snackbar to confirm that multiple browsing history items has been deleted -->
    <string name="history_delete_multiple_items_snackbar">History Deleted</string>
    <!-- Text for the snackbar to confirm that a single browsing history item has been deleted. The first parameter is the shortened URL of the deleted history item. -->
    <string name="history_delete_single_item_snackbar">Deleted %1$s</string>
    <!-- Context description text for the button to delete a single history item -->
    <string name="history_delete_item">Delete</string>
    <!-- History multi select title in app bar
    The first parameter is the number of bookmarks selected -->
    <string name="history_multi_select_title">%1$d selected</string>
    <!-- Text for the header that groups the history for today -->
    <string name="history_today">Today</string>
    <!-- Text for the header that groups the history for yesterday -->
    <string name="history_yesterday">Yesterday</string>
    <!-- Text for the header that groups the history the past 7 days -->
    <string name="history_7_days">Last 7 days</string>
    <!-- Text for the header that groups the history the past 30 days -->
    <string name="history_30_days">Last 30 days</string>
    <!-- Text for the header that groups the history older than the last month -->
    <string name="history_older">Older</string>
    <!-- Text shown when no history exists -->
    <string name="history_empty_message">No history here</string>

    <!-- Downloads -->
    <!-- Text for the snackbar to confirm that multiple downloads items have been removed -->
    <string name="download_delete_multiple_items_snackbar_1">Downloads Removed</string>
    <!-- Text for the snackbar to confirm that a single download item has been removed. The first parameter is the name of the download item. -->
    <string name="download_delete_single_item_snackbar">Removed %1$s</string>
    <!-- Text shown when no download exists -->
    <string name="download_empty_message_1">No downloaded files</string>
    <!-- History multi select title in app bar
    The first parameter is the number of downloads selected -->
    <string name="download_multi_select_title">%1$d selected</string>


    <!-- Text for the button to remove a single download item -->
    <string name="download_delete_item_1">Remove</string>


    <!-- Crashes -->
    <!-- Title text displayed on the tab crash page. This first parameter is the name of the application (For example: Fenix) -->
    <string name="tab_crash_title_2">Sorry. %1$s can’t load that page.</string>
    <!-- Send crash report checkbox text on the tab crash page -->
    <string name="tab_crash_send_report">Send crash report to Mozilla</string>
    <!-- Close tab button text on the tab crash page -->
    <string name="tab_crash_close">Close tab</string>
    <!-- Restore tab button text on the tab crash page -->
    <string name="tab_crash_restore">Restore tab</string>

    <!-- Bookmarks -->
    <!-- Confirmation message for a dialog confirming if the user wants to delete the selected folder -->
    <string name="bookmark_delete_folder_confirmation_dialog">Are you sure you want to delete this folder?</string>
    <!-- Confirmation message for a dialog confirming if the user wants to delete multiple items including folders. Parameter will be replaced by app name. -->
    <string name="bookmark_delete_multiple_folders_confirmation_dialog">%s will delete the selected items.</string>
    <!-- Text for the cancel button on delete bookmark dialog -->
    <string name="bookmark_delete_negative">Cancel</string>
    <!-- Screen title for adding a bookmarks folder -->
    <string name="bookmark_add_folder">Add folder</string>
    <!-- Snackbar title shown after a bookmark has been created. -->
    <string name="bookmark_saved_snackbar">Bookmark saved!</string>
    <!-- Snackbar edit button shown after a bookmark has been created. -->
    <string name="edit_bookmark_snackbar_action">EDIT</string>
    <!-- Bookmark overflow menu edit button -->
    <string name="bookmark_menu_edit_button">Edit</string>
    <!-- Bookmark overflow menu copy button -->
    <string name="bookmark_menu_copy_button">Copy</string>
    <!-- Bookmark overflow menu share button -->
    <string name="bookmark_menu_share_button">Share</string>
    <!-- Bookmark overflow menu open in new tab button -->
    <string name="bookmark_menu_open_in_new_tab_button">Open in new tab</string>
    <!-- Bookmark overflow menu open in private tab button -->
    <string name="bookmark_menu_open_in_private_tab_button">Open in private tab</string>
    <!-- Bookmark overflow menu open all in tabs button -->
    <string name="bookmark_menu_open_all_in_tabs_button">Open all in new tabs</string>
    <!-- Bookmark overflow menu open all in private tabs button -->
    <string name="bookmark_menu_open_all_in_private_tabs_button">Open all in private tabs</string>
    <!-- Bookmark overflow menu delete button -->
    <string name="bookmark_menu_delete_button">Delete</string>
    <!--Bookmark overflow menu save button -->
    <string name="bookmark_menu_save_button">Save</string>
    <!-- Bookmark multi select title in app bar
     The first parameter is the number of bookmarks selected -->
    <string name="bookmarks_multi_select_title">%1$d selected</string>
    <!-- Bookmark editing screen title -->
    <string name="edit_bookmark_fragment_title">Edit bookmark</string>
    <!-- Bookmark folder editing screen title -->
    <string name="edit_bookmark_folder_fragment_title">Edit folder</string>
    <!-- Bookmark sign in button message -->
    <string name="bookmark_sign_in_button">Sign in to see synchronised bookmarks</string>
    <!-- Bookmark URL editing field label -->
    <string name="bookmark_url_label">URL</string>
    <!-- Bookmark FOLDER editing field label -->
    <string name="bookmark_folder_label">FOLDER</string>
    <!-- Bookmark NAME editing field label -->
    <string name="bookmark_name_label">NAME</string>
    <!-- Bookmark add folder screen title -->
    <string name="bookmark_add_folder_fragment_label">Add folder</string>
    <!-- Bookmark select folder screen title -->
    <string name="bookmark_select_folder_fragment_label">Select folder</string>
    <!-- Bookmark editing error missing title -->
    <string name="bookmark_empty_title_error">Must have a title</string>
    <!-- Bookmark editing error missing or improper URL -->
    <string name="bookmark_invalid_url_error">Invalid URL</string>
    <!-- Bookmark screen message for empty bookmarks folder -->
    <string name="bookmarks_empty_message">No bookmarks here</string>
    <!-- Bookmark snackbar message on deletion
     The first parameter is the host part of the URL of the bookmark deleted, if any -->
    <string name="bookmark_deletion_snackbar_message">Deleted %1$s</string>
    <!-- Bookmark snackbar message on deleting multiple bookmarks not including folders-->
    <string name="bookmark_deletion_multiple_snackbar_message_2">Bookmarks deleted</string>
    <!-- Bookmark snackbar message on deleting multiple bookmarks including folders-->
    <string name="bookmark_deletion_multiple_snackbar_message_3">Deleting selected folders</string>
    <!-- Bookmark undo button for deletion snackbar action -->
    <string name="bookmark_undo_deletion">UNDO</string>

    <!-- Text for the button to search all bookmarks -->
    <string name="bookmark_search">Enter search terms</string>

    <!-- Site Permissions -->
    <!-- Button label that take the user to the Android App setting -->
    <string name="phone_feature_go_to_settings">Go to Settings</string>
    <!-- Content description (not visible, for screen readers etc.): Quick settings sheet
        to give users access to site specific information / settings. For example:
        Secure settings status and a button to modify site permissions -->
    <string name="quick_settings_sheet">Quick settings sheet</string>
    <!-- Label that indicates that this option it the recommended one -->
    <string name="phone_feature_recommended">Recommended</string>
    <!-- Button label for clearing all the information of site permissions-->
    <string name="clear_permissions">Clear permissions</string>
    <!-- Text for the OK button on Clear permissions dialog -->
    <string name="clear_permissions_positive">OK</string>
    <!-- Text for the cancel button on Clear permissions dialog -->
    <string name="clear_permissions_negative">Cancel</string>
    <!-- Button label for clearing a site permission-->
    <string name="clear_permission">Clear permission</string>
    <!-- Text for the OK button on Clear permission dialog -->
    <string name="clear_permission_positive">OK</string>
    <!-- Text for the cancel button on Clear permission dialog -->
    <string name="clear_permission_negative">Cancel</string>
    <!-- Button label for clearing all the information on all sites-->
    <string name="clear_permissions_on_all_sites">Clear permissions on all sites</string>
    <!-- Preference for altering video and audio autoplay for all websites -->
    <string name="preference_browser_feature_autoplay">Autoplay</string>
    <!-- Preference for altering the camera access for all websites -->
    <string name="preference_phone_feature_camera">Camera</string>
    <!-- Preference for altering the microphone access for all websites -->
    <string name="preference_phone_feature_microphone">Microphone</string>
    <!-- Preference for altering the location access for all websites -->
    <string name="preference_phone_feature_location">Location</string>
    <!-- Preference for altering the notification access for all websites -->
    <string name="preference_phone_feature_notification">Notification</string>
    <!-- Preference for altering the persistent storage access for all websites -->
    <string name="preference_phone_feature_persistent_storage">Persistent Storage</string>
    <!-- Preference for altering the storage access setting for all websites -->
    <string name="preference_phone_feature_cross_origin_storage_access">Cross-site cookies</string>
    <!-- Preference for altering the EME access for all websites -->
    <string name="preference_phone_feature_media_key_system_access">DRM-controlled content</string>
    <!-- Label that indicates that a permission must be asked always -->
    <string name="preference_option_phone_feature_ask_to_allow">Ask to allow</string>
    <!-- Label that indicates that a permission must be blocked -->
    <string name="preference_option_phone_feature_blocked">Blocked</string>
    <!-- Label that indicates that a permission must be allowed -->
    <string name="preference_option_phone_feature_allowed">Allowed</string>
    <!--Label that indicates a permission is by the Android OS-->
    <string name="phone_feature_blocked_by_android">Blocked by Android</string>
    <!-- Preference for showing a list of websites that the default configurations won't apply to them -->
    <string name="preference_exceptions">Exceptions</string>
    <!-- Summary of tracking protection preference if tracking protection is set to off -->
    <string name="tracking_protection_off">Off</string>
    <!-- Summary of tracking protection preference if tracking protection is set to standard -->
    <string name="tracking_protection_standard">Standard</string>
    <!-- Summary of tracking protection preference if tracking protection is set to strict -->
    <string name="tracking_protection_strict">Strict</string>
    <!-- Summary of tracking protection preference if tracking protection is set to custom -->
    <string name="tracking_protection_custom">Custom</string>
    <!-- Label for global setting that indicates that all video and audio autoplay is allowed -->
    <string name="preference_option_autoplay_allowed2">Allow audio and video</string>
    <!-- Label for site specific setting that indicates that all video and audio autoplay is allowed -->
    <string name="quick_setting_option_autoplay_allowed">Allow audio and video</string>
    <!-- Label that indicates that video and audio autoplay is only allowed over Wi-Fi -->
    <string name="preference_option_autoplay_allowed_wifi_only2">Block audio and video on mobile data only</string>
    <!-- Subtext that explains 'autoplay on Wi-Fi only' option -->
    <string name="preference_option_autoplay_allowed_wifi_subtext">Audio and video will play on Wi-Fi</string>
    <!-- Label for global setting that indicates that video autoplay is allowed, but audio autoplay is blocked -->
    <string name="preference_option_autoplay_block_audio2">Block audio only</string>
    <!-- Label for site specific setting that indicates that video autoplay is allowed, but audio autoplay is blocked -->
    <string name="quick_setting_option_autoplay_block_audio">Block audio only</string>
    <!-- Label for global setting that indicates that all video and audio autoplay is blocked -->
    <string name="preference_option_autoplay_blocked3">Block audio and video</string>
    <!-- Label for site specific setting that indicates that all video and audio autoplay is blocked -->
    <string name="quick_setting_option_autoplay_blocked">Block audio and video</string>
    <!-- Summary of delete browsing data on quit preference if it is set to on -->
    <string name="delete_browsing_data_quit_on">On</string>
    <!-- Summary of delete browsing data on quit preference if it is set to off -->
    <string name="delete_browsing_data_quit_off">Off</string>

    <!-- Summary of studies preference if it is set to on -->
    <string name="studies_on">On</string>
    <!-- Summary of studies data on quit preference if it is set to off -->
    <string name="studies_off">Off</string>

    <!-- Collections -->
    <!-- Collections header on home fragment -->
    <string name="collections_header">Collections</string>
    <!-- Content description (not visible, for screen readers etc.): Opens the collection menu when pressed -->
    <string name="collection_menu_button_content_description">Collection menu</string>

    <!-- Label to describe what collections are to a new user without any collections -->
    <string name="no_collections_description2">Collect the things that matter to you.\nGroup together similar searches, sites, and tabs for quick access later.</string>
    <!-- Title for the "select tabs" step of the collection creator -->
    <string name="create_collection_select_tabs">Select Tabs</string>
    <!-- Title for the "select collection" step of the collection creator -->
    <string name="create_collection_select_collection">Select collection</string>
    <!-- Title for the "name collection" step of the collection creator -->
    <string name="create_collection_name_collection">Name collection</string>
    <!-- Button to add new collection for the "select collection" step of the collection creator -->
    <string name="create_collection_add_new_collection">Add new collection</string>
    <!-- Button to select all tabs in the "select tabs" step of the collection creator -->
    <string name="create_collection_select_all">Select All</string>
    <!-- Button to deselect all tabs in the "select tabs" step of the collection creator -->
    <string name="create_collection_deselect_all">Deselect All</string>
    <!-- Text to prompt users to select the tabs to save in the "select tabs" step of the collection creator -->
    <string name="create_collection_save_to_collection_empty">Select tabs to save</string>
    <!-- Text to show users how many tabs they have selected in the "select tabs" step of the collection creator.
     %d is a placeholder for the number of tabs selected. -->
    <string name="create_collection_save_to_collection_tabs_selected">%d tabs selected</string>
    <!-- Text to show users they have one tab selected in the "select tabs" step of the collection creator.
    %d is a placeholder for the number of tabs selected. -->
    <string name="create_collection_save_to_collection_tab_selected">%d tab selected</string>
    <!-- Text shown in snackbar when multiple tabs have been saved in a collection -->
    <string name="create_collection_tabs_saved">Tabs saved!</string>
    <!-- Text shown in snackbar when one or multiple tabs have been saved in a new collection -->
    <string name="create_collection_tabs_saved_new_collection">Collection saved!</string>
    <!-- Text shown in snackbar when one tab has been saved in a collection -->
    <string name="create_collection_tab_saved">Tab saved!</string>
    <!-- Content description (not visible, for screen readers etc.): button to close the collection creator -->
    <string name="create_collection_close">Close</string>
    <!-- Button to save currently selected tabs in the "select tabs" step of the collection creator-->
    <string name="create_collection_save">Save</string>

    <!-- Snackbar action to view the collection the user just created or updated -->
    <string name="create_collection_view">View</string>

    <!-- Text for the OK button from collection dialogs -->
    <string name="create_collection_positive">OK</string>
    <!-- Text for the cancel button from collection dialogs -->
    <string name="create_collection_negative">Cancel</string>

    <!-- Default name for a new collection in "name new collection" step of the collection creator. %d is a placeholder for the number of collections-->
    <string name="create_collection_default_name">Collection %d</string>

    <!-- Share -->
    <!-- Share screen header -->
    <string name="share_header_2">Share</string>
    <!-- Content description (not visible, for screen readers etc.):
        "Share" button. Opens the share menu when pressed. -->
    <string name="share_button_content_description">Share</string>
    <!-- Text for the Save to PDF feature in the share menu -->
    <string name="share_save_to_pdf">Save as PDF</string>
    <!-- Text for error message when generating a PDF file Text for error message when generating a PDF file. -->
    <string name="unable_to_save_to_pdf_error">Unable to generate PDF</string>
    <!-- Sub-header in the dialog to share a link to another sync device -->
    <string name="share_device_subheader">Send to device</string>
    <!-- Sub-header in the dialog to share a link to an app from the full list -->
    <string name="share_link_all_apps_subheader">All actions</string>
    <!-- Sub-header in the dialog to share a link to an app from the most-recent sorted list -->
    <string name="share_link_recent_apps_subheader">Recently used</string>
    <!-- Text for the copy link action in the share screen. -->
    <string name="share_copy_link_to_clipboard">Copy to clipboard</string>
    <!-- Toast shown after copying link to clipboard -->
    <string name="toast_copy_link_to_clipboard">Copied to clipboard</string>
    <!-- An option from the share dialog to sign into sync -->
    <string name="sync_sign_in">Sign in to Sync</string>
     <!-- An option from the three dot menu to sync and save data -->
    <string name="sync_menu_sync_and_save_data">Synchronise and save data</string>
    <!-- An option from the share dialog to send link to all other sync devices -->
    <string name="sync_send_to_all">Send to all devices</string>
    <!-- An option from the share dialog to reconnect to sync -->
    <string name="sync_reconnect">Reconnect to Sync</string>
    <!-- Text displayed when sync is offline and cannot be accessed -->
    <string name="sync_offline">Offline</string>
    <!-- An option to connect additional devices -->
    <string name="sync_connect_device">Connect another device</string>
    <!-- The dialog text shown when additional devices are not available -->
    <string name="sync_connect_device_dialog">To send a tab, sign in to Firefox on at least one other device.</string>
    <!-- Confirmation dialog button -->
    <string name="sync_confirmation_button">Got it</string>
    <!-- Share error message -->
    <string name="share_error_snackbar">Cannot share to this app</string>
    <!-- Add new device screen title -->
    <string name="sync_add_new_device_title">Send to device</string>
    <!-- Text for the warning message on the Add new device screen -->
    <string name="sync_add_new_device_message">No Devices Connected</string>
    <!-- Text for the button to learn about sending tabs -->
    <string name="sync_add_new_device_learn_button">Learn About Sending Tabs…</string>
    <!-- Text for the button to connect another device -->
    <string name="sync_add_new_device_connect_button">Connect Another Device…</string>

    <!-- Notifications -->
    <!-- Text shown in the notification that pops up to remind the user that a private browsing session is active. -->
    <string name="notification_pbm_delete_text_2">Close private tabs</string>
    <!-- Name of the marketing notification channel. Displayed in the "App notifications" system settings for the app -->
    <string name="notification_marketing_channel_name">Marketing</string>

    <!-- Title shown in the notification that pops up to remind the user to set fenix as default browser.
    The app name is in the text, due to limitations with localizing Nimbus experiments -->
    <string name="nimbus_notification_default_browser_title" tools:ignore="UnusedResources">Firefox is fast and private</string>
    <!-- Text shown in the notification that pops up to remind the user to set fenix as default browser.
    The app name is in the text, due to limitations with localizing Nimbus experiments -->
    <string name="nimbus_notification_default_browser_text" tools:ignore="UnusedResources">Make Firefox your default browser</string>
    <!-- Title shown in the notification that pops up to re-engage the user -->
    <string name="notification_re_engagement_title">Try private browsing</string>
    <!-- Text shown in the notification that pops up to re-engage the user.
    %1$s is a placeholder that will be replaced by the app name. -->
    <string name="notification_re_engagement_text">Browse with no saved cookies or history in %1$s</string>

    <!-- Title A shown in the notification that pops up to re-engage the user -->
    <string name="notification_re_engagement_A_title">Browse without a trace</string>
    <!-- Text A shown in the notification that pops up to re-engage the user.
    %1$s is a placeholder that will be replaced by the app name. -->
    <string name="notification_re_engagement_A_text">Private browsing in %1$s doesn’t save your info.</string>
    <!-- Title B shown in the notification that pops up to re-engage the user -->
    <string name="notification_re_engagement_B_title">Start your first search</string>
    <!-- Text B shown in the notification that pops up to re-engage the user -->
    <string name="notification_re_engagement_B_text">Find something nearby. Or discover something fun.</string>

    <!-- Survey -->
    <!-- Text shown in the fullscreen message that pops up to ask user to take a short survey.
    The app name is in the text, due to limitations with localizing Nimbus experiments -->
<<<<<<< HEAD
    <string name="nimbus_survey_message_text" tools:ignore="UnusedResources">Please help make Firefox better by taking a short survey.</string>
    <!-- Preference for taking the short survey. -->
    <string name="preferences_take_survey" tools:ignore="UnusedResources">Take Survey</string>
    <!-- Preference for not taking the short survey. -->
    <string name="preferences_not_take_survey" tools:ignore="UnusedResources">No Thanks</string>
=======
    <string name="nimbus_survey_message_text">Please help make Firefox better by taking a short survey.</string>
    <!-- Preference for taking the short survey. -->
    <string name="preferences_take_survey">Take Survey</string>
    <!-- Preference for not taking the short survey. -->
    <string name="preferences_not_take_survey">No Thanks</string>
>>>>>>> daf88cc5

    <!-- Snackbar -->
    <!-- Text shown in snackbar when user deletes a collection -->
    <string name="snackbar_collection_deleted">Collection deleted</string>
    <!-- Text shown in snackbar when user renames a collection -->
    <string name="snackbar_collection_renamed">Collection renamed</string>
    <!-- Text shown in snackbar when user closes a tab -->
    <string name="snackbar_tab_closed">Tab closed</string>
    <!-- Text shown in snackbar when user closes all tabs -->
    <string name="snackbar_tabs_closed">Tabs closed</string>
    <!-- Text shown in snackbar when user bookmarks a list of tabs -->
    <string name="snackbar_message_bookmarks_saved">Bookmarks saved!</string>
    <!-- Text shown in snackbar when user adds a site to shortcuts -->
    <string name="snackbar_added_to_shortcuts">Added to shortcuts!</string>
    <!-- Text shown in snackbar when user closes a private tab -->
    <string name="snackbar_private_tab_closed">Private tab closed</string>
    <!-- Text shown in snackbar when user closes all private tabs -->
    <string name="snackbar_private_tabs_closed">Private tabs closed</string>
    <!-- Text shown in snackbar to undo deleting a tab, top site or collection -->
    <string name="snackbar_deleted_undo">UNDO</string>
    <!-- Text shown in snackbar when user removes a top site -->
    <string name="snackbar_top_site_removed">Site removed</string>
    <!-- QR code scanner prompt which appears after scanning a code, but before navigating to it
        First parameter is the name of the app, second parameter is the URL or text scanned-->
    <string name="qr_scanner_confirmation_dialog_message">Allow %1$s to open %2$s</string>
    <!-- QR code scanner prompt dialog positive option to allow navigation to scanned link -->
    <string name="qr_scanner_dialog_positive">ALLOW</string>
    <!-- QR code scanner prompt dialog positive option to deny navigation to scanned link -->
    <string name="qr_scanner_dialog_negative">DENY</string>
    <!-- QR code scanner prompt dialog error message shown when a hostname does not contain http or https. -->
    <string name="qr_scanner_dialog_invalid">Web address not valid.</string>
    <!-- QR code scanner prompt dialog positive option when there is an error -->
    <string name="qr_scanner_dialog_invalid_ok">OK</string>
    <!-- Tab collection deletion prompt dialog message. Placeholder will be replaced with the collection name -->
    <string name="tab_collection_dialog_message">Are you sure you want to delete %1$s?</string>
    <!-- Collection and tab deletion prompt dialog message. This will show when the last tab from a collection is deleted -->
    <string name="delete_tab_and_collection_dialog_message">Deleting this tab will delete the entire collection. You can create new collections at any time.</string>
    <!-- Collection and tab deletion prompt dialog title. Placeholder will be replaced with the collection name. This will show when the last tab from a collection is deleted -->
    <string name="delete_tab_and_collection_dialog_title">Delete %1$s?</string>
    <!-- Tab collection deletion prompt dialog option to delete the collection -->
    <string name="tab_collection_dialog_positive">Delete</string>
    <!-- Text displayed in a notification when the user enters full screen mode -->
    <string name="full_screen_notification">Entering full screen mode</string>
    <!-- Message for copying the URL via long press on the toolbar -->
    <string name="url_copied">URL copied</string>
    <!-- Sample text for accessibility font size -->
    <string name="accessibility_text_size_sample_text_1">This is sample text. It is here to show how text will appear when you increase or decrease the size with this setting.</string>
    <!-- Summary for Accessibility Text Size Scaling Preference -->
    <string name="preference_accessibility_text_size_summary">Make text on web sites larger or smaller</string>
    <!-- Title for Accessibility Text Size Scaling Preference -->
    <string name="preference_accessibility_font_size_title">Font Size</string>

    <!-- Title for Accessibility Text Automatic Size Scaling Preference -->
    <string name="preference_accessibility_auto_size_2">Automatic font sizing</string>
    <!-- Summary for Accessibility Text Automatic Size Scaling Preference -->
    <string name="preference_accessibility_auto_size_summary">Font size will match your Android settings. Disable to manage font size here.</string>

    <!-- Title for the Delete browsing data preference -->
    <string name="preferences_delete_browsing_data">Delete browsing data</string>
    <!-- Title for the tabs item in Delete browsing data -->
    <string name="preferences_delete_browsing_data_tabs_title_2">Open tabs</string>
    <!-- Subtitle for the tabs item in Delete browsing data, parameter will be replaced with the number of open tabs -->
    <string name="preferences_delete_browsing_data_tabs_subtitle">%d tabs</string>
    <!-- Title for the data and history items in Delete browsing data -->
    <string name="preferences_delete_browsing_data_browsing_data_title">Browsing history and site data</string>
    <!-- Subtitle for the data and history items in delete browsing data, parameter will be replaced with the
        number of history items the user has -->
    <string name="preferences_delete_browsing_data_browsing_data_subtitle">%d addresses</string>
    <!-- Title for the cookies item in Delete browsing data -->
    <string name="preferences_delete_browsing_data_cookies">Cookies</string>
    <!-- Subtitle for the cookies item in Delete browsing data -->
    <string name="preferences_delete_browsing_data_cookies_subtitle">You’ll be logged out of most sites</string>
    <!-- Title for the cached images and files item in Delete browsing data -->
    <string name="preferences_delete_browsing_data_cached_files">Cached images and files</string>
    <!-- Subtitle for the cached images and files item in Delete browsing data -->
    <string name="preferences_delete_browsing_data_cached_files_subtitle">Frees up storage space</string>
    <!-- Title for the site permissions item in Delete browsing data -->
    <string name="preferences_delete_browsing_data_site_permissions">Site permissions</string>
    <!-- Title for the downloads item in Delete browsing data -->
    <string name="preferences_delete_browsing_data_downloads">Downloads</string>
    <!-- Text for the button to delete browsing data -->
    <string name="preferences_delete_browsing_data_button">Delete browsing data</string>
    <!-- Title for the Delete browsing data on quit preference -->
    <string name="preferences_delete_browsing_data_on_quit">Delete browsing data on quit</string>
    <!-- Summary for the Delete browsing data on quit preference. "Quit" translation should match delete_browsing_data_on_quit_action translation. -->
    <string name="preference_summary_delete_browsing_data_on_quit_2">Automatically deletes browsing data when you select \&quot;Quit\&quot; from the main menu</string>
    <!-- Action item in menu for the Delete browsing data on quit feature -->
    <string name="delete_browsing_data_on_quit_action">Quit</string>

    <!-- Title text of a delete browsing data dialog. -->
    <string name="delete_history_prompt_title">Time range to delete</string>
    <!-- Body text of a delete browsing data dialog. -->
    <string name="delete_history_prompt_body">Removes history (including history synchronised from other devices), cookies and other browsing data.</string>
    <!-- Radio button in the delete browsing data dialog to delete history items for the last hour. -->
    <string name="delete_history_prompt_button_last_hour">Last hour</string>
    <!-- Radio button in the delete browsing data dialog to delete history items for today and yesterday. -->
    <string name="delete_history_prompt_button_today_and_yesterday">Today and yesterday</string>
    <!-- Radio button in the delete browsing data dialog to delete all history. -->
    <string name="delete_history_prompt_button_everything">Everything</string>

    <!-- Dialog message to the user asking to delete browsing data. Parameter will be replaced by app name. -->
    <string name="delete_browsing_data_prompt_message_3">%s will delete the selected browsing data.</string>
    <!-- Text for the cancel button for the data deletion dialog -->
    <string name="delete_browsing_data_prompt_cancel">Cancel</string>
    <!-- Text for the allow button for the data deletion dialog -->
    <string name="delete_browsing_data_prompt_allow">Delete</string>
    <!-- Text for the snackbar confirmation that the data was deleted -->
    <string name="preferences_delete_browsing_data_snackbar">Browsing data deleted</string>
    <!-- Text for the snackbar to show the user that the deletion of browsing data is in progress -->
    <string name="deleting_browsing_data_in_progress">Deleting browsing data…</string>

    <!-- Dialog message to the user asking to delete all history items inside the opened group. Parameter will be replaced by a history group name. -->
    <string name="delete_all_history_group_prompt_message">Delete all sites in “%s”</string>
    <!-- Text for the cancel button for the history group deletion dialog -->
    <string name="delete_history_group_prompt_cancel">Cancel</string>
    <!-- Text for the allow button for the history group dialog -->
    <string name="delete_history_group_prompt_allow">Delete</string>
    <!-- Text for the snackbar confirmation that the history group was deleted -->
    <string name="delete_history_group_snackbar">Group deleted</string>

    <!-- Onboarding -->
    <!-- Text for onboarding welcome header. -->
    <string name="onboarding_header_2">Welcome to a better internet</string>
    <!-- Text for the onboarding welcome message. -->
    <string name="onboarding_message">A browser built for people, not profits.</string>
    <!-- Text for the Firefox account onboarding sign in card header. -->
    <string name="onboarding_account_sign_in_header">Pick up where you left off</string>
    <!-- Text for the button to learn more about signing in to your Firefox account. -->
    <string name="onboarding_manual_sign_in_description">Synchronise tabs and passwords across devices for seamless screen-switching.</string>
    <!-- Text for the button to manually sign into Firefox account. -->
    <string name="onboarding_firefox_account_sign_in">Sign in</string>
    <!-- text to display in the snackbar once account is signed-in -->
    <string name="onboarding_firefox_account_sync_is_on">Sync is on</string>
    <!-- Text for the tracking protection onboarding card header -->
    <string name="onboarding_tracking_protection_header">Privacy protection by default</string>
    <!-- Text for the tracking protection card description. The first parameter is the name of the application.-->
    <string name="onboarding_tracking_protection_description_old">%1$s automatically stops companies from secretly following you around the web.</string>
    <!-- Text for the tracking protection card description. -->
    <string name="onboarding_tracking_protection_description">Featuring Total Cookie Protection to stop trackers from using cookies to stalk you across sites.</string>
    <!-- text for tracking protection radio button option for standard level of blocking -->
    <string name="onboarding_tracking_protection_standard_button_2">Standard (default)</string>
    <!-- text for standard blocking option button description -->
    <string name="onboarding_tracking_protection_standard_button_description_3">Balanced for privacy and performance. Pages load normally.</string>
    <!-- text for tracking protection radio button option for strict level of blocking -->
    <string name="onboarding_tracking_protection_strict_option">Strict</string>
    <!-- text for strict blocking option button description -->
    <string name="onboarding_tracking_protection_strict_button_description_3">Blocks more trackers so pages load faster, but some on-page functionally may break.</string>
    <!-- text for the toolbar position card header  -->
    <string name="onboarding_toolbar_placement_header_1">Pick your toolbar placement</string>
    <!-- Text for the toolbar position card description -->
    <string name="onboarding_toolbar_placement_description">Keep it on the bottom, or move it to the top.</string>
    <!-- Text for the privacy notice onboarding card header -->
    <string name="onboarding_privacy_notice_header_1">You control your data</string>
    <!-- Text for the privacy notice onboarding card description. -->
    <string name="onboarding_privacy_notice_description">Firefox gives you control over what you share online and what you share with us.</string>
    <!-- Text for the button to read the privacy notice -->
    <string name="onboarding_privacy_notice_read_button">Read our privacy notice</string>

    <!-- Text for the conclusion onboarding message -->
    <string name="onboarding_conclusion_header">Ready to open up an amazing internet?</string>
    <!-- text for the button to finish onboarding -->
    <string name="onboarding_finish">Start browsing</string>

    <!-- Onboarding theme -->
    <!-- text for the theme picker onboarding card header -->
    <string name="onboarding_theme_picker_header">Choose your theme</string>
    <!-- text for the theme picker onboarding card description -->
    <string name="onboarding_theme_picker_description_2">Save some battery and your eyesight with dark mode.</string>
    <!-- Automatic theme setting (will follow device setting) -->
    <string name="onboarding_theme_automatic_title">Automatic</string>
    <!-- Summary of automatic theme setting (will follow device setting) -->
    <string name="onboarding_theme_automatic_summary">Adapts to your device settings</string>
    <!-- Theme setting for dark mode -->
    <string name="onboarding_theme_dark_title">Dark theme</string>
    <!-- Theme setting for light mode -->
    <string name="onboarding_theme_light_title">Light theme</string>

    <!-- Text shown in snackbar when multiple tabs have been sent to device -->
    <string name="sync_sent_tabs_snackbar">Tabs sent!</string>
    <!-- Text shown in snackbar when one tab has been sent to device  -->
    <string name="sync_sent_tab_snackbar">Tab sent!</string>
    <!-- Text shown in snackbar when sharing tabs failed  -->
    <string name="sync_sent_tab_error_snackbar">Unable to send</string>
    <!-- Text shown in snackbar for the "retry" action that the user has after sharing tabs failed -->
    <string name="sync_sent_tab_error_snackbar_action">RETRY</string>
    <!-- Title of QR Pairing Fragment -->
    <string name="sync_scan_code">Scan the code</string>
    <!-- Instructions on how to access pairing -->
    <string name="sign_in_instructions"><![CDATA[On your computer open Firefox and go to <b>https://firefox.com/pair</b>]]></string>
    <!-- Text shown for sign in pairing when ready -->
    <string name="sign_in_ready_for_scan">Ready to scan</string>
    <!-- Text shown for settings option for sign with pairing -->
    <string name="sign_in_with_camera">Sign in with your camera</string>
    <!-- Text shown for settings option for sign with email -->
    <string name="sign_in_with_email">Use email instead</string>
    <!-- Text shown for settings option for create new account text.'Firefox' intentionally hardcoded here.-->
    <string name="sign_in_create_account_text"><![CDATA[No account? <u>Create one</u> to synchronise Firefox between devices.]]></string>
    <!-- Text shown in confirmation dialog to sign out of account. The first parameter is the name of the app (e.g. Firefox Preview) -->
    <string name="sign_out_confirmation_message_2">%s will stop synchronising with your account, but won’t delete any of your browsing data on this device.</string>
    <!-- Option to continue signing out of account shown in confirmation dialog to sign out of account -->
    <string name="sign_out_disconnect">Disconnect</string>
    <!-- Option to cancel signing out shown in confirmation dialog to sign out of account -->
    <string name="sign_out_cancel">Cancel</string>
    <!-- Error message snackbar shown after the user tried to select a default folder which cannot be altered -->
    <string name="bookmark_cannot_edit_root">Can’t edit default folders</string>

    <!-- Enhanced Tracking Protection -->
    <!-- Link displayed in enhanced tracking protection panel to access tracking protection settings -->
    <string name="etp_settings">Protection Settings</string>
    <!-- Preference title for enhanced tracking protection settings -->
    <string name="preference_enhanced_tracking_protection">Enhanced Tracking Protection</string>
    <!-- Title for the description of enhanced tracking protection -->
    <string name="preference_enhanced_tracking_protection_explanation_title" moz:removedIn="114" tools:ignore="UnusedResources">Browse without being followed</string>
    <!-- Preference summary for enhanced tracking protection settings on/off switch -->
    <string name="preference_enhanced_tracking_protection_summary">Now featuring Total Cookie Protection, our most powerful barrier yet against cross-site trackers.</string>
    <!-- Description of enhanced tracking protection. The first parameter is the name of the application (For example: Fenix) -->
    <string name="preference_enhanced_tracking_protection_explanation" moz:removedIn="114" tools:ignore="UnusedResources">Keep your data to yourself. %s protects you from many of the most common trackers that follow what you do online.</string>
    <!-- Description of enhanced tracking protection. The parameter is the name of the application (For example: Firefox Fenix) -->
    <string name="preference_enhanced_tracking_protection_explanation_2">%s protects you from many of the most common trackers that follow what you do online.</string>
    <!-- Text displayed that links to website about enhanced tracking protection -->
    <string name="preference_enhanced_tracking_protection_explanation_learn_more">Learn more</string>
    <!-- Preference for enhanced tracking protection for the standard protection settings -->
    <string name="preference_enhanced_tracking_protection_standard_default_1">Standard (default)</string>
    <!-- Preference description for enhanced tracking protection for the standard protection settings -->
    <string name="preference_enhanced_tracking_protection_standard_description_4" moz:removedIn="114" tools:ignore="UnusedResources">Balanced for privacy and performance. Pages load normally.</string>
    <!-- Preference description for enhanced tracking protection for the standard protection settings -->
    <string name="preference_enhanced_tracking_protection_standard_description_5">Pages will load normally, but block fewer trackers.</string>
    <!--  Accessibility text for the Standard protection information icon  -->
    <string name="preference_enhanced_tracking_protection_standard_info_button">What’s blocked by standard tracking protection</string>
    <!-- Preference for enhanced tracking protection for the strict protection settings -->
    <string name="preference_enhanced_tracking_protection_strict">Strict</string>
    <!-- Preference description for enhanced tracking protection for the strict protection settings -->
    <string name="preference_enhanced_tracking_protection_strict_description_3" moz:removedIn="114" tools:ignore="UnusedResources">Blocks more trackers so pages load faster, but some on-page functionality may break.</string>
    <!-- Preference description for enhanced tracking protection for the strict protection settings -->
    <string name="preference_enhanced_tracking_protection_strict_description_4">Stronger tracking protection and faster performance, but some sites may not work properly.</string>
    <!--  Accessibility text for the Strict protection information icon  -->
    <string name="preference_enhanced_tracking_protection_strict_info_button">What’s blocked by strict tracking protection</string>
    <!-- Preference for enhanced tracking protection for the custom protection settings -->
    <string name="preference_enhanced_tracking_protection_custom">Custom</string>
    <!-- Preference description for enhanced tracking protection for the strict protection settings -->
    <string name="preference_enhanced_tracking_protection_custom_description_2">Choose which trackers and scripts to block.</string>
    <!--  Accessibility text for the Strict protection information icon  -->
    <string name="preference_enhanced_tracking_protection_custom_info_button">What’s blocked by custom tracking protection</string>
    <!-- Header for categories that are being blocked by current Enhanced Tracking Protection settings -->
    <!-- Preference for enhanced tracking protection for the custom protection settings for cookies-->
    <string name="preference_enhanced_tracking_protection_custom_cookies">Cookies</string>
    <!-- Option for enhanced tracking protection for the custom protection settings for cookies-->
    <string name="preference_enhanced_tracking_protection_custom_cookies_1">Cross-site and social media trackers</string>
    <!-- Option for enhanced tracking protection for the custom protection settings for cookies-->
    <string name="preference_enhanced_tracking_protection_custom_cookies_2">Cookies from unvisited sites</string>
    <!-- Option for enhanced tracking protection for the custom protection settings for cookies-->
    <string name="preference_enhanced_tracking_protection_custom_cookies_3">All third-party cookies (may cause web sites to break)</string>
    <!-- Option for enhanced tracking protection for the custom protection settings for cookies-->
    <string name="preference_enhanced_tracking_protection_custom_cookies_4">All cookies (will cause web sites to break)</string>
    <!-- Option for enhanced tracking protection for the custom protection settings for cookies-->
    <string name="preference_enhanced_tracking_protection_custom_cookies_5">Isolate cross-site cookies</string>
    <!-- Preference for enhanced tracking protection for the custom protection settings for tracking content -->
    <string name="preference_enhanced_tracking_protection_custom_tracking_content">Tracking Content</string>
    <!-- Option for enhanced tracking protection for the custom protection settings for tracking content-->
    <string name="preference_enhanced_tracking_protection_custom_tracking_content_1">In all tabs</string>
    <!-- Option for enhanced tracking protection for the custom protection settings for tracking content-->
    <string name="preference_enhanced_tracking_protection_custom_tracking_content_2">Only in Private tabs</string>
    <!-- Preference for enhanced tracking protection for the custom protection settings -->
    <string name="preference_enhanced_tracking_protection_custom_cryptominers">Cryptominers</string>
    <!-- Preference for enhanced tracking protection for the custom protection settings -->
    <string name="preference_enhanced_tracking_protection_custom_fingerprinters">Fingerprinters</string>
    <!-- Button label for navigating to the Enhanced Tracking Protection details -->
    <string name="enhanced_tracking_protection_details">Details</string>
    <!-- Header for categories that are being being blocked by current Enhanced Tracking Protection settings -->
    <string name="enhanced_tracking_protection_blocked">Blocked</string>
    <!-- Header for categories that are being not being blocked by current Enhanced Tracking Protection settings -->
    <string name="enhanced_tracking_protection_allowed">Allowed</string>
    <!-- Category of trackers (social media trackers) that can be blocked by Enhanced Tracking Protection -->
    <string name="etp_social_media_trackers_title">Social Media Trackers</string>
    <!-- Description of social media trackers that can be blocked by Enhanced Tracking Protection -->
    <string name="etp_social_media_trackers_description">Limits the ability of social networks to track your browsing activity around the web.</string>
    <!-- Category of trackers (cross-site tracking cookies) that can be blocked by Enhanced Tracking Protection -->
    <string name="etp_cookies_title">Cross-Site Tracking Cookies</string>
    <!-- Category of trackers (cross-site tracking cookies) that can be blocked by Enhanced Tracking Protection -->
    <string name="etp_cookies_title_2">Cross-Site Cookies</string>
    <!-- Description of cross-site tracking cookies that can be blocked by Enhanced Tracking Protection -->
    <string name="etp_cookies_description">Blocks cookies that ad networks and analytics companies use to compile your browsing data across many sites.</string>
    <!-- Description of cross-site tracking cookies that can be blocked by Enhanced Tracking Protection -->
    <string name="etp_cookies_description_2">Total Cookie Protection isolates cookies to the site you’re on so trackers like ad networks can’t use them to follow you across sites.</string>
    <!-- Category of trackers (cryptominers) that can be blocked by Enhanced Tracking Protection -->
    <string name="etp_cryptominers_title">Cryptominers</string>
    <!-- Description of cryptominers that can be blocked by Enhanced Tracking Protection -->
    <string name="etp_cryptominers_description">Prevents malicious scripts gaining access to your device to mine digital currency.</string>
    <!-- Category of trackers (fingerprinters) that can be blocked by Enhanced Tracking Protection -->
    <string name="etp_fingerprinters_title">Fingerprinters</string>
    <!-- Description of fingerprinters that can be blocked by Enhanced Tracking Protection -->
    <string name="etp_fingerprinters_description">Stops uniquely identifiable data from being collected about your device that can be used for tracking purposes.</string>
    <!-- Category of trackers (tracking content) that can be blocked by Enhanced Tracking Protection -->
    <string name="etp_tracking_content_title">Tracking Content</string>
    <!-- Description of tracking content that can be blocked by Enhanced Tracking Protection -->
    <string name="etp_tracking_content_description">Stops outside ads, videos, and other content from loading that contains tracking code. May affect some web site functionality.</string>
    <!-- Enhanced Tracking Protection message that protection is currently on for this site -->
    <string name="etp_panel_on">Protections are ON for this site</string>
    <!-- Enhanced Tracking Protection message that protection is currently off for this site -->
    <string name="etp_panel_off">Protections are OFF for this site</string>
    <!-- Header for exceptions list for which sites enhanced tracking protection is always off -->
    <string name="enhanced_tracking_protection_exceptions">Enhanced Tracking Protection is off for these web sites</string>
    <!-- Content description (not visible, for screen readers etc.): Navigate
    back from ETP details (Ex: Tracking content) -->
    <string name="etp_back_button_content_description">Navigate back</string>
    <!-- About page link text to open what's new link -->
    <string name="about_whats_new">What’s new in %s</string>
    <!-- Open source licenses page title
    The first parameter is the app name -->
    <string name="open_source_licenses_title">%s | OSS Libraries</string>

    <!-- Category of trackers (redirect trackers) that can be blocked by Enhanced Tracking Protection -->
    <string name="etp_redirect_trackers_title">Redirect Trackers</string>
    <!-- Description of redirect tracker cookies that can be blocked by Enhanced Tracking Protection -->
    <string name="etp_redirect_trackers_description">Clears cookies set by redirects to known tracking web sites.</string>

    <!-- Description of the SmartBlock Enhanced Tracking Protection feature. The * symbol is intentionally hardcoded here,
         as we use it on the UI to indicate which trackers have been partially unblocked.  -->
    <string name="preference_etp_smartblock_description">Some trackers marked below have been partially unblocked on this page because you interacted with them *.</string>
    <!-- Text displayed that links to website about enhanced tracking protection SmartBlock -->
    <string name="preference_etp_smartblock_learn_more">Learn more</string>

    <!-- Content description (not visible, for screen readers etc.):
    Enhanced tracking protection exception preference icon for ETP settings. -->
    <string name="preference_etp_exceptions_icon_description">Enhanced tracking protection exception preference icon</string>

    <!-- About page link text to open support link -->
    <string name="about_support">Support</string>
    <!-- About page link text to list of past crashes (like about:crashes on desktop) -->
    <string name="about_crashes">Crashes</string>
    <!-- About page link text to open privacy notice link -->
    <string name="about_privacy_notice">Privacy notice</string>
    <!-- About page link text to open know your rights link -->
    <string name="about_know_your_rights">Know your rights</string>
    <!-- About page link text to open licensing information link -->
    <string name="about_licensing_information">Licensing information</string>
    <!-- About page link text to open a screen with libraries that are used -->
    <string name="about_other_open_source_libraries">Libraries that we use</string>

    <!-- Toast shown to the user when they are activating the secret dev menu
        The first parameter is number of long clicks left to enable the menu -->
    <string name="about_debug_menu_toast_progress">Debug menu: %1$d click(s) left to enable</string>
    <string name="about_debug_menu_toast_done">Debug menu enabled</string>

    <!-- Browser long press popup menu -->
    <!-- Copy the current url -->
    <string name="browser_toolbar_long_press_popup_copy">Copy</string>
    <!-- Paste & go the text in the clipboard. '&amp;' is replaced with the ampersand symbol: & -->
    <string name="browser_toolbar_long_press_popup_paste_and_go">Paste &amp; Go</string>
    <!-- Paste the text in the clipboard -->
    <string name="browser_toolbar_long_press_popup_paste">Paste</string>
    <!-- Snackbar message shown after an URL has been copied to clipboard. -->
    <string name="browser_toolbar_url_copied_to_clipboard_snackbar">URL copied to clipboard</string>

    <!-- Title text for the Add To Homescreen dialog -->
    <string name="add_to_homescreen_title">Add to Home screen</string>
    <!-- Cancel button text for the Add to Homescreen dialog -->
    <string name="add_to_homescreen_cancel">Cancel</string>
    <!-- Add button text for the Add to Homescreen dialog -->
    <string name="add_to_homescreen_add">Add</string>
    <!-- Continue to website button text for the first-time Add to Homescreen dialog -->
    <string name="add_to_homescreen_continue">Continue to web site</string>
    <!-- Placeholder text for the TextView in the Add to Homescreen dialog -->
    <string name="add_to_homescreen_text_placeholder">Shortcut name</string>

    <!-- Describes the add to homescreen functionality -->
    <string name="add_to_homescreen_description_2">You can easily add this web site to your device’s Home screen to have instant access and browse faster with an app-like experience.</string>

    <!-- Preference for managing the settings for logins and passwords in Fenix -->
    <string name="preferences_passwords_logins_and_passwords">Logins and passwords</string>
    <!-- Preference for managing the saving of logins and passwords in Fenix -->
    <string name="preferences_passwords_save_logins">Save logins and passwords</string>
    <!-- Preference option for asking to save passwords in Fenix -->
    <string name="preferences_passwords_save_logins_ask_to_save">Ask to save</string>

    <!-- Preference option for never saving passwords in Fenix -->
    <string name="preferences_passwords_save_logins_never_save">Never save</string>
    <!-- Preference for autofilling saved logins in Firefox (in web content), %1$s will be replaced with the app name -->
    <string name="preferences_passwords_autofill2">Autofill in %1$s</string>
    <!-- Description for the preference for autofilling saved logins in Firefox (in web content), %1$s will be replaced with the app name -->
    <string name="preferences_passwords_autofill_description">Fill and save usernames and passwords in web sites while using %1$s.</string>
    <!-- Preference for autofilling logins from Fenix in other apps (e.g. autofilling the Twitter app) -->
    <string name="preferences_android_autofill">Autofill in other apps</string>
    <!-- Description for the preference for autofilling logins from Fenix in other apps (e.g. autofilling the Twitter app) -->
    <string name="preferences_android_autofill_description">Fill usernames and passwords in other apps on your device.</string>

    <!-- Preference option for adding a login -->
    <string name="preferences_logins_add_login">Add login</string>

    <!-- Preference for syncing saved logins in Fenix -->
    <string name="preferences_passwords_sync_logins">Synchronise logins</string>
    <!-- Preference for syncing saved logins in Fenix, when not signed in-->
    <string name="preferences_passwords_sync_logins_across_devices">Synchronise logins across devices</string>
    <!-- Preference to access list of saved logins -->
    <string name="preferences_passwords_saved_logins">Saved logins</string>
    <!-- Description of empty list of saved passwords. Placeholder is replaced with app name.  -->
    <string name="preferences_passwords_saved_logins_description_empty_text">The logins you save or synchronise to %s will show up here.</string>
    <!-- Preference to access list of saved logins -->
    <string name="preferences_passwords_saved_logins_description_empty_learn_more_link">Learn more about Sync.</string>
    <!-- Preference to access list of login exceptions that we never save logins for -->
    <string name="preferences_passwords_exceptions">Exceptions</string>
    <!-- Empty description of list of login exceptions that we never save logins for -->
    <string name="preferences_passwords_exceptions_description_empty">Logins and passwords that are not saved will be shown here.</string>
    <!-- Description of list of login exceptions that we never save logins for -->
    <string name="preferences_passwords_exceptions_description">Logins and passwords will not be saved for these sites.</string>
    <!-- Text on button to remove all saved login exceptions -->
    <string name="preferences_passwords_exceptions_remove_all">Delete all exceptions</string>
    <!-- Hint for search box in logins list -->
    <string name="preferences_passwords_saved_logins_search">Search logins</string>
    <!-- The header for the site that a login is for -->
    <string name="preferences_passwords_saved_logins_site">Site</string>
    <!-- The header for the username for a login -->
    <string name="preferences_passwords_saved_logins_username">Username</string>
    <!-- The header for the password for a login -->
    <string name="preferences_passwords_saved_logins_password">Password</string>
    <!-- Shown in snackbar to tell user that the password has been copied -->
    <string name="logins_password_copied">Password copied to clipboard</string>
    <!-- Shown in snackbar to tell user that the username has been copied -->
    <string name="logins_username_copied">Username copied to clipboard</string>
    <!-- Content Description (for screenreaders etc) read for the button to copy a password in logins-->
    <string name="saved_logins_copy_password">Copy password</string>
    <!-- Content Description (for screenreaders etc) read for the button to clear a password while editing a login-->
    <string name="saved_logins_clear_password">Clear password</string>
    <!-- Content Description (for screenreaders etc) read for the button to copy a username in logins -->
    <string name="saved_login_copy_username">Copy username</string>
    <!-- Content Description (for screenreaders etc) read for the button to clear a username while editing a login -->
    <string name="saved_login_clear_username">Clear username</string>
    <!-- Content Description (for screenreaders etc) read for the button to clear the hostname field while creating a login -->
    <string name="saved_login_clear_hostname">Clear hostname</string>
    <!-- Content Description (for screenreaders etc) read for the button to open a site in logins -->
    <string name="saved_login_open_site">Open site in browser</string>
    <!-- Content Description (for screenreaders etc) read for the button to reveal a password in logins -->
    <string name="saved_login_reveal_password">Show password</string>
    <!-- Content Description (for screenreaders etc) read for the button to hide a password in logins -->
    <string name="saved_login_hide_password">Hide password</string>
    <!-- Message displayed in biometric prompt displayed for authentication before allowing users to view their logins -->
    <string name="logins_biometric_prompt_message">Unlock to view your saved logins</string>
    <!-- Title of warning dialog if users have no device authentication set up -->
    <string name="logins_warning_dialog_title">Secure your logins and passwords</string>
    <!-- Message of warning dialog if users have no device authentication set up -->
    <string name="logins_warning_dialog_message">Set up a device lock pattern, PIN, or password to protect your saved logins and passwords from being accessed if someone else has your device.</string>
    <!-- Negative button to ignore warning dialog if users have no device authentication set up -->
    <string name="logins_warning_dialog_later">Later</string>
    <!-- Positive button to send users to set up a pin of warning dialog if users have no device authentication set up -->
    <string name="logins_warning_dialog_set_up_now">Set up now</string>
    <!-- Title of PIN verification dialog to direct users to re-enter their device credentials to access their logins -->
    <string name="logins_biometric_prompt_message_pin">Unlock your device</string>
    <!-- Title for Accessibility Force Enable Zoom Preference -->
    <string name="preference_accessibility_force_enable_zoom">Zoom on all web sites</string>
    <!-- Summary for Accessibility Force Enable Zoom Preference -->
    <string name="preference_accessibility_force_enable_zoom_summary">Enable to allow pinch and zoom, even on web sites that prevent this gesture.</string>

    <!-- Saved logins sorting strategy menu item -by name- (if selected, it will sort saved logins alphabetically) -->
    <string name="saved_logins_sort_strategy_alphabetically">Name (A-Z)</string>
    <!-- Saved logins sorting strategy menu item -by last used- (if selected, it will sort saved logins by last used) -->
    <string name="saved_logins_sort_strategy_last_used">Last used</string>
    <!-- Content description (not visible, for screen readers etc.): Sort saved logins dropdown menu chevron icon -->
    <string name="saved_logins_menu_dropdown_chevron_icon_content_description">Sort logins menu</string>

    <!-- Autofill -->
    <!-- Preference and title for managing the autofill settings -->
    <string name="preferences_autofill">Autofill</string>
    <!-- Preference and title for managing the settings for addresses -->
    <string name="preferences_addresses">Addresses</string>
    <!-- Preference and title for managing the settings for credit cards -->
    <string name="preferences_credit_cards">Credit cards</string>
    <!-- Preference for saving and autofilling credit cards -->
    <string name="preferences_credit_cards_save_and_autofill_cards">Save and autofill cards</string>
    <!-- Preference summary for saving and autofilling credit card data -->
    <string name="preferences_credit_cards_save_and_autofill_cards_summary">Data is encrypted</string>
    <!-- Preference option for syncing credit cards across devices. This is displayed when the user is not signed into sync -->
    <string name="preferences_credit_cards_sync_cards_across_devices">Synchronise cards across devices</string>
    <!-- Preference option for syncing credit cards across devices. This is displayed when the user is signed into sync -->
    <string name="preferences_credit_cards_sync_cards">Synchronise cards</string>
    <!-- Preference option for adding a credit card -->
    <string name="preferences_credit_cards_add_credit_card">Add credit card</string>

    <!-- Preference option for managing saved credit cards -->
    <string name="preferences_credit_cards_manage_saved_cards">Manage saved cards</string>
    <!-- Preference option for adding an address -->
    <string name="preferences_addresses_add_address">Add address</string>
    <!-- Preference option for managing saved addresses -->
    <string name="preferences_addresses_manage_addresses">Manage addresses</string>
    <!-- Preference for saving and autofilling addresses -->
    <string name="preferences_addresses_save_and_autofill_addresses">Save and autofill addresses</string>
    <!-- Preference summary for saving and autofilling address data -->
    <string name="preferences_addresses_save_and_autofill_addresses_summary">Include information like numbers, email and shipping addresses</string>

    <!-- Title of the "Add card" screen -->
    <string name="credit_cards_add_card">Add card</string>
    <!-- Title of the "Edit card" screen -->
    <string name="credit_cards_edit_card">Edit card</string>
    <!-- The header for the card number of a credit card -->
    <string name="credit_cards_card_number">Card Number</string>
    <!-- The header for the expiration date of a credit card -->
    <string name="credit_cards_expiration_date">Expiration Date</string>
    <!-- The label for the expiration date month of a credit card to be used by a11y services-->
    <string name="credit_cards_expiration_date_month">Expiration Date Month</string>
    <!-- The label for the expiration date year of a credit card to be used by a11y services-->
    <string name="credit_cards_expiration_date_year">Expiration Date Year</string>
    <!-- The header for the name on the credit card -->
    <string name="credit_cards_name_on_card">Name on Card</string>
    <!-- The text for the "Delete card" menu item for deleting a credit card -->
    <string name="credit_cards_menu_delete_card">Delete card</string>
    <!-- The text for the "Delete card" button for deleting a credit card -->
    <string name="credit_cards_delete_card_button">Delete card</string>
    <!-- The text for the confirmation message of "Delete card" dialog -->
    <string name="credit_cards_delete_dialog_confirmation">Are you sure you want to delete this credit card?</string>
    <!-- The text for the positive button on "Delete card" dialog -->
    <string name="credit_cards_delete_dialog_button">Delete</string>
    <!-- The title for the "Save" menu item for saving a credit card -->
    <string name="credit_cards_menu_save">Save</string>
    <!-- The text for the "Save" button for saving a credit card -->
    <string name="credit_cards_save_button">Save</string>
    <!-- The text for the "Cancel" button for cancelling adding, updating or deleting a credit card -->
    <string name="credit_cards_cancel_button">Cancel</string>

    <!-- Title of the "Saved cards" screen -->
    <string name="credit_cards_saved_cards">Saved cards</string>

    <!-- Error message for credit card number validation -->
    <string name="credit_cards_number_validation_error_message">Please enter a valid credit card number</string>

    <!-- Error message for credit card name on card validation -->
    <string name="credit_cards_name_on_card_validation_error_message">Please fill out this field</string>
    <!-- Message displayed in biometric prompt displayed for authentication before allowing users to view their saved credit cards -->
    <string name="credit_cards_biometric_prompt_message">Unlock to view your saved cards</string>
    <!-- Title of warning dialog if users have no device authentication set up -->
    <string name="credit_cards_warning_dialog_title">Secure your credit cards</string>
    <!-- Message of warning dialog if users have no device authentication set up -->
    <string name="credit_cards_warning_dialog_message">Set up a device lock pattern, PIN, or password to protect your saved credit cards from being accessed if someone else has your device.</string>
    <!-- Positive button to send users to set up a pin of warning dialog if users have no device authentication set up -->
    <string name="credit_cards_warning_dialog_set_up_now">Set up now</string>
    <!-- Negative button to ignore warning dialog if users have no device authentication set up -->
    <string name="credit_cards_warning_dialog_later">Later</string>
    <!-- Title of PIN verification dialog to direct users to re-enter their device credentials to access their credit cards -->
    <string name="credit_cards_biometric_prompt_message_pin">Unlock your device</string>
    <!-- Message displayed in biometric prompt for authentication, before allowing users to use their stored credit card information -->
    <string name="credit_cards_biometric_prompt_unlock_message">Unlock to use stored credit card information</string>

    <!-- Title of the "Add address" screen -->
    <string name="addresses_add_address">Add address</string>
    <!-- Title of the "Edit address" screen -->
    <string name="addresses_edit_address">Edit address</string>
    <!-- Title of the "Manage addresses" screen -->
    <string name="addresses_manage_addresses">Manage addresses</string>
    <!-- The header for the first name of an address -->
    <string name="addresses_first_name">First Name</string>
    <!-- The header for the middle name of an address -->
    <string name="addresses_middle_name">Middle Name</string>
    <!-- The header for the last name of an address -->
    <string name="addresses_last_name">Last Name</string>
    <!-- The header for the street address of an address -->
    <string name="addresses_street_address">Street Address</string>
    <!-- The header for the city of an address -->
    <string name="addresses_city">City</string>
    <!-- The header for the subregion of an address when "state" should be used -->
    <string name="addresses_state">County</string>
    <!-- The header for the subregion of an address when "province" should be used -->
    <string name="addresses_province">Province</string>
    <!-- The header for the zip code of an address -->
    <string name="addresses_zip">Post Code</string>
    <!-- The header for the country or region of an address -->
    <string name="addresses_country">Country or region</string>
    <!-- The header for the phone number of an address -->
    <string name="addresses_phone">Phone</string>
    <!-- The header for the email of an address -->
    <string name="addresses_email">Email</string>
    <!-- The text for the "Save" button for saving an address -->
    <string name="addresses_save_button">Save</string>
    <!-- The text for the "Cancel" button for cancelling adding, updating or deleting an address -->
    <string name="addresses_cancel_button">Cancel</string>
    <!-- The text for the "Delete address" button for deleting an address -->
    <string name="addressess_delete_address_button">Delete address</string>

    <!-- The title for the "Delete address" confirmation dialog -->
    <string name="addressess_confirm_dialog_message">Are you sure you want to delete this address?</string>
    <!-- The text for the positive button on "Delete address" dialog -->
    <string name="addressess_confirm_dialog_ok_button">Delete</string>
    <!-- The text for the negative button on "Delete address" dialog -->
    <string name="addressess_confirm_dialog_cancel_button">Cancel</string>
    <!-- The text for the "Save address" menu item for saving an address -->
    <string name="address_menu_save_address">Save address</string>
    <!-- The text for the "Delete address" menu item for deleting an address -->
    <string name="address_menu_delete_address">Delete address</string>

    <!-- Title of the Add search engine screen -->
    <string name="search_engine_add_custom_search_engine_title">Add search engine</string>
    <!-- Title of the Edit search engine screen -->
    <string name="search_engine_edit_custom_search_engine_title">Edit search engine</string>
    <!-- Content description (not visible, for screen readers etc.): Title for the button to add a search engine in the action bar -->
    <string name="search_engine_add_button_content_description">Add</string>
    <!-- Content description (not visible, for screen readers etc.): Title for the button to save a search engine in the action bar -->
    <string name="search_engine_add_custom_search_engine_edit_button_content_description">Save</string>
    <!-- Text for the menu button to edit a search engine -->
    <string name="search_engine_edit">Edit</string>
    <!-- Text for the menu button to delete a search engine -->
    <string name="search_engine_delete">Delete</string>

    <!-- Text for the button to create a custom search engine on the Add search engine screen -->
    <string name="search_add_custom_engine_label_other">Other</string>
    <!-- Placeholder text shown in the Search Engine Name TextField before a user enters text -->
    <string name="search_add_custom_engine_name_hint">Name</string>
    <!-- Placeholder text shown in the Search String TextField before a user enters text -->
    <string name="search_add_custom_engine_search_string_hint">Search string to use</string>
    <!-- Description text for the Search String TextField. The %s is part of the string -->
    <string name="search_add_custom_engine_search_string_example" formatted="false">Replace query with “%s”. Example:\nhttps://www.google.com/search?q=%s</string>

    <!-- Accessibility description for the form in which details about the custom search engine are entered -->
    <string name="search_add_custom_engine_form_description">Custom search engine details</string>

    <!-- Text shown when a user leaves the name field empty -->
    <string name="search_add_custom_engine_error_empty_name">Enter search engine name</string>
    <!-- Text shown when a user leaves the search string field empty -->
    <string name="search_add_custom_engine_error_empty_search_string">Enter a search string</string>
    <!-- Text shown when a user leaves out the required template string -->
    <string name="search_add_custom_engine_error_missing_template">Check that search string matches Example format</string>
    <!-- Text shown when we aren't able to validate the custom search query. The first parameter is the url of the custom search engine -->
    <string name="search_add_custom_engine_error_cannot_reach">Error connecting to “%s”</string>
    <!-- Text shown when a user creates a new search engine -->
    <string name="search_add_custom_engine_success_message">Created %s</string>
    <!-- Text shown when a user successfully edits a custom search engine -->
    <string name="search_edit_custom_engine_success_message">Saved %s</string>
    <!-- Text shown when a user successfully deletes a custom search engine -->
    <string name="search_delete_search_engine_success_message">Deleted %s</string>

    <!-- Heading for the instructions to allow a permission -->
    <string name="phone_feature_blocked_intro">To allow it:</string>
    <!-- First step for the allowing a permission -->
    <string name="phone_feature_blocked_step_settings">1. Go to Android Settings</string>
    <!-- Second step for the allowing a permission -->
    <string name="phone_feature_blocked_step_permissions"><![CDATA[2. Tap <b>Permissions</b>]]></string>
    <!-- Third step for the allowing a permission (Fore example: Camera) -->
    <string name="phone_feature_blocked_step_feature"><![CDATA[3. Toggle <b>%1$s</b> to ON]]></string>

    <!-- Label that indicates a site is using a secure connection -->
    <string name="quick_settings_sheet_secure_connection_2">Connection is secure</string>
    <!-- Label that indicates a site is using a insecure connection -->
    <string name="quick_settings_sheet_insecure_connection_2">Connection is not secure</string>
    <!-- Label to clear site data -->
    <string name="clear_site_data">Clear cookies and site data</string>
    <!-- Confirmation message for a dialog confirming if the user wants to delete all data for current site -->
    <string name="confirm_clear_site_data"><![CDATA[Are you sure that you want to clear all the cookies and data for the site <b>%s</b>?]]></string>
    <!-- Confirmation message for a dialog confirming if the user wants to delete all the permissions for all sites-->
    <string name="confirm_clear_permissions_on_all_sites">Are you sure that you want to clear all the permissions on all sites?</string>
    <!-- Confirmation message for a dialog confirming if the user wants to delete all the permissions for a site-->
    <string name="confirm_clear_permissions_site">Are you sure that you want to clear all the permissions for this site?</string>
    <!-- Confirmation message for a dialog confirming if the user wants to set default value a permission for a site-->
    <string name="confirm_clear_permission_site">Are you sure that you want to clear this permission for this site?</string>
    <!-- label shown when there are not site exceptions to show in the site exception settings -->
    <string name="no_site_exceptions">No site exceptions</string>
    <!-- Bookmark deletion confirmation -->
    <string name="bookmark_deletion_confirmation">Are you sure you want to delete this bookmark?</string>
    <!-- Browser menu button that adds a shortcut to the home fragment -->
    <string name="browser_menu_add_to_shortcuts">Add to shortcuts</string>
    <!-- Browser menu button that removes a shortcut from the home fragment -->
    <string name="browser_menu_remove_from_shortcuts">Remove from shortcuts</string>
    <!-- text shown before the issuer name to indicate who its verified by, parameter is the name of
     the certificate authority that verified the ticket-->
    <string name="certificate_info_verified_by">Verified By: %1$s</string>
    <!-- Login overflow menu delete button -->
    <string name="login_menu_delete_button">Delete</string>
    <!-- Login overflow menu edit button -->
    <string name="login_menu_edit_button">Edit</string>
    <!-- Message in delete confirmation dialog for logins -->
    <string name="login_deletion_confirmation">Are you sure you want to delete this login?</string>
    <!-- Positive action of a dialog asking to delete  -->
    <string name="dialog_delete_positive">Delete</string>
    <!-- Negative action of a dialog asking to delete login -->
    <string name="dialog_delete_negative">Cancel</string>
    <!--  The saved login options menu description. -->
    <string name="login_options_menu">Login options</string>
    <!--  The editable text field for a login's web address. -->
    <string name="saved_login_hostname_description">The editable text field for the web address of the login.</string>
    <!--  The editable text field for a login's username. -->
    <string name="saved_login_username_description">The editable text field for the username of the login.</string>
    <!--  The editable text field for a login's password. -->
    <string name="saved_login_password_description">The editable text field for the password of the login.</string>
    <!--  The button description to save changes to an edited login. -->
    <string name="save_changes_to_login">Save changes to login.</string>
    <!--  The page title for editing a saved login. -->
    <string name="edit">Edit</string>
    <!--  The page title for adding new login. -->
    <string name="add_login">Add new login</string>
    <!--  The error message in add/edit login view when password field is blank. -->
    <string name="saved_login_password_required">Password required</string>
    <!--  The error message in add login view when username field is blank. -->
    <string name="saved_login_username_required">Username required</string>
    <!--  The error message in add login view when hostname field is blank. -->
    <string name="saved_login_hostname_required" tools:ignore="UnusedResources">Hostname required</string>
    <!-- Voice search button content description  -->
    <string name="voice_search_content_description">Voice search</string>
    <!-- Voice search prompt description displayed after the user presses the voice search button -->
    <string name="voice_search_explainer">Speak now</string>

    <!--  The error message in edit login view when a duplicate username exists. -->
    <string name="saved_login_duplicate">A login with that username already exists</string>

    <!-- This is the hint text that is shown inline on the hostname field of the create new login page. 'https://www.example.com' intentionally hardcoded here -->
    <string name="add_login_hostname_hint_text">https://www.example.com</string>
    <!-- This is an error message shown below the hostname field of the add login page when a hostname does not contain http or https. -->
    <string name="add_login_hostname_invalid_text_3">Web address must contain &quot;https://&quot; or &quot;http://&quot;</string>
    <!-- This is an error message shown below the hostname field of the add login page when a hostname is invalid. -->
    <string name="add_login_hostname_invalid_text_2">Valid hostname required</string>

    <!-- Synced Tabs -->
    <!-- Text displayed to ask user to connect another device as no devices found with account -->
    <string name="synced_tabs_connect_another_device">Connect another device.</string>
    <!-- Text displayed asking user to re-authenticate -->
    <string name="synced_tabs_reauth">Please re-authenticate.</string>
    <!-- Text displayed when user has disabled tab syncing in Firefox Sync Account -->
    <string name="synced_tabs_enable_tab_syncing">Please enable tab synchronisation.</string>
    <!-- Text displayed when user has no tabs that have been synced -->
    <string name="synced_tabs_no_tabs">You don’t have any tabs open in Firefox on your other devices.</string>
    <!-- Text displayed in the synced tabs screen when a user is not signed in to Firefox Sync describing Synced Tabs -->
    <string name="synced_tabs_sign_in_message">View a list of tabs from your other devices.</string>
    <!-- Text displayed on a button in the synced tabs screen to link users to sign in when a user is not signed in to Firefox Sync -->
    <string name="synced_tabs_sign_in_button">Sign in to sync</string>

    <!-- The text displayed when a synced device has no tabs to show in the list of Synced Tabs. -->
    <string name="synced_tabs_no_open_tabs">No open tabs</string>

    <!-- Content description for expanding a group of synced tabs. -->
    <string name="synced_tabs_expand_group">Expand group of synchronised tabs</string>
    <!-- Content description for collapsing a group of synced tabs. -->
    <string name="synced_tabs_collapse_group">Collapse group of synchronised tabs</string>

    <!-- Top Sites -->
    <!-- Title text displayed in the dialog when shortcuts limit is reached. -->
    <string name="shortcut_max_limit_title">Shortcut limit reached</string>
    <!-- Content description text displayed in the dialog when shortcut limit is reached. -->
    <string name="shortcut_max_limit_content">To add a new shortcut, remove one. Touch and hold the site and select remove.</string>
    <!-- Confirmation dialog button text when top sites limit is reached. -->
    <string name="top_sites_max_limit_confirmation_button">OK, Got It</string>

    <!-- Label for the preference to show the shortcuts for the most visited top sites on the homepage -->
    <string name="top_sites_toggle_top_recent_sites_4">Shortcuts</string>
	<!-- Title text displayed in the rename top site dialog. -->
	<string name="top_sites_rename_dialog_title">Name</string>
    <!-- Hint for renaming title of a shortcut -->
    <string name="shortcut_name_hint">Shortcut name</string>
	<!-- Button caption to confirm the renaming of the top site. -->
	<string name="top_sites_rename_dialog_ok">OK</string>
	<!-- Dialog button text for canceling the rename top site prompt. -->
	<string name="top_sites_rename_dialog_cancel">Cancel</string>

    <!-- Text for the menu button to open the homepage settings. -->
    <string name="top_sites_menu_settings">Settings</string>
    <!-- Text for the menu button to navigate to sponsors and privacy support articles. '&amp;' is replaced with the ampersand symbol: & -->
    <string name="top_sites_menu_sponsor_privacy">Our sponsors &amp; your privacy</string>
    <!-- Label text displayed for a sponsored top site. -->
    <string name="top_sites_sponsored_label">Sponsored</string>

    <!-- Inactive tabs in the tabs tray -->
    <!-- Title text displayed in the tabs tray when a tab has been unused for 14 days. -->
    <string name="inactive_tabs_title">Inactive tabs</string>
    <!-- Content description for closing all inactive tabs -->
    <string name="inactive_tabs_delete_all">Close all inactive tabs</string>

    <!-- Content description for expanding the inactive tabs section. -->
    <string name="inactive_tabs_expand_content_description">Expand inactive tabs</string>
    <!-- Content description for collapsing the inactive tabs section. -->
    <string name="inactive_tabs_collapse_content_description">Collapse inactive tabs</string>

    <!-- Inactive tabs auto-close message in the tabs tray -->
    <!-- The header text of the auto-close message when the user is asked if they want to turn on the auto-closing of inactive tabs. -->
    <string name="inactive_tabs_auto_close_message_header" tools:ignore="UnusedResources">Auto-close after one month?</string>
    <!-- A description below the header to notify the user what the inactive tabs auto-close feature is. -->
    <string name="inactive_tabs_auto_close_message_description" tools:ignore="UnusedResources">Firefox can close tabs you haven’t viewed over the past month.</string>
    <!-- A call to action below the description to allow the user to turn on the auto closing of inactive tabs. -->
    <string name="inactive_tabs_auto_close_message_action" tools:ignore="UnusedResources">TURN ON AUTO CLOSE</string>

    <!-- Text for the snackbar to confirm auto-close is enabled for inactive tabs -->
    <string name="inactive_tabs_auto_close_message_snackbar">Auto-close enabled</string>

    <!-- Awesome bar suggestion's headers -->
    <!-- Search suggestions title for Firefox Suggest. -->
    <string name="firefox_suggest_header">Firefox Suggest</string>

    <!-- Title for search suggestions when Google is the default search suggestion engine. -->
    <string name="google_search_engine_suggestion_header">Google Search</string>
    <!-- Title for search suggestions when the default search suggestion engine is anything other than Google. The first parameter is default search engine name. -->
    <string name="other_default_search_engine_suggestion_header">%s search</string>

    <!-- Default browser experiment -->
    <string name="default_browser_experiment_card_text">Set links from web sites, emails, and messages to open automatically in Firefox.</string>

    <!-- Content description for close button in collection placeholder. -->
    <string name="remove_home_collection_placeholder_content_description">Remove</string>

    <!-- Content description radio buttons with a link to more information -->
    <string name="radio_preference_info_content_description">Click for more details</string>

    <!-- Content description for the action bar "up" button -->
    <string name="action_bar_up_description">Navigate up</string>

    <!-- Content description for privacy content close button -->
    <string name="privacy_content_close_button_content_description">Close</string>

    <!-- Pocket recommended stories -->
    <!-- Header text for a section on the home screen. -->
    <string name="pocket_stories_header_1">Thought-provoking stories</string>
    <!-- Header text for a section on the home screen. -->
    <string name="pocket_stories_categories_header">Stories by topic</string>
    <!-- Text of a button allowing users to access an external url for more Pocket recommendations. -->
    <string name="pocket_stories_placeholder_text">Discover more</string>
    <!-- Title of an app feature. Smaller than a heading. The first parameter is product name Pocket -->
    <string name="pocket_stories_feature_title_2">Powered by %s.</string>
    <!-- Caption for describing a certain feature. The placeholder is for a clickable text (eg: Learn more) which will load an url in a new tab when clicked.  -->
    <string name="pocket_stories_feature_caption">Part of the Firefox family. %s</string>
    <!-- Clickable text for opening an external link for more information about Pocket. -->
    <string name="pocket_stories_feature_learn_more">Learn more</string>

    <!-- Text indicating that the Pocket story that also displays this text is a sponsored story by other 3rd party entity. -->
    <string name="pocket_stories_sponsor_indication">Sponsored</string>

    <!-- Snackbar message for enrolling in a Nimbus experiment from the secret settings when Studies preference is Off.-->
    <string name="experiments_snackbar">Enable telemetry to send data.</string>
    <!-- Snackbar button text to navigate to telemetry settings.-->
    <string name="experiments_snackbar_button">Go to settings</string>

    <!-- Accessibility services actions labels. These will be appended to accessibility actions like "Double tap to.." but not by or applications but by services like Talkback. -->
    <!-- Action label for elements that can be collapsed if interacting with them. Talkback will append this to say "Double tap to collapse". -->
    <string name="a11y_action_label_collapse">collapse</string>
    <!-- Action label for elements that can be expanded if interacting with them. Talkback will append this to say "Double tap to expand". -->
    <string name="a11y_action_label_expand">expand</string>
    <!-- Action label for links to a website containing documentation about a wallpaper collection. Talkback will append this to say "Double tap to open link to learn more about this collection". -->
    <string name="a11y_action_label_wallpaper_collection_learn_more">open link to learn more about this collection</string>
    <!-- Action label for links that point to an article. Talkback will append this to say "Double tap to read the article". -->
    <string name="a11y_action_label_read_article">read the article</string>
    <!-- Action label for links to the Firefox Pocket website. Talkback will append this to say "Double tap to open link to learn more". -->
    <string name="a11y_action_label_pocket_learn_more">open link to learn more</string>
</resources><|MERGE_RESOLUTION|>--- conflicted
+++ resolved
@@ -296,38 +296,6 @@
     <!-- Juno first user onboarding flow experiment -->
     <!-- Title for set firefox as default browser screen.
         The first parameter is the name of the app defined in app_name (for example: Fenix) -->
-<<<<<<< HEAD
-    <string name="juno_onboarding_default_browser_title" tools:ignore="UnusedResources">Make %s your go-to browser</string>
-    <!-- Description for set firefox as default browser screen.
-        The first parameter is the Firefox brand name.
-        The second parameter is the string with key "juno_onboarding_default_browser_description_link_text". -->
-    <string name="juno_onboarding_default_browser_description" tools:ignore="UnusedResources">%1$s puts people over profits and defends your privacy by blocking cross-site trackers.\n\nLearn more in our %2$s.</string>
-    <!-- Text for the link to the privacy notice webpage for set as firefox default browser screen.
-    This is part of the string with the key "juno_onboarding_default_browser_description". -->
-    <string name="juno_onboarding_default_browser_description_link_text" tools:ignore="UnusedResources">privacy notice</string>
-    <!-- Text for the button to set firefox as default browser on the device -->
-    <string name="juno_onboarding_default_browser_positive_button" tools:ignore="UnusedResources">Set as default browser</string>
-    <!-- Text for the button dismiss the screen and move on with the flow -->
-    <string name="juno_onboarding_default_browser_negative_button" tools:ignore="UnusedResources">Not now</string>
-    <!-- Title for sign in to sync screen. -->
-    <string name="juno_onboarding_sign_in_title" tools:ignore="UnusedResources">Hop from phone to laptop and back</string>
-    <!-- Description for sign in to sync screen. -->
-    <string name="juno_onboarding_sign_in_description" tools:ignore="UnusedResources">Grab tabs and passwords from your other devices to pick up where you left off.</string>
-    <!-- Text for the button to sign in to sync on the device -->
-    <string name="juno_onboarding_sign_in_positive_button" tools:ignore="UnusedResources">Sign in</string>
-    <!-- Text for the button dismiss the screen and move on with the flow -->
-    <string name="juno_onboarding_sign_in_negative_button" tools:ignore="UnusedResources">Not now</string>
-    <!-- Title for enable notification permission screen.
-        The first parameter is the name of the app defined in app_name (for example: Fenix) -->
-    <string name="juno_onboarding_enable_notifications_title" tools:ignore="UnusedResources">Notifications help you do more with %s</string>
-    <!-- Description for enable notification permission screen.
-        The first parameter is the name of the app defined in app_name (for example: Fenix) -->
-    <string name="juno_onboarding_enable_notifications_description" tools:ignore="UnusedResources">Send tabs between devices, manage downloads, and get tips on getting the most out of %s.</string>
-    <!-- Text for the button to request notification permission on the device -->
-    <string name="juno_onboarding_enable_notifications_positive_button" tools:ignore="UnusedResources">Turn on notifications</string>
-    <!-- Text for the button dismiss the screen and move on with the flow -->
-    <string name="juno_onboarding_enable_notifications_negative_button" tools:ignore="UnusedResources">Not now</string>
-=======
     <string name="juno_onboarding_default_browser_title">Make %s your go-to browser</string>
     <!-- Title for set firefox as default browser screen used by Nimbus experiments. Nimbus experiments do not support string placeholders.
         Note: The word "Firefox" should NOT be translated -->
@@ -370,7 +338,6 @@
     <string name="juno_onboarding_enable_notifications_positive_button">Turn on notifications</string>
     <!-- Text for the button dismiss the screen and move on with the flow -->
     <string name="juno_onboarding_enable_notifications_negative_button">Not now</string>
->>>>>>> daf88cc5
 
     <!-- Search Widget -->
     <!-- Content description for searching with a widget. The first parameter is the name of the application.-->
@@ -464,11 +431,6 @@
     <string name="reduce_cookie_banner_control_experiment_dialog_title" moz:RemovedIn="112" tools:ignore="UnusedResources">Cookie banners begone!</string>
     <!-- Title text for the cookie banner re-engagement dialog. The first parameter is the application name. -->
     <string name="reduce_cookie_banner_dialog_title">Allow %1$s to reject cookie banners?</string>
-<<<<<<< HEAD
-    <!-- Body text for the dialog use on the control branch of the experiment to determine which context users engaged the most -->
-    <string name="reduce_cookie_banner_control_experiment_dialog_body_1" moz:RemovedIn="111" tools:ignore="UnusedResources">Automatically reject cookie requests, when possible.</string>
-=======
->>>>>>> daf88cc5
     <!-- Body text for the dialog use on the control branch of the experiment to determine which context users engaged the most.The first parameter is the application name -->
     <string name="reduce_cookie_banner_control_experiment_dialog_body_2" moz:RemovedIn="112" tools:ignore="UnusedResources">Allow %1$s to automatically reject cookie requests when possible?</string>
     <!-- Body text for the cookie banner re-engagement dialog use. The first parameter is the application name. -->
@@ -1303,19 +1265,11 @@
     <!-- Survey -->
     <!-- Text shown in the fullscreen message that pops up to ask user to take a short survey.
     The app name is in the text, due to limitations with localizing Nimbus experiments -->
-<<<<<<< HEAD
-    <string name="nimbus_survey_message_text" tools:ignore="UnusedResources">Please help make Firefox better by taking a short survey.</string>
-    <!-- Preference for taking the short survey. -->
-    <string name="preferences_take_survey" tools:ignore="UnusedResources">Take Survey</string>
-    <!-- Preference for not taking the short survey. -->
-    <string name="preferences_not_take_survey" tools:ignore="UnusedResources">No Thanks</string>
-=======
     <string name="nimbus_survey_message_text">Please help make Firefox better by taking a short survey.</string>
     <!-- Preference for taking the short survey. -->
     <string name="preferences_take_survey">Take Survey</string>
     <!-- Preference for not taking the short survey. -->
     <string name="preferences_not_take_survey">No Thanks</string>
->>>>>>> daf88cc5
 
     <!-- Snackbar -->
     <!-- Text shown in snackbar when user deletes a collection -->
