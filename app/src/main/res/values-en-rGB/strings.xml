<?xml version="1.0" encoding="utf-8"?>
<resources xmlns:tools="http://schemas.android.com/tools" xmlns:moz="http://mozac.org/tools">
    <!-- App name for private browsing mode. The first parameter is the name of the app defined in app_name (for example: Fenix)-->
    <string name="app_name_private_5">Private %s</string>
    <!-- App name for private browsing mode. The first parameter is the name of the app defined in app_name (for example: Fenix)-->
    <string name="app_name_private_4">%s (Private)</string>

    <!-- Home Fragment -->
    <!-- Content description (not visible, for screen readers etc.): "Three dot" menu button. -->
    <string name="content_description_menu">More options</string>
    <!-- Content description (not visible, for screen readers etc.): "Private Browsing" menu button. -->
    <string name="content_description_private_browsing_button">Enable private browsing</string>
    <!-- Content description (not visible, for screen readers etc.): "Private Browsing" menu button. -->
    <string name="content_description_disable_private_browsing_button">Disable private browsing</string>
    <!-- Placeholder text shown in the search bar before a user enters text for the default engine -->
    <string name="search_hint">Search or enter address</string>
    <!-- Placeholder text shown in the search bar before a user enters text for a general engine -->
    <string name="search_hint_general_engine">Search the web</string>
    <!-- Placeholder text shown in search bar when using history search -->
    <string name="history_search_hint">Search history</string>
    <!-- Placeholder text shown in search bar when using bookmarks search -->
    <string name="bookmark_search_hint">Search bookmarks</string>
    <!-- Placeholder text shown in search bar when using tabs search -->
    <string name="tab_search_hint">Search tabs</string>
    <!-- Placeholder text shown in the search bar when using application search engines -->
    <string name="application_search_hint">Enter search terms</string>
    <!-- No Open Tabs Message Description -->
    <string name="no_open_tabs_description">Your open tabs will be shown here.</string>

    <!-- No Private Tabs Message Description -->
    <string name="no_private_tabs_description">Your private tabs will be shown here.</string>

    <!-- Tab tray multi select title in app bar. The first parameter is the number of tabs selected -->
    <string name="tab_tray_multi_select_title">%1$d selected</string>
    <!-- Label of button in create collection dialog for creating a new collection  -->
    <string name="tab_tray_add_new_collection">Add new collection</string>
    <!-- Label of editable text in create collection dialog for naming a new collection  -->
    <string name="tab_tray_add_new_collection_name">Name</string>
    <!-- Label of button in save to collection dialog for selecting a current collection  -->
    <string name="tab_tray_select_collection">Select collection</string>
    <!-- Content description for close button while in multiselect mode in tab tray -->
    <string name="tab_tray_close_multiselect_content_description">Exit multiselect mode</string>
    <!-- Content description for save to collection button while in multiselect mode in tab tray -->
    <string name="tab_tray_collection_button_multiselect_content_description">Save selected tabs to collection</string>
    <!-- Content description on checkmark while tab is selected in multiselect mode in tab tray -->
    <string name="tab_tray_multiselect_selected_content_description">Selected</string>

    <!-- Home - Recently saved bookmarks -->
    <!-- Title for the home screen section with recently saved bookmarks. -->
    <string name="recently_saved_title">Recently saved</string>
    <!-- Content description for the button which navigates the user to show all of their saved bookmarks. -->
    <string name="recently_saved_show_all_content_description_2">Show all saved bookmarks</string>

    <!-- Text for the menu button to remove a recently saved bookmark from the user's home screen -->
    <string name="recently_saved_menu_item_remove">Remove</string>

    <!-- About content. The first parameter is the name of the application. (For example: Fenix) -->
    <string name="about_content">%1$s is produced by Mozilla.</string>

    <!-- Private Browsing -->
    <!-- Explanation for private browsing displayed to users on home view when they first enable private mode
        The first parameter is the name of the app defined in app_name (for example: Fenix) -->
    <string name="private_browsing_placeholder_description_2">%1$s clears your search and browsing history from private tabs when you close them or quit the app. While this doesn’t make you anonymous to web sites or your internet service provider, it makes it easier to keep what you do online private from anyone else who uses this device.</string>
    <string name="private_browsing_common_myths">
       Common myths about private browsing
    </string>

    <!-- True Private Browsing Mode -->
    <!-- Title for info card on private homescreen in True Private Browsing Mode. -->
    <string name="felt_privacy_desc_card_title">Leave no traces on this device</string>
    <!-- Explanation for private browsing displayed to users on home view when they first enable
        private mode in our new Total Private Browsing mode.
        The first parameter is the name of the app defined in app_name (for example: Firefox Nightly)
        The second parameter is the clickable link text in felt_privacy_info_card_subtitle_link_text -->
    <string name="felt_privacy_info_card_subtitle" moz:removedIn="120" tools:ignore="UnusedResources">%1$s deletes your cookies, history, and site data when you close all your private windows. %2$s</string>
    <!-- Explanation for private browsing displayed to users on home view when they first enable
        private mode in our new Total Private Browsing mode.
        The first parameter is the name of the app defined in app_name (for example: Firefox Nightly)
        The second parameter is the clickable link text in felt_privacy_info_card_subtitle_link_text -->
    <string name="felt_privacy_info_card_subtitle_2">%1$s deletes your cookies, history, and site data when you close all your private tabs. %2$s</string>
    <!-- Clickable portion of the explanation for private browsing that links the user to our
        about privacy page.
        This string is used in felt_privacy_info_card_subtitle as the second parameter.-->
    <string name="felt_privacy_info_card_subtitle_link_text">Who might be able to see my activity?</string>

    <!-- Private mode shortcut "contextual feature recommendation" (CFR) -->
    <!-- Text for the Private mode shortcut CFR message for adding a private mode shortcut to open private tabs from the Home screen -->
    <string name="private_mode_cfr_message_2">Launch your next private tab in one tap.</string>
    <!-- Text for the positive button to accept adding a Private Browsing shortcut to the Home screen -->
    <string name="private_mode_cfr_pos_button_text">Add to Home screen</string>
    <!-- Text for the negative button to decline adding a Private Browsing shortcut to the Home screen -->
    <string name="cfr_neg_button_text">No thanks</string>

    <!-- Open in App "contextual feature recommendation" (CFR) -->
    <!-- Text for the info message. The first parameter is the name of the application.-->
    <string name="open_in_app_cfr_info_message_2">You can set %1$s to automatically open links in apps.</string>
    <!-- Text for the positive action button -->
    <string name="open_in_app_cfr_positive_button_text">Go to settings</string>
    <!-- Text for the negative action button -->
    <string name="open_in_app_cfr_negative_button_text">Dismiss</string>

    <!-- Total cookie protection "contextual feature recommendation" (CFR) -->
    <!-- Text for the message displayed in the contextual feature recommendation popup promoting the total cookie protection feature. -->
    <string name="tcp_cfr_message">Our most powerful privacy feature yet isolates cross-site trackers.</string>
    <!-- Text displayed that links to website containing documentation about the "Total cookie protection" feature. -->
    <string name="tcp_cfr_learn_more">Learn about Total Cookie Protection</string>

    <!-- Private browsing erase action "contextual feature recommendation" (CFR) -->
    <!-- Text for the message displayed in the contextual feature recommendation popup promoting the erase private browsing feature. -->
    <string name="erase_action_cfr_message">Tap here to start a fresh private session. Delete your history, cookies — everything.</string>


    <!-- Text for the info dialog when camera permissions have been denied but user tries to access a camera feature. -->
    <string name="camera_permissions_needed_message">Camera access needed. Go to Android settings, tap permissions, and tap allow.</string>
    <!-- Text for the positive action button to go to Android Settings to grant permissions. -->
    <string name="camera_permissions_needed_positive_button_text">Go to settings</string>
    <!-- Text for the negative action button to dismiss the dialog. -->
    <string name="camera_permissions_needed_negative_button_text">Dismiss</string>

    <!-- Text for the banner message to tell users about our auto close feature. -->
    <string name="tab_tray_close_tabs_banner_message">Set open tabs to close automatically that haven’t been viewed in the past day, week, or month.</string>
    <!-- Text for the positive action button to go to Settings for auto close tabs. -->
    <string name="tab_tray_close_tabs_banner_positive_button_text">View options</string>
    <!-- Text for the negative action button to dismiss the Close Tabs Banner. -->
    <string name="tab_tray_close_tabs_banner_negative_button_text">Dismiss</string>

    <!-- Text for the banner message to tell users about our inactive tabs feature. -->
    <string name="tab_tray_inactive_onboarding_message">Tabs you haven’t viewed for two weeks get moved here.</string>
    <!-- Text for the action link to go to Settings for inactive tabs. -->
    <string name="tab_tray_inactive_onboarding_button_text">Turn off in settings</string>

    <!-- Text for title for the auto-close dialog of the inactive tabs. -->
    <string name="tab_tray_inactive_auto_close_title">Auto-close after one month?</string>
    <!-- Text for the body for the auto-close dialog of the inactive tabs.
        The first parameter is the name of the application.-->
    <string name="tab_tray_inactive_auto_close_body_2">%1$s can close tabs you haven’t viewed over the past month.</string>
    <!-- Content description for close button in the auto-close dialog of the inactive tabs. -->
    <string name="tab_tray_inactive_auto_close_button_content_description">Close</string>

    <!-- Text for turn on auto close tabs button in the auto-close dialog of the inactive tabs. -->
    <string name="tab_tray_inactive_turn_on_auto_close_button_2">Turn on auto-close</string>


    <!-- Home screen icons - Long press shortcuts -->
    <!-- Shortcut action to open new tab -->
    <string name="home_screen_shortcut_open_new_tab_2">New tab</string>
    <!-- Shortcut action to open new private tab -->
    <string name="home_screen_shortcut_open_new_private_tab_2">New private tab</string>

    <!-- Shortcut action to open Passwords screens -->
    <string name="home_screen_shortcut_open_password_screen">Passwords shortcut</string>

    <!-- Recent Tabs -->
    <!-- Header text for jumping back into the recent tab in the home screen -->
    <string name="recent_tabs_header">Jump back in</string>
    <!-- Button text for showing all the tabs in the tabs tray -->
    <string name="recent_tabs_show_all">Show all</string>

    <!-- Content description for the button which navigates the user to show all recent tabs in the tabs tray. -->
    <string name="recent_tabs_show_all_content_description_2">Show all recent tabs button</string>

    <!-- Text for button in synced tab card that opens synced tabs tray -->
    <string name="recent_tabs_see_all_synced_tabs_button_text">See all synchronised tabs</string>
    <!-- Accessibility description for device icon used for recent synced tab -->
    <string name="recent_tabs_synced_device_icon_content_description">Synchronised device</string>
    <!-- Text for the dropdown menu to remove a recent synced tab from the homescreen -->
    <string name="recent_synced_tab_menu_item_remove">Remove</string>
    <!-- Text for the menu button to remove a grouped highlight from the user's browsing history
         in the Recently visited section -->
    <string name="recent_tab_menu_item_remove">Remove</string>

    <!-- History Metadata -->
    <!-- Header text for a section on the home screen that displays grouped highlights from the
         user's browsing history, such as topics they have researched or explored on the web -->
    <string name="history_metadata_header_2">Recently visited</string>
    <!-- Text for the menu button to remove a grouped highlight from the user's browsing history
         in the Recently visited section -->
    <string name="recently_visited_menu_item_remove">Remove</string>

    <!-- Content description for the button which navigates the user to show all of their history. -->
    <string name="past_explorations_show_all_content_description_2">Show all past explorations</string>

    <!-- Browser Fragment -->
    <!-- Content description (not visible, for screen readers etc.): Navigate backward (browsing history) -->
    <string name="browser_menu_back">Back</string>
    <!-- Content description (not visible, for screen readers etc.): Navigate forward (browsing history) -->
    <string name="browser_menu_forward">Forward</string>
    <!-- Content description (not visible, for screen readers etc.): Refresh current website -->
    <string name="browser_menu_refresh">Refresh</string>
    <!-- Content description (not visible, for screen readers etc.): Stop loading current website -->
    <string name="browser_menu_stop">Stop</string>
    <!-- Browser menu button that opens the addon manager -->
    <string name="browser_menu_add_ons">Add-ons</string>
    <!-- Browser menu button that opens account settings -->
    <string name="browser_menu_account_settings">Account info</string>
    <!-- Text displayed when there are no add-ons to be shown -->
    <string name="no_add_ons">No add-ons here</string>
    <!-- Browser menu button that sends a user to help articles -->
    <string name="browser_menu_help">Help</string>
    <!-- Browser menu button that sends a to a the what's new article -->
    <string name="browser_menu_whats_new">What’s New</string>
    <!-- Browser menu button that opens the settings menu -->
    <string name="browser_menu_settings">Settings</string>
    <!-- Browser menu button that opens a user's library -->
    <string name="browser_menu_library">Library</string>
    <!-- Browser menu toggle that requests a desktop site -->
    <string name="browser_menu_desktop_site">Desktop site</string>
    <!-- Browser menu button that reopens a private tab as a regular tab -->
    <string name="browser_menu_open_in_regular_tab">Open in regular tab</string>
    <!-- Browser menu toggle that adds a shortcut to the site on the device home screen. -->
    <string name="browser_menu_add_to_homescreen">Add to Home screen</string>
    <!-- Browser menu toggle that installs a Progressive Web App shortcut to the site on the device home screen. -->
    <string name="browser_menu_install_on_homescreen">Install</string>
    <!-- Content description (not visible, for screen readers etc.) for the Resync tabs button -->
    <string name="resync_button_content_description">Resynchronise</string>
    <!-- Browser menu button that opens the find in page menu -->
    <string name="browser_menu_find_in_page">Find in page</string>
    <!-- Browser menu button that saves the current tab to a collection -->
    <string name="browser_menu_save_to_collection_2">Save to collection</string>
    <!-- Browser menu button that open a share menu to share the current site -->
    <string name="browser_menu_share">Share</string>
    <!-- Browser menu button shown in custom tabs that opens the current tab in Fenix
        The first parameter is the name of the app defined in app_name (for example: Fenix) -->
    <string name="browser_menu_open_in_fenix">Open in %1$s</string>
    <!-- Browser menu text shown in custom tabs to indicate this is a Fenix tab
        The first parameter is the name of the app defined in app_name (for example: Fenix) -->
    <string name="browser_menu_powered_by">POWERED BY %1$s</string>
    <!-- Browser menu text shown in custom tabs to indicate this is a Fenix tab
        The first parameter is the name of the app defined in app_name (for example: Fenix) -->
    <string name="browser_menu_powered_by2">Powered by %1$s</string>
    <!-- Browser menu button to put the current page in reader mode -->
    <string name="browser_menu_read">Reader view</string>
    <!-- Browser menu button content description to close reader mode and return the user to the regular browser -->
    <string name="browser_menu_read_close">Close reader view</string>
    <!-- Browser menu button to open the current page in an external app -->
    <string name="browser_menu_open_app_link">Open in app</string>

    <!-- Browser menu button to show reader view appearance controls e.g. the used font type and size -->
    <string name="browser_menu_customize_reader_view">Customise reader view</string>
    <!-- Browser menu label for adding a bookmark -->
    <string name="browser_menu_add">Add</string>
    <!-- Browser menu label for editing a bookmark -->
    <string name="browser_menu_edit">Edit</string>

    <!-- Button shown on the home page that opens the Customize home settings -->
    <string name="browser_menu_customize_home_1">Customise homepage</string>
    <!-- Browser Toolbar -->
    <!-- Content description for the Home screen button on the browser toolbar -->
    <string name="browser_toolbar_home">Home screen</string>

    <!-- Content description (not visible, for screen readers etc.): Erase button: Erase the browsing
         history and go back to the home screen. -->
    <string name="browser_toolbar_erase">Erase browsing history</string>
    <!-- Locale Settings Fragment -->
    <!-- Content description for tick mark on selected language -->
    <string name="a11y_selected_locale_content_description">Selected language</string>
    <!-- Text for default locale item -->
    <string name="default_locale_text">Follow device language</string>
    <!-- Placeholder text shown in the search bar before a user enters text -->
    <string name="locale_search_hint">Search language</string>

    <!-- Search Fragment -->
    <!-- Button in the search view that lets a user search by scanning a QR code -->
    <string name="search_scan_button">Scan</string>
    <!-- Button in the search view that lets a user change their search engine -->
    <string name="search_engine_button" moz:RemovedIn="121" tools:ignore="UnusedResources">Search engine</string>
    <!-- Button in the search view when shortcuts are displayed that takes a user to the search engine settings -->
    <string name="search_shortcuts_engine_settings">Search engine settings</string>
    <!-- Button in the search view that lets a user navigate to the site in their clipboard -->
    <string name="awesomebar_clipboard_title">Fill link from clipboard</string>
    <!-- Button in the search suggestions onboarding that allows search suggestions in private sessions -->
    <string name="search_suggestions_onboarding_allow_button">Allow</string>
    <!-- Button in the search suggestions onboarding that does not allow search suggestions in private sessions -->
    <string name="search_suggestions_onboarding_do_not_allow_button">Don’t allow</string>
    <!-- Search suggestion onboarding hint title text -->
    <string name="search_suggestions_onboarding_title">Allow search suggestions in private sessions?</string>
    <!-- Search suggestion onboarding hint description text, first parameter is the name of the app defined in app_name (for example: Fenix)-->
    <string name="search_suggestions_onboarding_text">%s will share everything you type in the address bar with your default search engine.</string>

    <!-- Search engine suggestion title text. The first parameter is the name of the suggested engine-->
    <string name="search_engine_suggestions_title">Search %s</string>
    <!-- Search engine suggestion description text -->
    <string name="search_engine_suggestions_description">Search directly from the address bar</string>

    <!-- Menu option in the search selector menu to open the search settings -->
    <string name="search_settings_menu_item">Search settings</string>

    <!-- Header text for the search selector menu -->
    <string name="search_header_menu_item_2">This time search in:</string>

    <!-- Content description (not visible, for screen readers etc.): Search engine icon. The first parameter is the search engine name (for example: DuckDuckGo). -->
    <string name="search_engine_icon_content_description" tools:ignore="UnusedResources">%s search engine</string>

    <!-- Home onboarding -->
    <!-- Onboarding home screen popup dialog, shown on top of the Jump back in section. -->
    <string name="onboarding_home_screen_jump_back_contextual_hint_2">Meet your personalised homepage. Recent tabs, bookmarks, and search results will appear here.</string>
    <!-- Home onboarding dialog welcome screen title text. -->
    <string name="onboarding_home_welcome_title_2">Welcome to a more personal internet</string>
    <!-- Home onboarding dialog welcome screen description text. -->
    <string name="onboarding_home_welcome_description">More colours. Better privacy. Same commitment to people over profits.</string>
    <!-- Home onboarding dialog sign into sync screen title text. -->
    <string name="onboarding_home_sync_title_3">Switching screens is easier than ever</string>
    <!-- Home onboarding dialog sign into sync screen description text. -->
    <string name="onboarding_home_sync_description">Pick up where you left off with tabs from other devices now on your homepage.</string>
    <!-- Text for the button to continue the onboarding on the home onboarding dialog. -->
    <string name="onboarding_home_get_started_button">Get started</string>
    <!-- Text for the button to navigate to the sync sign in screen on the home onboarding dialog. -->
    <string name="onboarding_home_sign_in_button">Sign in</string>
    <!-- Text for the button to skip the onboarding on the home onboarding dialog. -->
    <string name="onboarding_home_skip_button">Skip</string>

    <!-- Onboarding home screen sync popup dialog message, shown on top of Recent Synced Tabs in the Jump back in section. -->
    <string name="sync_cfr_message">Your tabs are synchronising! Pick up where you left off on your other device.</string>

    <!-- Content description (not visible, for screen readers etc.): Close button for the home onboarding dialog -->
    <string name="onboarding_home_content_description_close_button">Close</string>

    <!-- Notification pre-permission dialog -->
    <!-- Enable notification pre permission dialog title
        The first parameter is the name of the app defined in app_name (for example: Fenix) -->
    <string name="onboarding_home_enable_notifications_title">Notifications help you do more with %s</string>
    <!-- Enable notification pre permission dialog description with rationale
        The first parameter is the name of the app defined in app_name (for example: Fenix) -->
    <string name="onboarding_home_enable_notifications_description">Synchronise your tabs between devices, manage downloads, get tips about making the most of %s’s privacy protection, and more.</string>
    <!-- Text for the button to request notification permission on the device -->
    <string name="onboarding_home_enable_notifications_positive_button">Continue</string>
    <!-- Text for the button to not request notification permission on the device and dismiss the dialog -->
    <string name="onboarding_home_enable_notifications_negative_button">Not now</string>

    <!-- Juno first user onboarding flow experiment, strings are marked unused as they are only referenced by Nimbus experiments. -->
    <!-- Title for set firefox as default browser screen used by Nimbus experiments. Nimbus experiments do not support string placeholders.
        Note: The word "Firefox" should NOT be translated -->
    <string name="juno_onboarding_default_browser_title_nimbus" moz:removedIn="120" tools:ignore="UnusedResources">Make Firefox your go-to browser</string>
    <!-- Title for set firefox as default browser screen used by Nimbus experiments. -->
    <string name="juno_onboarding_default_browser_title_nimbus_2">We love keeping you safe</string>
    <!-- Description for set firefox as default browser screen used by Nimbus experiments. Nimbus experiments do not support string placeholders.
        Note: The word "Firefox" should NOT be translated -->
    <string name="juno_onboarding_default_browser_description_nimbus" moz:removedIn="120" tools:ignore="UnusedResources">Firefox puts people over profits and defends your privacy by blocking cross-site trackers.\n\nLearn more in our privacy notice.</string>
    <!-- Description for set firefox as default browser screen used by Nimbus experiments. -->
    <string name="juno_onboarding_default_browser_description_nimbus_2">Our non-profit backed browser helps stop companies from secretly following you around the web.\n\nLearn more in our privacy notice.</string>
    <!-- Text for the link to the privacy notice webpage for set as firefox default browser screen.
    This is part of the string with the key "juno_onboarding_default_browser_description". -->
    <string name="juno_onboarding_default_browser_description_link_text" tools:ignore="UnusedResources">privacy notice</string>
    <!-- Text for the button to set firefox as default browser on the device -->
    <string name="juno_onboarding_default_browser_positive_button" tools:ignore="UnusedResources">Set as default browser</string>
    <!-- Text for the button dismiss the screen and move on with the flow -->
    <string name="juno_onboarding_default_browser_negative_button" tools:ignore="UnusedResources">Not now</string>
    <!-- Title for sign in to sync screen. -->
    <string name="juno_onboarding_sign_in_title" moz:removedIn="120" tools:ignore="UnusedResources">Hop from phone to laptop and back</string>
    <!-- Title for sign in to sync screen. -->
    <string name="juno_onboarding_sign_in_title_2">Stay encrypted when you hop between devices</string>
    <!-- Description for sign in to sync screen. -->
    <string name="juno_onboarding_sign_in_description" moz:removedIn="120" tools:ignore="UnusedResources">Grab tabs and passwords from your other devices to pick up where you left off.</string>
    <!-- Description for sign in to sync screen. Nimbus experiments do not support string placeholders.
     Note: The word "Firefox" should NOT be translated -->
    <string name="juno_onboarding_sign_in_description_2">When you’re signed in and synchronised, you’re safer. Firefox encrypts your passwords, bookmarks, and more.</string>
    <!-- Text for the button to sign in to sync on the device -->
    <string name="juno_onboarding_sign_in_positive_button" tools:ignore="UnusedResources">Sign in</string>
    <!-- Text for the button dismiss the screen and move on with the flow -->
    <string name="juno_onboarding_sign_in_negative_button" tools:ignore="UnusedResources">Not now</string>
    <!-- Title for enable notification permission screen used by Nimbus experiments. Nimbus experiments do not support string placeholders.
        Note: The word "Firefox" should NOT be translated -->
    <string name="juno_onboarding_enable_notifications_title_nimbus" moz:removedIn="120" tools:ignore="UnusedResources">Notifications help you do more with Firefox</string>
    <!-- Title for enable notification permission screen used by Nimbus experiments. Nimbus experiments do not support string placeholders.
        Note: The word "Firefox" should NOT be translated -->
    <string name="juno_onboarding_enable_notifications_title_nimbus_2">Notifications help you stay safer with Firefox</string>
    <!-- Description for enable notification permission screen used by Nimbus experiments. Nimbus experiments do not support string placeholders.
       Note: The word "Firefox" should NOT be translated -->
    <string name="juno_onboarding_enable_notifications_description_nimbus" moz:removedIn="120" tools:ignore="UnusedResources">Send tabs between devices, manage downloads, and get tips on getting the most out of Firefox.</string>
    <!-- Description for enable notification permission screen used by Nimbus experiments. Nimbus experiments do not support string placeholders.
       Note: The word "Firefox" should NOT be translated -->
    <string name="juno_onboarding_enable_notifications_description_nimbus_2">Securely send tabs between your devices and discover other privacy features in Firefox.</string>
    <!-- Text for the button to request notification permission on the device -->
    <string name="juno_onboarding_enable_notifications_positive_button" tools:ignore="UnusedResources">Turn on notifications</string>
    <!-- Text for the button dismiss the screen and move on with the flow -->
    <string name="juno_onboarding_enable_notifications_negative_button" tools:ignore="UnusedResources">Not now</string>

    <!-- Title for add search widget screen used by Nimbus experiments. Nimbus experiments do not support string placeholders.
        Note: The word "Firefox" should NOT be translated -->
    <string name="juno_onboarding_add_search_widget_title" tools:ignore="UnusedResources">Try the Firefox search widget</string>
    <!-- Description for add search widget screen used by Nimbus experiments. Nimbus experiments do not support string placeholders.
        Note: The word "Firefox" should NOT be translated -->
    <string name="juno_onboarding_add_search_widget_description" tools:ignore="UnusedResources">With Firefox on your home screen, you’ll have easy access to the privacy-first browser that blocks cross-site trackers.</string>
    <!-- Text for the button to add search widget on the device used by Nimbus experiments. Nimbus experiments do not support string placeholders.
        Note: The word "Firefox" should NOT be translated -->
    <string name="juno_onboarding_add_search_widget_positive_button" tools:ignore="UnusedResources">Add Firefox widget</string>
    <!-- Text for the button to dismiss the screen and move on with the flow -->
    <string name="juno_onboarding_add_search_widget_negative_button" tools:ignore="UnusedResources">Not now</string>

    <!-- Search Widget -->
    <!-- Content description for searching with a widget. The first parameter is the name of the application.-->
    <string name="search_widget_content_description_2">Open a new %1$s tab</string>
    <!-- Text preview for smaller sized widgets -->
    <string name="search_widget_text_short">Search</string>
    <!-- Text preview for larger sized widgets -->
    <string name="search_widget_text_long">Search the web</string>

    <!-- Content description (not visible, for screen readers etc.): Voice search -->
    <string name="search_widget_voice">Voice search</string>

    <!-- Preferences -->
    <!-- Title for the settings page-->
    <string name="settings">Settings</string>
    <!-- Preference category for general settings -->
    <string name="preferences_category_general">General</string>
    <!-- Preference category for all links about Fenix -->
    <string name="preferences_category_about">About</string>
    <!-- Preference category for settings related to changing the default search engine -->
    <string name="preferences_category_select_default_search_engine">Select one</string>
    <!-- Preference for settings related to managing search shortcuts for the quick search menu -->
    <string name="preferences_manage_search_shortcuts" moz:removedIn="120" tools:ignore="UnusedResources">Manage search shortcuts</string>
    <!-- Preference for settings related to managing search shortcuts for the quick search menu -->
    <string name="preferences_manage_search_shortcuts_2">Manage alternative search engines</string>
    <!-- Summary for preference for settings related to managing search shortcuts for the quick search menu -->
    <string name="preferences_manage_search_shortcuts_summary">Edit engines visible in the search menu</string>
    <!-- Preference category for settings related to managing search shortcuts for the quick search menu -->
    <string name="preferences_category_engines_in_search_menu">Engines visible on the search menu</string>
    <!-- Preference for settings related to changing the default search engine -->
    <string name="preferences_default_search_engine">Default search engine</string>
    <!-- Preference for settings related to Search -->
    <string name="preferences_search">Search</string>
    <!-- Preference for settings related to Search engines -->
    <string name="preferences_search_engines">Search engines</string>
    <!-- Preference for settings related to Search engines suggestions-->
    <string name="preferences_search_engines_suggestions">Suggestions from search engines</string>
    <!-- Preference for settings related to Search address bar -->
    <string name="preferences_search_address_bar" moz:removedIn="120" tools:ignore="UnusedResources">Address bar</string>
    <!-- Preference Category for settings related to Search address bar -->
    <string name="preferences_settings_address_bar">Address bar preferences</string>
    <!-- Preference Category for settings to Firefox Suggest -->
    <string name="preference_search_address_bar_fx_suggest">Address bar - Firefox Suggest</string>
    <!-- Preference link to Learn more about Firefox Suggest -->
    <string name="preference_search_learn_about_fx_suggest">Learn more about Firefox Suggest</string>
    <!-- Preference link to rating Fenix on the Play Store -->
    <string name="preferences_rate">Rate on Google Play</string>
    <!-- Preference linking to about page for Fenix
        The first parameter is the name of the app defined in app_name (for example: Fenix) -->
    <string name="preferences_about">About %1$s</string>
    <!-- Preference for settings related to changing the default browser -->
    <string name="preferences_set_as_default_browser">Set as default browser</string>
    <!-- Preference category for advanced settings -->
    <string name="preferences_category_advanced">Advanced</string>
    <!-- Preference category for privacy and security settings -->
    <string name="preferences_category_privacy_security">Privacy and security</string>
    <!-- Preference for advanced site permissions -->
    <string name="preferences_site_permissions">Site permissions</string>
    <!-- Preference for private browsing options -->
    <string name="preferences_private_browsing_options">Private browsing</string>
    <!-- Preference for opening links in a private tab-->
    <string name="preferences_open_links_in_a_private_tab">Open links in a private tab</string>
    <!-- Preference for allowing screenshots to be taken while in a private tab-->
    <string name="preferences_allow_screenshots_in_private_mode">Allow screenshots in private browsing</string>
    <!-- Will inform the user of the risk of activating Allow screenshots in private browsing option -->
    <string name="preferences_screenshots_in_private_mode_disclaimer">If allowed, private tabs will also be visible when multiple apps are open</string>
    <!-- Preference for adding private browsing shortcut -->
    <string name="preferences_add_private_browsing_shortcut">Add private browsing shortcut</string>
    <!-- Preference for enabling "HTTPS-Only" mode -->
    <string name="preferences_https_only_title">HTTPS-Only Mode</string>

    <!-- Preference for removing cookie/consent banners from sites automatically. See reduce_cookie_banner_summary for additional context. -->
    <string name="preferences_cookie_banner_reduction" moz:RemovedIn="121" tools:ignore="UnusedResources">Cookie Banner Reduction</string>
    <!-- Label for cookie banner section in quick settings panel. -->
    <string name="cookie_banner_blocker">Cookie Banner Blocker</string>
    <!-- Preference for removing cookie/consent banners from sites automatically in private mode. See reduce_cookie_banner_summary for additional context. -->
    <string name="preferences_cookie_banner_reduction_private_mode">Cookie Banner Blocker in private browsing</string>
    <!-- Preference for rejecting or removing as many cookie/consent banners as possible on sites. See reduce_cookie_banner_summary for additional context. -->
    <string name="reduce_cookie_banner_option" moz:RemovedIn="121" tools:ignore="UnusedResources">Reduce cookie banners</string>
    <!-- Summary of cookie banner handling preference if the setting disabled is set to off -->
    <string name="reduce_cookie_banner_option_off" moz:RemovedIn="121" tools:ignore="UnusedResources">Off</string>
    <!-- Summary of cookie banner handling preference if the setting enabled is set to on -->
    <string name="reduce_cookie_banner_option_on" moz:RemovedIn="121" tools:ignore="UnusedResources">On</string>

    <!-- Summary for the preference for rejecting all cookies whenever possible. The first parameter is the application name -->
    <string name="reduce_cookie_banner_summary_1" moz:RemovedIn="121" tools:ignore="UnusedResources">%1$s automatically tries to reject cookie requests on cookie banners.</string>
    <!-- Text for indicating cookie banner handling is off this site, this is shown as part of the protections panel with the tracking protection toggle -->
    <string name="reduce_cookie_banner_off_for_site">Off for this site</string>
    <!-- Text for cancel button indicating that cookie banner reduction is not supported for the current site, this is shown as part of the cookie banner details view. -->
    <string name="cookie_banner_handling_details_site_is_not_supported_cancel_button">Cancel</string>
    <!-- Text for request support button indicating that cookie banner reduction is not supported for the current site, this is shown as part of the cookie banner details view. -->
    <string name="cookie_banner_handling_details_site_is_not_supported_request_support_button_2">Send request</string>
    <!-- Text for title indicating that cookie banner reduction is not supported for the current site, this is shown as part of the cookie banner details view. -->
    <string name="cookie_banner_handling_details_site_is_not_supported_title_2">Request support for this site?</string>
    <!-- Label for the snackBar, after the user reports with success a website where cookie banner reducer did not work -->
    <string name="cookie_banner_handling_report_site_snack_bar_text_2">Request sent</string>
    <!-- Text for indicating cookie banner handling is on this site, this is shown as part of the protections panel with the tracking protection toggle -->
    <string name="reduce_cookie_banner_on_for_site">On for this site</string>
    <!-- Text for indicating that a request for unsupported site was sent to Nimbus (it's a Mozilla library for experiments), this is shown as part of the protections panel with the tracking protection toggle -->
    <string name="reduce_cookie_banner_unsupported_site_request_submitted_2">Support request sent</string>
    <!-- Text for indicating cookie banner handling is currently not supported for this site, this is shown as part of the protections panel with the tracking protection toggle -->
    <string name="reduce_cookie_banner_unsupported_site">Site currently not supported</string>
    <!-- Title text for a detail explanation indicating cookie banner handling is on this site, this is shown as part of the cookie banner panel in the toolbar. The first parameter is a shortened URL of the current site-->
    <string name="reduce_cookie_banner_details_panel_title_on_for_site" moz:RemovedIn="121" tools:ignore="UnusedResources">Turn on Cookie Banner Reduction for %1$s?</string>
    <!-- Title text for a detail explanation indicating cookie banner handling is on this site, this is shown as part of the cookie banner panel in the toolbar. The first parameter is a shortened URL of the current site-->
    <string name="reduce_cookie_banner_details_panel_title_on_for_site_1">Turn on Cookie Banner Blocker for %1$s?</string>
    <!-- Title text for a detail explanation indicating cookie banner handling is off this site, this is shown as part of the cookie banner panel in the toolbar. The first parameter is a shortened URL of the current site-->
    <string name="reduce_cookie_banner_details_panel_title_off_for_site" moz:RemovedIn="121" tools:ignore="UnusedResources">Turn off Cookie Banner Reduction for %1$s?</string>
    <!-- Title text for a detail explanation indicating cookie banner handling is off this site, this is shown as part of the cookie banner panel in the toolbar. The first parameter is a shortened URL of the current site-->
    <string name="reduce_cookie_banner_details_panel_title_off_for_site_1">Turn off Cookie Banner Blocker for %1$s?</string>
    <!-- Title text for a detail explanation indicating cookie banner reducer didn't work for the current site, this is shown as part of the cookie banner panel in the toolbar. The first parameter is the application name-->
    <string name="reduce_cookie_banner_details_panel_title_unsupported_site_request_2">%1$s can’t automatically reject cookie requests on this site. You can send a request to support this site in the future.</string>
    <!-- Long text for a detail explanation indicating what will happen if cookie banner handling is off for a site, this is shown as part of the cookie banner panel in the toolbar. The first parameter is the application name -->
    <string name="reduce_cookie_banner_details_panel_description_off_for_site" moz:RemovedIn="121" tools:ignore="UnusedResources">%1$s will clear this site’s cookies and refresh the page. Clearing all cookies may sign you out or empty shopping carts.</string>

    <!-- Long text for a detail explanation indicating what will happen if cookie banner handling is off for a site, this is shown as part of the cookie banner panel in the toolbar. The first parameter is the application name -->
    <string name="reduce_cookie_banner_details_panel_description_off_for_site_1">Turn off and %1$s will clear cookies and reload this site. This may sign you out or empty shopping carts.</string>
    <!-- Long text for a detail explanation indicating what will happen if cookie banner handling is on for a site, this is shown as part of the cookie banner panel in the toolbar. The first parameter is the application name -->
    <string name="reduce_cookie_banner_details_panel_description_on_for_site_2" moz:RemovedIn="121" tools:ignore="UnusedResources">%1$s tries to automatically reject all cookie requests on supported sites.</string>
    <!-- Long text for a detail explanation indicating what will happen if cookie banner handling is on for a site, this is shown as part of the cookie banner panel in the toolbar. The first parameter is the application name -->
    <string name="reduce_cookie_banner_details_panel_description_on_for_site_3">Turn on and %1$s will try to automatically refuse all cookie banners on this site.</string>
    <!-- Title text for the cookie banner re-engagement dialog. The first parameter is the application name. -->
    <string name="reduce_cookie_banner_dialog_title" moz:RemovedIn="121" tools:ignore="UnusedResources">Allow %1$s to reject cookie banners?</string>
    <!-- Body text for the cookie banner re-engagement dialog use. The first parameter is the application name. -->
    <string name="reduce_cookie_banner_dialog_body" moz:RemovedIn="121" tools:ignore="UnusedResources">%1$s can automatically reject many cookie banner requests.</string>
    <!-- Remind me later text button for the onboarding dialog -->
    <string name="reduce_cookie_banner_dialog_not_now_button" moz:RemovedIn="121" tools:ignore="UnusedResources">Not Now</string>
    <!-- Snack text for the cookie banner dialog, after user hit the dismiss banner button -->
    <string name="reduce_cookie_banner_dialog_snackbar_text" moz:RemovedIn="121" tools:ignore="UnusedResources">You’ll see fewer cookie requests</string>

    <!-- Change setting text button, for the cookie banner re-engagement dialog -->
    <string name="reduce_cookie_banner_dialog_change_setting_button" moz:RemovedIn="121" tools:ignore="UnusedResources">Allow</string>
<<<<<<< HEAD
=======

    <!--Title for the cookie banner re-engagement CFR, the placeholder is replaced with app name -->
    <string name="cookie_banner_cfr_title">%1$s just refused cookies for you</string>
    <!--Message for the cookie banner re-engagement CFR -->
    <string name="cookie_banner_cfr_message">Less distractions, less cookies tracking you on this site.</string>
>>>>>>> d602c86b

    <!-- Description of the preference to enable "HTTPS-Only" mode. -->
    <string name="preferences_https_only_summary">Automatically attempts to connect to sites using HTTPS encryption protocol for increased security.</string>
    <!-- Summary of https only preference if https only is set to off -->
    <string name="preferences_https_only_off">Off</string>
    <!-- Summary of https only preference if https only is set to on in all tabs -->
    <string name="preferences_https_only_on_all">On in all tabs</string>
    <!-- Summary of https only preference if https only is set to on in private tabs only -->
    <string name="preferences_https_only_on_private">On in private tabs</string>
    <!-- Text displayed that links to website containing documentation about "HTTPS-Only" mode -->
    <string name="preferences_http_only_learn_more">Learn more</string>
    <!-- Option for the https only setting -->
    <string name="preferences_https_only_in_all_tabs">Enable in all tabs</string>
    <!-- Option for the https only setting -->
    <string name="preferences_https_only_in_private_tabs">Enable only in private tabs</string>
    <!-- Title shown in the error page for when trying to access a http website while https only mode is enabled. -->
    <string name="errorpage_httpsonly_title">Secure site not available</string>
    <!-- Message shown in the error page for when trying to access a http website while https only mode is enabled. The message has two paragraphs. This is the first. -->
    <string name="errorpage_httpsonly_message_title">Most likely, the web site simply does not support HTTPs.</string>
    <!-- Message shown in the error page for when trying to access a http website while https only mode is enabled. The message has two paragraphs. This is the second. -->
    <string name="errorpage_httpsonly_message_summary">However, it’s also possible that an attacker is involved. If you continue to the web site, you should not enter any sensitive info. If you continue, HTTPS-Only mode will be turned off temporarily for the site.</string>
    <!-- Preference for accessibility -->
    <string name="preferences_accessibility">Accessibility</string>
    <!-- Preference to override the Firefox Account server -->
    <string name="preferences_override_fxa_server" moz:RemovedIn="120" tools:ignore="UnusedResources">Custom Firefox Account server</string>
    <!-- Preference to override the Mozilla account server -->
    <string name="preferences_override_account_server">Custom Mozilla account server</string>
    <!-- Preference to override the Sync token server -->
    <string name="preferences_override_sync_tokenserver">Custom Sync server</string>
    <!-- Toast shown after updating the FxA/Sync server override preferences -->
    <string name="toast_override_fxa_sync_server_done" moz:RemovedIn="120" tools:ignore="UnusedResources">Firefox Account/Sync server modified. Quitting the application to apply changes…</string>
    <!-- Toast shown after updating the Mozilla account/Sync server override preferences -->
    <string name="toast_override_account_sync_server_done">Mozilla account/Sync server modified. Quitting the application to apply changes…</string>
    <!-- Preference category for account information -->
    <string name="preferences_category_account">Account</string>
    <!-- Preference for changing where the toolbar is positioned -->
    <string name="preferences_toolbar">Toolbar</string>
    <!-- Preference for changing default theme to dark or light mode -->
    <string name="preferences_theme">Theme</string>

    <!-- Preference for customizing the home screen -->
    <string name="preferences_home_2">Homepage</string>
    <!-- Preference for gestures based actions -->
    <string name="preferences_gestures">Gestures</string>
    <!-- Preference for settings related to visual options -->
    <string name="preferences_customize">Customise</string>
    <!-- Preference description for banner about signing in -->
    <string name="preferences_sign_in_description_2">Sign in to synchronise tabs, bookmarks, passwords, and more.</string>
    <!-- Preference shown instead of account display name while account profile information isn't available yet. -->
    <string name="preferences_account_default_name" moz:RemovedIn="120" tools:ignore="UnusedResources">Firefox Account</string>
    <!-- Preference shown instead of account display name while account profile information isn't available yet. -->
    <string name="preferences_account_default_name_2">Mozilla account</string>
    <!-- Preference text for account title when there was an error syncing FxA -->
    <string name="preferences_account_sync_error">Reconnect to resume synchronising</string>
    <!-- Preference for language -->
    <string name="preferences_language">Language</string>
    <!-- Preference for data choices -->
    <string name="preferences_data_choices">Data choices</string>
    <!-- Preference for data collection -->
    <string name="preferences_data_collection">Data collection</string>
    <!-- Preference for developers -->
    <string name="preferences_remote_debugging">Remote debugging via USB</string>
    <!-- Preference title for switch preference to show search engines -->
    <string name="preferences_show_search_engines" moz:RemovedIn="120" tools:ignore="UnusedResources">Show search engines</string>
    <!-- Preference title for switch preference to show search suggestions -->
    <string name="preferences_show_search_suggestions">Show search suggestions</string>
    <!-- Preference title for switch preference to show voice search button -->
    <string name="preferences_show_voice_search">Show voice search</string>
    <!-- Preference title for switch preference to show search suggestions also in private mode -->
    <string name="preferences_show_search_suggestions_in_private">Show in private sessions</string>
    <!-- Preference title for switch preference to show a clipboard suggestion when searching -->
    <string name="preferences_show_clipboard_suggestions">Show clipboard suggestions</string>
    <!-- Preference title for switch preference to suggest browsing history when searching -->
    <string name="preferences_search_browsing_history">Search browsing history</string>
    <!-- Preference title for switch preference to suggest bookmarks when searching -->
    <string name="preferences_search_bookmarks">Search bookmarks</string>
    <!-- Preference title for switch preference to suggest synced tabs when searching -->
    <string name="preferences_search_synced_tabs">Search synchronised tabs</string>
    <!-- Preference for account settings -->
    <string name="preferences_account_settings">Account settings</string>
    <!-- Preference for enabling url autocomplete-->
    <string name="preferences_enable_autocomplete_urls">Autocomplete URLs</string>
    <!-- Preference title for switch preference to show sponsored Firefox Suggest search suggestions -->
    <string name="preferences_show_sponsored_suggestions">Suggestions from sponsors</string>
    <!-- Summary for preference to show sponsored Firefox Suggest search suggestions.
         The first parameter is the name of the application. -->
    <string name="preferences_show_sponsored_suggestions_summary">Support %1$s with occasional sponsored suggestions</string>
    <!-- Preference title for switch preference to show Firefox Suggest search suggestions for web content.
         The first parameter is the name of the application. -->
    <string name="preferences_show_nonsponsored_suggestions">Suggestions from %1$s</string>
    <!-- Summary for preference to show Firefox Suggest search suggestions for web content -->
    <string name="preferences_show_nonsponsored_suggestions_summary">Get suggestions from the web related to your search</string>
    <!-- Preference for open links in third party apps -->
    <string name="preferences_open_links_in_apps">Open links in apps</string>

    <!-- Preference for open links in third party apps always open in apps option -->
    <string name="preferences_open_links_in_apps_always">Always</string>
    <!-- Preference for open links in third party apps ask before opening option -->
    <string name="preferences_open_links_in_apps_ask">Ask before opening</string>
    <!-- Preference for open links in third party apps never open in apps option -->
    <string name="preferences_open_links_in_apps_never">Never</string>
    <!-- Preference for open download with an external download manager app -->
    <string name="preferences_external_download_manager">External download manager</string>
    <!-- Preference for enabling gecko engine logs -->
    <string name="preferences_enable_gecko_logs">Enable Gecko logs</string>
    <!-- Message to indicate users that we are quitting the application to apply the changes -->
    <string name="quit_application">Quitting the application to apply changes…</string>

    <!-- Preference for add_ons -->
    <string name="preferences_addons">Add-ons</string>

    <!-- Preference for installing a local add-on -->
    <string name="preferences_install_local_addon">Install add-on from file</string>
    <!-- Preference for notifications -->
    <string name="preferences_notifications">Notifications</string>

    <!-- Summary for notification preference indicating notifications are allowed -->
    <string name="notifications_allowed_summary">Allowed</string>
    <!-- Summary for notification preference indicating notifications are not allowed -->
    <string name="notifications_not_allowed_summary">Not allowed</string>

    <!-- Add-on Preferences -->
    <!-- Preference to customize the configured AMO (addons.mozilla.org) collection -->
    <string name="preferences_customize_amo_collection">Custom Add-on collection</string>
    <!-- Button caption to confirm the add-on collection configuration -->
    <string name="customize_addon_collection_ok">OK</string>
    <!-- Button caption to abort the add-on collection configuration -->
    <string name="customize_addon_collection_cancel">Cancel</string>
    <!-- Hint displayed on input field for custom collection name -->
    <string name="customize_addon_collection_hint">Collection name</string>
    <!-- Hint displayed on input field for custom collection user ID-->
    <string name="customize_addon_collection_user_hint">Collection owner (User ID)</string>
    <!-- Toast shown after confirming the custom add-on collection configuration -->
    <string name="toast_customize_addon_collection_done">Add-on collection modified. Quitting the application to apply changes…</string>

    <!-- Customize Home -->
    <!-- Header text for jumping back into the recent tab in customize the home screen -->
    <string name="customize_toggle_jump_back_in">Jump back in</string>
    <!-- Title for the customize home screen section with recently saved bookmarks. -->
    <string name="customize_toggle_recent_bookmarks">Recent bookmarks</string>
    <!-- Title for the customize home screen section with recently visited. Recently visited is
    a section where users see a list of tabs that they have visited in the past few days -->
    <string name="customize_toggle_recently_visited">Recently visited</string>

    <!-- Title for the customize home screen section with Pocket. -->
    <string name="customize_toggle_pocket_2">Thought-provoking stories</string>
    <!-- Summary for the customize home screen section with Pocket. The first parameter is product name Pocket -->
    <string name="customize_toggle_pocket_summary">Articles powered by %s</string>
    <!-- Title for the customize home screen section with sponsored Pocket stories. -->
    <string name="customize_toggle_pocket_sponsored">Sponsored stories</string>
    <!-- Title for the opening wallpaper settings screen -->
    <string name="customize_wallpapers">Wallpapers</string>
    <!-- Title for the customize home screen section with sponsored shortcuts. -->
    <string name="customize_toggle_contile">Sponsored shortcuts</string>

    <!-- Wallpapers -->
    <!-- Content description for various wallpapers. The first parameter is the name of the wallpaper -->
    <string name="wallpapers_item_name_content_description">Wallpaper Item: %1$s</string>
    <!-- Snackbar message for when wallpaper is selected -->
    <string name="wallpaper_updated_snackbar_message">Wallpaper updated!</string>
    <!-- Snackbar label for action to view selected wallpaper -->
    <string name="wallpaper_updated_snackbar_action">View</string>
    <!-- Snackbar message for when wallpaper couldn't be downloaded -->
    <string name="wallpaper_download_error_snackbar_message">Couldn’t download wallpaper</string>
    <!-- Snackbar label for action to retry downloading the wallpaper -->
    <string name="wallpaper_download_error_snackbar_action">Try again</string>
    <!-- Snackbar message for when wallpaper couldn't be selected because of the disk error -->
    <string name="wallpaper_select_error_snackbar_message">Couldn’t change wallpaper</string>
    <!-- Text displayed that links to website containing documentation about the "Limited Edition" wallpapers. -->
    <string name="wallpaper_learn_more">Learn more</string>

    <!-- Text for classic wallpapers title. The first parameter is the Firefox name. -->
    <string name="wallpaper_classic_title">Classic %s</string>
    <!-- Text for artist series wallpapers title. "Artist series" represents a collection of artist collaborated wallpapers. -->
    <string name="wallpaper_artist_series_title">Artist series</string>
    <!-- Description text for the artist series wallpapers with learn more link. The first parameter is the learn more string defined in wallpaper_learn_more. "Independent voices" is the name of the wallpaper collection -->
    <string name="wallpaper_artist_series_description_with_learn_more">The Independent Voices collection. %s</string>
    <!-- Description text for the artist series wallpapers. "Independent voices" is the name of the wallpaper collection -->
    <string name="wallpaper_artist_series_description">The Independent Voices collection.</string>
    <!-- Wallpaper onboarding dialog header text. -->
    <string name="wallpapers_onboarding_dialog_title_text">Try a splash of colour</string>
    <!-- Wallpaper onboarding dialog body text. -->
    <string name="wallpapers_onboarding_dialog_body_text">Choose a wallpaper that speaks to you.</string>
    <!-- Wallpaper onboarding dialog learn more button text. The button navigates to the wallpaper settings screen. -->
    <string name="wallpapers_onboarding_dialog_explore_more_button_text">Explore more wallpapers</string>

    <!-- Add-ons general availability nimbus message-->
    <!-- Title of the Nimbus message for add-ons general availability-->
    <string name="addon_ga_message_title" tools:ignore="UnusedResources">New add-ons now available</string>
    <!-- Body of the Nimbus message for add-ons general availability. 'Firefox' intentionally hardcoded here-->
    <string name="addon_ga_message_body" tools:ignore="UnusedResources">Check out 100+ new extensions that let you make Firefox your own.</string>
    <!-- Button text of the Nimbus message for add-ons general availability. -->
    <string name="addon_ga_message_button" tools:ignore="UnusedResources">Explore add-ons</string>

    <!-- Add-on Installation from AMO-->
    <!-- Error displayed when user attempts to install an add-on from AMO (addons.mozilla.org) that is not supported -->
    <string name="addon_not_supported_error" moz:removedIn="120" tools:ignore="UnusedResources">Add-on is not supported</string>
    <!-- Error displayed when user attempts to install an add-on from AMO (addons.mozilla.org) that is already installed -->
    <string name="addon_already_installed" moz:removedIn="120" tools:ignore="UnusedResources">Add-on is already installed</string>

    <!-- Add-on process crash dialog to user -->
    <!-- Title of a dialog shown to the user when enough errors have occurred with addons and they need to be temporarily disabled -->
    <string name="addon_process_crash_dialog_title" tools:ignore="UnusedResources">Add-ons are temporarily disabled</string>
    <!-- The first parameter is the application name. This is a message shown to the user when too many errors have occurred with the addons process and they have been disabled. The user can decide if they would like to continue trying to start add-ons or if they'd rather continue without them. -->
    <string name="addon_process_crash_dialog_message" tools:ignore="UnusedResources">One or more add-ons stopped working, making your system unstable. %1$s unsuccessfully tried to restart the add-on(s).\n\nAdd-ons won’t be restarted during your current session.\n\nRemoving or disabling add-ons may fix this issue.</string>
    <!-- This will cause the add-ons to try restarting but the dialog will reappear if it is unsuccessful again -->
    <string name="addon_process_crash_dialog_retry_button_text" tools:ignore="UnusedResources">Try restarting add-ons</string>
    <!-- The user will continue with all add-ons disabled -->
    <string name="addon_process_crash_dialog_disable_addons_button_text" tools:ignore="UnusedResources">Continue with add-ons disabled</string>

    <!-- Account Preferences -->
    <!-- Preference for managing your account via accounts.firefox.com -->
    <string name="preferences_manage_account">Manage account</string>
    <!-- Summary of the preference for managing your account via accounts.firefox.com. -->
    <string name="preferences_manage_account_summary">Change your password, manage data collection, or delete your account</string>
    <!-- Preference for triggering sync -->
    <string name="preferences_sync_now">Synchronise now</string>
    <!-- Preference category for sync -->
    <string name="preferences_sync_category">Choose what to synchronise</string>
    <!-- Preference for syncing history -->
    <string name="preferences_sync_history">History</string>
    <!-- Preference for syncing bookmarks -->
    <string name="preferences_sync_bookmarks">Bookmarks</string>
    <!-- Preference for syncing logins -->
    <string name="preferences_sync_logins">Logins</string>
    <!-- Preference for syncing tabs -->
    <string name="preferences_sync_tabs_2">Open tabs</string>
    <!-- Preference for signing out -->
    <string name="preferences_sign_out">Sign out</string>
    <!-- Preference displays and allows changing current FxA device name -->
    <string name="preferences_sync_device_name">Device name</string>
    <!-- Text shown when user enters empty device name -->
    <string name="empty_device_name_error">Device name cannot be empty.</string>
    <!-- Label indicating that sync is in progress -->
    <string name="sync_syncing_in_progress">Synchronising…</string>
    <!-- Label summary indicating that sync failed. The first parameter is the date stamp showing last time it succeeded -->
    <string name="sync_failed_summary">Synchronisation failed. Last success: %s</string>
    <!-- Label summary showing never synced -->
    <string name="sync_failed_never_synced_summary">Synchronisation failed. Last synced: never</string>
    <!-- Label summary the date we last synced. The first parameter is date stamp showing last time synced -->
    <string name="sync_last_synced_summary">Last synchronised: %s</string>
    <!-- Label summary showing never synced -->
    <string name="sync_never_synced_summary">Last synchronised: never</string>

    <!-- Text for displaying the default device name.
        The first parameter is the application name, the second is the device manufacturer name
        and the third is the device model. -->
    <string name="default_device_name_2">%1$s on %2$s %3$s</string>

    <!-- Preference for syncing credit cards -->
    <string name="preferences_sync_credit_cards">Credit cards</string>
    <!-- Preference for syncing addresses -->
    <string name="preferences_sync_address">Addresses</string>

    <!-- Send Tab -->
    <!-- Name of the "receive tabs" notification channel. Displayed in the "App notifications" system settings for the app -->
    <string name="fxa_received_tab_channel_name">Received tabs</string>
    <!-- Description of the "receive tabs" notification channel. Displayed in the "App notifications" system settings for the app -->
    <string name="fxa_received_tab_channel_description">Notifications for tabs received from other Firefox devices.</string>
    <!--  The body for these is the URL of the tab received  -->
    <string name="fxa_tab_received_notification_name">Tab Received</string>
    <!-- %s is the device name -->
    <string name="fxa_tab_received_from_notification_name">Tab from %s</string>

    <!-- Advanced Preferences -->
    <!-- Preference for tracking protection exceptions -->
    <string name="preferences_tracking_protection_exceptions">Exceptions</string>
    <!-- Button in Exceptions Preference to turn on tracking protection for all sites (remove all exceptions) -->
    <string name="preferences_tracking_protection_exceptions_turn_on_for_all">Turn on for all sites</string>
    <!-- Text displayed when there are no exceptions -->
    <string name="exceptions_empty_message_description">Exceptions let you disable tracking protection for selected sites.</string>
    <!-- Text displayed when there are no exceptions, with learn more link that brings users to a tracking protection SUMO page -->
    <string name="exceptions_empty_message_learn_more_link">Learn more</string>

    <!-- Preference switch for usage and technical data collection -->
    <string name="preference_usage_data">Usage and technical data</string>
    <!-- Preference description for usage and technical data collection -->
    <string name="preferences_usage_data_description">Shares performance, usage, hardware and customisation data about your browser with Mozilla to help us make %1$s better</string>
    <!-- Preference switch for marketing data collection -->
    <string name="preferences_marketing_data">Marketing data</string>
    <!-- Preference description for marketing data collection -->
    <string name="preferences_marketing_data_description2">Shares basic usage data with Adjust, our mobile marketing vendor</string>
    <!-- Title for studies preferences -->
    <string name="preference_experiments_2">Studies</string>
    <!-- Summary for studies preferences -->
    <string name="preference_experiments_summary_2">Allows Mozilla to install and run studies</string>

    <!-- Turn On Sync Preferences -->
    <!-- Header of the Sync and save your data preference view -->
    <string name="preferences_sync_2">Synchronise and save your data</string>
    <!-- Preference for reconnecting to FxA sync -->
    <string name="preferences_sync_sign_in_to_reconnect">Sign in to reconnect</string>
    <!-- Preference for removing FxA account -->
    <string name="preferences_sync_remove_account">Remove account</string>

    <!-- Pairing Feature strings -->
    <!-- Instructions on how to access pairing -->
    <string name="pair_instructions_2"><![CDATA[Scan the QR code shown at <b>firefox.com/pair</b>]]></string>

    <!-- Toolbar Preferences -->
    <!-- Preference for using top toolbar -->
    <string name="preference_top_toolbar">Top</string>
    <!-- Preference for using bottom toolbar -->
    <string name="preference_bottom_toolbar">Bottom</string>

    <!-- Theme Preferences -->
    <!-- Preference for using light theme -->
    <string name="preference_light_theme">Light</string>
    <!-- Preference for using dark theme -->
    <string name="preference_dark_theme">Dark</string>
    <!-- Preference for using using dark or light theme automatically set by battery -->
    <string name="preference_auto_battery_theme">Set by Battery Saver</string>
    <!-- Preference for using following device theme -->
    <string name="preference_follow_device_theme">Follow device theme</string>

    <!-- Gestures Preferences-->
    <!-- Preferences for using pull to refresh in a webpage -->
    <string name="preference_gestures_website_pull_to_refresh">Pull to refresh</string>
    <!-- Preference for using the dynamic toolbar -->
    <string name="preference_gestures_dynamic_toolbar">Scroll to hide toolbar</string>
    <!-- Preference for switching tabs by swiping horizontally on the toolbar -->
    <string name="preference_gestures_swipe_toolbar_switch_tabs">Swipe toolbar sideways to switch tabs</string>
    <!-- Preference for showing the opened tabs by swiping up on the toolbar-->
    <string name="preference_gestures_swipe_toolbar_show_tabs">Swipe toolbar up to open tabs</string>

    <!-- Library -->
    <!-- Option in Library to open Downloads page -->
    <string name="library_downloads">Downloads</string>
    <!-- Option in library to open Bookmarks page -->
    <string name="library_bookmarks">Bookmarks</string>
    <!-- Option in library to open Desktop Bookmarks root page -->
    <string name="library_desktop_bookmarks_root">Desktop Bookmarks</string>
    <!-- Option in library to open Desktop Bookmarks "menu" page -->
    <string name="library_desktop_bookmarks_menu">Bookmarks Menu</string>
    <!-- Option in library to open Desktop Bookmarks "toolbar" page -->
    <string name="library_desktop_bookmarks_toolbar">Bookmarks Toolbar</string>
    <!-- Option in library to open Desktop Bookmarks "unfiled" page -->
    <string name="library_desktop_bookmarks_unfiled">Other Bookmarks</string>
    <!-- Option in Library to open History page -->
    <string name="library_history">History</string>
    <!-- Option in Library to open a new tab -->
    <string name="library_new_tab">New tab</string>
    <!-- Settings Page Title -->
    <string name="settings_title">Settings</string>
    <!-- Content description (not visible, for screen readers etc.): "Close button for library settings" -->
    <string name="content_description_close_button">Close</string>

    <!-- Title to show in alert when a lot of tabs are to be opened
    %d is a placeholder for the number of tabs that will be opened -->
    <string name="open_all_warning_title">Open %d tabs?</string>
    <!-- Message to warn users that a large number of tabs will be opened
    %s will be replaced by app name. -->
    <string name="open_all_warning_message">Opening this many tabs may slow down %s while the pages are loading. Are you sure you want to continue?</string>
    <!-- Dialog button text for confirming open all tabs -->
    <string name="open_all_warning_confirm">Open tabs</string>
    <!-- Dialog button text for canceling open all tabs -->
    <string name="open_all_warning_cancel">Cancel</string>

    <!-- Text to show users they have one page in the history group section of the History fragment.
    %d is a placeholder for the number of pages in the group. -->
    <string name="history_search_group_site_1">%d page</string>

    <!-- Text to show users they have multiple pages in the history group section of the History fragment.
    %d is a placeholder for the number of pages in the group. -->
    <string name="history_search_group_sites_1">%d pages</string>

    <!-- Option in library for Recently Closed Tabs -->
    <string name="library_recently_closed_tabs">Recently closed tabs</string>
    <!-- Option in library to open Recently Closed Tabs page -->
    <string name="recently_closed_show_full_history">Show full history</string>
    <!-- Text to show users they have multiple tabs saved in the Recently Closed Tabs section of history.
    %d is a placeholder for the number of tabs selected. -->
    <string name="recently_closed_tabs">%d tabs</string>
    <!-- Text to show users they have one tab saved in the Recently Closed Tabs section of history.
    %d is a placeholder for the number of tabs selected. -->
    <string name="recently_closed_tab">%d tab</string>
    <!-- Recently closed tabs screen message when there are no recently closed tabs -->
    <string name="recently_closed_empty_message">No recently closed tabs here</string>

    <!-- Tab Management -->
    <!-- Title of preference for tabs management -->
    <string name="preferences_tabs">Tabs</string>
    <!-- Title of preference that allows a user to specify the tab view -->
    <string name="preferences_tab_view">Tab view</string>
    <!-- Option for a list tab view -->
    <string name="tab_view_list">List</string>
    <!-- Option for a grid tab view -->
    <string name="tab_view_grid">Grid</string>
    <!-- Title of preference that allows a user to auto close tabs after a specified amount of time -->
    <string name="preferences_close_tabs">Close tabs</string>
    <!-- Option for auto closing tabs that will never auto close tabs, always allows user to manually close tabs -->
    <string name="close_tabs_manually">Manually</string>

    <!-- Option for auto closing tabs that will auto close tabs after one day -->
    <string name="close_tabs_after_one_day">After one day</string>
    <!-- Option for auto closing tabs that will auto close tabs after one week -->
    <string name="close_tabs_after_one_week">After one week</string>
    <!-- Option for auto closing tabs that will auto close tabs after one month -->
    <string name="close_tabs_after_one_month">After one month</string>

    <!-- Title of preference that allows a user to specify the auto-close settings for open tabs -->
    <string name="preference_auto_close_tabs" tools:ignore="UnusedResources">Auto-close open tabs</string>

    <!-- Opening screen -->
    <!-- Title of a preference that allows a user to choose what screen to show after opening the app -->
    <string name="preferences_opening_screen">Opening screen</string>
    <!-- Option for always opening the homepage when re-opening the app -->
    <string name="opening_screen_homepage">Homepage</string>
    <!-- Option for always opening the user's last-open tab when re-opening the app -->
    <string name="opening_screen_last_tab">Last tab</string>
    <!-- Option for always opening the homepage when re-opening the app after four hours of inactivity -->
    <string name="opening_screen_after_four_hours_of_inactivity">Homepage after four hours of inactivity</string>
    <!-- Summary for tabs preference when auto closing tabs setting is set to manual close-->
    <string name="close_tabs_manually_summary">Close manually</string>
    <!-- Summary for tabs preference when auto closing tabs setting is set to auto close tabs after one day-->
    <string name="close_tabs_after_one_day_summary">Close after one day</string>
    <!-- Summary for tabs preference when auto closing tabs setting is set to auto close tabs after one week-->
    <string name="close_tabs_after_one_week_summary">Close after one week</string>
    <!-- Summary for tabs preference when auto closing tabs setting is set to auto close tabs after one month-->
    <string name="close_tabs_after_one_month_summary">Close after one month</string>

    <!-- Summary for homepage preference indicating always opening the homepage when re-opening the app -->
    <string name="opening_screen_homepage_summary">Open on homepage</string>
    <!-- Summary for homepage preference indicating always opening the last-open tab when re-opening the app -->
    <string name="opening_screen_last_tab_summary">Open on last tab</string>
    <!-- Summary for homepage preference indicating opening the homepage when re-opening the app after four hours of inactivity -->
    <string name="opening_screen_after_four_hours_of_inactivity_summary">Open on homepage after four hours</string>

    <!-- Inactive tabs -->
    <!-- Category header of a preference that allows a user to enable or disable the inactive tabs feature -->
    <string name="preferences_inactive_tabs">Move old tabs to inactive</string>
    <!-- Title of inactive tabs preference -->
    <string name="preferences_inactive_tabs_title">Tabs you haven’t viewed for two weeks get moved to the inactive section.</string>

    <!-- Studies -->
    <!-- Title of the remove studies button -->
    <string name="studies_remove">Remove</string>
    <!-- Title of the active section on the studies list -->
    <string name="studies_active">Active</string>
    <!-- Description for studies, it indicates why Firefox use studies. The first parameter is the name of the application. -->
    <string name="studies_description_2">%1$s may install and run studies from time to time.</string>
    <!-- Learn more link for studies, links to an article for more information about studies. -->
    <string name="studies_learn_more">Learn more</string>

    <!-- Dialog message shown after removing a study -->
    <string name="studies_restart_app">The application will quit to apply changes</string>
    <!-- Dialog button to confirm the removing a study. -->
    <string name="studies_restart_dialog_ok">OK</string>
    <!-- Dialog button text for canceling removing a study. -->
    <string name="studies_restart_dialog_cancel">Cancel</string>

    <!-- Toast shown after turning on/off studies preferences -->
    <string name="studies_toast_quit_application" tools:ignore="UnusedResources">Quitting the application to apply changes…</string>

    <!-- Sessions -->
    <!-- Title for the list of tabs -->
    <string name="tab_header_label">Open tabs</string>
    <!-- Title for the list of tabs in the current private session -->
    <string name="tabs_header_private_tabs_title">Private tabs</string>
    <!-- Title for the list of tabs in the synced tabs -->
    <string name="tabs_header_synced_tabs_title">Synchronised tabs</string>
    <!-- Content description (not visible, for screen readers etc.): Add tab button. Adds a news tab when pressed -->
    <string name="add_tab">Add tab</string>
    <!-- Content description (not visible, for screen readers etc.): Add tab button. Adds a news tab when pressed -->
    <string name="add_private_tab">Add private tab</string>
    <!-- Text for the new tab button to indicate adding a new private tab in the tab -->
    <string name="tab_drawer_fab_content">Private</string>
    <!-- Text for the new tab button to indicate syncing command on the synced tabs page -->
    <string name="tab_drawer_fab_sync">Sync</string>
    <!-- Text shown in the menu for sharing all tabs -->
    <string name="tab_tray_menu_item_share">Share all tabs</string>
    <!-- Text shown in the menu to view recently closed tabs -->
    <string name="tab_tray_menu_recently_closed">Recently closed tabs</string>
    <!-- Text shown in the tabs tray inactive tabs section -->
    <string name="tab_tray_inactive_recently_closed" tools:ignore="UnusedResources">Recently closed</string>
    <!-- Text shown in the menu to view account settings -->
    <string name="tab_tray_menu_account_settings">Account settings</string>
    <!-- Text shown in the menu to view tab settings -->
    <string name="tab_tray_menu_tab_settings">Tab settings</string>
    <!-- Text shown in the menu for closing all tabs -->
    <string name="tab_tray_menu_item_close">Close all tabs</string>
    <!-- Text shown in the multiselect menu for bookmarking selected tabs. -->
    <string name="tab_tray_multiselect_menu_item_bookmark">Bookmark</string>
    <!-- Text shown in the multiselect menu for closing selected tabs. -->
    <string name="tab_tray_multiselect_menu_item_close">Close</string>
    <!-- Content description for tabs tray multiselect share button -->
    <string name="tab_tray_multiselect_share_content_description">Share selected tabs</string>
    <!-- Content description for tabs tray multiselect menu -->
    <string name="tab_tray_multiselect_menu_content_description">Selected tabs menu</string>
    <!-- Content description (not visible, for screen readers etc.): Removes tab from collection button. Removes the selected tab from collection when pressed -->
    <string name="remove_tab_from_collection">Remove tab from collection</string>
    <!-- Text for button to enter multiselect mode in tabs tray -->
    <string name="tabs_tray_select_tabs">Select tabs</string>
    <!-- Content description (not visible, for screen readers etc.): Close tab button. Closes the current session when pressed -->
    <string name="close_tab">Close tab</string>
    <!-- Content description (not visible, for screen readers etc.): Close tab <title> button. First parameter is tab title  -->
    <string name="close_tab_title">Close tab %s</string>
    <!-- Content description (not visible, for screen readers etc.): Opens the open tabs menu when pressed -->
    <string name="open_tabs_menu">Open tabs menu</string>
    <!-- Open tabs menu item to save tabs to collection -->
    <string name="tabs_menu_save_to_collection1">Save tabs to collection</string>
    <!-- Text for the menu button to delete a collection -->
    <string name="collection_delete">Delete collection</string>
    <!-- Text for the menu button to rename a collection -->
    <string name="collection_rename">Rename collection</string>
    <!-- Text for the button to open tabs of the selected collection -->
    <string name="collection_open_tabs">Open tabs</string>

    <!-- Hint for adding name of a collection -->
    <string name="collection_name_hint">Collection name</string>
    <!-- Text for the menu button to rename a top site -->
    <string name="rename_top_site">Rename</string>
    <!-- Text for the menu button to remove a top site -->
    <string name="remove_top_site">Remove</string>

    <!-- Text for the menu button to delete a top site from history -->
    <string name="delete_from_history">Delete from history</string>
    <!-- Postfix for private WebApp titles, placeholder is replaced with app name -->
    <string name="pwa_site_controls_title_private">%1$s (Private Mode)</string>

    <!-- History -->
    <!-- Text for the button to search all history -->
    <string name="history_search_1">Enter search terms</string>
    <!-- Text for the button to clear all history -->
    <string name="history_delete_all">Delete history</string>
    <!-- Text for the snackbar to confirm that multiple browsing history items has been deleted -->
    <string name="history_delete_multiple_items_snackbar">History Deleted</string>
    <!-- Text for the snackbar to confirm that a single browsing history item has been deleted. The first parameter is the shortened URL of the deleted history item. -->
    <string name="history_delete_single_item_snackbar">Deleted %1$s</string>
    <!-- Context description text for the button to delete a single history item -->
    <string name="history_delete_item">Delete</string>
    <!-- History multi select title in app bar
    The first parameter is the number of bookmarks selected -->
    <string name="history_multi_select_title">%1$d selected</string>
    <!-- Text for the header that groups the history for today -->
    <string name="history_today">Today</string>
    <!-- Text for the header that groups the history for yesterday -->
    <string name="history_yesterday">Yesterday</string>
    <!-- Text for the header that groups the history the past 7 days -->
    <string name="history_7_days">Last 7 days</string>
    <!-- Text for the header that groups the history the past 30 days -->
    <string name="history_30_days">Last 30 days</string>
    <!-- Text for the header that groups the history older than the last month -->
    <string name="history_older">Older</string>
    <!-- Text shown when no history exists -->
    <string name="history_empty_message">No history here</string>

    <!-- Downloads -->
    <!-- Text for the snackbar to confirm that multiple downloads items have been removed -->
    <string name="download_delete_multiple_items_snackbar_1">Downloads Removed</string>
    <!-- Text for the snackbar to confirm that a single download item has been removed. The first parameter is the name of the download item. -->
    <string name="download_delete_single_item_snackbar">Removed %1$s</string>
    <!-- Text shown when no download exists -->
    <string name="download_empty_message_1">No downloaded files</string>
    <!-- History multi select title in app bar
    The first parameter is the number of downloads selected -->
    <string name="download_multi_select_title">%1$d selected</string>


    <!-- Text for the button to remove a single download item -->
    <string name="download_delete_item_1">Remove</string>


    <!-- Crashes -->
    <!-- Title text displayed on the tab crash page. This first parameter is the name of the application (For example: Fenix) -->
    <string name="tab_crash_title_2">Sorry. %1$s can’t load that page.</string>
    <!-- Send crash report checkbox text on the tab crash page -->
    <string name="tab_crash_send_report">Send crash report to Mozilla</string>
    <!-- Close tab button text on the tab crash page -->
    <string name="tab_crash_close">Close tab</string>
    <!-- Restore tab button text on the tab crash page -->
    <string name="tab_crash_restore">Restore tab</string>

    <!-- Bookmarks -->
    <!-- Confirmation message for a dialog confirming if the user wants to delete the selected folder -->
    <string name="bookmark_delete_folder_confirmation_dialog">Are you sure you want to delete this folder?</string>
    <!-- Confirmation message for a dialog confirming if the user wants to delete multiple items including folders. Parameter will be replaced by app name. -->
    <string name="bookmark_delete_multiple_folders_confirmation_dialog">%s will delete the selected items.</string>
    <!-- Text for the cancel button on delete bookmark dialog -->
    <string name="bookmark_delete_negative">Cancel</string>
    <!-- Screen title for adding a bookmarks folder -->
    <string name="bookmark_add_folder">Add folder</string>
    <!-- Snackbar title shown after a bookmark has been created. -->
    <string name="bookmark_saved_snackbar">Bookmark saved!</string>
    <!-- Snackbar edit button shown after a bookmark has been created. -->
    <string name="edit_bookmark_snackbar_action">EDIT</string>
    <!-- Bookmark overflow menu edit button -->
    <string name="bookmark_menu_edit_button">Edit</string>
    <!-- Bookmark overflow menu copy button -->
    <string name="bookmark_menu_copy_button">Copy</string>
    <!-- Bookmark overflow menu share button -->
    <string name="bookmark_menu_share_button">Share</string>
    <!-- Bookmark overflow menu open in new tab button -->
    <string name="bookmark_menu_open_in_new_tab_button">Open in new tab</string>
    <!-- Bookmark overflow menu open in private tab button -->
    <string name="bookmark_menu_open_in_private_tab_button">Open in private tab</string>
    <!-- Bookmark overflow menu open all in tabs button -->
    <string name="bookmark_menu_open_all_in_tabs_button">Open all in new tabs</string>
    <!-- Bookmark overflow menu open all in private tabs button -->
    <string name="bookmark_menu_open_all_in_private_tabs_button">Open all in private tabs</string>
    <!-- Bookmark overflow menu delete button -->
    <string name="bookmark_menu_delete_button">Delete</string>
    <!--Bookmark overflow menu save button -->
    <string name="bookmark_menu_save_button">Save</string>
    <!-- Bookmark multi select title in app bar
     The first parameter is the number of bookmarks selected -->
    <string name="bookmarks_multi_select_title">%1$d selected</string>
    <!-- Bookmark editing screen title -->
    <string name="edit_bookmark_fragment_title">Edit bookmark</string>
    <!-- Bookmark folder editing screen title -->
    <string name="edit_bookmark_folder_fragment_title">Edit folder</string>
    <!-- Bookmark sign in button message -->
    <string name="bookmark_sign_in_button">Sign in to see synchronised bookmarks</string>
    <!-- Bookmark URL editing field label -->
    <string name="bookmark_url_label">URL</string>
    <!-- Bookmark FOLDER editing field label -->
    <string name="bookmark_folder_label">FOLDER</string>
    <!-- Bookmark NAME editing field label -->
    <string name="bookmark_name_label">NAME</string>
    <!-- Bookmark add folder screen title -->
    <string name="bookmark_add_folder_fragment_label">Add folder</string>
    <!-- Bookmark select folder screen title -->
    <string name="bookmark_select_folder_fragment_label">Select folder</string>
    <!-- Bookmark editing error missing title -->
    <string name="bookmark_empty_title_error">Must have a title</string>
    <!-- Bookmark editing error missing or improper URL -->
    <string name="bookmark_invalid_url_error">Invalid URL</string>
    <!-- Bookmark screen message for empty bookmarks folder -->
    <string name="bookmarks_empty_message">No bookmarks here</string>
    <!-- Bookmark snackbar message on deletion
     The first parameter is the host part of the URL of the bookmark deleted, if any -->
    <string name="bookmark_deletion_snackbar_message">Deleted %1$s</string>
    <!-- Bookmark snackbar message on deleting multiple bookmarks not including folders-->
    <string name="bookmark_deletion_multiple_snackbar_message_2">Bookmarks deleted</string>
    <!-- Bookmark snackbar message on deleting multiple bookmarks including folders-->
    <string name="bookmark_deletion_multiple_snackbar_message_3">Deleting selected folders</string>
    <!-- Bookmark undo button for deletion snackbar action -->
    <string name="bookmark_undo_deletion">UNDO</string>

    <!-- Text for the button to search all bookmarks -->
    <string name="bookmark_search">Enter search terms</string>

    <!-- Site Permissions -->
    <!-- Button label that take the user to the Android App setting -->
    <string name="phone_feature_go_to_settings">Go to Settings</string>
    <!-- Content description (not visible, for screen readers etc.): Quick settings sheet
        to give users access to site specific information / settings. For example:
        Secure settings status and a button to modify site permissions -->
    <string name="quick_settings_sheet">Quick settings sheet</string>
    <!-- Label that indicates that this option it the recommended one -->
    <string name="phone_feature_recommended">Recommended</string>
    <!-- Button label for clearing all the information of site permissions-->
    <string name="clear_permissions">Clear permissions</string>
    <!-- Text for the OK button on Clear permissions dialog -->
    <string name="clear_permissions_positive">OK</string>
    <!-- Text for the cancel button on Clear permissions dialog -->
    <string name="clear_permissions_negative">Cancel</string>
    <!-- Button label for clearing a site permission-->
    <string name="clear_permission">Clear permission</string>
    <!-- Text for the OK button on Clear permission dialog -->
    <string name="clear_permission_positive">OK</string>
    <!-- Text for the cancel button on Clear permission dialog -->
    <string name="clear_permission_negative">Cancel</string>
    <!-- Button label for clearing all the information on all sites-->
    <string name="clear_permissions_on_all_sites">Clear permissions on all sites</string>
    <!-- Preference for altering video and audio autoplay for all websites -->
    <string name="preference_browser_feature_autoplay">Autoplay</string>
    <!-- Preference for altering the camera access for all websites -->
    <string name="preference_phone_feature_camera">Camera</string>
    <!-- Preference for altering the microphone access for all websites -->
    <string name="preference_phone_feature_microphone">Microphone</string>
    <!-- Preference for altering the location access for all websites -->
    <string name="preference_phone_feature_location">Location</string>
    <!-- Preference for altering the notification access for all websites -->
    <string name="preference_phone_feature_notification">Notification</string>
    <!-- Preference for altering the persistent storage access for all websites -->
    <string name="preference_phone_feature_persistent_storage">Persistent Storage</string>
    <!-- Preference for altering the storage access setting for all websites -->
    <string name="preference_phone_feature_cross_origin_storage_access">Cross-site cookies</string>
    <!-- Preference for altering the EME access for all websites -->
    <string name="preference_phone_feature_media_key_system_access">DRM-controlled content</string>
    <!-- Label that indicates that a permission must be asked always -->
    <string name="preference_option_phone_feature_ask_to_allow">Ask to allow</string>
    <!-- Label that indicates that a permission must be blocked -->
    <string name="preference_option_phone_feature_blocked">Blocked</string>
    <!-- Label that indicates that a permission must be allowed -->
    <string name="preference_option_phone_feature_allowed">Allowed</string>
    <!--Label that indicates a permission is by the Android OS-->
    <string name="phone_feature_blocked_by_android">Blocked by Android</string>
    <!-- Preference for showing a list of websites that the default configurations won't apply to them -->
    <string name="preference_exceptions">Exceptions</string>
    <!-- Summary of tracking protection preference if tracking protection is set to off -->
    <string name="tracking_protection_off">Off</string>
    <!-- Summary of tracking protection preference if tracking protection is set to standard -->
    <string name="tracking_protection_standard">Standard</string>
    <!-- Summary of tracking protection preference if tracking protection is set to strict -->
    <string name="tracking_protection_strict">Strict</string>
    <!-- Summary of tracking protection preference if tracking protection is set to custom -->
    <string name="tracking_protection_custom">Custom</string>
    <!-- Label for global setting that indicates that all video and audio autoplay is allowed -->
    <string name="preference_option_autoplay_allowed2">Allow audio and video</string>
    <!-- Label for site specific setting that indicates that all video and audio autoplay is allowed -->
    <string name="quick_setting_option_autoplay_allowed">Allow audio and video</string>
    <!-- Label that indicates that video and audio autoplay is only allowed over Wi-Fi -->
    <string name="preference_option_autoplay_allowed_wifi_only2">Block audio and video on mobile data only</string>
    <!-- Subtext that explains 'autoplay on Wi-Fi only' option -->
    <string name="preference_option_autoplay_allowed_wifi_subtext">Audio and video will play on Wi-Fi</string>
    <!-- Label for global setting that indicates that video autoplay is allowed, but audio autoplay is blocked -->
    <string name="preference_option_autoplay_block_audio2">Block audio only</string>
    <!-- Label for site specific setting that indicates that video autoplay is allowed, but audio autoplay is blocked -->
    <string name="quick_setting_option_autoplay_block_audio">Block audio only</string>
    <!-- Label for global setting that indicates that all video and audio autoplay is blocked -->
    <string name="preference_option_autoplay_blocked3">Block audio and video</string>
    <!-- Label for site specific setting that indicates that all video and audio autoplay is blocked -->
    <string name="quick_setting_option_autoplay_blocked">Block audio and video</string>
    <!-- Summary of delete browsing data on quit preference if it is set to on -->
    <string name="delete_browsing_data_quit_on">On</string>
    <!-- Summary of delete browsing data on quit preference if it is set to off -->
    <string name="delete_browsing_data_quit_off">Off</string>

    <!-- Summary of studies preference if it is set to on -->
    <string name="studies_on">On</string>
    <!-- Summary of studies data on quit preference if it is set to off -->
    <string name="studies_off">Off</string>

    <!-- Collections -->
    <!-- Collections header on home fragment -->
    <string name="collections_header">Collections</string>
    <!-- Content description (not visible, for screen readers etc.): Opens the collection menu when pressed -->
    <string name="collection_menu_button_content_description">Collection menu</string>

    <!-- Label to describe what collections are to a new user without any collections -->
    <string name="no_collections_description2">Collect the things that matter to you.\nGroup together similar searches, sites, and tabs for quick access later.</string>
    <!-- Title for the "select tabs" step of the collection creator -->
    <string name="create_collection_select_tabs">Select Tabs</string>
    <!-- Title for the "select collection" step of the collection creator -->
    <string name="create_collection_select_collection">Select collection</string>
    <!-- Title for the "name collection" step of the collection creator -->
    <string name="create_collection_name_collection">Name collection</string>
    <!-- Button to add new collection for the "select collection" step of the collection creator -->
    <string name="create_collection_add_new_collection">Add new collection</string>
    <!-- Button to select all tabs in the "select tabs" step of the collection creator -->
    <string name="create_collection_select_all">Select All</string>
    <!-- Button to deselect all tabs in the "select tabs" step of the collection creator -->
    <string name="create_collection_deselect_all">Deselect All</string>
    <!-- Text to prompt users to select the tabs to save in the "select tabs" step of the collection creator -->
    <string name="create_collection_save_to_collection_empty">Select tabs to save</string>
    <!-- Text to show users how many tabs they have selected in the "select tabs" step of the collection creator.
     %d is a placeholder for the number of tabs selected. -->
    <string name="create_collection_save_to_collection_tabs_selected">%d tabs selected</string>
    <!-- Text to show users they have one tab selected in the "select tabs" step of the collection creator.
    %d is a placeholder for the number of tabs selected. -->
    <string name="create_collection_save_to_collection_tab_selected">%d tab selected</string>
    <!-- Text shown in snackbar when multiple tabs have been saved in a collection -->
    <string name="create_collection_tabs_saved">Tabs saved!</string>
    <!-- Text shown in snackbar when one or multiple tabs have been saved in a new collection -->
    <string name="create_collection_tabs_saved_new_collection">Collection saved!</string>
    <!-- Text shown in snackbar when one tab has been saved in a collection -->
    <string name="create_collection_tab_saved">Tab saved!</string>
    <!-- Content description (not visible, for screen readers etc.): button to close the collection creator -->
    <string name="create_collection_close">Close</string>
    <!-- Button to save currently selected tabs in the "select tabs" step of the collection creator-->
    <string name="create_collection_save">Save</string>

    <!-- Snackbar action to view the collection the user just created or updated -->
    <string name="create_collection_view">View</string>

    <!-- Text for the OK button from collection dialogs -->
    <string name="create_collection_positive">OK</string>
    <!-- Text for the cancel button from collection dialogs -->
    <string name="create_collection_negative">Cancel</string>

    <!-- Default name for a new collection in "name new collection" step of the collection creator. %d is a placeholder for the number of collections-->
    <string name="create_collection_default_name">Collection %d</string>

    <!-- Share -->
    <!-- Share screen header -->
    <string name="share_header_2">Share</string>
    <!-- Content description (not visible, for screen readers etc.):
        "Share" button. Opens the share menu when pressed. -->
    <string name="share_button_content_description">Share</string>
    <!-- Text for the Save to PDF feature in the share menu -->
    <string name="share_save_to_pdf">Save as PDF</string>
    <!-- Text for error message when generating a PDF file Text. -->
    <string name="unable_to_save_to_pdf_error">Unable to generate PDF</string>
    <!-- Text for standard error snackbar dismiss button. -->
    <string name="standard_snackbar_error_dismiss">Dismiss</string>
    <!-- Text for error message when printing a page and it fails. -->
    <string name="unable_to_print_error" moz:removedIn="121" tools:ignore="UnusedResources">Unable to print</string>
    <!-- Text for error message when printing a page and it fails. -->
    <string name="unable_to_print_page_error">Unable to print this page</string>
    <!-- Text for the print feature in the share and browser menu -->
    <string name="menu_print">Print</string>
    <!-- Sub-header in the dialog to share a link to another sync device -->
    <string name="share_device_subheader">Send to device</string>
    <!-- Sub-header in the dialog to share a link to an app from the full list -->
    <string name="share_link_all_apps_subheader">All actions</string>
    <!-- Sub-header in the dialog to share a link to an app from the most-recent sorted list -->
    <string name="share_link_recent_apps_subheader">Recently used</string>
    <!-- Text for the copy link action in the share screen. -->
    <string name="share_copy_link_to_clipboard">Copy to clipboard</string>
    <!-- Toast shown after copying link to clipboard -->
    <string name="toast_copy_link_to_clipboard">Copied to clipboard</string>
    <!-- An option from the share dialog to sign into sync -->
    <string name="sync_sign_in">Sign in to Sync</string>
     <!-- An option from the three dot menu to sync and save data -->
    <string name="sync_menu_sync_and_save_data">Synchronise and save data</string>
    <!-- An option from the share dialog to send link to all other sync devices -->
    <string name="sync_send_to_all">Send to all devices</string>
    <!-- An option from the share dialog to reconnect to sync -->
    <string name="sync_reconnect">Reconnect to Sync</string>
    <!-- Text displayed when sync is offline and cannot be accessed -->
    <string name="sync_offline">Offline</string>
    <!-- An option to connect additional devices -->
    <string name="sync_connect_device">Connect another device</string>
    <!-- The dialog text shown when additional devices are not available -->
    <string name="sync_connect_device_dialog">To send a tab, sign in to Firefox on at least one other device.</string>
    <!-- Confirmation dialog button -->
    <string name="sync_confirmation_button">Got it</string>
    <!-- Share error message -->
    <string name="share_error_snackbar">Cannot share to this app</string>
    <!-- Add new device screen title -->
    <string name="sync_add_new_device_title">Send to device</string>
    <!-- Text for the warning message on the Add new device screen -->
    <string name="sync_add_new_device_message">No Devices Connected</string>
    <!-- Text for the button to learn about sending tabs -->
    <string name="sync_add_new_device_learn_button">Learn About Sending Tabs…</string>
    <!-- Text for the button to connect another device -->
    <string name="sync_add_new_device_connect_button">Connect Another Device…</string>

    <!-- Notifications -->
    <!-- Text shown in the notification that pops up to remind the user that a private browsing session is active. -->
    <string name="notification_pbm_delete_text_2">Close private tabs</string>
    <!-- Name of the marketing notification channel. Displayed in the "App notifications" system settings for the app -->
    <string name="notification_marketing_channel_name">Marketing</string>

    <!-- Title shown in the notification that pops up to remind the user to set fenix as default browser.
    The app name is in the text, due to limitations with localizing Nimbus experiments -->
    <string name="nimbus_notification_default_browser_title" tools:ignore="UnusedResources">Firefox is fast and private</string>
    <!-- Text shown in the notification that pops up to remind the user to set fenix as default browser.
    The app name is in the text, due to limitations with localizing Nimbus experiments -->
    <string name="nimbus_notification_default_browser_text" tools:ignore="UnusedResources">Make Firefox your default browser</string>
    <!-- Title shown in the notification that pops up to re-engage the user -->
    <string name="notification_re_engagement_title">Try private browsing</string>
    <!-- Text shown in the notification that pops up to re-engage the user.
    %1$s is a placeholder that will be replaced by the app name. -->
    <string name="notification_re_engagement_text">Browse with no saved cookies or history in %1$s</string>

    <!-- Title A shown in the notification that pops up to re-engage the user -->
    <string name="notification_re_engagement_A_title">Browse without a trace</string>
    <!-- Text A shown in the notification that pops up to re-engage the user.
    %1$s is a placeholder that will be replaced by the app name. -->
    <string name="notification_re_engagement_A_text">Private browsing in %1$s doesn’t save your info.</string>
    <!-- Title B shown in the notification that pops up to re-engage the user -->
    <string name="notification_re_engagement_B_title">Start your first search</string>
    <!-- Text B shown in the notification that pops up to re-engage the user -->
    <string name="notification_re_engagement_B_text">Find something nearby. Or discover something fun.</string>

    <!-- Survey -->
    <!-- Text shown in the fullscreen message that pops up to ask user to take a short survey.
    The app name is in the text, due to limitations with localizing Nimbus experiments -->
    <string name="nimbus_survey_message_text">Please help make Firefox better by taking a short survey.</string>
    <!-- Preference for taking the short survey. -->
    <string name="preferences_take_survey">Take Survey</string>
    <!-- Preference for not taking the short survey. -->
    <string name="preferences_not_take_survey">No Thanks</string>

    <!-- Snackbar -->
    <!-- Text shown in snackbar when user deletes a collection -->
    <string name="snackbar_collection_deleted">Collection deleted</string>
    <!-- Text shown in snackbar when user renames a collection -->
    <string name="snackbar_collection_renamed">Collection renamed</string>
    <!-- Text shown in snackbar when user closes a tab -->
    <string name="snackbar_tab_closed">Tab closed</string>
    <!-- Text shown in snackbar when user closes all tabs -->
    <string name="snackbar_tabs_closed">Tabs closed</string>
    <!-- Text shown in snackbar when user bookmarks a list of tabs -->
    <string name="snackbar_message_bookmarks_saved">Bookmarks saved!</string>
    <!-- Text shown in snackbar when user adds a site to shortcuts -->
    <string name="snackbar_added_to_shortcuts">Added to shortcuts!</string>
    <!-- Text shown in snackbar when user closes a private tab -->
    <string name="snackbar_private_tab_closed">Private tab closed</string>
    <!-- Text shown in snackbar when user closes all private tabs -->
    <string name="snackbar_private_tabs_closed">Private tabs closed</string>
    <!-- Text shown in snackbar when user erases their private browsing data -->
    <string name="snackbar_private_data_deleted">Private browsing data deleted</string>
    <!-- Text shown in snackbar to undo deleting a tab, top site or collection -->
    <string name="snackbar_deleted_undo">UNDO</string>
    <!-- Text shown in snackbar when user removes a top site -->
    <string name="snackbar_top_site_removed">Site removed</string>
    <!-- QR code scanner prompt which appears after scanning a code, but before navigating to it
        First parameter is the name of the app, second parameter is the URL or text scanned-->
    <string name="qr_scanner_confirmation_dialog_message">Allow %1$s to open %2$s</string>
    <!-- QR code scanner prompt dialog positive option to allow navigation to scanned link -->
    <string name="qr_scanner_dialog_positive">ALLOW</string>
    <!-- QR code scanner prompt dialog positive option to deny navigation to scanned link -->
    <string name="qr_scanner_dialog_negative">DENY</string>
    <!-- QR code scanner prompt dialog error message shown when a hostname does not contain http or https. -->
    <string name="qr_scanner_dialog_invalid">Web address not valid.</string>
    <!-- QR code scanner prompt dialog positive option when there is an error -->
    <string name="qr_scanner_dialog_invalid_ok">OK</string>
    <!-- Tab collection deletion prompt dialog message. Placeholder will be replaced with the collection name -->
    <string name="tab_collection_dialog_message">Are you sure you want to delete %1$s?</string>
    <!-- Collection and tab deletion prompt dialog message. This will show when the last tab from a collection is deleted -->
    <string name="delete_tab_and_collection_dialog_message">Deleting this tab will delete the entire collection. You can create new collections at any time.</string>
    <!-- Collection and tab deletion prompt dialog title. Placeholder will be replaced with the collection name. This will show when the last tab from a collection is deleted -->
    <string name="delete_tab_and_collection_dialog_title">Delete %1$s?</string>
    <!-- Tab collection deletion prompt dialog option to delete the collection -->
    <string name="tab_collection_dialog_positive">Delete</string>
    <!-- Text displayed in a notification when the user enters full screen mode -->
    <string name="full_screen_notification">Entering full screen mode</string>
    <!-- Message for copying the URL via long press on the toolbar -->
    <string name="url_copied">URL copied</string>
    <!-- Sample text for accessibility font size -->
    <string name="accessibility_text_size_sample_text_1">This is sample text. It is here to show how text will appear when you increase or decrease the size with this setting.</string>
    <!-- Summary for Accessibility Text Size Scaling Preference -->
    <string name="preference_accessibility_text_size_summary">Make text on web sites larger or smaller</string>
    <!-- Title for Accessibility Text Size Scaling Preference -->
    <string name="preference_accessibility_font_size_title">Font Size</string>

    <!-- Title for Accessibility Text Automatic Size Scaling Preference -->
    <string name="preference_accessibility_auto_size_2">Automatic font sizing</string>
    <!-- Summary for Accessibility Text Automatic Size Scaling Preference -->
    <string name="preference_accessibility_auto_size_summary">Font size will match your Android settings. Disable to manage font size here.</string>

    <!-- Title for the Delete browsing data preference -->
    <string name="preferences_delete_browsing_data">Delete browsing data</string>
    <!-- Title for the tabs item in Delete browsing data -->
    <string name="preferences_delete_browsing_data_tabs_title_2">Open tabs</string>
    <!-- Subtitle for the tabs item in Delete browsing data, parameter will be replaced with the number of open tabs -->
    <string name="preferences_delete_browsing_data_tabs_subtitle">%d tabs</string>
    <!-- Title for the data and history items in Delete browsing data -->
    <!-- Title for the history item in Delete browsing data -->
    <string name="preferences_delete_browsing_data_browsing_history_title">Browsing history</string>
    <!-- Subtitle for the data and history items in delete browsing data, parameter will be replaced with the
        number of history items the user has -->
    <string name="preferences_delete_browsing_data_browsing_data_subtitle">%d addresses</string>
    <!-- Title for the cookies and site data items in Delete browsing data -->
    <string name="preferences_delete_browsing_data_cookies_and_site_data">Cookies and site data</string>
    <!-- Subtitle for the cookies item in Delete browsing data -->
    <string name="preferences_delete_browsing_data_cookies_subtitle">You’ll be logged out of most sites</string>
    <!-- Title for the cached images and files item in Delete browsing data -->
    <string name="preferences_delete_browsing_data_cached_files">Cached images and files</string>
    <!-- Subtitle for the cached images and files item in Delete browsing data -->
    <string name="preferences_delete_browsing_data_cached_files_subtitle">Frees up storage space</string>
    <!-- Title for the site permissions item in Delete browsing data -->
    <string name="preferences_delete_browsing_data_site_permissions">Site permissions</string>
    <!-- Title for the downloads item in Delete browsing data -->
    <string name="preferences_delete_browsing_data_downloads">Downloads</string>
    <!-- Text for the button to delete browsing data -->
    <string name="preferences_delete_browsing_data_button">Delete browsing data</string>
    <!-- Title for the Delete browsing data on quit preference -->
    <string name="preferences_delete_browsing_data_on_quit">Delete browsing data on quit</string>
    <!-- Summary for the Delete browsing data on quit preference. "Quit" translation should match delete_browsing_data_on_quit_action translation. -->
    <string name="preference_summary_delete_browsing_data_on_quit_2">Automatically deletes browsing data when you select \&quot;Quit\&quot; from the main menu</string>
    <!-- Action item in menu for the Delete browsing data on quit feature -->
    <string name="delete_browsing_data_on_quit_action">Quit</string>

    <!-- Title text of a delete browsing data dialog. -->
    <string name="delete_history_prompt_title">Time range to delete</string>
    <!-- Body text of a delete browsing data dialog. -->
    <string name="delete_history_prompt_body" moz:RemovedIn="130" tools:ignore="UnusedResources">Removes history (including history synchronised from other devices), cookies and other browsing data.</string>
    <!-- Body text of a delete browsing data dialog. -->
    <string name="delete_history_prompt_body_2">Removes history (including history synchronised from other devices)</string>
    <!-- Radio button in the delete browsing data dialog to delete history items for the last hour. -->
    <string name="delete_history_prompt_button_last_hour">Last hour</string>
    <!-- Radio button in the delete browsing data dialog to delete history items for today and yesterday. -->
    <string name="delete_history_prompt_button_today_and_yesterday">Today and yesterday</string>
    <!-- Radio button in the delete browsing data dialog to delete all history. -->
    <string name="delete_history_prompt_button_everything">Everything</string>

    <!-- Dialog message to the user asking to delete browsing data. Parameter will be replaced by app name. -->
    <string name="delete_browsing_data_prompt_message_3">%s will delete the selected browsing data.</string>
    <!-- Text for the cancel button for the data deletion dialog -->
    <string name="delete_browsing_data_prompt_cancel">Cancel</string>
    <!-- Text for the allow button for the data deletion dialog -->
    <string name="delete_browsing_data_prompt_allow">Delete</string>
    <!-- Text for the snackbar confirmation that the data was deleted -->
    <string name="preferences_delete_browsing_data_snackbar">Browsing data deleted</string>
    <!-- Text for the snackbar to show the user that the deletion of browsing data is in progress -->
    <string name="deleting_browsing_data_in_progress">Deleting browsing data…</string>

    <!-- Dialog message to the user asking to delete all history items inside the opened group. Parameter will be replaced by a history group name. -->
    <string name="delete_all_history_group_prompt_message">Delete all sites in “%s”</string>
    <!-- Text for the cancel button for the history group deletion dialog -->
    <string name="delete_history_group_prompt_cancel">Cancel</string>
    <!-- Text for the allow button for the history group dialog -->
    <string name="delete_history_group_prompt_allow">Delete</string>
    <!-- Text for the snackbar confirmation that the history group was deleted -->
    <string name="delete_history_group_snackbar">Group deleted</string>

    <!-- Onboarding -->
    <!-- text to display in the snackbar once account is signed-in -->
    <string name="onboarding_firefox_account_sync_is_on">Sync is on</string>

    <!-- Onboarding theme -->
    <!-- Text shown in snackbar when multiple tabs have been sent to device -->
    <string name="sync_sent_tabs_snackbar">Tabs sent!</string>
    <!-- Text shown in snackbar when one tab has been sent to device  -->
    <string name="sync_sent_tab_snackbar">Tab sent!</string>
    <!-- Text shown in snackbar when sharing tabs failed  -->
    <string name="sync_sent_tab_error_snackbar">Unable to send</string>
    <!-- Text shown in snackbar for the "retry" action that the user has after sharing tabs failed -->
    <string name="sync_sent_tab_error_snackbar_action">RETRY</string>
    <!-- Title of QR Pairing Fragment -->
    <string name="sync_scan_code">Scan the code</string>
    <!-- Instructions on how to access pairing -->
    <string name="sign_in_instructions"><![CDATA[On your computer open Firefox and go to <b>https://firefox.com/pair</b>]]></string>
    <!-- Text shown for sign in pairing when ready -->
    <string name="sign_in_ready_for_scan">Ready to scan</string>
    <!-- Text shown for settings option for sign with pairing -->
    <string name="sign_in_with_camera">Sign in with your camera</string>
    <!-- Text shown for settings option for sign with email -->
    <string name="sign_in_with_email">Use email instead</string>
    <!-- Text shown for settings option for create new account text.'Firefox' intentionally hardcoded here.-->
    <string name="sign_in_create_account_text"><![CDATA[No account? <u>Create one</u> to synchronise Firefox between devices.]]></string>
    <!-- Text shown in confirmation dialog to sign out of account. The first parameter is the name of the app (e.g. Firefox Preview) -->
    <string name="sign_out_confirmation_message_2">%s will stop synchronising with your account, but won’t delete any of your browsing data on this device.</string>
    <!-- Option to continue signing out of account shown in confirmation dialog to sign out of account -->
    <string name="sign_out_disconnect">Disconnect</string>
    <!-- Option to cancel signing out shown in confirmation dialog to sign out of account -->
    <string name="sign_out_cancel">Cancel</string>
    <!-- Error message snackbar shown after the user tried to select a default folder which cannot be altered -->
    <string name="bookmark_cannot_edit_root">Can’t edit default folders</string>

    <!-- Enhanced Tracking Protection -->
    <!-- Link displayed in enhanced tracking protection panel to access tracking protection settings -->
    <string name="etp_settings">Protection Settings</string>
    <!-- Preference title for enhanced tracking protection settings -->
    <string name="preference_enhanced_tracking_protection">Enhanced Tracking Protection</string>
    <!-- Preference summary for enhanced tracking protection settings on/off switch -->
    <string name="preference_enhanced_tracking_protection_summary">Now featuring Total Cookie Protection, our most powerful barrier yet against cross-site trackers.</string>
    <!-- Description of enhanced tracking protection. The parameter is the name of the application (For example: Firefox Fenix) -->
    <string name="preference_enhanced_tracking_protection_explanation_2">%s protects you from many of the most common trackers that follow what you do online.</string>
    <!-- Text displayed that links to website about enhanced tracking protection -->
    <string name="preference_enhanced_tracking_protection_explanation_learn_more">Learn more</string>
    <!-- Preference for enhanced tracking protection for the standard protection settings -->
    <string name="preference_enhanced_tracking_protection_standard_default_1">Standard (default)</string>
    <!-- Preference description for enhanced tracking protection for the standard protection settings -->
    <string name="preference_enhanced_tracking_protection_standard_description_5">Pages will load normally, but block fewer trackers.</string>
    <!--  Accessibility text for the Standard protection information icon  -->
    <string name="preference_enhanced_tracking_protection_standard_info_button">What’s blocked by standard tracking protection</string>
    <!-- Preference for enhanced tracking protection for the strict protection settings -->
    <string name="preference_enhanced_tracking_protection_strict">Strict</string>
    <!-- Preference description for enhanced tracking protection for the strict protection settings -->
    <string name="preference_enhanced_tracking_protection_strict_description_4">Stronger tracking protection and faster performance, but some sites may not work properly.</string>
    <!--  Accessibility text for the Strict protection information icon  -->
    <string name="preference_enhanced_tracking_protection_strict_info_button">What’s blocked by strict tracking protection</string>
    <!-- Preference for enhanced tracking protection for the custom protection settings -->
    <string name="preference_enhanced_tracking_protection_custom">Custom</string>
    <!-- Preference description for enhanced tracking protection for the strict protection settings -->
    <string name="preference_enhanced_tracking_protection_custom_description_2">Choose which trackers and scripts to block.</string>
    <!--  Accessibility text for the Strict protection information icon  -->
    <string name="preference_enhanced_tracking_protection_custom_info_button">What’s blocked by custom tracking protection</string>
    <!-- Header for categories that are being blocked by current Enhanced Tracking Protection settings -->
    <!-- Preference for enhanced tracking protection for the custom protection settings for cookies-->
    <string name="preference_enhanced_tracking_protection_custom_cookies">Cookies</string>
    <!-- Option for enhanced tracking protection for the custom protection settings for cookies-->
    <string name="preference_enhanced_tracking_protection_custom_cookies_1">Cross-site and social media trackers</string>
    <!-- Option for enhanced tracking protection for the custom protection settings for cookies-->
    <string name="preference_enhanced_tracking_protection_custom_cookies_2">Cookies from unvisited sites</string>
    <!-- Option for enhanced tracking protection for the custom protection settings for cookies-->
    <string name="preference_enhanced_tracking_protection_custom_cookies_3">All third-party cookies (may cause web sites to break)</string>
    <!-- Option for enhanced tracking protection for the custom protection settings for cookies-->
    <string name="preference_enhanced_tracking_protection_custom_cookies_4">All cookies (will cause web sites to break)</string>
    <!-- Option for enhanced tracking protection for the custom protection settings for cookies-->
    <string name="preference_enhanced_tracking_protection_custom_cookies_5">Isolate cross-site cookies</string>
    <!-- Preference for enhanced tracking protection for the custom protection settings for tracking content -->
    <string name="preference_enhanced_tracking_protection_custom_tracking_content">Tracking Content</string>
    <!-- Option for enhanced tracking protection for the custom protection settings for tracking content-->
    <string name="preference_enhanced_tracking_protection_custom_tracking_content_1">In all tabs</string>
    <!-- Option for enhanced tracking protection for the custom protection settings for tracking content-->
    <string name="preference_enhanced_tracking_protection_custom_tracking_content_2">Only in Private tabs</string>
    <!-- Preference for enhanced tracking protection for the custom protection settings -->
    <string name="preference_enhanced_tracking_protection_custom_cryptominers">Cryptominers</string>
    <!-- Preference for enhanced tracking protection for the custom protection settings -->
    <string name="preference_enhanced_tracking_protection_custom_fingerprinters">Fingerprinters</string>
    <!-- Button label for navigating to the Enhanced Tracking Protection details -->
    <string name="enhanced_tracking_protection_details">Details</string>
    <!-- Header for categories that are being being blocked by current Enhanced Tracking Protection settings -->
    <string name="enhanced_tracking_protection_blocked">Blocked</string>
    <!-- Header for categories that are being not being blocked by current Enhanced Tracking Protection settings -->
    <string name="enhanced_tracking_protection_allowed">Allowed</string>
    <!-- Category of trackers (social media trackers) that can be blocked by Enhanced Tracking Protection -->
    <string name="etp_social_media_trackers_title">Social Media Trackers</string>
    <!-- Description of social media trackers that can be blocked by Enhanced Tracking Protection -->
    <string name="etp_social_media_trackers_description">Limits the ability of social networks to track your browsing activity around the web.</string>
    <!-- Category of trackers (cross-site tracking cookies) that can be blocked by Enhanced Tracking Protection -->
    <string name="etp_cookies_title">Cross-Site Tracking Cookies</string>
    <!-- Category of trackers (cross-site tracking cookies) that can be blocked by Enhanced Tracking Protection -->
    <string name="etp_cookies_title_2">Cross-Site Cookies</string>
    <!-- Description of cross-site tracking cookies that can be blocked by Enhanced Tracking Protection -->
    <string name="etp_cookies_description">Blocks cookies that ad networks and analytics companies use to compile your browsing data across many sites.</string>
    <!-- Description of cross-site tracking cookies that can be blocked by Enhanced Tracking Protection -->
    <string name="etp_cookies_description_2">Total Cookie Protection isolates cookies to the site you’re on so trackers like ad networks can’t use them to follow you across sites.</string>
    <!-- Category of trackers (cryptominers) that can be blocked by Enhanced Tracking Protection -->
    <string name="etp_cryptominers_title">Cryptominers</string>
    <!-- Description of cryptominers that can be blocked by Enhanced Tracking Protection -->
    <string name="etp_cryptominers_description">Prevents malicious scripts gaining access to your device to mine digital currency.</string>
    <!-- Category of trackers (fingerprinters) that can be blocked by Enhanced Tracking Protection -->
    <string name="etp_fingerprinters_title">Fingerprinters</string>
    <!-- Description of fingerprinters that can be blocked by Enhanced Tracking Protection -->
    <string name="etp_fingerprinters_description">Stops uniquely identifiable data from being collected about your device that can be used for tracking purposes.</string>
    <!-- Category of trackers (tracking content) that can be blocked by Enhanced Tracking Protection -->
    <string name="etp_tracking_content_title">Tracking Content</string>
    <!-- Description of tracking content that can be blocked by Enhanced Tracking Protection -->
    <string name="etp_tracking_content_description">Stops outside ads, videos, and other content from loading that contains tracking code. May affect some web site functionality.</string>
    <!-- Enhanced Tracking Protection message that protection is currently on for this site -->
    <string name="etp_panel_on">Protections are ON for this site</string>
    <!-- Enhanced Tracking Protection message that protection is currently off for this site -->
    <string name="etp_panel_off">Protections are OFF for this site</string>
    <!-- Header for exceptions list for which sites enhanced tracking protection is always off -->
    <string name="enhanced_tracking_protection_exceptions">Enhanced Tracking Protection is off for these web sites</string>
    <!-- Content description (not visible, for screen readers etc.): Navigate
    back from ETP details (Ex: Tracking content) -->
    <string name="etp_back_button_content_description">Navigate back</string>
    <!-- About page link text to open what's new link -->
    <string name="about_whats_new">What’s new in %s</string>
    <!-- Open source licenses page title
    The first parameter is the app name -->
    <string name="open_source_licenses_title">%s | OSS Libraries</string>

    <!-- Category of trackers (redirect trackers) that can be blocked by Enhanced Tracking Protection -->
    <string name="etp_redirect_trackers_title">Redirect Trackers</string>
    <!-- Description of redirect tracker cookies that can be blocked by Enhanced Tracking Protection -->
    <string name="etp_redirect_trackers_description">Clears cookies set by redirects to known tracking web sites.</string>

    <!-- Description of the SmartBlock Enhanced Tracking Protection feature. The * symbol is intentionally hardcoded here,
         as we use it on the UI to indicate which trackers have been partially unblocked.  -->
    <string name="preference_etp_smartblock_description">Some trackers marked below have been partially unblocked on this page because you interacted with them *.</string>
    <!-- Text displayed that links to website about enhanced tracking protection SmartBlock -->
    <string name="preference_etp_smartblock_learn_more">Learn more</string>

    <!-- Content description (not visible, for screen readers etc.):
    Enhanced tracking protection exception preference icon for ETP settings. -->
    <string name="preference_etp_exceptions_icon_description">Enhanced tracking protection exception preference icon</string>

    <!-- About page link text to open support link -->
    <string name="about_support">Support</string>
    <!-- About page link text to list of past crashes (like about:crashes on desktop) -->
    <string name="about_crashes">Crashes</string>
    <!-- About page link text to open privacy notice link -->
    <string name="about_privacy_notice">Privacy notice</string>
    <!-- About page link text to open know your rights link -->
    <string name="about_know_your_rights">Know your rights</string>
    <!-- About page link text to open licensing information link -->
    <string name="about_licensing_information">Licensing information</string>
    <!-- About page link text to open a screen with libraries that are used -->
    <string name="about_other_open_source_libraries">Libraries that we use</string>

    <!-- Toast shown to the user when they are activating the secret dev menu
        The first parameter is number of long clicks left to enable the menu -->
    <string name="about_debug_menu_toast_progress">Debug menu: %1$d click(s) left to enable</string>
    <string name="about_debug_menu_toast_done">Debug menu enabled</string>

    <!-- Browser long press popup menu -->
    <!-- Copy the current url -->
    <string name="browser_toolbar_long_press_popup_copy">Copy</string>
    <!-- Paste & go the text in the clipboard. '&amp;' is replaced with the ampersand symbol: & -->
    <string name="browser_toolbar_long_press_popup_paste_and_go">Paste &amp; Go</string>
    <!-- Paste the text in the clipboard -->
    <string name="browser_toolbar_long_press_popup_paste">Paste</string>
    <!-- Snackbar message shown after an URL has been copied to clipboard. -->
    <string name="browser_toolbar_url_copied_to_clipboard_snackbar">URL copied to clipboard</string>

    <!-- Title text for the Add To Homescreen dialog -->
    <string name="add_to_homescreen_title">Add to Home screen</string>
    <!-- Cancel button text for the Add to Homescreen dialog -->
    <string name="add_to_homescreen_cancel">Cancel</string>
    <!-- Add button text for the Add to Homescreen dialog -->
    <string name="add_to_homescreen_add">Add</string>
    <!-- Continue to website button text for the first-time Add to Homescreen dialog -->
    <string name="add_to_homescreen_continue">Continue to web site</string>
    <!-- Placeholder text for the TextView in the Add to Homescreen dialog -->
    <string name="add_to_homescreen_text_placeholder">Shortcut name</string>

    <!-- Describes the add to homescreen functionality -->
    <string name="add_to_homescreen_description_2">You can easily add this web site to your device’s Home screen to have instant access and browse faster with an app-like experience.</string>

    <!-- Preference for managing the settings for logins and passwords in Fenix -->
    <string name="preferences_passwords_logins_and_passwords">Logins and passwords</string>
    <!-- Preference for managing the saving of logins and passwords in Fenix -->
    <string name="preferences_passwords_save_logins">Save logins and passwords</string>
    <!-- Preference option for asking to save passwords in Fenix -->
    <string name="preferences_passwords_save_logins_ask_to_save">Ask to save</string>

    <!-- Preference option for never saving passwords in Fenix -->
    <string name="preferences_passwords_save_logins_never_save">Never save</string>
    <!-- Preference for autofilling saved logins in Firefox (in web content), %1$s will be replaced with the app name -->
    <string name="preferences_passwords_autofill2">Autofill in %1$s</string>
    <!-- Description for the preference for autofilling saved logins in Firefox (in web content), %1$s will be replaced with the app name -->
    <string name="preferences_passwords_autofill_description">Fill and save usernames and passwords in web sites while using %1$s.</string>
    <!-- Preference for autofilling logins from Fenix in other apps (e.g. autofilling the Twitter app) -->
    <string name="preferences_android_autofill">Autofill in other apps</string>
    <!-- Description for the preference for autofilling logins from Fenix in other apps (e.g. autofilling the Twitter app) -->
    <string name="preferences_android_autofill_description">Fill usernames and passwords in other apps on your device.</string>

    <!-- Preference option for adding a login -->
    <string name="preferences_logins_add_login">Add login</string>

    <!-- Preference for syncing saved logins in Fenix -->
    <string name="preferences_passwords_sync_logins">Synchronise logins</string>
    <!-- Preference for syncing saved logins in Fenix, when not signed in-->
    <string name="preferences_passwords_sync_logins_across_devices">Synchronise logins across devices</string>
    <!-- Preference to access list of saved logins -->
    <string name="preferences_passwords_saved_logins">Saved logins</string>
    <!-- Description of empty list of saved passwords. Placeholder is replaced with app name.  -->
    <string name="preferences_passwords_saved_logins_description_empty_text">The logins you save or synchronise to %s will show up here.</string>
    <!-- Preference to access list of saved logins -->
    <string name="preferences_passwords_saved_logins_description_empty_learn_more_link">Learn more about Sync.</string>
    <!-- Preference to access list of login exceptions that we never save logins for -->
    <string name="preferences_passwords_exceptions">Exceptions</string>
    <!-- Empty description of list of login exceptions that we never save logins for -->
    <string name="preferences_passwords_exceptions_description_empty">Logins and passwords that are not saved will be shown here.</string>
    <!-- Description of list of login exceptions that we never save logins for -->
    <string name="preferences_passwords_exceptions_description">Logins and passwords will not be saved for these sites.</string>
    <!-- Text on button to remove all saved login exceptions -->
    <string name="preferences_passwords_exceptions_remove_all">Delete all exceptions</string>
    <!-- Hint for search box in logins list -->
    <string name="preferences_passwords_saved_logins_search">Search logins</string>
    <!-- The header for the site that a login is for -->
    <string name="preferences_passwords_saved_logins_site">Site</string>
    <!-- The header for the username for a login -->
    <string name="preferences_passwords_saved_logins_username">Username</string>
    <!-- The header for the password for a login -->
    <string name="preferences_passwords_saved_logins_password">Password</string>
    <!-- Shown in snackbar to tell user that the password has been copied -->
    <string name="logins_password_copied">Password copied to clipboard</string>
    <!-- Shown in snackbar to tell user that the username has been copied -->
    <string name="logins_username_copied">Username copied to clipboard</string>
    <!-- Content Description (for screenreaders etc) read for the button to copy a password in logins-->
    <string name="saved_logins_copy_password">Copy password</string>
    <!-- Content Description (for screenreaders etc) read for the button to clear a password while editing a login-->
    <string name="saved_logins_clear_password">Clear password</string>
    <!-- Content Description (for screenreaders etc) read for the button to copy a username in logins -->
    <string name="saved_login_copy_username">Copy username</string>
    <!-- Content Description (for screenreaders etc) read for the button to clear a username while editing a login -->
    <string name="saved_login_clear_username">Clear username</string>
    <!-- Content Description (for screenreaders etc) read for the button to clear the hostname field while creating a login -->
    <string name="saved_login_clear_hostname">Clear hostname</string>
    <!-- Content Description (for screenreaders etc) read for the button to open a site in logins -->
    <string name="saved_login_open_site">Open site in browser</string>
    <!-- Content Description (for screenreaders etc) read for the button to reveal a password in logins -->
    <string name="saved_login_reveal_password">Show password</string>
    <!-- Content Description (for screenreaders etc) read for the button to hide a password in logins -->
    <string name="saved_login_hide_password">Hide password</string>
    <!-- Message displayed in biometric prompt displayed for authentication before allowing users to view their logins -->
    <string name="logins_biometric_prompt_message">Unlock to view your saved logins</string>
    <!-- Title of warning dialog if users have no device authentication set up -->
    <string name="logins_warning_dialog_title">Secure your logins and passwords</string>
    <!-- Message of warning dialog if users have no device authentication set up -->
    <string name="logins_warning_dialog_message">Set up a device lock pattern, PIN, or password to protect your saved logins and passwords from being accessed if someone else has your device.</string>
    <!-- Negative button to ignore warning dialog if users have no device authentication set up -->
    <string name="logins_warning_dialog_later">Later</string>
    <!-- Positive button to send users to set up a pin of warning dialog if users have no device authentication set up -->
    <string name="logins_warning_dialog_set_up_now">Set up now</string>
    <!-- Title of PIN verification dialog to direct users to re-enter their device credentials to access their logins -->
    <string name="logins_biometric_prompt_message_pin">Unlock your device</string>
    <!-- Title for Accessibility Force Enable Zoom Preference -->
    <string name="preference_accessibility_force_enable_zoom">Zoom on all web sites</string>
    <!-- Summary for Accessibility Force Enable Zoom Preference -->
    <string name="preference_accessibility_force_enable_zoom_summary">Enable to allow pinch and zoom, even on web sites that prevent this gesture.</string>

    <!-- Saved logins sorting strategy menu item -by name- (if selected, it will sort saved logins alphabetically) -->
    <string name="saved_logins_sort_strategy_alphabetically">Name (A-Z)</string>
    <!-- Saved logins sorting strategy menu item -by last used- (if selected, it will sort saved logins by last used) -->
    <string name="saved_logins_sort_strategy_last_used">Last used</string>
    <!-- Content description (not visible, for screen readers etc.): Sort saved logins dropdown menu chevron icon -->
    <string name="saved_logins_menu_dropdown_chevron_icon_content_description">Sort logins menu</string>

    <!-- Autofill -->
    <!-- Preference and title for managing the autofill settings -->
    <string name="preferences_autofill">Autofill</string>
    <!-- Preference and title for managing the settings for addresses -->
    <string name="preferences_addresses">Addresses</string>
    <!-- Preference and title for managing the settings for credit cards -->
    <string name="preferences_credit_cards">Credit cards</string>
    <!-- Preference for saving and autofilling credit cards -->
    <string name="preferences_credit_cards_save_and_autofill_cards">Save and autofill cards</string>
    <!-- Preference summary for saving and autofilling credit card data -->
    <string name="preferences_credit_cards_save_and_autofill_cards_summary">Data is encrypted</string>
    <!-- Preference option for syncing credit cards across devices. This is displayed when the user is not signed into sync -->
    <string name="preferences_credit_cards_sync_cards_across_devices">Synchronise cards across devices</string>
    <!-- Preference option for syncing credit cards across devices. This is displayed when the user is signed into sync -->
    <string name="preferences_credit_cards_sync_cards">Synchronise cards</string>
    <!-- Preference option for adding a credit card -->
    <string name="preferences_credit_cards_add_credit_card">Add credit card</string>

    <!-- Preference option for managing saved credit cards -->
    <string name="preferences_credit_cards_manage_saved_cards">Manage saved cards</string>
    <!-- Preference option for adding an address -->
    <string name="preferences_addresses_add_address">Add address</string>
    <!-- Preference option for managing saved addresses -->
    <string name="preferences_addresses_manage_addresses">Manage addresses</string>
    <!-- Preference for saving and autofilling addresses -->
    <string name="preferences_addresses_save_and_autofill_addresses">Save and autofill addresses</string>
    <!-- Preference summary for saving and autofilling address data -->
    <string name="preferences_addresses_save_and_autofill_addresses_summary">Include information like numbers, email and shipping addresses</string>

    <!-- Title of the "Add card" screen -->
    <string name="credit_cards_add_card">Add card</string>
    <!-- Title of the "Edit card" screen -->
    <string name="credit_cards_edit_card">Edit card</string>
    <!-- The header for the card number of a credit card -->
    <string name="credit_cards_card_number">Card Number</string>
    <!-- The header for the expiration date of a credit card -->
    <string name="credit_cards_expiration_date">Expiration Date</string>
    <!-- The label for the expiration date month of a credit card to be used by a11y services-->
    <string name="credit_cards_expiration_date_month">Expiration Date Month</string>
    <!-- The label for the expiration date year of a credit card to be used by a11y services-->
    <string name="credit_cards_expiration_date_year">Expiration Date Year</string>
    <!-- The header for the name on the credit card -->
    <string name="credit_cards_name_on_card">Name on Card</string>
    <!-- The text for the "Delete card" menu item for deleting a credit card -->
    <string name="credit_cards_menu_delete_card">Delete card</string>
    <!-- The text for the "Delete card" button for deleting a credit card -->
    <string name="credit_cards_delete_card_button">Delete card</string>
    <!-- The text for the confirmation message of "Delete card" dialog -->
    <string name="credit_cards_delete_dialog_confirmation">Are you sure you want to delete this credit card?</string>
    <!-- The text for the positive button on "Delete card" dialog -->
    <string name="credit_cards_delete_dialog_button">Delete</string>
    <!-- The title for the "Save" menu item for saving a credit card -->
    <string name="credit_cards_menu_save">Save</string>
    <!-- The text for the "Save" button for saving a credit card -->
    <string name="credit_cards_save_button">Save</string>
    <!-- The text for the "Cancel" button for cancelling adding, updating or deleting a credit card -->
    <string name="credit_cards_cancel_button">Cancel</string>

    <!-- Title of the "Saved cards" screen -->
    <string name="credit_cards_saved_cards">Saved cards</string>

    <!-- Error message for credit card number validation -->
    <string name="credit_cards_number_validation_error_message">Please enter a valid credit card number</string>

    <!-- Error message for credit card name on card validation -->
    <string name="credit_cards_name_on_card_validation_error_message">Please fill out this field</string>
    <!-- Message displayed in biometric prompt displayed for authentication before allowing users to view their saved credit cards -->
    <string name="credit_cards_biometric_prompt_message">Unlock to view your saved cards</string>
    <!-- Title of warning dialog if users have no device authentication set up -->
    <string name="credit_cards_warning_dialog_title">Secure your credit cards</string>
    <!-- Message of warning dialog if users have no device authentication set up -->
    <string name="credit_cards_warning_dialog_message">Set up a device lock pattern, PIN, or password to protect your saved credit cards from being accessed if someone else has your device.</string>
    <!-- Positive button to send users to set up a pin of warning dialog if users have no device authentication set up -->
    <string name="credit_cards_warning_dialog_set_up_now">Set up now</string>
    <!-- Negative button to ignore warning dialog if users have no device authentication set up -->
    <string name="credit_cards_warning_dialog_later">Later</string>
    <!-- Title of PIN verification dialog to direct users to re-enter their device credentials to access their credit cards -->
    <string name="credit_cards_biometric_prompt_message_pin">Unlock your device</string>
    <!-- Message displayed in biometric prompt for authentication, before allowing users to use their stored credit card information -->
    <string name="credit_cards_biometric_prompt_unlock_message">Unlock to use stored credit card information</string>

    <!-- Title of the "Add address" screen -->
    <string name="addresses_add_address">Add address</string>
    <!-- Title of the "Edit address" screen -->
    <string name="addresses_edit_address">Edit address</string>
    <!-- Title of the "Manage addresses" screen -->
    <string name="addresses_manage_addresses">Manage addresses</string>
    <!-- The header for the first name of an address -->
    <string name="addresses_first_name">First Name</string>
    <!-- The header for the middle name of an address -->
    <string name="addresses_middle_name">Middle Name</string>
    <!-- The header for the last name of an address -->
    <string name="addresses_last_name">Last Name</string>
    <!-- The header for the street address of an address -->
    <string name="addresses_street_address">Street Address</string>
    <!-- The header for the city of an address -->
    <string name="addresses_city">City</string>
    <!-- The header for the subregion of an address when "state" should be used -->
    <string name="addresses_state">County</string>
    <!-- The header for the subregion of an address when "province" should be used -->
    <string name="addresses_province">Province</string>
    <!-- The header for the zip code of an address -->
    <string name="addresses_zip">Post Code</string>
    <!-- The header for the country or region of an address -->
    <string name="addresses_country">Country or region</string>
    <!-- The header for the phone number of an address -->
    <string name="addresses_phone">Phone</string>
    <!-- The header for the email of an address -->
    <string name="addresses_email">Email</string>
    <!-- The text for the "Save" button for saving an address -->
    <string name="addresses_save_button">Save</string>
    <!-- The text for the "Cancel" button for cancelling adding, updating or deleting an address -->
    <string name="addresses_cancel_button">Cancel</string>
    <!-- The text for the "Delete address" button for deleting an address -->
    <string name="addressess_delete_address_button">Delete address</string>

    <!-- The title for the "Delete address" confirmation dialog -->
    <string name="addressess_confirm_dialog_message">Are you sure you want to delete this address?</string>
    <!-- The text for the positive button on "Delete address" dialog -->
    <string name="addressess_confirm_dialog_ok_button">Delete</string>
    <!-- The text for the negative button on "Delete address" dialog -->
    <string name="addressess_confirm_dialog_cancel_button">Cancel</string>
    <!-- The text for the "Save address" menu item for saving an address -->
    <string name="address_menu_save_address">Save address</string>
    <!-- The text for the "Delete address" menu item for deleting an address -->
    <string name="address_menu_delete_address">Delete address</string>

    <!-- Title of the Add search engine screen -->
    <string name="search_engine_add_custom_search_engine_title">Add search engine</string>
    <!-- Content description (not visible, for screen readers etc.): Title for the button that navigates to add new engine screen -->
    <string name="search_engine_add_custom_search_engine_button_content_description">Add new search engine</string>
    <!-- Title of the Edit search engine screen -->
    <string name="search_engine_edit_custom_search_engine_title">Edit search engine</string>
    <!-- Content description (not visible, for screen readers etc.): Title for the button to add a search engine in the action bar -->
    <string name="search_engine_add_button_content_description" moz:RemovedIn="120" tools:ignore="UnusedResources">Add</string>
    <!-- Content description (not visible, for screen readers etc.): Title for the button to save a search engine in the action bar -->
    <string name="search_engine_add_custom_search_engine_edit_button_content_description" moz:RemovedIn="120" tools:ignore="UnusedResources">Save</string>
    <!-- Text for the menu button to edit a search engine -->
    <string name="search_engine_edit">Edit</string>
    <!-- Text for the menu button to delete a search engine -->
    <string name="search_engine_delete">Delete</string>

    <!-- Text for the button to create a custom search engine on the Add search engine screen -->
    <string name="search_add_custom_engine_label_other" moz:RemovedIn="120" tools:ignore="UnusedResources">Other</string>
    <!-- Label for the TextField in which user enters custom search engine name -->
    <string name="search_add_custom_engine_name_label">Name</string>
    <!-- Placeholder text shown in the Search Engine Name TextField before a user enters text -->
    <string name="search_add_custom_engine_name_hint" moz:RemovedIn="120" tools:ignore="UnusedResources">Name</string>
    <!-- Placeholder text shown in the Search Engine Name text field before a user enters text -->
    <string name="search_add_custom_engine_name_hint_2">Search engine name</string>
    <!-- Label for the TextField in which user enters custom search engine URL -->
    <string name="search_add_custom_engine_url_label">Search string URL</string>
    <!-- Placeholder text shown in the Search String TextField before a user enters text -->
    <string name="search_add_custom_engine_search_string_hint" moz:RemovedIn="120" tools:ignore="UnusedResources">Search string to use</string>
    <!-- Placeholder text shown in the Search String TextField before a user enters text -->
    <string name="search_add_custom_engine_search_string_hint_2">URL to use for search</string>
    <!-- Description text for the Search String TextField. The %s is part of the string -->
    <string name="search_add_custom_engine_search_string_example" formatted="false">Replace query with “%s”. Example:\nhttps://www.google.com/search?q=%s</string>

    <!-- Accessibility description for the form in which details about the custom search engine are entered -->
    <string name="search_add_custom_engine_form_description">Custom search engine details</string>

    <!-- Label for the TextField in which user enters custom search engine suggestion URL -->
    <string name="search_add_custom_engine_suggest_url_label">Search suggestion API (optional)</string>
    <!-- Placeholder text shown in the Search Suggestion String TextField before a user enters text -->
    <string name="search_add_custom_engine_suggest_string_hint">Search suggestion API URL</string>
    <!-- Description text for the Search Suggestion String TextField. The %s is part of the string -->
    <string name="search_add_custom_engine_suggest_string_example_2" formatted="false">Replace query with “%s”. Example:\nhttps://suggestqueries.google.com/complete/search?client=firefox&amp;q=%s</string>
    <!-- The text for the "Save" button for saving a custom search engine -->
    <string name="search_custom_engine_save_button">Save</string>

    <!-- Text shown when a user leaves the name field empty -->
    <string name="search_add_custom_engine_error_empty_name">Enter search engine name</string>
    <!-- Text shown when a user leaves the search string field empty -->
    <string name="search_add_custom_engine_error_empty_search_string">Enter a search string</string>
    <!-- Text shown when a user leaves out the required template string -->
    <string name="search_add_custom_engine_error_missing_template">Check that search string matches Example format</string>
    <!-- Text shown when we aren't able to validate the custom search query. The first parameter is the url of the custom search engine -->
    <string name="search_add_custom_engine_error_cannot_reach">Error connecting to “%s”</string>
    <!-- Text shown when a user creates a new search engine -->
    <string name="search_add_custom_engine_success_message">Created %s</string>
    <!-- Text shown when a user successfully edits a custom search engine -->
    <string name="search_edit_custom_engine_success_message">Saved %s</string>
    <!-- Text shown when a user successfully deletes a custom search engine -->
    <string name="search_delete_search_engine_success_message">Deleted %s</string>

    <!-- Heading for the instructions to allow a permission -->
    <string name="phone_feature_blocked_intro">To allow it:</string>
    <!-- First step for the allowing a permission -->
    <string name="phone_feature_blocked_step_settings">1. Go to Android Settings</string>
    <!-- Second step for the allowing a permission -->
    <string name="phone_feature_blocked_step_permissions"><![CDATA[2. Tap <b>Permissions</b>]]></string>
    <!-- Third step for the allowing a permission (Fore example: Camera) -->
    <string name="phone_feature_blocked_step_feature"><![CDATA[3. Toggle <b>%1$s</b> to ON]]></string>

    <!-- Label that indicates a site is using a secure connection -->
    <string name="quick_settings_sheet_secure_connection_2">Connection is secure</string>
    <!-- Label that indicates a site is using a insecure connection -->
    <string name="quick_settings_sheet_insecure_connection_2">Connection is not secure</string>
    <!-- Label to clear site data -->
    <string name="clear_site_data">Clear cookies and site data</string>
    <!-- Confirmation message for a dialog confirming if the user wants to delete all data for current site -->
    <string name="confirm_clear_site_data"><![CDATA[Are you sure that you want to clear all the cookies and data for the site <b>%s</b>?]]></string>
    <!-- Confirmation message for a dialog confirming if the user wants to delete all the permissions for all sites-->
    <string name="confirm_clear_permissions_on_all_sites">Are you sure that you want to clear all the permissions on all sites?</string>
    <!-- Confirmation message for a dialog confirming if the user wants to delete all the permissions for a site-->
    <string name="confirm_clear_permissions_site">Are you sure that you want to clear all the permissions for this site?</string>
    <!-- Confirmation message for a dialog confirming if the user wants to set default value a permission for a site-->
    <string name="confirm_clear_permission_site">Are you sure that you want to clear this permission for this site?</string>
    <!-- label shown when there are not site exceptions to show in the site exception settings -->
    <string name="no_site_exceptions">No site exceptions</string>
    <!-- Bookmark deletion confirmation -->
    <string name="bookmark_deletion_confirmation">Are you sure you want to delete this bookmark?</string>
    <!-- Browser menu button that adds a shortcut to the home fragment -->
    <string name="browser_menu_add_to_shortcuts">Add to shortcuts</string>
    <!-- Browser menu button that removes a shortcut from the home fragment -->
    <string name="browser_menu_remove_from_shortcuts">Remove from shortcuts</string>
    <!-- text shown before the issuer name to indicate who its verified by, parameter is the name of
     the certificate authority that verified the ticket-->
    <string name="certificate_info_verified_by">Verified By: %1$s</string>
    <!-- Login overflow menu delete button -->
    <string name="login_menu_delete_button">Delete</string>
    <!-- Login overflow menu edit button -->
    <string name="login_menu_edit_button">Edit</string>
    <!-- Message in delete confirmation dialog for logins -->
    <string name="login_deletion_confirmation">Are you sure you want to delete this login?</string>
    <!-- Positive action of a dialog asking to delete  -->
    <string name="dialog_delete_positive">Delete</string>
    <!-- Negative action of a dialog asking to delete login -->
    <string name="dialog_delete_negative">Cancel</string>
    <!--  The saved login options menu description. -->
    <string name="login_options_menu">Login options</string>
    <!--  The editable text field for a login's web address. -->
    <string name="saved_login_hostname_description">The editable text field for the web address of the login.</string>
    <!--  The editable text field for a login's username. -->
    <string name="saved_login_username_description">The editable text field for the username of the login.</string>
    <!--  The editable text field for a login's password. -->
    <string name="saved_login_password_description">The editable text field for the password of the login.</string>
    <!--  The button description to save changes to an edited login. -->
    <string name="save_changes_to_login">Save changes to login.</string>
    <!--  The page title for editing a saved login. -->
    <string name="edit">Edit</string>
    <!--  The page title for adding new login. -->
    <string name="add_login">Add new login</string>
    <!--  The error message in add/edit login view when password field is blank. -->
    <string name="saved_login_password_required">Password required</string>
    <!--  The error message in add login view when username field is blank. -->
    <string name="saved_login_username_required">Username required</string>
    <!--  The error message in add login view when hostname field is blank. -->
    <string name="saved_login_hostname_required" tools:ignore="UnusedResources">Hostname required</string>
    <!-- Voice search button content description  -->
    <string name="voice_search_content_description">Voice search</string>
    <!-- Voice search prompt description displayed after the user presses the voice search button -->
    <string name="voice_search_explainer">Speak now</string>

    <!--  The error message in edit login view when a duplicate username exists. -->
    <string name="saved_login_duplicate">A login with that username already exists</string>

    <!-- This is the hint text that is shown inline on the hostname field of the create new login page. 'https://www.example.com' intentionally hardcoded here -->
    <string name="add_login_hostname_hint_text">https://www.example.com</string>
    <!-- This is an error message shown below the hostname field of the add login page when a hostname does not contain http or https. -->
    <string name="add_login_hostname_invalid_text_3">Web address must contain &quot;https://&quot; or &quot;http://&quot;</string>
    <!-- This is an error message shown below the hostname field of the add login page when a hostname is invalid. -->
    <string name="add_login_hostname_invalid_text_2">Valid hostname required</string>

    <!-- Synced Tabs -->
    <!-- Text displayed to ask user to connect another device as no devices found with account -->
    <string name="synced_tabs_connect_another_device">Connect another device.</string>
    <!-- Text displayed asking user to re-authenticate -->
    <string name="synced_tabs_reauth">Please re-authenticate.</string>
    <!-- Text displayed when user has disabled tab syncing in Firefox Sync Account -->
    <string name="synced_tabs_enable_tab_syncing">Please enable tab synchronisation.</string>
    <!-- Text displayed when user has no tabs that have been synced -->
    <string name="synced_tabs_no_tabs">You don’t have any tabs open in Firefox on your other devices.</string>
    <!-- Text displayed in the synced tabs screen when a user is not signed in to Firefox Sync describing Synced Tabs -->
    <string name="synced_tabs_sign_in_message">View a list of tabs from your other devices.</string>
    <!-- Text displayed on a button in the synced tabs screen to link users to sign in when a user is not signed in to Firefox Sync -->
    <string name="synced_tabs_sign_in_button">Sign in to sync</string>

    <!-- The text displayed when a synced device has no tabs to show in the list of Synced Tabs. -->
    <string name="synced_tabs_no_open_tabs">No open tabs</string>

    <!-- Content description for expanding a group of synced tabs. -->
    <string name="synced_tabs_expand_group">Expand group of synchronised tabs</string>
    <!-- Content description for collapsing a group of synced tabs. -->
    <string name="synced_tabs_collapse_group">Collapse group of synchronised tabs</string>

    <!-- Top Sites -->
    <!-- Title text displayed in the dialog when shortcuts limit is reached. -->
    <string name="shortcut_max_limit_title">Shortcut limit reached</string>
    <!-- Content description text displayed in the dialog when shortcut limit is reached. -->
    <string name="shortcut_max_limit_content">To add a new shortcut, remove one. Touch and hold the site and select remove.</string>
    <!-- Confirmation dialog button text when top sites limit is reached. -->
    <string name="top_sites_max_limit_confirmation_button">OK, Got It</string>

    <!-- Label for the preference to show the shortcuts for the most visited top sites on the homepage -->
    <string name="top_sites_toggle_top_recent_sites_4">Shortcuts</string>
    <!-- Title text displayed in the rename top site dialog. -->
    <string name="top_sites_rename_dialog_title">Name</string>
    <!-- Hint for renaming title of a shortcut -->
    <string name="shortcut_name_hint">Shortcut name</string>
    <!-- Button caption to confirm the renaming of the top site. -->
    <string name="top_sites_rename_dialog_ok">OK</string>
    <!-- Dialog button text for canceling the rename top site prompt. -->
    <string name="top_sites_rename_dialog_cancel">Cancel</string>

    <!-- Text for the menu button to open the homepage settings. -->
    <string name="top_sites_menu_settings">Settings</string>
    <!-- Text for the menu button to navigate to sponsors and privacy support articles. '&amp;' is replaced with the ampersand symbol: & -->
    <string name="top_sites_menu_sponsor_privacy">Our sponsors &amp; your privacy</string>
    <!-- Label text displayed for a sponsored top site. -->
    <string name="top_sites_sponsored_label">Sponsored</string>

    <!-- Inactive tabs in the tabs tray -->
    <!-- Title text displayed in the tabs tray when a tab has been unused for 14 days. -->
    <string name="inactive_tabs_title">Inactive tabs</string>
    <!-- Content description for closing all inactive tabs -->
    <string name="inactive_tabs_delete_all">Close all inactive tabs</string>

    <!-- Content description for expanding the inactive tabs section. -->
    <string name="inactive_tabs_expand_content_description">Expand inactive tabs</string>
    <!-- Content description for collapsing the inactive tabs section. -->
    <string name="inactive_tabs_collapse_content_description">Collapse inactive tabs</string>

    <!-- Inactive tabs auto-close message in the tabs tray -->
    <!-- The header text of the auto-close message when the user is asked if they want to turn on the auto-closing of inactive tabs. -->
    <string name="inactive_tabs_auto_close_message_header" tools:ignore="UnusedResources">Auto-close after one month?</string>
    <!-- A description below the header to notify the user what the inactive tabs auto-close feature is. -->
    <string name="inactive_tabs_auto_close_message_description" tools:ignore="UnusedResources">Firefox can close tabs you haven’t viewed over the past month.</string>
    <!-- A call to action below the description to allow the user to turn on the auto closing of inactive tabs. -->
    <string name="inactive_tabs_auto_close_message_action" tools:ignore="UnusedResources">TURN ON AUTO CLOSE</string>

    <!-- Text for the snackbar to confirm auto-close is enabled for inactive tabs -->
    <string name="inactive_tabs_auto_close_message_snackbar">Auto-close enabled</string>

    <!-- Awesome bar suggestion's headers -->
    <!-- Search suggestions title for Firefox Suggest. -->
    <string name="firefox_suggest_header">Firefox Suggest</string>

    <!-- Title for search suggestions when Google is the default search suggestion engine. -->
    <string name="google_search_engine_suggestion_header">Google Search</string>
    <!-- Title for search suggestions when the default search suggestion engine is anything other than Google. The first parameter is default search engine name. -->
    <string name="other_default_search_engine_suggestion_header">%s search</string>

    <!-- Default browser experiment -->
    <string name="default_browser_experiment_card_text">Set links from web sites, emails, and messages to open automatically in Firefox.</string>

    <!-- Content description for close button in collection placeholder. -->
    <string name="remove_home_collection_placeholder_content_description">Remove</string>

    <!-- Content description radio buttons with a link to more information -->
    <string name="radio_preference_info_content_description">Click for more details</string>

    <!-- Content description for the action bar "up" button -->
    <string name="action_bar_up_description">Navigate up</string>

    <!-- Content description for privacy content close button -->
    <string name="privacy_content_close_button_content_description">Close</string>

    <!-- Pocket recommended stories -->
    <!-- Header text for a section on the home screen. -->
    <string name="pocket_stories_header_1">Thought-provoking stories</string>
    <!-- Header text for a section on the home screen. -->
    <string name="pocket_stories_categories_header">Stories by topic</string>
    <!-- Text of a button allowing users to access an external url for more Pocket recommendations. -->
    <string name="pocket_stories_placeholder_text">Discover more</string>
    <!-- Title of an app feature. Smaller than a heading. The first parameter is product name Pocket -->
    <string name="pocket_stories_feature_title_2">Powered by %s.</string>
    <!-- Caption for describing a certain feature. The placeholder is for a clickable text (eg: Learn more) which will load an url in a new tab when clicked.  -->
    <string name="pocket_stories_feature_caption">Part of the Firefox family. %s</string>
    <!-- Clickable text for opening an external link for more information about Pocket. -->
    <string name="pocket_stories_feature_learn_more">Learn more</string>

    <!-- Text indicating that the Pocket story that also displays this text is a sponsored story by other 3rd party entity. -->
    <string name="pocket_stories_sponsor_indication">Sponsored</string>

    <!-- Snackbar message for enrolling in a Nimbus experiment from the secret settings when Studies preference is Off.-->
    <string name="experiments_snackbar">Enable telemetry to send data.</string>
    <!-- Snackbar button text to navigate to telemetry settings.-->
    <string name="experiments_snackbar_button">Go to settings</string>

    <!-- Review quality check feature-->
    <!-- Name for the review quality check feature used as title for the panel. -->
    <string name="review_quality_check_feature_name" moz:RemovedIn="120" tools:ignore="UnusedResources">Review checker</string>
    <!-- Name for the review quality check feature used as title for the panel. -->
    <string name="review_quality_check_feature_name_2">Review Checker</string>
    <!-- Summary for grades A and B for review quality check adjusted grading. -->
    <string name="review_quality_check_grade_a_b_description">Reliable reviews</string>
    <!-- Summary for grade C for review quality check adjusted grading. -->
    <string name="review_quality_check_grade_c_description">Mix of reliable and unreliable reviews</string>
    <!-- Summary for grades D and F for review quality check adjusted grading. -->
    <string name="review_quality_check_grade_d_f_description">Unreliable reviews</string>
    <!-- Text for title presenting the reliability of a product's reviews. -->
    <string name="review_quality_check_grade_title">How reliable are these reviews?</string>
    <!-- Title for when the rating has been updated by the review checker -->
    <string name="review_quality_check_adjusted_rating_title">Adjusted rating</string>
    <!-- Description for a product's adjusted star rating. The text presents that the product's reviews which were evaluated as unreliable were removed from the adjusted rating. -->
    <string name="review_quality_check_adjusted_rating_description">Unreliable reviews removed</string>
    <!-- Title for list of highlights from a product's review emphasizing a product's important traits. -->
    <string name="review_quality_check_highlights_title">Highlights from recent reviews</string>
    <!-- Title for section explaining how we analyze the reliability of a product's reviews. -->
    <string name="review_quality_check_explanation_title">How we determine review quality</string>
    <!-- Paragraph explaining how we analyze the reliability of a product's reviews. First parameter is the Fakespot product name. In the phrase "Fakespot by Mozilla", "by" can be localized. Does not need to stay by. -->
    <string name="review_quality_check_explanation_body_reliability">We use AI technology from %s by Mozilla to check the reliability of product reviews. This will only help you assess review quality, not product quality. </string>
    <!-- Paragraph explaining the grading system we use to classify the reliability of a product's reviews. -->
    <string name="review_quality_check_info_review_grade_header"><![CDATA[We assign each product’s reviews a <b>letter grade</b> from A to F.]]></string>
    <!-- Description explaining grades A and B for review quality check adjusted grading. -->
    <string name="review_quality_check_info_grade_info_AB">Reliable reviews. We believe the reviews are likely from real customers who left honest, unbiased reviews.</string>
    <!-- Description explaining grades A and B for review quality check adjusted grading. -->
    <string name="review_quality_check_info_grade_info_AB_2" moz:RemovedIn="120" tools:ignore="UnusedResources">We believe the reviews to be reliable.</string>
    <!-- Description explaining grade C for review quality check adjusted grading. -->
    <string name="review_quality_check_info_grade_info_C">We believe there’s a mix of reliable and unreliable reviews.</string>
    <!-- Description explaining grades D and F for review quality check adjusted grading. -->
    <string name="review_quality_check_info_grade_info_DF">Unreliable reviews. We believe the reviews are likely fake or from biased reviewers.</string>
    <!-- Description explaining grades D and F for review quality check adjusted grading. -->
    <string name="review_quality_check_info_grade_info_DF_2" moz:RemovedIn="120" tools:ignore="UnusedResources">We believe the reviews are unreliable.</string>
    <!-- Paragraph explaining how a product's adjusted grading is calculated. -->
    <string name="review_quality_check_explanation_body_adjusted_grading"><![CDATA[The <b>adjusted rating</b> is based only on reviews we believe to be reliable.]]></string>
    <!-- Paragraph explaining product review highlights. First parameter is the name of the retailer (e.g. Amazon). -->
    <string name="review_quality_check_explanation_body_highlights"><![CDATA[<b>Highlights</b> are from %s reviews within the last 80 days that we believe to be reliable.]]></string>
    <!-- Text for learn more caption presenting a link with information about review quality. First parameter is for clickable text defined in review_quality_check_info_learn_more_link. -->
    <string name="review_quality_check_info_learn_more">Learn more about %s.</string>
    <!-- Clickable text that links to review quality check SuMo page. First parameter is the Fakespot product name. In the phrase "Fakespot by Mozilla", "by" can be localized. Does not need to stay by. -->
    <string name="review_quality_check_info_learn_more_link" moz:RemovedIn="121" tools:ignore="UnusedResources">how %s by Mozilla determines review quality</string>
    <!-- Clickable text that links to review quality check SuMo page. First parameter is the Fakespot product name. -->
    <string name="review_quality_check_info_learn_more_link_2">how %s determines review quality</string>
    <!-- Text for title of settings section. -->
    <string name="review_quality_check_settings_title">Settings</string>
    <!-- Text for label for switch preference to show recommended products from review quality check settings section. -->
    <string name="review_quality_check_settings_recommended_products">Show ads in review checker</string>
    <!-- Description for switch preference to show recommended products from review quality check settings section. First parameter is for clickable text defined in review_quality_check_settings_recommended_products_learn_more.-->
    <string name="review_quality_check_settings_recommended_products_description" moz:RemovedIn="120" tools:ignore="UnusedResources">You’ll see occasional ads for relevant products. All ads must meet our review quality standards. %s</string>
    <!-- Description for switch preference to show recommended products from review quality check settings section. First parameter is for clickable text defined in review_quality_check_settings_recommended_products_learn_more.-->
    <string name="review_quality_check_settings_recommended_products_description_2" tools:ignore="UnusedResources">You’ll see occasional ads for relevant products. We only advertise products with reliable reviews. %s</string>
    <!-- Clickable text that links to review quality check recommended products support article. -->
    <string name="review_quality_check_settings_recommended_products_learn_more" tools:ignore="UnusedResources">Learn more</string>
    <!-- Text for turning sidebar off button from review quality check settings section. -->
    <string name="review_quality_check_settings_turn_off">Turn off review checker</string>
    <!-- Text for title of recommended product section. This is displayed above a product image, suggested as an alternative to the product reviewed. -->
    <string name="review_quality_check_ad_title" tools:ignore="UnusedResources">More to consider</string>
    <!-- Caption for recommended product section indicating this is an ad by Fakespot. First parameter is the Fakespot product name. -->
    <string name="review_quality_check_ad_caption" tools:ignore="UnusedResources">Ad by %s</string>
    <!-- Caption for review quality check panel. First parameter is for clickable text defined in review_quality_check_powered_by_link. -->
    <string name="review_quality_check_powered_by_2">Review checker is powered by %s</string>
    <!-- Clickable text that links to Fakespot.com. First parameter is the Fakespot product name. In the phrase "Fakespot by Mozilla", "by" can be localized. Does not need to stay by. -->
    <string name="review_quality_check_powered_by_link" tools:ignore="UnusedResources">%s by Mozilla</string>
    <!-- Text for title of warning card informing the user that the current analysis is outdated. -->
    <string name="review_quality_check_outdated_analysis_warning_title" tools:ignore="UnusedResources">New info to check</string>
    <!-- Text for button from warning card informing the user that the current analysis is outdated. Clicking this should trigger the product's re-analysis. -->
    <string name="review_quality_check_outdated_analysis_warning_action" tools:ignore="UnusedResources">Check now</string>
    <!-- Title for warning card informing the user that the current product does not have enough reviews for a review analysis. -->
    <string name="review_quality_check_no_reviews_warning_title">Not enough reviews yet</string>
    <!-- Text for body of warning card informing the user that the current product does not have enough reviews for a review analysis. -->
    <string name="review_quality_check_no_reviews_warning_body">When this product has more reviews, we’ll be able to check their quality.</string>
    <!-- Title for warning card informing the user that the current product is currently not available. -->
    <string name="review_quality_check_product_availability_warning_title" tools:ignore="UnusedResources">Product is not available</string>
    <!-- Text for the body of warning card informing the user that the current product is currently not available. -->
    <string name="review_quality_check_product_availability_warning_body" tools:ignore="UnusedResources">If you see this product is back in stock, report it and we’ll work on checking the reviews.</string>
    <!-- Clickable text for warning card informing the user that the current product is currently not available. Clicking this should inform the server that the product is available. -->
    <string name="review_quality_check_product_availability_warning_action" moz:RemovedIn="120" tools:ignore="UnusedResources">Report this product is back in stock</string>
    <!-- Clickable text for warning card informing the user that the current product is currently not available. Clicking this should inform the server that the product is available. -->
    <string name="review_quality_check_product_availability_warning_action_2" tools:ignore="UnusedResources">Report product is in stock</string>
    <!-- Title for warning card informing the user that the current product's re-analysis is still processing. -->
    <string name="review_quality_check_reanalysis_in_progress_warning_title">Checking review quality</string>
    <!-- Title for warning card informing the user that the current product's analysis is still processing. -->
    <string name="review_quality_check_analysis_in_progress_warning_title">Checking review quality</string>
    <!-- Text for body of warning card informing the user that the current product's analysis is still processing. -->
    <string name="review_quality_check_analysis_in_progress_warning_body">This could take about 60 seconds.</string>
    <!-- Title for info card displayed after the user reports a product is back in stock. -->
    <string name="review_quality_check_analysis_requested_info_title" tools:ignore="UnusedResources">Thanks for reporting!</string>
    <!-- Text for body of info card displayed after the user reports a product is back in stock. -->
    <string name="review_quality_check_analysis_requested_info_body" tools:ignore="UnusedResources">We should have info about this product’s reviews within 24 hours. Please check back.</string>
    <!-- Title for info card displayed when the user review checker while on a product that Fakespot does not analyze (e.g. gift cards, music). -->
    <string name="review_quality_check_not_analyzable_info_title">We can’t check these reviews</string>
    <!-- Text for body of info card displayed when the user review checker while on a product that Fakespot does not analyze (e.g. gift cards, music). -->
    <string name="review_quality_check_not_analyzable_info_body">Unfortunately, we can’t check the review quality for certain types of products. For example, gift cards and streaming video, music, and games.</string>
    <!-- Title for info card displayed when another user reported the displayed product is back in stock. -->
    <string name="review_quality_check_analysis_requested_other_user_info_title" tools:ignore="UnusedResources">Info coming soon</string>
    <!-- Text for body of info card displayed when another user reported the displayed product is back in stock. -->
    <string name="review_quality_check_analysis_requested_other_user_info_body" tools:ignore="UnusedResources">We should have info about this product’s reviews within 24 hours. Please check back.</string>
    <!-- Title for info card displayed to the user when analysis finished updating. -->
    <string name="review_quality_check_analysis_updated_confirmation_title" tools:ignore="UnusedResources">Analysis is up to date</string>
    <!-- Text for the action button from info card displayed to the user when analysis finished updating. -->
    <string name="review_quality_check_analysis_updated_confirmation_action" tools:ignore="UnusedResources">Got it</string>
    <!-- Title for error card displayed to the user when an error occurred. -->
    <string name="review_quality_check_generic_error_title">No info available right now</string>
    <!-- Text for body of error card displayed to the user when an error occurred. -->
    <string name="review_quality_check_generic_error_body">We’re working to resolve the issue. Please check back soon.</string>
    <!-- Title for error card displayed to the user when the device is disconnected from the network. -->
    <string name="review_quality_check_no_connection_title">No network connection</string>
    <!-- Text for body of error card displayed to the user when the device is disconnected from the network. -->
    <string name="review_quality_check_no_connection_body">Check your network connection and then try reloading the page.</string>
    <!-- Title for card displayed to the user for products whose reviews were not analyzed yet. -->
    <string name="review_quality_check_no_analysis_title">No info about these reviews yet</string>
    <!-- Text for the body of card displayed to the user for products whose reviews were not analyzed yet. -->
    <string name="review_quality_check_no_analysis_body">To know whether this product’s reviews are reliable, check the review quality. It only takes about 60 seconds.</string>
    <!-- Text for button from body of card displayed to the user for products whose reviews were not analyzed yet. Clicking this should trigger a product analysis. -->
    <string name="review_quality_check_no_analysis_link">Check review quality</string>
    <!-- Headline for review quality check contextual onboarding card. -->
    <string name="review_quality_check_contextual_onboarding_title">Try our trusted guide to product reviews</string>
    <!-- Description for review quality check contextual onboarding card. The first and last two parameters are for retailer names (e.g. Amazon, Walmart). The second parameter is for the name of the application (e.g. Firefox). -->
    <string name="review_quality_check_contextual_onboarding_description">See how reliable product reviews are on %1$s before you buy. Review checker, an experimental feature from %2$s, is built right into the browser. It works on %3$s and %4$s, too.</string>
    <!-- Description for review quality check contextual onboarding card. The first parameters is for retailer name (e.g. Amazon). The second parameter is for the name of the application (e.g. Firefox). -->
    <string name="review_quality_check_contextual_onboarding_description_one_vendor">See how reliable product reviews are on %1$s before you buy. Review Checker, an experimental feature from %2$s, is built right into the browser.</string>
    <!-- Paragraph presenting review quality check feature. First parameter is the Fakespot product name. Second parameter is for clickable text defined in review_quality_check_contextual_onboarding_learn_more_link. In the phrase "Fakespot by Mozilla", "by" can be localized. Does not need to stay by. -->
    <string name="review_quality_check_contextual_onboarding_learn_more">Using the power of %1$s by Mozilla, we help you avoid biased and inauthentic reviews. Our AI model is always improving to protect you as you shop. %2$s</string>
    <!-- Clickable text from the contextual onboarding card that links to review quality check support article. -->
    <string name="review_quality_check_contextual_onboarding_learn_more_link">Learn more</string>
    <!-- Caption text to be displayed in review quality check contextual onboarding card above the opt-in button. First parameter is the Fakespot product name. Following parameters are for clickable texts defined in review_quality_check_contextual_onboarding_privacy_policy and review_quality_check_contextual_onboarding_terms_use. In the phrase "Fakespot by Mozilla", "by" can be localized. Does not need to stay by. -->
    <string name="review_quality_check_contextual_onboarding_caption" moz:RemovedIn="121" tools:ignore="UnusedResources">By selecting “Yes, try it” you agree to %1$s by Mozilla’s %2$s and %3$s.</string>
    <!-- Caption text to be displayed in review quality check contextual onboarding card above the opt-in button. Parameter is the Fakespot product name. After the colon, what appears are two links, each on their own line. The first link is to a Privacy policy (review_quality_check_contextual_onboarding_privacy_policy_2). The second link is to Terms of use (review_quality_check_contextual_onboarding_terms_use_2). -->
    <string name="review_quality_check_contextual_onboarding_caption_2">By selecting “Yes, try it” you agree to the following from %1$s:</string>
    <!-- Clickable text from the review quality check contextual onboarding card that links to Fakespot privacy policy. -->
    <string name="review_quality_check_contextual_onboarding_privacy_policy" moz:RemovedIn="121" tools:ignore="UnusedResources">privacy policy</string>
    <!-- Clickable text from the review quality check contextual onboarding card that links to Fakespot privacy policy. -->
    <string name="review_quality_check_contextual_onboarding_privacy_policy_2">Privacy policy</string>
    <!-- Clickable text from the review quality check contextual onboarding card that links to Fakespot terms of use. -->
    <string name="review_quality_check_contextual_onboarding_terms_use" moz:RemovedIn="121" tools:ignore="UnusedResources">terms of use</string>
    <!-- Clickable text from the review quality check contextual onboarding card that links to Fakespot terms of use. -->
    <string name="review_quality_check_contextual_onboarding_terms_use_2">Terms of use</string>
    <!-- Text for opt-in button from the review quality check contextual onboarding card. -->
    <string name="review_quality_check_contextual_onboarding_primary_button_text">Yes, try it</string>
    <!-- Text for opt-out button from the review quality check contextual onboarding card. -->
    <string name="review_quality_check_contextual_onboarding_secondary_button_text">Not now</string>
    <!-- Text for the first CFR presenting the review quality check feature. -->
    <string name="review_quality_check_first_cfr_message">Find out if you can trust this product’s reviews — before you buy.</string>
    <!-- Text displayed in the first CFR presenting the review quality check feature that opens the review checker when clicked. -->
    <string name="review_quality_check_first_cfr_action" tools:ignore="UnusedResources">Try review checker</string>
    <!-- Text for the second CFR presenting the review quality check feature. -->
    <string name="review_quality_check_second_cfr_message">Are these reviews reliable? Check now to see an adjusted rating.</string>
    <!-- Text displayed in the second CFR presenting the review quality check feature that opens the review checker when clicked. -->
    <string name="review_quality_check_second_cfr_action" tools:ignore="UnusedResources">Open review checker</string>
    <!-- Flag showing that the review quality check feature is work in progress. -->
    <string name="review_quality_check_beta_flag">Beta</string>
    <!-- Content description (not visible, for screen readers etc.) for opening browser menu button to open review quality check bottom sheet. -->
    <string name="review_quality_check_open_handle_content_description">Open review checker</string>
    <!-- Content description (not visible, for screen readers etc.) for closing browser menu button to open review quality check bottom sheet. -->
    <string name="review_quality_check_close_handle_content_description">Close review checker</string>
    <!-- Content description (not visible, for screen readers etc.) for review quality check star rating. First parameter is the number of stars (1-5) representing the rating. -->
    <string name="review_quality_check_star_rating_content_description">%1$s out of 5 stars</string>
    <!-- Text for minimize button from highlights card. When clicked the highlights card should reduce its size. -->
    <string name="review_quality_check_highlights_show_less">Show less</string>
    <!-- Text for maximize button from highlights card. When clicked the highlights card should expand to its full size. -->
    <string name="review_quality_check_highlights_show_more">Show more</string>
    <!-- Text for highlights card quality category header. Reviews shown under this header should refer the product's quality. -->
    <string name="review_quality_check_highlights_type_quality">Quality</string>
    <!-- Text for highlights card price category header. Reviews shown under this header should refer the product's price. -->
    <string name="review_quality_check_highlights_type_price">Price</string>
    <!-- Text for highlights card shipping category header. Reviews shown under this header should refer the product's shipping. -->
    <string name="review_quality_check_highlights_type_shipping">Shipping</string>
    <!-- Text for highlights card packaging and appearance category header. Reviews shown under this header should refer the product's packaging and appearance. -->
    <string name="review_quality_check_highlights_type_packaging_appearance">Packaging and appearance</string>
    <!-- Text for highlights card competitiveness category header. Reviews shown under this header should refer the product's competitiveness. -->
    <string name="review_quality_check_highlights_type_competitiveness">Competitiveness</string>

    <!-- Accessibility services actions labels. These will be appended to accessibility actions like "Double tap to.." but not by or applications but by services like Talkback. -->
    <!-- Action label for elements that can be collapsed if interacting with them. Talkback will append this to say "Double tap to collapse". -->
    <string name="a11y_action_label_collapse">collapse</string>
    <!-- Current state for elements that can be collapsed if interacting with them. Talkback will dictate this after a state change. -->
    <string name="a11y_state_label_collapsed">collapsed</string>
    <!-- Action label for elements that can be expanded if interacting with them. Talkback will append this to say "Double tap to expand". -->
    <string name="a11y_action_label_expand">expand</string>
    <!-- Current state for elements that can be expanded if interacting with them. Talkback will dictate this after a state change. -->
    <string name="a11y_state_label_expanded">expanded</string>
    <!-- Action label for links to a website containing documentation about a wallpaper collection. Talkback will append this to say "Double tap to open link to learn more about this collection". -->
    <string name="a11y_action_label_wallpaper_collection_learn_more">open link to learn more about this collection</string>
    <!-- Action label for links that point to an article. Talkback will append this to say "Double tap to read the article". -->
    <string name="a11y_action_label_read_article">read the article</string>
    <!-- Action label for links to the Firefox Pocket website. Talkback will append this to say "Double tap to open link to learn more". -->
    <string name="a11y_action_label_pocket_learn_more">open link to learn more</string>
    <!-- Content description for headings announced by accessibility service. The first parameter is the text of the heading. Talkback will announce the first parameter and then speak the word "Heading" indicating to the user that this text is a heading for a section. -->
    <string name="a11y_heading">%s, Heading</string>
</resources><|MERGE_RESOLUTION|>--- conflicted
+++ resolved
@@ -518,14 +518,11 @@
 
     <!-- Change setting text button, for the cookie banner re-engagement dialog -->
     <string name="reduce_cookie_banner_dialog_change_setting_button" moz:RemovedIn="121" tools:ignore="UnusedResources">Allow</string>
-<<<<<<< HEAD
-=======
 
     <!--Title for the cookie banner re-engagement CFR, the placeholder is replaced with app name -->
     <string name="cookie_banner_cfr_title">%1$s just refused cookies for you</string>
     <!--Message for the cookie banner re-engagement CFR -->
     <string name="cookie_banner_cfr_message">Less distractions, less cookies tracking you on this site.</string>
->>>>>>> d602c86b
 
     <!-- Description of the preference to enable "HTTPS-Only" mode. -->
     <string name="preferences_https_only_summary">Automatically attempts to connect to sites using HTTPS encryption protocol for increased security.</string>
