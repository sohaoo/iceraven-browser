<?xml version="1.0" encoding="utf-8"?>
<resources xmlns:tools="http://schemas.android.com/tools" xmlns:moz="http://mozac.org/tools">
    <!-- App name for private browsing mode. The first parameter is the name of the app defined in app_name (for example: Fenix)-->
    <string name="app_name_private_5">Private %s</string>
    <!-- App name for private browsing mode. The first parameter is the name of the app defined in app_name (for example: Fenix)-->
    <string name="app_name_private_4">%s (Private)</string>

    <!-- Home Fragment -->
    <!-- Content description (not visible, for screen readers etc.): "Three dot" menu button. -->
    <string name="content_description_menu">More options</string>
    <!-- Content description (not visible, for screen readers etc.): "Private Browsing" menu button. -->
    <string name="content_description_private_browsing_button">Enable private browsing</string>
    <!-- Content description (not visible, for screen readers etc.): "Private Browsing" menu button. -->
    <string name="content_description_disable_private_browsing_button">Disable private browsing</string>
    <!-- Placeholder text shown in the search bar before a user enters text for the default engine -->
    <string name="search_hint">Search or enter address</string>
    <!-- Placeholder text shown in the search bar before a user enters text for a general engine -->
    <string name="search_hint_general_engine">Search the web</string>
    <!-- Placeholder text shown in search bar when using history search -->
    <string name="history_search_hint">Search history</string>
    <!-- Placeholder text shown in search bar when using bookmarks search -->
    <string name="bookmark_search_hint">Search bookmarks</string>
    <!-- Placeholder text shown in search bar when using tabs search -->
    <string name="tab_search_hint">Search tabs</string>
    <!-- Placeholder text shown in the search bar when using application search engines -->
    <string name="application_search_hint">Enter search terms</string>
    <!-- No Open Tabs Message Description -->
    <string name="no_open_tabs_description">Your open tabs will be shown here.</string>

    <!-- No Private Tabs Message Description -->
    <string name="no_private_tabs_description">Your private tabs will be shown here.</string>

    <!-- Tab tray multi select title in app bar. The first parameter is the number of tabs selected -->
    <string name="tab_tray_multi_select_title">%1$d selected</string>
    <!-- Label of button in create collection dialog for creating a new collection  -->
    <string name="tab_tray_add_new_collection">Add new collection</string>
    <!-- Label of editable text in create collection dialog for naming a new collection  -->
    <string name="tab_tray_add_new_collection_name">Name</string>
    <!-- Label of button in save to collection dialog for selecting a current collection  -->
    <string name="tab_tray_select_collection">Select collection</string>
    <!-- Content description for close button while in multiselect mode in tab tray -->
    <string name="tab_tray_close_multiselect_content_description">Exit multiselect mode</string>
    <!-- Content description for save to collection button while in multiselect mode in tab tray -->
    <string name="tab_tray_collection_button_multiselect_content_description">Save selected tabs to collection</string>
    <!-- Content description on checkmark while tab is selected in multiselect mode in tab tray -->
    <string name="tab_tray_multiselect_selected_content_description">Selected</string>

    <!-- Home - Recently saved bookmarks -->
    <!-- Title for the home screen section with recently saved bookmarks. -->
    <string name="recently_saved_title" moz:removedIn="127" tools:ignore="UnusedResources">Recently saved</string>
    <!-- Content description for the button which navigates the user to show all of their saved bookmarks. -->
    <string name="recently_saved_show_all_content_description_2" moz:removedIn="127" tools:ignore="UnusedResources">Show all saved bookmarks</string>

    <!-- Text for the menu button to remove a recently saved bookmark from the user's home screen -->
    <string name="recently_saved_menu_item_remove" moz:removedIn="127" tools:ignore="UnusedResources">Remove</string>

    <!-- Home - Bookmarks -->
    <!-- Title for the home screen section with bookmarks. -->
    <string name="home_bookmarks_title">Bookmarks</string>
    <!-- Content description for the button which navigates the user to show all of their bookmarks. -->
    <string name="home_bookmarks_show_all_content_description">Show all bookmarks</string>
    <!-- Text for the menu button to remove a recently saved bookmark from the user's home screen -->
    <string name="home_bookmarks_menu_item_remove">Remove</string>

    <!-- About content. The first parameter is the name of the application. (For example: Fenix) -->
    <string name="about_content">%1$s is produced by Mozilla.</string>

    <!-- Private Browsing -->
    <!-- Explanation for private browsing displayed to users on home view when they first enable private mode
        The first parameter is the name of the app defined in app_name (for example: Fenix) -->
    <string name="private_browsing_placeholder_description_2">%1$s clears your search and browsing history from private tabs when you close them or quit the app. While this doesn’t make you anonymous to web sites or your internet service provider, it makes it easier to keep what you do online private from anyone else who uses this device.</string>
    <string name="private_browsing_common_myths">
       Common myths about private browsing
    </string>

    <!-- True Private Browsing Mode -->
    <!-- Title for info card on private homescreen in True Private Browsing Mode. -->
    <string name="felt_privacy_desc_card_title">Leave no traces on this device</string>
    <!-- Explanation for private browsing displayed to users on home view when they first enable
        private mode in our new Total Private Browsing mode.
        The first parameter is the name of the app defined in app_name (for example: Firefox Nightly)
        The second parameter is the clickable link text in felt_privacy_info_card_subtitle_link_text -->
    <string name="felt_privacy_info_card_subtitle_2">%1$s deletes your cookies, history, and site data when you close all your private tabs. %2$s</string>
    <!-- Clickable portion of the explanation for private browsing that links the user to our
        about privacy page.
        This string is used in felt_privacy_info_card_subtitle as the second parameter.-->
    <string name="felt_privacy_info_card_subtitle_link_text">Who might be able to see my activity?</string>

    <!-- Private mode shortcut "contextual feature recommendation" (CFR) -->
    <!-- Text for the Private mode shortcut CFR message for adding a private mode shortcut to open private tabs from the Home screen -->
    <string name="private_mode_cfr_message_2">Launch your next private tab in one tap.</string>
    <!-- Text for the positive button to accept adding a Private Browsing shortcut to the Home screen -->
    <string name="private_mode_cfr_pos_button_text">Add to Home screen</string>
    <!-- Text for the negative button to decline adding a Private Browsing shortcut to the Home screen -->
    <string name="cfr_neg_button_text">No thanks</string>

    <!-- Open in App "contextual feature recommendation" (CFR) -->
    <!-- Text for the info message. The first parameter is the name of the application.-->
    <string name="open_in_app_cfr_info_message_2">You can set %1$s to automatically open links in apps.</string>
    <!-- Text for the positive action button -->
    <string name="open_in_app_cfr_positive_button_text">Go to settings</string>
    <!-- Text for the negative action button -->
    <string name="open_in_app_cfr_negative_button_text">Dismiss</string>

    <!-- Total cookie protection "contextual feature recommendation" (CFR) -->
    <!-- Text for the message displayed in the contextual feature recommendation popup promoting the total cookie protection feature. -->
    <string name="tcp_cfr_message">Our most powerful privacy feature yet isolates cross-site trackers.</string>
    <!-- Text displayed that links to website containing documentation about the "Total cookie protection" feature. -->
    <string name="tcp_cfr_learn_more">Learn about Total Cookie Protection</string>

    <!-- Private browsing erase action "contextual feature recommendation" (CFR) -->
    <!-- Text for the message displayed in the contextual feature recommendation popup promoting the erase private browsing feature. -->
    <string name="erase_action_cfr_message">Tap here to start a fresh private session. Delete your history, cookies — everything.</string>


    <!-- Text for the info dialog when camera permissions have been denied but user tries to access a camera feature. -->
    <string name="camera_permissions_needed_message">Camera access needed. Go to Android settings, tap permissions, and tap allow.</string>
    <!-- Text for the positive action button to go to Android Settings to grant permissions. -->
    <string name="camera_permissions_needed_positive_button_text">Go to settings</string>
    <!-- Text for the negative action button to dismiss the dialog. -->
    <string name="camera_permissions_needed_negative_button_text">Dismiss</string>

    <!-- Text for the banner message to tell users about our auto close feature. -->
    <string name="tab_tray_close_tabs_banner_message">Set open tabs to close automatically that haven’t been viewed in the past day, week, or month.</string>
    <!-- Text for the positive action button to go to Settings for auto close tabs. -->
    <string name="tab_tray_close_tabs_banner_positive_button_text">View options</string>
    <!-- Text for the negative action button to dismiss the Close Tabs Banner. -->
    <string name="tab_tray_close_tabs_banner_negative_button_text">Dismiss</string>

    <!-- Text for the banner message to tell users about our inactive tabs feature. -->
    <string name="tab_tray_inactive_onboarding_message">Tabs you haven’t viewed for two weeks get moved here.</string>
    <!-- Text for the action link to go to Settings for inactive tabs. -->
    <string name="tab_tray_inactive_onboarding_button_text">Turn off in settings</string>

    <!-- Text for title for the auto-close dialog of the inactive tabs. -->
    <string name="tab_tray_inactive_auto_close_title">Auto-close after one month?</string>
    <!-- Text for the body for the auto-close dialog of the inactive tabs.
        The first parameter is the name of the application.-->
    <string name="tab_tray_inactive_auto_close_body_2">%1$s can close tabs you haven’t viewed over the past month.</string>
    <!-- Content description for close button in the auto-close dialog of the inactive tabs. -->
    <string name="tab_tray_inactive_auto_close_button_content_description">Close</string>

    <!-- Text for turn on auto close tabs button in the auto-close dialog of the inactive tabs. -->
    <string name="tab_tray_inactive_turn_on_auto_close_button_2">Turn on auto-close</string>


    <!-- Home screen icons - Long press shortcuts -->
    <!-- Shortcut action to open new tab -->
    <string name="home_screen_shortcut_open_new_tab_2">New tab</string>
    <!-- Shortcut action to open new private tab -->
    <string name="home_screen_shortcut_open_new_private_tab_2">New private tab</string>

    <!-- Shortcut action to open Passwords screen -->
    <string name="home_screen_shortcut_passwords">Passwords</string>

    <!-- Recent Tabs -->
    <!-- Header text for jumping back into the recent tab in the home screen -->
    <string name="recent_tabs_header">Jump back in</string>
    <!-- Button text for showing all the tabs in the tabs tray -->
    <string name="recent_tabs_show_all">Show all</string>

    <!-- Content description for the button which navigates the user to show all recent tabs in the tabs tray. -->
    <string name="recent_tabs_show_all_content_description_2">Show all recent tabs button</string>

    <!-- Text for button in synced tab card that opens synced tabs tray -->
    <string name="recent_tabs_see_all_synced_tabs_button_text">See all synchronised tabs</string>
    <!-- Accessibility description for device icon used for recent synced tab -->
    <string name="recent_tabs_synced_device_icon_content_description">Synchronised device</string>
    <!-- Text for the dropdown menu to remove a recent synced tab from the homescreen -->
    <string name="recent_synced_tab_menu_item_remove">Remove</string>
    <!-- Text for the menu button to remove a grouped highlight from the user's browsing history
         in the Recently visited section -->
    <string name="recent_tab_menu_item_remove">Remove</string>

    <!-- History Metadata -->
    <!-- Header text for a section on the home screen that displays grouped highlights from the
         user's browsing history, such as topics they have researched or explored on the web -->
    <string name="history_metadata_header_2">Recently visited</string>
    <!-- Text for the menu button to remove a grouped highlight from the user's browsing history
         in the Recently visited section -->
    <string name="recently_visited_menu_item_remove">Remove</string>

    <!-- Content description for the button which navigates the user to show all of their history. -->
    <string name="past_explorations_show_all_content_description_2">Show all past explorations</string>

    <!-- Browser Fragment -->
    <!-- Content description (not visible, for screen readers etc.): Navigate backward (browsing history) -->
    <string name="browser_menu_back">Back</string>
    <!-- Content description (not visible, for screen readers etc.): Navigate forward (browsing history) -->
    <string name="browser_menu_forward">Forward</string>
    <!-- Content description (not visible, for screen readers etc.): Refresh current website -->
    <string name="browser_menu_refresh">Refresh</string>
    <!-- Content description (not visible, for screen readers etc.): Stop loading current website -->
    <string name="browser_menu_stop">Stop</string>
    <!-- Browser menu button that opens the extensions manager -->
    <string name="browser_menu_extensions">Extensions</string>
    <!-- Browser menu button that opens the extensions manager -->
    <string name="browser_menu_manage_extensions">Manage extensions</string>
    <!-- Browser menu button that opens AMO in a tab -->
    <string name="browser_menu_discover_more_extensions">Discover more extensions</string>
    <!-- Browser menu button that opens account settings -->
    <string name="browser_menu_account_settings">Account info</string>
    <!-- Browser menu button that sends a user to help articles -->
    <string name="browser_menu_help">Help</string>
    <!-- Browser menu button that sends a to a the what's new article -->
    <string name="browser_menu_whats_new">What’s New</string>
    <!-- Browser menu button that opens the settings menu -->
    <string name="browser_menu_settings">Settings</string>
    <!-- Browser menu button that opens a user's library -->
    <string name="browser_menu_library">Library</string>
    <!-- Browser menu toggle that requests a desktop site -->
    <string name="browser_menu_desktop_site">Desktop site</string>
    <!-- Browser menu button that reopens a private tab as a regular tab -->
    <string name="browser_menu_open_in_regular_tab">Open in regular tab</string>
    <!-- Browser menu toggle that adds a shortcut to the site on the device home screen. -->
    <string name="browser_menu_add_to_homescreen">Add to Home screen</string>
    <!-- Browser menu toggle that adds a shortcut to the site on the device home screen. -->
    <string name="browser_menu_add_to_homescreen_2">Add to Home screen…</string>
    <!-- Content description (not visible, for screen readers etc.) for the Resync tabs button -->
    <string name="resync_button_content_description">Resynchronise</string>
    <!-- Browser menu button that opens the find in page menu -->
    <string name="browser_menu_find_in_page">Find in page</string>
    <!-- Browser menu button that opens the find in page menu -->
    <string name="browser_menu_find_in_page_2">Find in page…</string>
    <!-- Browser menu button that opens the translations dialog, which has options to translate the current browser page. -->
    <string name="browser_menu_translations">Translate page</string>
    <!-- Browser menu button that saves the current tab to a collection -->
    <string name="browser_menu_save_to_collection">Save to collection…</string>
    <!-- Browser menu button that saves the current tab to a collection -->
    <string name="browser_menu_save_to_collection_2">Save to collection</string>
    <!-- Browser menu button that open a share menu to share the current site -->
    <string name="browser_menu_share">Share</string>
    <!-- Browser menu button that open a share menu to share the current site -->
    <string name="browser_menu_share_2">Share…</string>
    <!-- Browser menu button shown in custom tabs that opens the current tab in Fenix
        The first parameter is the name of the app defined in app_name (for example: Fenix) -->
    <string name="browser_menu_open_in_fenix">Open in %1$s</string>
    <!-- Browser menu text shown in custom tabs to indicate this is a Fenix tab
        The first parameter is the name of the app defined in app_name (for example: Fenix) -->
    <string name="browser_menu_powered_by">POWERED BY %1$s</string>
    <!-- Browser menu text shown in custom tabs to indicate this is a Fenix tab
        The first parameter is the name of the app defined in app_name (for example: Fenix) -->
    <string name="browser_menu_powered_by2">Powered by %1$s</string>
    <!-- Browser menu button to put the current page in reader mode -->
    <string name="browser_menu_read">Reader view</string>
    <!-- Browser menu button content description to close reader mode and return the user to the regular browser -->
    <string name="browser_menu_read_close">Close reader view</string>
    <!-- Browser menu button to open the current page in an external app -->
    <string name="browser_menu_open_app_link">Open in app</string>

    <!-- Browser menu button to show reader view appearance controls e.g. the used font type and size -->
    <string name="browser_menu_customize_reader_view">Customise reader view</string>
    <!-- Browser menu label for adding a bookmark -->
    <string name="browser_menu_add">Add</string>
    <!-- Browser menu label for editing a bookmark -->
    <string name="browser_menu_edit">Edit</string>

    <!-- Button shown on the home page that opens the Customize home settings -->
    <string name="browser_menu_customize_home_1">Customise homepage</string>

    <!-- Browser menu label to sign in to sync on the device using Mozilla accounts -->
    <string name="browser_menu_sign_in">Sign in</string>
    <!-- Browser menu caption label for the "Sign in" browser menu item described in `browser_menu_sign_in` -->
    <string name="browser_menu_sign_in_caption">Synchronise passwords, tabs and more</string>

    <!-- Browser menu label to sign back in to sync on the device when the user's account needs to be reauthenticated -->
    <string name="browser_menu_sign_back_in_to_sync">Sign back in to synchroise</string>
    <!-- Browser menu caption label for the "Sign back in to sync" browser menu item described in `browser_menu_sign_back_in_to_sync` when there is an error in syncing -->
    <string name="browser_menu_syncing_paused_caption">Synchronisation paused</string>
    <!-- Browser menu label that creates a private tab -->
    <string name="browser_menu_new_private_tab">New private tab</string>
    <!-- Browser menu label that navigates to the Password screen -->
    <string name="browser_menu_passwords">Passwords</string>

    <!-- Browser menu label that navigates to the SUMO page for the Firefox for Android release notes.
         The first parameter is the name of the app defined in app_name (for example: Fenix)-->
    <string name="browser_menu_new_in_firefox">New in %1$s</string>

    <!-- Browser menu label that toggles the request for the desktop site of the currently visited page -->
    <string name="browser_menu_switch_to_desktop_site">Switch to desktop site</string>
    <!-- Browser menu label that navigates to the page tools sub-menu -->
    <string name="browser_menu_tools">Tools</string>

    <!-- Browser menu label that navigates to the save sub-menu, which contains various save related menu items such as
         bookmarking a page, saving to collection, shortcut or as a PDF, and adding to home screen -->
    <string name="browser_menu_save">Save</string>

    <!-- Browser menu label that bookmarks the currently visited page -->
    <string name="browser_menu_bookmark_this_page">Bookmark this page</string>
    <!-- Browser menu label that navigates to the edit bookmark screen for the current bookmarked page -->
    <string name="browser_menu_edit_bookmark">Edit bookmark</string>
    <!-- Browser menu label that the saves the currently visited page as a PDF -->
    <string name="browser_menu_save_as_pdf">Save as PDF…</string>
    <!-- Browser menu label for turning ON reader view of the current visited page -->
    <string name="browser_menu_turn_on_reader_view">Turn on Reader View</string>
    <!-- Browser menu label for turning OFF reader view of the current visited page -->
    <string name="browser_menu_turn_off_reader_view">Turn off Reader View</string>
    <!-- Browser menu label for navigating to the translation feature, which provides language translation options the current visited page -->
    <string name="browser_menu_translate_page">Translate page…</string>
    <!-- Browser menu label that is displayed when the current page has been translated by the translation feature.
         The first parameter is the name of the language that page was translated to (e.g. English). -->
    <string name="browser_menu_translated_to">Translated to %1$s</string>
    <!-- Browser menu label for the print feature -->
    <string name="browser_menu_print">Print…</string>

    <!-- Extensions management fragment -->
    <!-- Text displayed when there are no extensions to be shown -->
    <string name="extensions_management_no_extensions">No extensions here</string>

    <!-- Browser Toolbar -->
    <!-- Content description for the Home screen button on the browser toolbar -->
    <string name="browser_toolbar_home">Home screen</string>

    <!-- Content description (not visible, for screen readers etc.): Erase button: Erase the browsing
         history and go back to the home screen. -->
    <string name="browser_toolbar_erase">Erase browsing history</string>
    <!-- Content description for the translate page toolbar button that opens the translations dialog when no translation has occurred. -->
    <string name="browser_toolbar_translate">Translate page</string>

    <!-- Content description (not visible, for screen readers etc.) for the translate page toolbar button that opens the translations dialog when the page is translated successfully.
         The first parameter is the name of the language that is displayed in the original page. (For example: English)
         The second parameter is the name of the language which the page was translated to. (For example: French) -->
    <string name="browser_toolbar_translated_successfully">Page translated from %1$s to %2$s.</string>

    <!-- Locale Settings Fragment -->
    <!-- Content description for tick mark on selected language -->
    <string name="a11y_selected_locale_content_description">Selected language</string>
    <!-- Text for default locale item -->
    <string name="default_locale_text">Follow device language</string>
    <!-- Placeholder text shown in the search bar before a user enters text -->
    <string name="locale_search_hint">Search language</string>

    <!-- Search Fragment -->
    <!-- Button in the search view that lets a user search by scanning a QR code -->
    <string name="search_scan_button">Scan</string>
    <!-- Button in the search view when shortcuts are displayed that takes a user to the search engine settings -->
    <string name="search_shortcuts_engine_settings">Search engine settings</string>
    <!-- Button in the search view that lets a user navigate to the site in their clipboard -->
    <string name="awesomebar_clipboard_title">Fill link from clipboard</string>
    <!-- Button in the search suggestions onboarding that allows search suggestions in private sessions -->
    <string name="search_suggestions_onboarding_allow_button">Allow</string>
    <!-- Button in the search suggestions onboarding that does not allow search suggestions in private sessions -->
    <string name="search_suggestions_onboarding_do_not_allow_button">Don’t allow</string>
    <!-- Search suggestion onboarding hint title text -->
    <string name="search_suggestions_onboarding_title">Allow search suggestions in private sessions?</string>
    <!-- Search suggestion onboarding hint description text, first parameter is the name of the app defined in app_name (for example: Fenix)-->
    <string name="search_suggestions_onboarding_text">%s will share everything you type in the address bar with your default search engine.</string>

    <!-- Search engine suggestion title text. The first parameter is the name of the suggested engine-->
    <string name="search_engine_suggestions_title">Search %s</string>
    <!-- Search engine suggestion description text -->
    <string name="search_engine_suggestions_description">Search directly from the address bar</string>

    <!-- Menu option in the search selector menu to open the search settings -->
    <string name="search_settings_menu_item">Search settings</string>

    <!-- Header text for the search selector menu -->
    <string name="search_header_menu_item_2">This time search in:</string>

    <!-- Content description (not visible, for screen readers etc.): Search engine icon. The first parameter is the search engine name (for example: DuckDuckGo). -->
    <string name="search_engine_icon_content_description" tools:ignore="UnusedResources">%s search engine</string>

    <!-- Home onboarding -->
    <!-- Onboarding home screen popup dialog, shown on top of the Jump back in section. -->
    <string name="onboarding_home_screen_jump_back_contextual_hint_2">Meet your personalised homepage. Recent tabs, bookmarks, and search results will appear here.</string>
    <!-- Home onboarding dialog welcome screen title text. -->
    <string name="onboarding_home_welcome_title_2">Welcome to a more personal internet</string>
    <!-- Home onboarding dialog welcome screen description text. -->
    <string name="onboarding_home_welcome_description">More colours. Better privacy. Same commitment to people over profits.</string>
    <!-- Home onboarding dialog sign into sync screen title text. -->
    <string name="onboarding_home_sync_title_3">Switching screens is easier than ever</string>
    <!-- Home onboarding dialog sign into sync screen description text. -->
    <string name="onboarding_home_sync_description">Pick up where you left off with tabs from other devices now on your homepage.</string>
    <!-- Text for the button to continue the onboarding on the home onboarding dialog. -->
    <string name="onboarding_home_get_started_button">Get started</string>
    <!-- Text for the button to navigate to the sync sign in screen on the home onboarding dialog. -->
    <string name="onboarding_home_sign_in_button">Sign in</string>
    <!-- Text for the button to skip the onboarding on the home onboarding dialog. -->
    <string name="onboarding_home_skip_button">Skip</string>

    <!-- Onboarding home screen sync popup dialog message, shown on top of Recent Synced Tabs in the Jump back in section. -->
    <string name="sync_cfr_message">Your tabs are synchronising! Pick up where you left off on your other device.</string>

    <!-- Content description (not visible, for screen readers etc.): Close button for the home onboarding dialog -->
    <string name="onboarding_home_content_description_close_button">Close</string>

    <!-- Notification pre-permission dialog -->
    <!-- Enable notification pre permission dialog title
        The first parameter is the name of the app defined in app_name (for example: Fenix) -->
    <string name="onboarding_home_enable_notifications_title" moz:removedIn="124" tools:ignore="UnusedResources">Notifications help you do more with %s</string>
    <!-- Enable notification pre permission dialog description with rationale
        The first parameter is the name of the app defined in app_name (for example: Fenix) -->
    <string name="onboarding_home_enable_notifications_description" moz:removedIn="124" tools:ignore="UnusedResources">Synchronise your tabs between devices, manage downloads, get tips about making the most of %s’s privacy protection, and more.</string>
    <!-- Text for the button to request notification permission on the device -->
    <string name="onboarding_home_enable_notifications_positive_button" moz:removedIn="124" tools:ignore="UnusedResources">Continue</string>
    <!-- Text for the button to not request notification permission on the device and dismiss the dialog -->
    <string name="onboarding_home_enable_notifications_negative_button" moz:removedIn="124" tools:ignore="UnusedResources">Not now</string>

    <!-- Juno first user onboarding flow experiment, strings are marked unused as they are only referenced by Nimbus experiments. -->
    <!-- Description for learning more about our privacy notice. -->
    <string name="juno_onboarding_privacy_notice_text">Firefox privacy notice</string>
    <!-- Title for set firefox as default browser screen used by Nimbus experiments. -->
    <string name="juno_onboarding_default_browser_title_nimbus_2">We love keeping you safe</string>
    <!-- Title for set firefox as default browser screen used by Nimbus experiments.
        Note: The word "Firefox" should NOT be translated -->
    <string name="juno_onboarding_default_browser_title_nimbus_3" tools:ignore="UnusedResources">Find out why millions love Firefox</string>
    <!-- Title for set firefox as default browser screen used by Nimbus experiments. -->
    <string name="juno_onboarding_default_browser_title_nimbus_4" tools:ignore="UnusedResources">Safe browsing with more choices</string>
    <!-- Description for set firefox as default browser screen used by Nimbus experiments. -->
    <string name="juno_onboarding_default_browser_description_nimbus_3">Our non-profit backed browser helps stop companies from secretly following you around the web.</string>
    <!-- Description for set firefox as default browser screen used by Nimbus experiments. -->
    <string name="juno_onboarding_default_browser_description_nimbus_4" tools:ignore="UnusedResources">More than 100 million people protect their privacy by choosing a browser that’s backed by a nonprofit.</string>
    <!-- Description for set firefox as default browser screen used by Nimbus experiments. -->
    <string name="juno_onboarding_default_browser_description_nimbus_5" tools:ignore="UnusedResources">Known trackers? Blocked automatically. Extensions? Try all 700. PDFs? Our built-in reader makes them easy to manage.</string>
    <!-- Description for set firefox as default browser screen used by Nimbus experiments. -->
    <string name="juno_onboarding_default_browser_description_nimbus_2" moz:RemovedIn="124" tools:ignore="UnusedResources">Our non-profit backed browser helps stop companies from secretly following you around the web.\n\nLearn more in our privacy notice.</string>
    <!-- Text for the link to the privacy notice webpage for set as firefox default browser screen.
    This is part of the string with the key "juno_onboarding_default_browser_description". -->
    <string name="juno_onboarding_default_browser_description_link_text" moz:RemovedIn="124" tools:ignore="UnusedResources">privacy notice</string>
    <!-- Text for the button to set firefox as default browser on the device -->
    <string name="juno_onboarding_default_browser_positive_button" tools:ignore="UnusedResources">Set as default browser</string>
    <!-- Text for the button dismiss the screen and move on with the flow -->
    <string name="juno_onboarding_default_browser_negative_button" tools:ignore="UnusedResources">Not now</string>
    <!-- Title for sign in to sync screen. -->
    <string name="juno_onboarding_sign_in_title_2">Stay encrypted when you hop between devices</string>
    <!-- Description for sign in to sync screen. Nimbus experiments do not support string placeholders.
     Note: The word "Firefox" should NOT be translated -->
    <string name="juno_onboarding_sign_in_description_2">When you’re signed in and synchronised, you’re safer. Firefox encrypts your passwords, bookmarks, and more.</string>
    <!-- Text for the button to sign in to sync on the device -->
    <string name="juno_onboarding_sign_in_positive_button" tools:ignore="UnusedResources">Sign in</string>
    <!-- Text for the button dismiss the screen and move on with the flow -->
    <string name="juno_onboarding_sign_in_negative_button" tools:ignore="UnusedResources">Not now</string>
    <!-- Title for enable notification permission screen used by Nimbus experiments. Nimbus experiments do not support string placeholders.
        Note: The word "Firefox" should NOT be translated -->
    <string name="juno_onboarding_enable_notifications_title_nimbus_2">Notifications help you stay safer with Firefox</string>
    <!-- Description for enable notification permission screen used by Nimbus experiments. Nimbus experiments do not support string placeholders.
       Note: The word "Firefox" should NOT be translated -->
    <string name="juno_onboarding_enable_notifications_description_nimbus_2">Securely send tabs between your devices and discover other privacy features in Firefox.</string>
    <!-- Text for the button to request notification permission on the device -->
    <string name="juno_onboarding_enable_notifications_positive_button" tools:ignore="UnusedResources">Turn on notifications</string>
    <!-- Text for the button dismiss the screen and move on with the flow -->
    <string name="juno_onboarding_enable_notifications_negative_button" tools:ignore="UnusedResources">Not now</string>

    <!-- Title for add search widget screen used by Nimbus experiments. Nimbus experiments do not support string placeholders.
        Note: The word "Firefox" should NOT be translated -->
    <string name="juno_onboarding_add_search_widget_title" tools:ignore="UnusedResources">Try the Firefox search widget</string>
    <!-- Description for add search widget screen used by Nimbus experiments. Nimbus experiments do not support string placeholders.
        Note: The word "Firefox" should NOT be translated -->
    <string name="juno_onboarding_add_search_widget_description" tools:ignore="UnusedResources">With Firefox on your home screen, you’ll have easy access to the privacy-first browser that blocks cross-site trackers.</string>
    <!-- Text for the button to add search widget on the device used by Nimbus experiments. Nimbus experiments do not support string placeholders.
        Note: The word "Firefox" should NOT be translated -->
    <string name="juno_onboarding_add_search_widget_positive_button" tools:ignore="UnusedResources">Add Firefox widget</string>
    <!-- Text for the button to dismiss the screen and move on with the flow -->
    <string name="juno_onboarding_add_search_widget_negative_button" tools:ignore="UnusedResources">Not now</string>

    <!-- Search Widget -->
    <!-- Content description for searching with a widget. The first parameter is the name of the application.-->
    <string name="search_widget_content_description_2">Open a new %1$s tab</string>
    <!-- Text preview for smaller sized widgets -->
    <string name="search_widget_text_short">Search</string>
    <!-- Text preview for larger sized widgets -->
    <string name="search_widget_text_long">Search the web</string>

    <!-- Content description (not visible, for screen readers etc.): Voice search -->
    <string name="search_widget_voice">Voice search</string>

    <!-- Preferences -->
    <!-- Title for the settings page-->
    <string name="settings">Settings</string>
    <!-- Preference category for general settings -->
    <string name="preferences_category_general">General</string>
    <!-- Preference category for all links about Fenix -->
    <string name="preferences_category_about">About</string>
    <!-- Preference category for settings related to changing the default search engine -->
    <string name="preferences_category_select_default_search_engine">Select one</string>
    <!-- Preference for settings related to managing search shortcuts for the quick search menu -->
    <string name="preferences_manage_search_shortcuts_2">Manage alternative search engines</string>
    <!-- Summary for preference for settings related to managing search shortcuts for the quick search menu -->
    <string name="preferences_manage_search_shortcuts_summary">Edit engines visible in the search menu</string>
    <!-- Preference category for settings related to managing search shortcuts for the quick search menu -->
    <string name="preferences_category_engines_in_search_menu">Engines visible on the search menu</string>
    <!-- Preference for settings related to changing the default search engine -->
    <string name="preferences_default_search_engine">Default search engine</string>
    <!-- Preference for settings related to Search -->
    <string name="preferences_search">Search</string>
    <!-- Preference for settings related to Search engines -->
    <string name="preferences_search_engines">Search engines</string>
    <!-- Preference for settings related to Search engines suggestions-->
    <string name="preferences_search_engines_suggestions">Suggestions from search engines</string>
    <!-- Preference Category for settings related to Search address bar -->
    <string name="preferences_settings_address_bar">Address bar preferences</string>
    <!-- Preference Category for settings to Firefox Suggest -->
    <string name="preference_search_address_bar_fx_suggest">Address bar - Firefox Suggest</string>
    <!-- Preference link to Learn more about Firefox Suggest -->
    <string name="preference_search_learn_about_fx_suggest">Learn more about Firefox Suggest</string>
    <!-- Preference link to rating Fenix on the Play Store -->
    <string name="preferences_rate">Rate on Google Play</string>
    <!-- Preference linking to about page for Fenix
        The first parameter is the name of the app defined in app_name (for example: Fenix) -->
    <string name="preferences_about">About %1$s</string>
    <!-- Preference for settings related to changing the default browser -->
    <string name="preferences_set_as_default_browser">Set as default browser</string>
    <!-- Preference category for advanced settings -->
    <string name="preferences_category_advanced">Advanced</string>
    <!-- Preference category for privacy and security settings -->
    <string name="preferences_category_privacy_security">Privacy and security</string>
    <!-- Preference for advanced site permissions -->
    <string name="preferences_site_permissions">Site permissions</string>
    <!-- Preference for private browsing options -->
    <string name="preferences_private_browsing_options">Private browsing</string>
    <!-- Preference for opening links in a private tab-->
    <string name="preferences_open_links_in_a_private_tab">Open links in a private tab</string>
    <!-- Preference for allowing screenshots to be taken while in a private tab-->
    <string name="preferences_allow_screenshots_in_private_mode">Allow screenshots in private browsing</string>
    <!-- Will inform the user of the risk of activating Allow screenshots in private browsing option -->
    <string name="preferences_screenshots_in_private_mode_disclaimer">If allowed, private tabs will also be visible when multiple apps are open</string>
    <!-- Preference for adding private browsing shortcut -->
    <string name="preferences_add_private_browsing_shortcut">Add private browsing shortcut</string>
    <!-- Preference for enabling "HTTPS-Only" mode -->
    <string name="preferences_https_only_title">HTTPS-Only Mode</string>

    <!-- Label for cookie banner section in quick settings panel. -->
    <string name="cookie_banner_blocker">Cookie Banner Blocker</string>
    <!-- Preference for removing cookie/consent banners from sites automatically in private mode. See reduce_cookie_banner_summary for additional context. -->
    <string name="preferences_cookie_banner_reduction_private_mode">Cookie Banner Blocker in private browsing</string>

    <!-- Text for indicating cookie banner handling is off this site, this is shown as part of the protections panel with the tracking protection toggle -->
    <string name="reduce_cookie_banner_off_for_site">Off for this site</string>
    <!-- Text for cancel button indicating that cookie banner reduction is not supported for the current site, this is shown as part of the cookie banner details view. -->
    <string name="cookie_banner_handling_details_site_is_not_supported_cancel_button">Cancel</string>
    <!-- Text for request support button indicating that cookie banner reduction is not supported for the current site, this is shown as part of the cookie banner details view. -->
    <string name="cookie_banner_handling_details_site_is_not_supported_request_support_button_2">Send request</string>
    <!-- Text for title indicating that cookie banner reduction is not supported for the current site, this is shown as part of the cookie banner details view. -->
    <string name="cookie_banner_handling_details_site_is_not_supported_title_2">Request support for this site?</string>
    <!-- Label for the snackBar, after the user reports with success a website where cookie banner reducer did not work -->
    <string name="cookie_banner_handling_report_site_snack_bar_text_2">Request sent</string>
    <!-- Text for indicating cookie banner handling is on this site, this is shown as part of the protections panel with the tracking protection toggle -->
    <string name="reduce_cookie_banner_on_for_site">On for this site</string>
    <!-- Text for indicating that a request for unsupported site was sent to Nimbus (it's a Mozilla library for experiments), this is shown as part of the protections panel with the tracking protection toggle -->
    <string name="reduce_cookie_banner_unsupported_site_request_submitted_2">Support request sent</string>
    <!-- Text for indicating cookie banner handling is currently not supported for this site, this is shown as part of the protections panel with the tracking protection toggle -->
    <string name="reduce_cookie_banner_unsupported_site">Site currently not supported</string>
    <!-- Title text for a detail explanation indicating cookie banner handling is on this site, this is shown as part of the cookie banner panel in the toolbar. The first parameter is a shortened URL of the current site-->
    <string name="reduce_cookie_banner_details_panel_title_on_for_site_1">Turn on Cookie Banner Blocker for %1$s?</string>
    <!-- Title text for a detail explanation indicating cookie banner handling is off this site, this is shown as part of the cookie banner panel in the toolbar. The first parameter is a shortened URL of the current site-->
    <string name="reduce_cookie_banner_details_panel_title_off_for_site_1">Turn off Cookie Banner Blocker for %1$s?</string>
    <!-- Title text for a detail explanation indicating cookie banner reducer didn't work for the current site, this is shown as part of the cookie banner panel in the toolbar. The first parameter is the application name-->
    <string name="reduce_cookie_banner_details_panel_title_unsupported_site_request_2">%1$s can’t automatically reject cookie requests on this site. You can send a request to support this site in the future.</string>

    <!-- Long text for a detail explanation indicating what will happen if cookie banner handling is off for a site, this is shown as part of the cookie banner panel in the toolbar. The first parameter is the application name -->
    <string name="reduce_cookie_banner_details_panel_description_off_for_site_1">Turn off and %1$s will clear cookies and reload this site. This may sign you out or empty shopping carts.</string>
    <!-- Long text for a detail explanation indicating what will happen if cookie banner handling is on for a site, this is shown as part of the cookie banner panel in the toolbar. The first parameter is the application name -->
    <string name="reduce_cookie_banner_details_panel_description_on_for_site_3">Turn on and %1$s will try to automatically refuse all cookie banners on this site.</string>

    <!--Title for the cookie banner re-engagement CFR, the placeholder is replaced with app name -->
    <string name="cookie_banner_cfr_title">%1$s just refused cookies for you</string>
    <!--Message for the cookie banner re-engagement CFR -->
    <string name="cookie_banner_cfr_message">Less distractions, less cookies tracking you on this site.</string>

    <!-- Description of the preference to enable "HTTPS-Only" mode. -->
    <string name="preferences_https_only_summary">Automatically attempts to connect to sites using HTTPS encryption protocol for increased security.</string>
    <!-- Summary of https only preference if https only is set to off -->
    <string name="preferences_https_only_off">Off</string>
    <!-- Summary of https only preference if https only is set to on in all tabs -->
    <string name="preferences_https_only_on_all">On in all tabs</string>
    <!-- Summary of https only preference if https only is set to on in private tabs only -->
    <string name="preferences_https_only_on_private">On in private tabs</string>
    <!-- Text displayed that links to website containing documentation about "HTTPS-Only" mode -->
    <string name="preferences_http_only_learn_more">Learn more</string>
    <!-- Option for the https only setting -->
    <string name="preferences_https_only_in_all_tabs">Enable in all tabs</string>
    <!-- Option for the https only setting -->
    <string name="preferences_https_only_in_private_tabs">Enable only in private tabs</string>
    <!-- Title shown in the error page for when trying to access a http website while https only mode is enabled. -->
    <string name="errorpage_httpsonly_title">Secure site not available</string>
    <!-- Message shown in the error page for when trying to access a http website while https only mode is enabled. The message has two paragraphs. This is the first. -->
    <string name="errorpage_httpsonly_message_title">Most likely, the web site simply does not support HTTPS.</string>
    <!-- Message shown in the error page for when trying to access a http website while https only mode is enabled. The message has two paragraphs. This is the second. -->
    <string name="errorpage_httpsonly_message_summary">However, it’s also possible that an attacker is involved. If you continue to the web site, you should not enter any sensitive info. If you continue, HTTPS-Only mode will be turned off temporarily for the site.</string>
    <!-- Preference for accessibility -->
    <string name="preferences_accessibility">Accessibility</string>
    <!-- Preference to override the Mozilla account server -->
    <string name="preferences_override_account_server">Custom Mozilla account server</string>
    <!-- Preference to override the Sync token server -->
    <string name="preferences_override_sync_tokenserver">Custom Sync server</string>
    <!-- Toast shown after updating the Mozilla account/Sync server override preferences -->
    <string name="toast_override_account_sync_server_done">Mozilla account/Sync server modified. Quitting the application to apply changes…</string>
    <!-- Preference category for account information -->
    <string name="preferences_category_account">Account</string>
    <!-- Preference for changing where the toolbar is positioned -->
    <string name="preferences_toolbar" moz:removedIn="129" tools:ignore="UnusedResources">Toolbar</string>
    <!-- Preference for changing where the AddressBar is positioned -->
    <string name="preferences_toolbar_2">Address bar location</string>
    <!-- Preference for changing default theme to dark or light mode -->
    <string name="preferences_theme">Theme</string>

    <!-- Preference for customizing the home screen -->
    <string name="preferences_home_2">Homepage</string>
    <!-- Preference for gestures based actions -->
    <string name="preferences_gestures">Gestures</string>
    <!-- Preference for settings related to visual options -->
    <string name="preferences_customize">Customise</string>
    <!-- Preference description for banner about signing in -->
    <string name="preferences_sign_in_description_2">Sign in to synchronise tabs, bookmarks, passwords, and more.</string>
    <!-- Preference shown instead of account display name while account profile information isn't available yet. -->
    <string name="preferences_account_default_name_2">Mozilla account</string>
    <!-- Preference text for account title when there was an error syncing FxA -->
    <string name="preferences_account_sync_error">Reconnect to resume synchronising</string>
    <!-- Preference for language -->
    <string name="preferences_language">Language</string>
    <!-- Preference for translation -->
    <string name="preferences_translation" moz:removedIn="127" tools:ignore="UnusedResources">Translation</string>
    <!-- Preference for translations -->
    <string name="preferences_translations">Translations</string>
    <!-- Preference for data choices -->
    <string name="preferences_data_choices">Data choices</string>
    <!-- Preference for data collection -->
    <string name="preferences_data_collection">Data collection</string>
    <!-- Preference for developers -->
    <string name="preferences_remote_debugging">Remote debugging via USB</string>
    <!-- Preference title for switch preference to show search suggestions -->
    <string name="preferences_show_search_suggestions">Show search suggestions</string>
    <!-- Preference title for switch preference to show voice search button -->
    <string name="preferences_show_voice_search">Show voice search</string>
    <!-- Preference title for switch preference to show search suggestions also in private mode -->
    <string name="preferences_show_search_suggestions_in_private">Show in private sessions</string>
    <!-- Preference title for switch preference to show a clipboard suggestion when searching -->
    <string name="preferences_show_clipboard_suggestions">Show clipboard suggestions</string>
    <!-- Preference title for switch preference to suggest browsing history when searching -->
    <string name="preferences_search_browsing_history">Search browsing history</string>
    <!-- Preference title for switch preference to suggest bookmarks when searching -->
    <string name="preferences_search_bookmarks">Search bookmarks</string>
    <!-- Preference title for switch preference to suggest synced tabs when searching -->
    <string name="preferences_search_synced_tabs">Search synchronised tabs</string>
    <!-- Preference for account settings -->
    <string name="preferences_account_settings">Account settings</string>
    <!-- Preference for enabling url autocomplete-->
    <string name="preferences_enable_autocomplete_urls">Autocomplete URLs</string>
    <!-- Preference title for switch preference to show sponsored Firefox Suggest search suggestions -->
    <string name="preferences_show_sponsored_suggestions">Suggestions from sponsors</string>
    <!-- Summary for preference to show sponsored Firefox Suggest search suggestions.
         The first parameter is the name of the application. -->
    <string name="preferences_show_sponsored_suggestions_summary">Support %1$s with occasional sponsored suggestions</string>
    <!-- Preference title for switch preference to show Firefox Suggest search suggestions for web content.
         The first parameter is the name of the application. -->
    <string name="preferences_show_nonsponsored_suggestions">Suggestions from %1$s</string>
    <!-- Summary for preference to show Firefox Suggest search suggestions for web content -->
    <string name="preferences_show_nonsponsored_suggestions_summary">Get suggestions from the web related to your search</string>
    <!-- Preference for open links in third party apps -->
    <string name="preferences_open_links_in_apps">Open links in apps</string>

    <!-- Preference for open links in third party apps always open in apps option -->
    <string name="preferences_open_links_in_apps_always">Always</string>
    <!-- Preference for open links in third party apps ask before opening option -->
    <string name="preferences_open_links_in_apps_ask">Ask before opening</string>
    <!-- Preference for open links in third party apps never open in apps option -->
    <string name="preferences_open_links_in_apps_never">Never</string>
    <!-- Preference for open download with an external download manager app -->
    <string name="preferences_external_download_manager">External download manager</string>
    <!-- Preference for enabling gecko engine logs -->
    <string name="preferences_enable_gecko_logs">Enable Gecko logs</string>
    <!-- Message to indicate users that we are quitting the application to apply the changes -->
    <string name="quit_application">Quitting the application to apply changes…</string>

    <!-- Preference for extensions -->
    <string name="preferences_extensions">Extensions</string>
    <!-- Preference for installing a local extension -->
    <string name="preferences_install_local_extension">Install extension from file</string>
    <!-- Preference for notifications -->
    <string name="preferences_notifications">Notifications</string>

    <!-- Summary for notification preference indicating notifications are allowed -->
    <string name="notifications_allowed_summary">Allowed</string>
    <!-- Summary for notification preference indicating notifications are not allowed -->
    <string name="notifications_not_allowed_summary">Not allowed</string>

    <!-- Add-on Permissions -->
    <!-- The title of the required permissions section from addon's permissions screen -->
    <string name="addons_permissions_heading_required" tools:ignore="UnusedResources">Required</string>
    <!-- The title of the optional permissions section from addon's permissions screen -->
    <string name="addons_permissions_heading_optional" tools:ignore="UnusedResources">Optional</string>
    <!-- The title of the origin permission option allowing a user to enable the extension to run on all sites -->
    <string name="addons_permissions_allow_for_all_sites" tools:ignore="UnusedResources">Allow for all sites</string>
    <!-- The subtitle for the allow for all sites preference toggle -->
    <string name="addons_permissions_allow_for_all_sites_subtitle" tools:ignore="UnusedResources">If you trust this extension, you can give it permission on every web site.</string>

    <!-- The text shown when an extension does not require permissions -->
    <string name="addons_does_not_require_permissions">This extension doesn’t require any permissions.</string>

    <!-- Add-on Preferences -->
    <!-- Preference to customize the configured AMO (addons.mozilla.org) collection -->
    <string name="preferences_customize_extension_collection">Custom Extension collection</string>
    <!-- Button caption to confirm the add-on collection configuration -->
    <string name="customize_addon_collection_ok">OK</string>
    <!-- Button caption to abort the add-on collection configuration -->
    <string name="customize_addon_collection_cancel">Cancel</string>
    <!-- Hint displayed on input field for custom collection name -->
    <string name="customize_addon_collection_hint">Collection name</string>
    <!-- Hint displayed on input field for custom collection user ID-->
    <string name="customize_addon_collection_user_hint">Collection owner (User ID)</string>

    <!-- Toast shown after confirming the custom extension collection configuration -->
    <string name="toast_customize_extension_collection_done">Extension collection modified. Quitting the application to apply changes…</string>

    <!-- Customize Home -->
    <!-- Header text for jumping back into the recent tab in customize the home screen -->
    <string name="customize_toggle_jump_back_in">Jump back in</string>
    <!-- Title for the customize home screen section with recently saved bookmarks. -->
    <string name="customize_toggle_recent_bookmarks" moz:removedIn="127" tools:ignore="UnusedResources">Recent bookmarks</string>
    <!-- Title for the customize home screen section with bookmarks. -->
    <string name="customize_toggle_bookmarks">Bookmarks</string>
    <!-- Title for the customize home screen section with recently visited. Recently visited is
    a section where users see a list of tabs that they have visited in the past few days -->
    <string name="customize_toggle_recently_visited">Recently visited</string>

    <!-- Title for the customize home screen section with Pocket. -->
    <string name="customize_toggle_pocket_2">Thought-provoking stories</string>
    <!-- Summary for the customize home screen section with Pocket. The first parameter is product name Pocket -->
    <string name="customize_toggle_pocket_summary">Articles powered by %s</string>
    <!-- Title for the customize home screen section with sponsored Pocket stories. -->
    <string name="customize_toggle_pocket_sponsored">Sponsored stories</string>
    <!-- Title for the opening wallpaper settings screen -->
    <string name="customize_wallpapers">Wallpapers</string>
    <!-- Title for the customize home screen section with sponsored shortcuts. -->
    <string name="customize_toggle_contile">Sponsored shortcuts</string>

    <!-- Wallpapers -->
    <!-- Content description for various wallpapers. The first parameter is the name of the wallpaper -->
    <string name="wallpapers_item_name_content_description">Wallpaper Item: %1$s</string>
    <!-- Snackbar message for when wallpaper is selected -->
    <string name="wallpaper_updated_snackbar_message">Wallpaper updated!</string>
    <!-- Snackbar label for action to view selected wallpaper -->
    <string name="wallpaper_updated_snackbar_action">View</string>
    <!-- Snackbar message for when wallpaper couldn't be downloaded -->
    <string name="wallpaper_download_error_snackbar_message">Couldn’t download wallpaper</string>
    <!-- Snackbar label for action to retry downloading the wallpaper -->
    <string name="wallpaper_download_error_snackbar_action">Try again</string>
    <!-- Snackbar message for when wallpaper couldn't be selected because of the disk error -->
    <string name="wallpaper_select_error_snackbar_message">Couldn’t change wallpaper</string>
    <!-- Text displayed that links to website containing documentation about the "Limited Edition" wallpapers. -->
    <string name="wallpaper_learn_more">Learn more</string>

    <!-- Text for classic wallpapers title. The first parameter is the Firefox name. -->
    <string name="wallpaper_classic_title">Classic %s</string>
    <!-- Text for artist series wallpapers title. "Artist series" represents a collection of artist collaborated wallpapers. -->
    <string name="wallpaper_artist_series_title">Artist series</string>
    <!-- Description text for the artist series wallpapers with learn more link. The first parameter is the learn more string defined in wallpaper_learn_more. "Independent voices" is the name of the wallpaper collection -->
    <string name="wallpaper_artist_series_description_with_learn_more">The Independent Voices collection. %s</string>
    <!-- Description text for the artist series wallpapers. "Independent voices" is the name of the wallpaper collection -->
    <string name="wallpaper_artist_series_description">The Independent Voices collection.</string>
    <!-- Wallpaper onboarding dialog header text. -->
    <string name="wallpapers_onboarding_dialog_title_text">Try a splash of colour</string>
    <!-- Wallpaper onboarding dialog body text. -->
    <string name="wallpapers_onboarding_dialog_body_text">Choose a wallpaper that speaks to you.</string>
    <!-- Wallpaper onboarding dialog learn more button text. The button navigates to the wallpaper settings screen. -->
    <string name="wallpapers_onboarding_dialog_explore_more_button_text">Explore more wallpapers</string>

    <!-- Add-ons general availability nimbus message-->
    <!-- Title of the Nimbus message for extension general availability-->
    <string name="addon_ga_message_title_2" tools:ignore="UnusedResources">New extensions now available</string>
    <!-- Body of the Nimbus message for add-ons general availability. 'Firefox' intentionally hardcoded here-->
    <string name="addon_ga_message_body" tools:ignore="UnusedResources">Check out 100+ new extensions that let you make Firefox your own.</string>

    <!-- Button text of the Nimbus message for extensions general availability. -->
    <string name="addon_ga_message_button_2" tools:ignore="UnusedResources">Explore extensions</string>

    <!-- Extension process crash dialog to user -->
    <!-- Title of the extension crash dialog shown to the user when enough errors have occurred with extensions and they need to be temporarily disabled -->
    <string name="extension_process_crash_dialog_title">Extensions are temporarily disabled</string>
    <!-- This is a message shown to the user when too many errors have occurred with the extensions process and they have been disabled.
    The user can decide if they would like to continue trying to start extensions or if they'd rather continue without them.
    The first parameter is the application name. -->
    <string name="extension_process_crash_dialog_message">One or more extensions stopped working, making your system unstable. %1$s unsuccessfully tried to restart the extension(s).\n\nExtensions won’t be restarted during your current session.\n\nRemoving or disabling extensions may fix this issue.</string>
    <!-- Button text on the extension crash dialog to prompt the user to try restarting the extensions but the dialog will reappear if it is unsuccessful again -->
    <string name="extension_process_crash_dialog_retry_button_text" tools:ignore="UnusedResources">Try restarting extensions</string>

    <!-- Button text on the extension crash dialog to prompt the user to continue with all extensions disabled. -->
    <string name="extension_process_crash_dialog_disable_extensions_button_text">Continue with extensions disabled</string>

    <!-- Account Preferences -->
    <!-- Preference for managing your account via accounts.firefox.com -->
    <string name="preferences_manage_account">Manage account</string>
    <!-- Summary of the preference for managing your account via accounts.firefox.com. -->
    <string name="preferences_manage_account_summary">Change your password, manage data collection, or delete your account</string>
    <!-- Preference for triggering sync -->
    <string name="preferences_sync_now">Synchronise now</string>
    <!-- Preference category for sync -->
    <string name="preferences_sync_category">Choose what to synchronise</string>
    <!-- Preference for syncing history -->
    <string name="preferences_sync_history">History</string>
    <!-- Preference for syncing bookmarks -->
    <string name="preferences_sync_bookmarks">Bookmarks</string>
    <!-- Preference for syncing passwords -->
    <string name="preferences_sync_logins_2">Passwords</string>
    <!-- Preference for syncing tabs -->
    <string name="preferences_sync_tabs_2">Open tabs</string>
    <!-- Preference for signing out -->
    <string name="preferences_sign_out">Sign out</string>
    <!-- Preference displays and allows changing current FxA device name -->
    <string name="preferences_sync_device_name">Device name</string>
    <!-- Text shown when user enters empty device name -->
    <string name="empty_device_name_error">Device name cannot be empty.</string>
    <!-- Label indicating that sync is in progress -->
    <string name="sync_syncing_in_progress">Synchronising…</string>
    <!-- Label summary indicating that sync failed. The first parameter is the date stamp showing last time it succeeded -->
    <string name="sync_failed_summary">Synchronisation failed. Last success: %s</string>
    <!-- Label summary showing never synced -->
    <string name="sync_failed_never_synced_summary">Synchronisation failed. Last synced: never</string>
    <!-- Label summary the date we last synced. The first parameter is date stamp showing last time synced -->
    <string name="sync_last_synced_summary">Last synchronised: %s</string>
    <!-- Label summary showing never synced -->
    <string name="sync_never_synced_summary">Last synchronised: never</string>

    <!-- Text for displaying the default device name.
        The first parameter is the application name, the second is the device manufacturer name
        and the third is the device model. -->
    <string name="default_device_name_2">%1$s on %2$s %3$s</string>

    <!-- Preference for syncing payment methods -->
    <string name="preferences_sync_credit_cards_2">Payment methods</string>
    <!-- Preference for syncing addresses -->
    <string name="preferences_sync_address">Addresses</string>

    <!-- Send Tab -->
    <!-- Name of the "receive tabs" notification channel. Displayed in the "App notifications" system settings for the app -->
    <string name="fxa_received_tab_channel_name">Received tabs</string>
    <!-- Description of the "receive tabs" notification channel. Displayed in the "App notifications" system settings for the app -->
    <string name="fxa_received_tab_channel_description">Notifications for tabs received from other Firefox devices.</string>
    <!--  The body for these is the URL of the tab received  -->
    <string name="fxa_tab_received_notification_name">Tab Received</string>
    <!-- %s is the device name -->
    <string name="fxa_tab_received_from_notification_name">Tab from %s</string>

    <!-- Close Synced Tabs -->
    <!-- The title for a notification shown when the user closes tabs that are currently
    open on this device from another device that's signed in to the same Mozilla account.
    %1$s is a placeholder for the app name; %2$d is the number of tabs closed.  -->
    <string name="fxa_tabs_closed_notification_title">%1$s tabs closed: %2$d</string>
    <!-- The body for a "closed synced tabs" notification. -->
    <string name="fxa_tabs_closed_text">View recently closed tabs</string>

    <!-- Advanced Preferences -->
    <!-- Preference for tracking protection exceptions -->
    <string name="preferences_tracking_protection_exceptions">Exceptions</string>
    <!-- Button in Exceptions Preference to turn on tracking protection for all sites (remove all exceptions) -->
    <string name="preferences_tracking_protection_exceptions_turn_on_for_all">Turn on for all sites</string>
    <!-- Text displayed when there are no exceptions -->
    <string name="exceptions_empty_message_description">Exceptions let you disable tracking protection for selected sites.</string>
    <!-- Text displayed when there are no exceptions, with learn more link that brings users to a tracking protection SUMO page -->
    <string name="exceptions_empty_message_learn_more_link">Learn more</string>

    <!-- Preference switch for usage and technical data collection -->
    <string name="preference_usage_data">Usage and technical data</string>
    <!-- Preference description for usage and technical data collection -->
    <string name="preferences_usage_data_description">Shares performance, usage, hardware and customisation data about your browser with Mozilla to help us make %1$s better</string>
    <!-- Preference switch for marketing data collection -->
    <string name="preferences_marketing_data">Marketing data</string>
    <!-- Preference description for marketing data collection -->
    <string name="preferences_marketing_data_description2">Shares basic usage data with Adjust, our mobile marketing vendor</string>
    <!-- Title for studies preferences -->
    <string name="preference_experiments_2">Studies</string>
    <!-- Summary for studies preferences -->
    <string name="preference_experiments_summary_2">Allows Mozilla to install and run studies</string>

    <!-- Turn On Sync Preferences -->
    <!-- Header of the Sync and save your data preference view -->
    <string name="preferences_sync_2">Synchronise and save your data</string>
    <!-- Preference for reconnecting to FxA sync -->
    <string name="preferences_sync_sign_in_to_reconnect">Sign in to reconnect</string>
    <!-- Preference for removing FxA account -->
    <string name="preferences_sync_remove_account">Remove account</string>

    <!-- Pairing Feature strings -->
    <!-- Instructions on how to access pairing -->
    <string name="pair_instructions_2"><![CDATA[Scan the QR code shown at <b>firefox.com/pair</b>]]></string>

    <!-- Toolbar Preferences -->
    <!-- Preference for using top toolbar -->
    <string name="preference_top_toolbar">Top</string>
    <!-- Preference for using bottom toolbar -->
    <string name="preference_bottom_toolbar">Bottom</string>

    <!-- Theme Preferences -->
    <!-- Preference for using light theme -->
    <string name="preference_light_theme">Light</string>
    <!-- Preference for using dark theme -->
    <string name="preference_dark_theme">Dark</string>
    <!-- Preference for using using dark or light theme automatically set by battery -->
    <string name="preference_auto_battery_theme">Set by Battery Saver</string>
    <!-- Preference for using following device theme -->
    <string name="preference_follow_device_theme">Follow device theme</string>

    <!-- Gestures Preferences-->
    <!-- Preferences for using pull to refresh in a webpage -->
    <string name="preference_gestures_website_pull_to_refresh">Pull to refresh</string>
    <!-- Preference for using the dynamic toolbar -->
    <string name="preference_gestures_dynamic_toolbar">Scroll to hide toolbar</string>
    <!-- Preference for switching tabs by swiping horizontally on the toolbar -->
    <string name="preference_gestures_swipe_toolbar_switch_tabs" moz:removedIn="129" tools:ignore="UnusedResources">Swipe toolbar sideways to switch tabs</string>
    <!-- Preference for showing the opened tabs by swiping up on the toolbar-->
    <string name="preference_gestures_swipe_toolbar_show_tabs">Swipe toolbar up to open tabs</string>

    <!-- Preference for using the dynamic toolbars -->
    <string name="preference_gestures_dynamic_toolbar_2">Scroll to hide address bar and toolbar</string>
    <!-- Preference for switching tabs by swiping horizontally on the addressbar -->
    <string name="preference_gestures_swipe_toolbar_switch_tabs_2">Swipe address bar sideways to switch tabs</string>

    <!-- Library -->
    <!-- Option in Library to open Downloads page -->
    <string name="library_downloads">Downloads</string>
    <!-- Option in library to open Bookmarks page -->
    <string name="library_bookmarks">Bookmarks</string>
    <!-- Option in library to open Desktop Bookmarks root page -->
    <string name="library_desktop_bookmarks_root">Desktop Bookmarks</string>
    <!-- Option in library to open Desktop Bookmarks "menu" page -->
    <string name="library_desktop_bookmarks_menu">Bookmarks Menu</string>
    <!-- Option in library to open Desktop Bookmarks "toolbar" page -->
    <string name="library_desktop_bookmarks_toolbar">Bookmarks Toolbar</string>
    <!-- Option in library to open Desktop Bookmarks "unfiled" page -->
    <string name="library_desktop_bookmarks_unfiled">Other Bookmarks</string>
    <!-- Option in Library to open History page -->
    <string name="library_history">History</string>
    <!-- Option in Library to open a new tab -->
    <string name="library_new_tab">New tab</string>
    <!-- Settings Page Title -->
    <string name="settings_title">Settings</string>
    <!-- Content description (not visible, for screen readers etc.): "Close button for library settings" -->
    <string name="content_description_close_button">Close</string>

    <!-- Title to show in alert when a lot of tabs are to be opened
    %d is a placeholder for the number of tabs that will be opened -->
    <string name="open_all_warning_title">Open %d tabs?</string>
    <!-- Message to warn users that a large number of tabs will be opened
    %s will be replaced by app name. -->
    <string name="open_all_warning_message">Opening this many tabs may slow down %s while the pages are loading. Are you sure you want to continue?</string>
    <!-- Dialog button text for confirming open all tabs -->
    <string name="open_all_warning_confirm">Open tabs</string>
    <!-- Dialog button text for canceling open all tabs -->
    <string name="open_all_warning_cancel">Cancel</string>

    <!-- Text to show users they have one page in the history group section of the History fragment.
    %d is a placeholder for the number of pages in the group. -->
    <string name="history_search_group_site_1">%d page</string>

    <!-- Text to show users they have multiple pages in the history group section of the History fragment.
    %d is a placeholder for the number of pages in the group. -->
    <string name="history_search_group_sites_1">%d pages</string>

    <!-- Option in library for Recently Closed Tabs -->
    <string name="library_recently_closed_tabs">Recently closed tabs</string>
    <!-- Option in library to open Recently Closed Tabs page -->
    <string name="recently_closed_show_full_history">Show full history</string>
    <!-- Text to show users they have multiple tabs saved in the Recently Closed Tabs section of history.
    %d is a placeholder for the number of tabs selected. -->
    <string name="recently_closed_tabs">%d tabs</string>
    <!-- Text to show users they have one tab saved in the Recently Closed Tabs section of history.
    %d is a placeholder for the number of tabs selected. -->
    <string name="recently_closed_tab">%d tab</string>
    <!-- Recently closed tabs screen message when there are no recently closed tabs -->
    <string name="recently_closed_empty_message">No recently closed tabs here</string>

    <!-- Tab Management -->
    <!-- Title of preference for tabs management -->
    <string name="preferences_tabs">Tabs</string>
    <!-- Title of preference that allows a user to specify the tab view -->
    <string name="preferences_tab_view">Tab view</string>
    <!-- Option for a list tab view -->
    <string name="tab_view_list">List</string>
    <!-- Option for a grid tab view -->
    <string name="tab_view_grid">Grid</string>
    <!-- Title of preference that allows a user to auto close tabs after a specified amount of time -->
    <string name="preferences_close_tabs">Close tabs</string>
    <!-- Option for auto closing tabs that will never auto close tabs, always allows user to manually close tabs -->
    <string name="close_tabs_manually">Manually</string>

    <!-- Option for auto closing tabs that will auto close tabs after one day -->
    <string name="close_tabs_after_one_day">After one day</string>
    <!-- Option for auto closing tabs that will auto close tabs after one week -->
    <string name="close_tabs_after_one_week">After one week</string>
    <!-- Option for auto closing tabs that will auto close tabs after one month -->
    <string name="close_tabs_after_one_month">After one month</string>

    <!-- Title of preference that allows a user to specify the auto-close settings for open tabs -->
    <string name="preference_auto_close_tabs" tools:ignore="UnusedResources">Auto-close open tabs</string>

    <!-- Opening screen -->
    <!-- Title of a preference that allows a user to choose what screen to show after opening the app -->
    <string name="preferences_opening_screen">Opening screen</string>
    <!-- Option for always opening the homepage when re-opening the app -->
    <string name="opening_screen_homepage">Homepage</string>
    <!-- Option for always opening the user's last-open tab when re-opening the app -->
    <string name="opening_screen_last_tab">Last tab</string>
    <!-- Option for always opening the homepage when re-opening the app after four hours of inactivity -->
    <string name="opening_screen_after_four_hours_of_inactivity">Homepage after four hours of inactivity</string>
    <!-- Summary for tabs preference when auto closing tabs setting is set to manual close-->
    <string name="close_tabs_manually_summary">Close manually</string>
    <!-- Summary for tabs preference when auto closing tabs setting is set to auto close tabs after one day-->
    <string name="close_tabs_after_one_day_summary">Close after one day</string>
    <!-- Summary for tabs preference when auto closing tabs setting is set to auto close tabs after one week-->
    <string name="close_tabs_after_one_week_summary">Close after one week</string>
    <!-- Summary for tabs preference when auto closing tabs setting is set to auto close tabs after one month-->
    <string name="close_tabs_after_one_month_summary">Close after one month</string>

    <!-- Summary for homepage preference indicating always opening the homepage when re-opening the app -->
    <string name="opening_screen_homepage_summary">Open on homepage</string>
    <!-- Summary for homepage preference indicating always opening the last-open tab when re-opening the app -->
    <string name="opening_screen_last_tab_summary">Open on last tab</string>
    <!-- Summary for homepage preference indicating opening the homepage when re-opening the app after four hours of inactivity -->
    <string name="opening_screen_after_four_hours_of_inactivity_summary">Open on homepage after four hours</string>

    <!-- Inactive tabs -->
    <!-- Category header of a preference that allows a user to enable or disable the inactive tabs feature -->
    <string name="preferences_inactive_tabs">Move old tabs to inactive</string>
    <!-- Title of inactive tabs preference -->
    <string name="preferences_inactive_tabs_title">Tabs you haven’t viewed for two weeks get moved to the inactive section.</string>

    <!-- Studies -->
    <!-- Title of the remove studies button -->
    <string name="studies_remove">Remove</string>
    <!-- Title of the active section on the studies list -->
    <string name="studies_active">Active</string>
    <!-- Description for studies, it indicates why Firefox use studies. The first parameter is the name of the application. -->
    <string name="studies_description_2">%1$s may install and run studies from time to time.</string>
    <!-- Learn more link for studies, links to an article for more information about studies. -->
    <string name="studies_learn_more">Learn more</string>

    <!-- Dialog message shown after removing a study -->
    <string name="studies_restart_app">The application will quit to apply changes</string>
    <!-- Dialog button to confirm the removing a study. -->
    <string name="studies_restart_dialog_ok">OK</string>
    <!-- Dialog button text for canceling removing a study. -->
    <string name="studies_restart_dialog_cancel">Cancel</string>

    <!-- Toast shown after turning on/off studies preferences -->
    <string name="studies_toast_quit_application" tools:ignore="UnusedResources">Quitting the application to apply changes…</string>

    <!-- Sessions -->
    <!-- Title for the list of tabs -->
    <string name="tab_header_label">Open tabs</string>
    <!-- Title for the list of tabs in the current private session -->
    <string name="tabs_header_private_tabs_title">Private tabs</string>
    <!-- Title for the list of tabs in the synced tabs -->
    <string name="tabs_header_synced_tabs_title">Synchronised tabs</string>
    <!-- Content description (not visible, for screen readers etc.): Add tab button. Adds a news tab when pressed -->
    <string name="add_tab">Add tab</string>
    <!-- Content description (not visible, for screen readers etc.): Add tab button. Adds a news tab when pressed -->
    <string name="add_private_tab">Add private tab</string>
    <!-- Text for the new tab button to indicate adding a new private tab in the tab -->
    <string name="tab_drawer_fab_content">Private</string>
    <!-- Text for the new tab button to indicate syncing command on the synced tabs page -->
    <string name="tab_drawer_fab_sync">Sync</string>
    <!-- Text shown in the menu for sharing all tabs -->
    <string name="tab_tray_menu_item_share">Share all tabs</string>
    <!-- Text shown in the menu to view recently closed tabs -->
    <string name="tab_tray_menu_recently_closed">Recently closed tabs</string>
    <!-- Text shown in the tabs tray inactive tabs section -->
    <string name="tab_tray_inactive_recently_closed" tools:ignore="UnusedResources">Recently closed</string>
    <!-- Text shown in the menu to view account settings -->
    <string name="tab_tray_menu_account_settings">Account settings</string>
    <!-- Text shown in the menu to view tab settings -->
    <string name="tab_tray_menu_tab_settings">Tab settings</string>
    <!-- Text shown in the menu for closing all tabs -->
    <string name="tab_tray_menu_item_close">Close all tabs</string>
    <!-- Text shown in the multiselect menu for bookmarking selected tabs. -->
    <string name="tab_tray_multiselect_menu_item_bookmark">Bookmark</string>
    <!-- Text shown in the multiselect menu for closing selected tabs. -->
    <string name="tab_tray_multiselect_menu_item_close">Close</string>
    <!-- Content description for tabs tray multiselect share button -->
    <string name="tab_tray_multiselect_share_content_description">Share selected tabs</string>
    <!-- Content description for tabs tray multiselect menu -->
    <string name="tab_tray_multiselect_menu_content_description">Selected tabs menu</string>
    <!-- Content description (not visible, for screen readers etc.): Removes tab from collection button. Removes the selected tab from collection when pressed -->
    <string name="remove_tab_from_collection">Remove tab from collection</string>
    <!-- Text for button to enter multiselect mode in tabs tray -->
    <string name="tabs_tray_select_tabs">Select tabs</string>
    <!-- Content description (not visible, for screen readers etc.): Close tab button. Closes the current session when pressed -->
    <string name="close_tab">Close tab</string>
    <!-- Content description (not visible, for screen readers etc.): Close tab <title> button. First parameter is tab title  -->
    <string name="close_tab_title">Close tab %s</string>
    <!-- Content description (not visible, for screen readers etc.): Opens the open tabs menu when pressed -->
    <string name="open_tabs_menu">Open tabs menu</string>
    <!-- Open tabs menu item to save tabs to collection -->
    <string name="tabs_menu_save_to_collection1">Save tabs to collection</string>
    <!-- Text for the menu button to delete a collection -->
    <string name="collection_delete">Delete collection</string>
    <!-- Text for the menu button to rename a collection -->
    <string name="collection_rename">Rename collection</string>
    <!-- Text for the button to open tabs of the selected collection -->
    <string name="collection_open_tabs">Open tabs</string>

    <!-- Hint for adding name of a collection -->
    <string name="collection_name_hint">Collection name</string>
    <!-- Text for the menu button to rename a top site -->
    <string name="rename_top_site">Rename</string>
    <!-- Text for the menu button to remove a top site -->
    <string name="remove_top_site">Remove</string>

    <!-- Text for the menu button to delete a top site from history -->
    <string name="delete_from_history">Delete from history</string>
    <!-- Postfix for private WebApp titles, placeholder is replaced with app name -->
    <string name="pwa_site_controls_title_private">%1$s (Private Mode)</string>

    <!-- History -->
    <!-- Text for the button to search all history -->
    <string name="history_search_1">Enter search terms</string>
    <!-- Text for the button to clear all history -->
    <string name="history_delete_all">Delete history</string>
    <!-- Text for the snackbar to confirm that multiple browsing history items has been deleted -->
    <string name="history_delete_multiple_items_snackbar">History Deleted</string>
    <!-- Text for the snackbar to confirm that a single browsing history item has been deleted. The first parameter is the shortened URL of the deleted history item. -->
    <string name="history_delete_single_item_snackbar">Deleted %1$s</string>
    <!-- Context description text for the button to delete a single history item -->
    <string name="history_delete_item">Delete</string>
    <!-- History multi select title in app bar
    The first parameter is the number of bookmarks selected -->
    <string name="history_multi_select_title">%1$d selected</string>
    <!-- Text for the header that groups the history for today -->
    <string name="history_today">Today</string>
    <!-- Text for the header that groups the history for yesterday -->
    <string name="history_yesterday">Yesterday</string>
    <!-- Text for the header that groups the history the past 7 days -->
    <string name="history_7_days">Last 7 days</string>
    <!-- Text for the header that groups the history the past 30 days -->
    <string name="history_30_days">Last 30 days</string>
    <!-- Text for the header that groups the history older than the last month -->
    <string name="history_older">Older</string>
    <!-- Text shown when no history exists -->
    <string name="history_empty_message">No history here</string>

    <!-- Downloads -->
    <!-- Text for the snackbar to confirm that multiple downloads items have been removed -->
    <string name="download_delete_multiple_items_snackbar_1">Downloads Removed</string>
    <!-- Text for the snackbar to confirm that a single download item has been removed. The first parameter is the name of the download item. -->
    <string name="download_delete_single_item_snackbar">Removed %1$s</string>
    <!-- Text shown when no download exists -->
    <string name="download_empty_message_1">No downloaded files</string>
    <!-- History multi select title in app bar
    The first parameter is the number of downloads selected -->
    <string name="download_multi_select_title">%1$d selected</string>


    <!-- Text for the button to remove a single download item -->
    <string name="download_delete_item_1">Remove</string>


    <!-- Crashes -->
    <!-- Title text displayed on the tab crash page. This first parameter is the name of the application (For example: Fenix) -->
    <string name="tab_crash_title_2">Sorry. %1$s can’t load that page.</string>
    <!-- Send crash report checkbox text on the tab crash page -->
    <string name="tab_crash_send_report">Send crash report to Mozilla</string>
    <!-- Close tab button text on the tab crash page -->
    <string name="tab_crash_close">Close tab</string>
    <!-- Restore tab button text on the tab crash page -->
    <string name="tab_crash_restore">Restore tab</string>

    <!-- Bookmarks -->
    <!-- Confirmation message for a dialog confirming if the user wants to delete the selected folder -->
    <string name="bookmark_delete_folder_confirmation_dialog">Are you sure you want to delete this folder?</string>
    <!-- Confirmation message for a dialog confirming if the user wants to delete multiple items including folders. Parameter will be replaced by app name. -->
    <string name="bookmark_delete_multiple_folders_confirmation_dialog">%s will delete the selected items.</string>
    <!-- Text for the cancel button on delete bookmark dialog -->
    <string name="bookmark_delete_negative">Cancel</string>
    <!-- Screen title for adding a bookmarks folder -->
    <string name="bookmark_add_folder">Add folder</string>
    <!-- Snackbar title shown after a bookmark has been created. -->
    <string name="bookmark_saved_snackbar">Bookmark saved!</string>
    <!-- Snackbar edit button shown after a bookmark has been created. -->
    <string name="edit_bookmark_snackbar_action">EDIT</string>
    <!-- Bookmark overflow menu edit button -->
    <string name="bookmark_menu_edit_button">Edit</string>
    <!-- Bookmark overflow menu copy button -->
    <string name="bookmark_menu_copy_button">Copy</string>
    <!-- Bookmark overflow menu share button -->
    <string name="bookmark_menu_share_button">Share</string>
    <!-- Bookmark overflow menu open in new tab button -->
    <string name="bookmark_menu_open_in_new_tab_button">Open in new tab</string>
    <!-- Bookmark overflow menu open in private tab button -->
    <string name="bookmark_menu_open_in_private_tab_button">Open in private tab</string>
    <!-- Bookmark overflow menu open all in tabs button -->
    <string name="bookmark_menu_open_all_in_tabs_button">Open all in new tabs</string>
    <!-- Bookmark overflow menu open all in private tabs button -->
    <string name="bookmark_menu_open_all_in_private_tabs_button">Open all in private tabs</string>
    <!-- Bookmark overflow menu delete button -->
    <string name="bookmark_menu_delete_button">Delete</string>
    <!--Bookmark overflow menu save button -->
    <string name="bookmark_menu_save_button">Save</string>
    <!-- Bookmark multi select title in app bar
     The first parameter is the number of bookmarks selected -->
    <string name="bookmarks_multi_select_title">%1$d selected</string>
    <!-- Bookmark editing screen title -->
    <string name="edit_bookmark_fragment_title">Edit bookmark</string>
    <!-- Bookmark folder editing screen title -->
    <string name="edit_bookmark_folder_fragment_title">Edit folder</string>
    <!-- Bookmark sign in button message -->
    <string name="bookmark_sign_in_button">Sign in to see synchronised bookmarks</string>
    <!-- Bookmark URL editing field label -->
    <string name="bookmark_url_label">URL</string>
    <!-- Bookmark FOLDER editing field label -->
    <string name="bookmark_folder_label">FOLDER</string>
    <!-- Bookmark NAME editing field label -->
    <string name="bookmark_name_label">NAME</string>
    <!-- Bookmark add folder screen title -->
    <string name="bookmark_add_folder_fragment_label">Add folder</string>
    <!-- Bookmark select folder screen title -->
    <string name="bookmark_select_folder_fragment_label">Select folder</string>
    <!-- Bookmark editing error missing title -->
    <string name="bookmark_empty_title_error">Must have a title</string>
    <!-- Bookmark editing error missing or improper URL -->
    <string name="bookmark_invalid_url_error">Invalid URL</string>
    <!-- Bookmark screen message for empty bookmarks folder -->
    <string name="bookmarks_empty_message">No bookmarks here</string>
    <!-- Bookmark snackbar message on deletion
     The first parameter is the host part of the URL of the bookmark deleted, if any -->
    <string name="bookmark_deletion_snackbar_message">Deleted %1$s</string>
    <!-- Bookmark snackbar message on deleting multiple bookmarks not including folders-->
    <string name="bookmark_deletion_multiple_snackbar_message_2">Bookmarks deleted</string>
    <!-- Bookmark snackbar message on deleting multiple bookmarks including folders-->
    <string name="bookmark_deletion_multiple_snackbar_message_3">Deleting selected folders</string>
    <!-- Bookmark undo button for deletion snackbar action -->
    <string name="bookmark_undo_deletion">UNDO</string>

    <!-- Text for the button to search all bookmarks -->
    <string name="bookmark_search">Enter search terms</string>

    <!-- Site Permissions -->
    <!-- Button label that take the user to the Android App setting -->
    <string name="phone_feature_go_to_settings">Go to Settings</string>
    <!-- Content description (not visible, for screen readers etc.): Quick settings sheet
        to give users access to site specific information / settings. For example:
        Secure settings status and a button to modify site permissions -->
    <string name="quick_settings_sheet">Quick settings sheet</string>
    <!-- Label that indicates that this option it the recommended one -->
    <string name="phone_feature_recommended">Recommended</string>
    <!-- Button label for clearing all the information of site permissions-->
    <string name="clear_permissions">Clear permissions</string>
    <!-- Text for the OK button on Clear permissions dialog -->
    <string name="clear_permissions_positive">OK</string>
    <!-- Text for the cancel button on Clear permissions dialog -->
    <string name="clear_permissions_negative">Cancel</string>
    <!-- Button label for clearing a site permission-->
    <string name="clear_permission">Clear permission</string>
    <!-- Text for the OK button on Clear permission dialog -->
    <string name="clear_permission_positive">OK</string>
    <!-- Text for the cancel button on Clear permission dialog -->
    <string name="clear_permission_negative">Cancel</string>
    <!-- Button label for clearing all the information on all sites-->
    <string name="clear_permissions_on_all_sites">Clear permissions on all sites</string>
    <!-- Preference for altering video and audio autoplay for all websites -->
    <string name="preference_browser_feature_autoplay">Autoplay</string>
    <!-- Preference for altering the camera access for all websites -->
    <string name="preference_phone_feature_camera">Camera</string>
    <!-- Preference for altering the microphone access for all websites -->
    <string name="preference_phone_feature_microphone">Microphone</string>
    <!-- Preference for altering the location access for all websites -->
    <string name="preference_phone_feature_location">Location</string>
    <!-- Preference for altering the notification access for all websites -->
    <string name="preference_phone_feature_notification">Notification</string>
    <!-- Preference for altering the persistent storage access for all websites -->
    <string name="preference_phone_feature_persistent_storage">Persistent Storage</string>
    <!-- Preference for altering the storage access setting for all websites -->
    <string name="preference_phone_feature_cross_origin_storage_access">Cross-site cookies</string>
    <!-- Preference for altering the EME access for all websites -->
    <string name="preference_phone_feature_media_key_system_access">DRM-controlled content</string>
    <!-- Label that indicates that a permission must be asked always -->
    <string name="preference_option_phone_feature_ask_to_allow">Ask to allow</string>
    <!-- Label that indicates that a permission must be blocked -->
    <string name="preference_option_phone_feature_blocked">Blocked</string>
    <!-- Label that indicates that a permission must be allowed -->
    <string name="preference_option_phone_feature_allowed">Allowed</string>
    <!--Label that indicates a permission is by the Android OS-->
    <string name="phone_feature_blocked_by_android">Blocked by Android</string>
    <!-- Preference for showing a list of websites that the default configurations won't apply to them -->
    <string name="preference_exceptions">Exceptions</string>
    <!-- Summary of tracking protection preference if tracking protection is set to off -->
    <string name="tracking_protection_off">Off</string>
    <!-- Summary of tracking protection preference if tracking protection is set to standard -->
    <string name="tracking_protection_standard">Standard</string>
    <!-- Summary of tracking protection preference if tracking protection is set to strict -->
    <string name="tracking_protection_strict">Strict</string>
    <!-- Summary of tracking protection preference if tracking protection is set to custom -->
    <string name="tracking_protection_custom">Custom</string>
    <!-- Label for global setting that indicates that all video and audio autoplay is allowed -->
    <string name="preference_option_autoplay_allowed2">Allow audio and video</string>
    <!-- Label for site specific setting that indicates that all video and audio autoplay is allowed -->
    <string name="quick_setting_option_autoplay_allowed">Allow audio and video</string>
    <!-- Label that indicates that video and audio autoplay is only allowed over Wi-Fi -->
    <string name="preference_option_autoplay_allowed_wifi_only2">Block audio and video on mobile data only</string>
    <!-- Subtext that explains 'autoplay on Wi-Fi only' option -->
    <string name="preference_option_autoplay_allowed_wifi_subtext">Audio and video will play on Wi-Fi</string>
    <!-- Label for global setting that indicates that video autoplay is allowed, but audio autoplay is blocked -->
    <string name="preference_option_autoplay_block_audio2">Block audio only</string>
    <!-- Label for site specific setting that indicates that video autoplay is allowed, but audio autoplay is blocked -->
    <string name="quick_setting_option_autoplay_block_audio">Block audio only</string>
    <!-- Label for global setting that indicates that all video and audio autoplay is blocked -->
    <string name="preference_option_autoplay_blocked3">Block audio and video</string>
    <!-- Label for site specific setting that indicates that all video and audio autoplay is blocked -->
    <string name="quick_setting_option_autoplay_blocked">Block audio and video</string>
    <!-- Summary of delete browsing data on quit preference if it is set to on -->
    <string name="delete_browsing_data_quit_on">On</string>
    <!-- Summary of delete browsing data on quit preference if it is set to off -->
    <string name="delete_browsing_data_quit_off">Off</string>

    <!-- Summary of studies preference if it is set to on -->
    <string name="studies_on">On</string>
    <!-- Summary of studies data on quit preference if it is set to off -->
    <string name="studies_off">Off</string>

    <!-- Collections -->
    <!-- Collections header on home fragment -->
    <string name="collections_header">Collections</string>
    <!-- Content description (not visible, for screen readers etc.): Opens the collection menu when pressed -->
    <string name="collection_menu_button_content_description">Collection menu</string>

    <!-- Label to describe what collections are to a new user without any collections -->
    <string name="no_collections_description2">Collect the things that matter to you.\nGroup together similar searches, sites, and tabs for quick access later.</string>
    <!-- Title for the "select tabs" step of the collection creator -->
    <string name="create_collection_select_tabs">Select Tabs</string>
    <!-- Title for the "select collection" step of the collection creator -->
    <string name="create_collection_select_collection">Select collection</string>
    <!-- Title for the "name collection" step of the collection creator -->
    <string name="create_collection_name_collection">Name collection</string>
    <!-- Button to add new collection for the "select collection" step of the collection creator -->
    <string name="create_collection_add_new_collection">Add new collection</string>
    <!-- Button to select all tabs in the "select tabs" step of the collection creator -->
    <string name="create_collection_select_all">Select All</string>
    <!-- Button to deselect all tabs in the "select tabs" step of the collection creator -->
    <string name="create_collection_deselect_all">Deselect All</string>
    <!-- Text to prompt users to select the tabs to save in the "select tabs" step of the collection creator -->
    <string name="create_collection_save_to_collection_empty">Select tabs to save</string>
    <!-- Text to show users how many tabs they have selected in the "select tabs" step of the collection creator.
     %d is a placeholder for the number of tabs selected. -->
    <string name="create_collection_save_to_collection_tabs_selected">%d tabs selected</string>
    <!-- Text to show users they have one tab selected in the "select tabs" step of the collection creator.
    %d is a placeholder for the number of tabs selected. -->
    <string name="create_collection_save_to_collection_tab_selected">%d tab selected</string>
    <!-- Text shown in snackbar when multiple tabs have been saved in a collection -->
    <string name="create_collection_tabs_saved">Tabs saved!</string>
    <!-- Text shown in snackbar when one or multiple tabs have been saved in a new collection -->
    <string name="create_collection_tabs_saved_new_collection">Collection saved!</string>
    <!-- Text shown in snackbar when one tab has been saved in a collection -->
    <string name="create_collection_tab_saved">Tab saved!</string>
    <!-- Content description (not visible, for screen readers etc.): button to close the collection creator -->
    <string name="create_collection_close">Close</string>
    <!-- Button to save currently selected tabs in the "select tabs" step of the collection creator-->
    <string name="create_collection_save">Save</string>

    <!-- Snackbar action to view the collection the user just created or updated -->
    <string name="create_collection_view">View</string>

    <!-- Text for the OK button from collection dialogs -->
    <string name="create_collection_positive">OK</string>
    <!-- Text for the cancel button from collection dialogs -->
    <string name="create_collection_negative">Cancel</string>

    <!-- Default name for a new collection in "name new collection" step of the collection creator. %d is a placeholder for the number of collections-->
    <string name="create_collection_default_name">Collection %d</string>

    <!-- Share -->
    <!-- Share screen header -->
    <string name="share_header_2">Share</string>
    <!-- Content description (not visible, for screen readers etc.):
        "Share" button. Opens the share menu when pressed. -->
    <string name="share_button_content_description">Share</string>
    <!-- Text for the Save to PDF feature in the share menu -->
    <string name="share_save_to_pdf">Save as PDF</string>
    <!-- Text for error message when generating a PDF file Text. -->
    <string name="unable_to_save_to_pdf_error">Unable to generate PDF</string>
    <!-- Text for standard error snackbar dismiss button. -->
    <string name="standard_snackbar_error_dismiss">Dismiss</string>
    <!-- Text for error message when printing a page and it fails. -->
    <string name="unable_to_print_page_error">Unable to print this page</string>
    <!-- Text for the print feature in the share and browser menu -->
    <string name="menu_print">Print</string>
    <!-- Sub-header in the dialog to share a link to another sync device -->
    <string name="share_device_subheader">Send to device</string>
    <!-- Sub-header in the dialog to share a link to an app from the full list -->
    <string name="share_link_all_apps_subheader">All actions</string>
    <!-- Sub-header in the dialog to share a link to an app from the most-recent sorted list -->
    <string name="share_link_recent_apps_subheader">Recently used</string>
    <!-- Text for the copy link action in the share screen. -->
    <string name="share_copy_link_to_clipboard">Copy to clipboard</string>
    <!-- Toast shown after copying link to clipboard -->
    <string name="toast_copy_link_to_clipboard">Copied to clipboard</string>
    <!-- An option from the share dialog to sign into sync -->
    <string name="sync_sign_in">Sign in to Sync</string>
     <!-- An option from the three dot menu to sync and save data -->
    <string name="sync_menu_sync_and_save_data">Synchronise and save data</string>
    <!-- An option from the share dialog to send link to all other sync devices -->
    <string name="sync_send_to_all">Send to all devices</string>
    <!-- An option from the share dialog to reconnect to sync -->
    <string name="sync_reconnect">Reconnect to Sync</string>
    <!-- Text displayed when sync is offline and cannot be accessed -->
    <string name="sync_offline">Offline</string>
    <!-- An option to connect additional devices -->
    <string name="sync_connect_device">Connect another device</string>
    <!-- The dialog text shown when additional devices are not available -->
    <string name="sync_connect_device_dialog">To send a tab, sign in to Firefox on at least one other device.</string>
    <!-- Confirmation dialog button -->
    <string name="sync_confirmation_button">Got it</string>
    <!-- Share error message -->
    <string name="share_error_snackbar">Cannot share to this app</string>
    <!-- Add new device screen title -->
    <string name="sync_add_new_device_title">Send to device</string>
    <!-- Text for the warning message on the Add new device screen -->
    <string name="sync_add_new_device_message">No Devices Connected</string>
    <!-- Text for the button to learn about sending tabs -->
    <string name="sync_add_new_device_learn_button">Learn About Sending Tabs…</string>
    <!-- Text for the button to connect another device -->
    <string name="sync_add_new_device_connect_button">Connect Another Device…</string>

    <!-- Notifications -->
    <!-- Text shown in the notification that pops up to remind the user that a private browsing session is active. -->
    <string name="notification_pbm_delete_text_2">Close private tabs</string>

    <!-- Microsuverys -->
    <!-- Text shown in prompt for printing microsurvey. "sec" It's an abrevation for "second". -->
    <string name="microsurvey_prompt_printing_title" tools:ignore="UnusedResources">Help make printing in Firefox better. It only takes a sec</string>
    <!-- Text shown in prompt for printing microsurvey. 'Firefox' intentionally hardcoded here--> --&gt;
    <string name="microsurvey_survey_printing_title" tools:ignore="UnusedResources">How satisfied are you with printing in Firefox?</string>
    <!-- Text for option one, shown in microsurvey.-->
    <string name="microsurvey_survey_5_point_option_0" tools:ignore="UnusedResources">Neutral</string>
    <!-- Text for option two, shown in microsurvey.-->
    <string name="microsurvey_survey_5_point_option_1" tools:ignore="UnusedResources">Very Dissatisfied</string>
    <!-- Text for option three, shown in microsurvey.-->
    <string name="microsurvey_survey_5_point_option_2" tools:ignore="UnusedResources">Dissatisfied</string>
    <!-- Text for option four, shown in microsurvey.-->
    <string name="microsurvey_survey_5_point_option_3" tools:ignore="UnusedResources">Satisfied</string>
    <!-- Text for option five, shown in microsurvey.-->
    <string name="microsurvey_survey_5_point_option_4" tools:ignore="UnusedResources">Very Satisfied</string>


    <!-- Text shown in the notification that pops up to remind the user that a private browsing session is active for Android 14+ -->
    <string name="notification_erase_title_android_14">Close private tabs?</string>
    <string name="notification_erase_text_android_14">Tap or swipe this notification to close private tabs.</string>

    <!-- Name of the marketing notification channel. Displayed in the "App notifications" system settings for the app -->
    <string name="notification_marketing_channel_name">Marketing</string>

    <!-- Title shown in the notification that pops up to remind the user to set fenix as default browser.
    The app name is in the text, due to limitations with localizing Nimbus experiments -->
    <string name="nimbus_notification_default_browser_title" tools:ignore="UnusedResources">Firefox is fast and private</string>
    <!-- Text shown in the notification that pops up to remind the user to set fenix as default browser.
    The app name is in the text, due to limitations with localizing Nimbus experiments -->
    <string name="nimbus_notification_default_browser_text" tools:ignore="UnusedResources">Make Firefox your default browser</string>
    <!-- Title shown in the notification that pops up to re-engage the user -->
    <string name="notification_re_engagement_title">Try private browsing</string>
    <!-- Text shown in the notification that pops up to re-engage the user.
    %1$s is a placeholder that will be replaced by the app name. -->
    <string name="notification_re_engagement_text">Browse with no saved cookies or history in %1$s</string>

    <!-- Title A shown in the notification that pops up to re-engage the user -->
    <string name="notification_re_engagement_A_title">Browse without a trace</string>
    <!-- Text A shown in the notification that pops up to re-engage the user.
    %1$s is a placeholder that will be replaced by the app name. -->
    <string name="notification_re_engagement_A_text">Private browsing in %1$s doesn’t save your info.</string>
    <!-- Title B shown in the notification that pops up to re-engage the user -->
    <string name="notification_re_engagement_B_title">Start your first search</string>
    <!-- Text B shown in the notification that pops up to re-engage the user -->
    <string name="notification_re_engagement_B_text">Find something nearby. Or discover something fun.</string>

    <!-- Survey -->
    <!-- Text shown in the fullscreen message that pops up to ask user to take a short survey.
    The app name is in the text, due to limitations with localizing Nimbus experiments -->
    <string name="nimbus_survey_message_text">Please help make Firefox better by taking a short survey.</string>
    <!-- Preference for taking the short survey. -->
    <string name="preferences_take_survey">Take Survey</string>
    <!-- Preference for not taking the short survey. -->
    <string name="preferences_not_take_survey">No Thanks</string>

    <!-- Snackbar -->
    <!-- Text shown in snackbar when user deletes a collection -->
    <string name="snackbar_collection_deleted">Collection deleted</string>
    <!-- Text shown in snackbar when user renames a collection -->
    <string name="snackbar_collection_renamed">Collection renamed</string>
    <!-- Text shown in snackbar when user closes a tab -->
    <string name="snackbar_tab_closed">Tab closed</string>
    <!-- Text shown in snackbar when user closes all tabs -->
    <string name="snackbar_tabs_closed">Tabs closed</string>
    <!-- Text shown in snackbar when user bookmarks a list of tabs -->
    <string name="snackbar_message_bookmarks_saved">Bookmarks saved!</string>
    <!-- Text shown in snackbar when user adds a site to shortcuts -->
    <string name="snackbar_added_to_shortcuts">Added to shortcuts!</string>
    <!-- Text shown in snackbar when user closes a private tab -->
    <string name="snackbar_private_tab_closed">Private tab closed</string>
    <!-- Text shown in snackbar when user closes all private tabs -->
    <string name="snackbar_private_tabs_closed">Private tabs closed</string>
    <!-- Text shown in snackbar when user erases their private browsing data -->
    <string name="snackbar_private_data_deleted">Private browsing data deleted</string>
    <!-- Text shown in snackbar to undo deleting a tab, top site or collection -->
    <string name="snackbar_deleted_undo">UNDO</string>
    <!-- Text shown in snackbar when user removes a top site -->
    <string name="snackbar_top_site_removed">Site removed</string>
    <!-- QR code scanner prompt which appears after scanning a code, but before navigating to it
        First parameter is the name of the app, second parameter is the URL or text scanned-->
    <string name="qr_scanner_confirmation_dialog_message">Allow %1$s to open %2$s</string>
    <!-- QR code scanner prompt dialog positive option to allow navigation to scanned link -->
    <string name="qr_scanner_dialog_positive">ALLOW</string>
    <!-- QR code scanner prompt dialog positive option to deny navigation to scanned link -->
    <string name="qr_scanner_dialog_negative">DENY</string>
    <!-- QR code scanner prompt dialog error message shown when a hostname does not contain http or https. -->
    <string name="qr_scanner_dialog_invalid">Web address not valid.</string>
    <!-- QR code scanner prompt dialog positive option when there is an error -->
    <string name="qr_scanner_dialog_invalid_ok">OK</string>
    <!-- Tab collection deletion prompt dialog message. Placeholder will be replaced with the collection name -->
    <string name="tab_collection_dialog_message">Are you sure you want to delete %1$s?</string>
    <!-- Tab collection deletion prompt dialog option to delete the collection -->
    <string name="tab_collection_dialog_positive">Delete</string>
    <!-- Text displayed in a notification when the user enters full screen mode -->
    <string name="full_screen_notification">Entering full screen mode</string>
    <!-- Message for copying the URL via long press on the toolbar -->
    <string name="url_copied">URL copied</string>
    <!-- Sample text for accessibility font size -->
    <string name="accessibility_text_size_sample_text_1">This is sample text. It is here to show how text will appear when you increase or decrease the size with this setting.</string>
    <!-- Summary for Accessibility Text Size Scaling Preference -->
    <string name="preference_accessibility_text_size_summary">Make text on web sites larger or smaller</string>
    <!-- Title for Accessibility Text Size Scaling Preference -->
    <string name="preference_accessibility_font_size_title">Font Size</string>

    <!-- Title for Accessibility Text Automatic Size Scaling Preference -->
    <string name="preference_accessibility_auto_size_2">Automatic font sizing</string>
    <!-- Summary for Accessibility Text Automatic Size Scaling Preference -->
    <string name="preference_accessibility_auto_size_summary">Font size will match your Android settings. Disable to manage font size here.</string>

    <!-- Title for the Delete browsing data preference -->
    <string name="preferences_delete_browsing_data">Delete browsing data</string>
    <!-- Title for the tabs item in Delete browsing data -->
    <string name="preferences_delete_browsing_data_tabs_title_2">Open tabs</string>
    <!-- Subtitle for the tabs item in Delete browsing data, parameter will be replaced with the number of open tabs -->
    <string name="preferences_delete_browsing_data_tabs_subtitle">%d tabs</string>
    <!-- Title for the data and history items in Delete browsing data -->
    <!-- Title for the history item in Delete browsing data -->
    <string name="preferences_delete_browsing_data_browsing_history_title">Browsing history</string>
    <!-- Subtitle for the data and history items in delete browsing data, parameter will be replaced with the
        number of history items the user has -->
    <string name="preferences_delete_browsing_data_browsing_data_subtitle">%d addresses</string>
    <!-- Title for the cookies and site data items in Delete browsing data -->
    <string name="preferences_delete_browsing_data_cookies_and_site_data">Cookies and site data</string>
    <!-- Subtitle for the cookies item in Delete browsing data -->
    <string name="preferences_delete_browsing_data_cookies_subtitle">You’ll be logged out of most sites</string>
    <!-- Title for the cached images and files item in Delete browsing data -->
    <string name="preferences_delete_browsing_data_cached_files">Cached images and files</string>
    <!-- Subtitle for the cached images and files item in Delete browsing data -->
    <string name="preferences_delete_browsing_data_cached_files_subtitle">Frees up storage space</string>
    <!-- Title for the site permissions item in Delete browsing data -->
    <string name="preferences_delete_browsing_data_site_permissions">Site permissions</string>
    <!-- Title for the downloads item in Delete browsing data -->
    <string name="preferences_delete_browsing_data_downloads">Downloads</string>
    <!-- Text for the button to delete browsing data -->
    <string name="preferences_delete_browsing_data_button">Delete browsing data</string>
    <!-- Title for the Delete browsing data on quit preference -->
    <string name="preferences_delete_browsing_data_on_quit">Delete browsing data on quit</string>
    <!-- Summary for the Delete browsing data on quit preference. "Quit" translation should match delete_browsing_data_on_quit_action translation. -->
    <string name="preference_summary_delete_browsing_data_on_quit_2">Automatically deletes browsing data when you select \&quot;Quit\&quot; from the main menu</string>
    <!-- Action item in menu for the Delete browsing data on quit feature -->
    <string name="delete_browsing_data_on_quit_action">Quit</string>

    <!-- Title text of a delete browsing data dialog. -->
    <string name="delete_history_prompt_title">Time range to delete</string>
    <!-- Body text of a delete browsing data dialog. -->
    <string name="delete_history_prompt_body" moz:RemovedIn="130" tools:ignore="UnusedResources">Removes history (including history synchronised from other devices), cookies and other browsing data.</string>
    <!-- Body text of a delete browsing data dialog. -->
    <string name="delete_history_prompt_body_2">Removes history (including history synchronised from other devices)</string>
    <!-- Radio button in the delete browsing data dialog to delete history items for the last hour. -->
    <string name="delete_history_prompt_button_last_hour">Last hour</string>
    <!-- Radio button in the delete browsing data dialog to delete history items for today and yesterday. -->
    <string name="delete_history_prompt_button_today_and_yesterday">Today and yesterday</string>
    <!-- Radio button in the delete browsing data dialog to delete all history. -->
    <string name="delete_history_prompt_button_everything">Everything</string>

    <!-- Dialog message to the user asking to delete browsing data. Parameter will be replaced by app name. -->
    <string name="delete_browsing_data_prompt_message_3">%s will delete the selected browsing data.</string>
    <!-- Text for the cancel button for the data deletion dialog -->
    <string name="delete_browsing_data_prompt_cancel">Cancel</string>
    <!-- Text for the allow button for the data deletion dialog -->
    <string name="delete_browsing_data_prompt_allow">Delete</string>
    <!-- Text for the snackbar confirmation that the data was deleted -->
    <string name="preferences_delete_browsing_data_snackbar">Browsing data deleted</string>
    <!-- Text for the snackbar to show the user that the deletion of browsing data is in progress -->
    <string name="deleting_browsing_data_in_progress">Deleting browsing data…</string>

    <!-- Dialog message to the user asking to delete all history items inside the opened group. Parameter will be replaced by a history group name. -->
    <string name="delete_all_history_group_prompt_message">Delete all sites in “%s”</string>
    <!-- Text for the cancel button for the history group deletion dialog -->
    <string name="delete_history_group_prompt_cancel">Cancel</string>
    <!-- Text for the allow button for the history group dialog -->
    <string name="delete_history_group_prompt_allow">Delete</string>
    <!-- Text for the snackbar confirmation that the history group was deleted -->
    <string name="delete_history_group_snackbar">Group deleted</string>

    <!-- Onboarding -->
    <!-- text to display in the snackbar once account is signed-in -->
    <string name="onboarding_firefox_account_sync_is_on">Sync is on</string>

    <!-- Onboarding theme -->
    <!-- Text shown in snackbar when multiple tabs have been sent to device -->
    <string name="sync_sent_tabs_snackbar">Tabs sent!</string>
    <!-- Text shown in snackbar when one tab has been sent to device  -->
    <string name="sync_sent_tab_snackbar">Tab sent!</string>
    <!-- Text shown in snackbar when sharing tabs failed  -->
    <string name="sync_sent_tab_error_snackbar">Unable to send</string>
    <!-- Text shown in snackbar for the "retry" action that the user has after sharing tabs failed -->
    <string name="sync_sent_tab_error_snackbar_action">RETRY</string>
    <!-- Title of QR Pairing Fragment -->
    <string name="sync_scan_code">Scan the code</string>
    <!-- Instructions on how to access pairing -->
    <string name="sign_in_instructions"><![CDATA[On your computer open Firefox and go to <b>https://firefox.com/pair</b>]]></string>
    <!-- Text shown for sign in pairing when ready -->
    <string name="sign_in_ready_for_scan">Ready to scan</string>
    <!-- Text shown for settings option for sign with pairing -->
    <string name="sign_in_with_camera">Sign in with your camera</string>
    <!-- Text shown for settings option for sign with email -->
    <string name="sign_in_with_email">Use email instead</string>
    <!-- Text shown for settings option for create new account text.'Firefox' intentionally hardcoded here.-->
    <string name="sign_in_create_account_text"><![CDATA[No account? <u>Create one</u> to synchronise Firefox between devices.]]></string>
    <!-- Text shown in confirmation dialog to sign out of account. The first parameter is the name of the app (e.g. Firefox Preview) -->
    <string name="sign_out_confirmation_message_2">%s will stop synchronising with your account, but won’t delete any of your browsing data on this device.</string>
    <!-- Option to continue signing out of account shown in confirmation dialog to sign out of account -->
    <string name="sign_out_disconnect">Disconnect</string>
    <!-- Option to cancel signing out shown in confirmation dialog to sign out of account -->
    <string name="sign_out_cancel">Cancel</string>
    <!-- Error message snackbar shown after the user tried to select a default folder which cannot be altered -->
    <string name="bookmark_cannot_edit_root">Can’t edit default folders</string>

    <!-- Enhanced Tracking Protection -->
    <!-- Link displayed in enhanced tracking protection panel to access tracking protection settings -->
    <string name="etp_settings">Protection Settings</string>
    <!-- Preference title for enhanced tracking protection settings -->
    <string name="preference_enhanced_tracking_protection">Enhanced Tracking Protection</string>
    <!-- Preference summary for enhanced tracking protection settings on/off switch -->
    <string name="preference_enhanced_tracking_protection_summary">Now featuring Total Cookie Protection, our most powerful barrier yet against cross-site trackers.</string>
    <!-- Description of enhanced tracking protection. The parameter is the name of the application (For example: Firefox Fenix) -->
    <string name="preference_enhanced_tracking_protection_explanation_2">%s protects you from many of the most common trackers that follow what you do online.</string>
    <!-- Text displayed that links to website about enhanced tracking protection -->
    <string name="preference_enhanced_tracking_protection_explanation_learn_more">Learn more</string>
    <!-- Preference for enhanced tracking protection for the standard protection settings -->
    <string name="preference_enhanced_tracking_protection_standard_default_1">Standard (default)</string>
    <!-- Preference description for enhanced tracking protection for the standard protection settings -->
    <string name="preference_enhanced_tracking_protection_standard_description_5">Pages will load normally, but block fewer trackers.</string>
    <!--  Accessibility text for the Standard protection information icon  -->
    <string name="preference_enhanced_tracking_protection_standard_info_button">What’s blocked by standard tracking protection</string>
    <!-- Preference for enhanced tracking protection for the strict protection settings -->
    <string name="preference_enhanced_tracking_protection_strict">Strict</string>
    <!-- Preference description for enhanced tracking protection for the strict protection settings -->
    <string name="preference_enhanced_tracking_protection_strict_description_4">Stronger tracking protection and faster performance, but some sites may not work properly.</string>
    <!--  Accessibility text for the Strict protection information icon  -->
    <string name="preference_enhanced_tracking_protection_strict_info_button">What’s blocked by strict tracking protection</string>
    <!-- Preference for enhanced tracking protection for the custom protection settings -->
    <string name="preference_enhanced_tracking_protection_custom">Custom</string>
    <!-- Preference description for enhanced tracking protection for the strict protection settings -->
    <string name="preference_enhanced_tracking_protection_custom_description_2">Choose which trackers and scripts to block.</string>
    <!--  Accessibility text for the Strict protection information icon  -->
    <string name="preference_enhanced_tracking_protection_custom_info_button">What’s blocked by custom tracking protection</string>
    <!-- Header for categories that are being blocked by current Enhanced Tracking Protection settings -->
    <!-- Preference for enhanced tracking protection for the custom protection settings for cookies-->
    <string name="preference_enhanced_tracking_protection_custom_cookies">Cookies</string>
    <!-- Option for enhanced tracking protection for the custom protection settings for cookies-->
    <string name="preference_enhanced_tracking_protection_custom_cookies_1">Cross-site and social media trackers</string>
    <!-- Option for enhanced tracking protection for the custom protection settings for cookies-->
    <string name="preference_enhanced_tracking_protection_custom_cookies_2">Cookies from unvisited sites</string>
    <!-- Option for enhanced tracking protection for the custom protection settings for cookies-->
    <string name="preference_enhanced_tracking_protection_custom_cookies_3">All third-party cookies (may cause web sites to break)</string>
    <!-- Option for enhanced tracking protection for the custom protection settings for cookies-->
    <string name="preference_enhanced_tracking_protection_custom_cookies_4">All cookies (will cause web sites to break)</string>
    <!-- Option for enhanced tracking protection for the custom protection settings for cookies-->
    <string name="preference_enhanced_tracking_protection_custom_cookies_5">Isolate cross-site cookies</string>
    <!-- Preference for Global Privacy Control for the custom privacy settings for Global Privacy Control. '&amp;' is replaced with the ampersand symbol: &-->
    <string name="preference_enhanced_tracking_protection_custom_global_privacy_control">Tell web sites not to share &amp; sell data</string>
    <!-- Preference for enhanced tracking protection for the custom protection settings for tracking content -->
    <string name="preference_enhanced_tracking_protection_custom_tracking_content">Tracking Content</string>
    <!-- Option for enhanced tracking protection for the custom protection settings for tracking content-->
    <string name="preference_enhanced_tracking_protection_custom_tracking_content_1">In all tabs</string>
    <!-- Option for enhanced tracking protection for the custom protection settings for tracking content-->
    <string name="preference_enhanced_tracking_protection_custom_tracking_content_2">Only in Private tabs</string>
    <!-- Preference for enhanced tracking protection for the custom protection settings -->
    <string name="preference_enhanced_tracking_protection_custom_cryptominers">Cryptominers</string>
    <!-- Preference for enhanced tracking protection for the custom protection settings -->
    <string name="preference_enhanced_tracking_protection_custom_fingerprinters">Fingerprinters</string>
    <!-- Button label for navigating to the Enhanced Tracking Protection details -->
    <string name="enhanced_tracking_protection_details">Details</string>
    <!-- Header for categories that are being being blocked by current Enhanced Tracking Protection settings -->
    <string name="enhanced_tracking_protection_blocked">Blocked</string>
    <!-- Header for categories that are being not being blocked by current Enhanced Tracking Protection settings -->
    <string name="enhanced_tracking_protection_allowed">Allowed</string>
    <!-- Category of trackers (social media trackers) that can be blocked by Enhanced Tracking Protection -->
    <string name="etp_social_media_trackers_title">Social Media Trackers</string>
    <!-- Description of social media trackers that can be blocked by Enhanced Tracking Protection -->
    <string name="etp_social_media_trackers_description">Limits the ability of social networks to track your browsing activity around the web.</string>
    <!-- Category of trackers (cross-site tracking cookies) that can be blocked by Enhanced Tracking Protection -->
    <string name="etp_cookies_title">Cross-Site Tracking Cookies</string>
    <!-- Category of trackers (cross-site tracking cookies) that can be blocked by Enhanced Tracking Protection -->
    <string name="etp_cookies_title_2">Cross-Site Cookies</string>
    <!-- Description of cross-site tracking cookies that can be blocked by Enhanced Tracking Protection -->
    <string name="etp_cookies_description">Blocks cookies that ad networks and analytics companies use to compile your browsing data across many sites.</string>
    <!-- Description of cross-site tracking cookies that can be blocked by Enhanced Tracking Protection -->
    <string name="etp_cookies_description_2">Total Cookie Protection isolates cookies to the site you’re on so trackers like ad networks can’t use them to follow you across sites.</string>
    <!-- Category of trackers (cryptominers) that can be blocked by Enhanced Tracking Protection -->
    <string name="etp_cryptominers_title">Cryptominers</string>
    <!-- Description of cryptominers that can be blocked by Enhanced Tracking Protection -->
    <string name="etp_cryptominers_description">Prevents malicious scripts gaining access to your device to mine digital currency.</string>
    <!-- Category of trackers (fingerprinters) that can be blocked by Enhanced Tracking Protection -->
    <string name="etp_fingerprinters_title">Fingerprinters</string>
    <!-- Description of fingerprinters that can be blocked by Enhanced Tracking Protection -->
    <string name="etp_fingerprinters_description">Stops uniquely identifiable data from being collected about your device that can be used for tracking purposes.</string>
    <!-- Category of trackers (tracking content) that can be blocked by Enhanced Tracking Protection -->
    <string name="etp_tracking_content_title">Tracking Content</string>
    <!-- Description of tracking content that can be blocked by Enhanced Tracking Protection -->
    <string name="etp_tracking_content_description">Stops outside ads, videos, and other content from loading that contains tracking code. May affect some web site functionality.</string>
    <!-- Enhanced Tracking Protection message that protection is currently on for this site -->
    <string name="etp_panel_on">Protections are ON for this site</string>
    <!-- Enhanced Tracking Protection message that protection is currently off for this site -->
    <string name="etp_panel_off">Protections are OFF for this site</string>
    <!-- Header for exceptions list for which sites enhanced tracking protection is always off -->
    <string name="enhanced_tracking_protection_exceptions">Enhanced Tracking Protection is off for these web sites</string>
    <!-- Content description (not visible, for screen readers etc.): Navigate
    back from ETP details (Ex: Tracking content) -->
    <string name="etp_back_button_content_description">Navigate back</string>
    <!-- About page link text to open what's new link -->
    <string name="about_whats_new">What’s new in %s</string>
    <!-- Open source licenses page title
    The first parameter is the app name -->
    <string name="open_source_licenses_title">%s | OSS Libraries</string>

    <!-- Category of trackers (redirect trackers) that can be blocked by Enhanced Tracking Protection -->
    <string name="etp_redirect_trackers_title">Redirect Trackers</string>
    <!-- Description of redirect tracker cookies that can be blocked by Enhanced Tracking Protection -->
    <string name="etp_redirect_trackers_description">Clears cookies set by redirects to known tracking web sites.</string>

    <!-- Description of the SmartBlock Enhanced Tracking Protection feature. The * symbol is intentionally hardcoded here,
         as we use it on the UI to indicate which trackers have been partially unblocked.  -->
    <string name="preference_etp_smartblock_description">Some trackers marked below have been partially unblocked on this page because you interacted with them *.</string>
    <!-- Text displayed that links to website about enhanced tracking protection SmartBlock -->
    <string name="preference_etp_smartblock_learn_more">Learn more</string>

    <!-- Content description (not visible, for screen readers etc.):
    Enhanced tracking protection exception preference icon for ETP settings. -->
    <string name="preference_etp_exceptions_icon_description">Enhanced tracking protection exception preference icon</string>

    <!-- About page link text to open support link -->
    <string name="about_support">Support</string>
    <!-- About page link text to list of past crashes (like about:crashes on desktop) -->
    <string name="about_crashes">Crashes</string>
    <!-- About page link text to open privacy notice link -->
    <string name="about_privacy_notice">Privacy notice</string>
    <!-- About page link text to open know your rights link -->
    <string name="about_know_your_rights">Know your rights</string>
    <!-- About page link text to open licensing information link -->
    <string name="about_licensing_information">Licensing information</string>
    <!-- About page link text to open a screen with libraries that are used -->
    <string name="about_other_open_source_libraries">Libraries that we use</string>

    <!-- Toast shown to the user when they are activating the secret dev menu
        The first parameter is number of long clicks left to enable the menu -->
    <string name="about_debug_menu_toast_progress">Debug menu: %1$d click(s) left to enable</string>
    <string name="about_debug_menu_toast_done">Debug menu enabled</string>

    <!-- Browser long press popup menu -->
    <!-- Copy the current url -->
    <string name="browser_toolbar_long_press_popup_copy">Copy</string>
    <!-- Paste & go the text in the clipboard. '&amp;' is replaced with the ampersand symbol: & -->
    <string name="browser_toolbar_long_press_popup_paste_and_go">Paste &amp; Go</string>
    <!-- Paste the text in the clipboard -->
    <string name="browser_toolbar_long_press_popup_paste">Paste</string>
    <!-- Snackbar message shown after an URL has been copied to clipboard. -->
    <string name="browser_toolbar_url_copied_to_clipboard_snackbar">URL copied to clipboard</string>

    <!-- Title text for the Add To Homescreen dialog -->
    <string name="add_to_homescreen_title">Add to Home screen</string>
    <!-- Cancel button text for the Add to Homescreen dialog -->
    <string name="add_to_homescreen_cancel">Cancel</string>
    <!-- Add button text for the Add to Homescreen dialog -->
    <string name="add_to_homescreen_add">Add</string>
    <!-- Continue to website button text for the first-time Add to Homescreen dialog -->
    <string name="add_to_homescreen_continue">Continue to web site</string>
    <!-- Placeholder text for the TextView in the Add to Homescreen dialog -->
    <string name="add_to_homescreen_text_placeholder">Shortcut name</string>

    <!-- Describes the add to homescreen functionality -->
    <string name="add_to_homescreen_description_2">You can easily add this web site to your device’s Home screen to have instant access and browse faster with an app-like experience.</string>

    <!-- Preference for managing the settings for logins and passwords in Fenix -->
    <string name="preferences_passwords_logins_and_passwords_2">Passwords</string>
    <!-- Preference for managing the saving of logins and passwords in Fenix -->
    <string name="preferences_passwords_save_logins_2">Save passwords</string>
    <!-- Preference option for asking to save passwords in Fenix -->
    <string name="preferences_passwords_save_logins_ask_to_save">Ask to save</string>

    <!-- Preference option for never saving passwords in Fenix -->
    <string name="preferences_passwords_save_logins_never_save">Never save</string>
    <!-- Preference for autofilling saved logins in Firefox (in web content), %1$s will be replaced with the app name -->
    <string name="preferences_passwords_autofill2">Autofill in %1$s</string>
    <!-- Description for the preference for autofilling saved logins in Firefox (in web content), %1$s will be replaced with the app name -->
    <string name="preferences_passwords_autofill_description">Fill and save usernames and passwords in web sites while using %1$s.</string>
    <!-- Preference for autofilling logins from Fenix in other apps (e.g. autofilling the Twitter app) -->
    <string name="preferences_android_autofill">Autofill in other apps</string>
    <!-- Description for the preference for autofilling logins from Fenix in other apps (e.g. autofilling the Twitter app) -->
    <string name="preferences_android_autofill_description">Fill usernames and passwords in other apps on your device.</string>

    <!-- Preference option for adding a password -->
    <string name="preferences_logins_add_login_2">Add password</string>

    <!-- Preference for syncing saved passwords in Fenix -->
    <string name="preferences_passwords_sync_logins_2">Synchronise passwords</string>
    <!-- Preference for syncing saved passwords in Fenix, when not signed in-->
    <string name="preferences_passwords_sync_logins_across_devices_2">Synchronise passwords across devices</string>
    <!-- Preference to access list of saved passwords -->
    <string name="preferences_passwords_saved_logins_2">Saved passwords</string>
    <!-- Description of empty list of saved passwords. Placeholder is replaced with app name.  -->
    <string name="preferences_passwords_saved_logins_description_empty_text_2">The passwords you save or synchronise to %s will be listed here. All passwords you save are encrypted.
</string>
    <!-- Clickable text for opening an external link for more information about Sync. -->
    <string name="preferences_passwords_saved_logins_description_empty_learn_more_link_2">Learn more about Sync</string>
    <!-- Preference to access list of login exceptions that we never save logins for -->
    <string name="preferences_passwords_exceptions">Exceptions</string>
    <!-- Empty description of list of login exceptions that we never save passwords for. Parameter will be replaced by app name. -->
    <string name="preferences_passwords_exceptions_description_empty_2">%s won’t save passwords for sites listed here.</string>
    <!-- Description of list of login exceptions that we never save passwords for. Parameter will be replaced by app name. -->
    <string name="preferences_passwords_exceptions_description_2">%s won’t save passwords for these sites.</string>
    <!-- Text on button to remove all saved login exceptions -->
    <string name="preferences_passwords_exceptions_remove_all">Delete all exceptions</string>
    <!-- Hint for search box in passwords list -->
    <string name="preferences_passwords_saved_logins_search_2">Search passwords</string>
    <!-- The header for the site that a login is for -->
    <string name="preferences_passwords_saved_logins_site">Site</string>
    <!-- The header for the username for a login -->
    <string name="preferences_passwords_saved_logins_username">Username</string>
    <!-- The header for the password for a login -->
    <string name="preferences_passwords_saved_logins_password">Password</string>
    <!-- Shown in snackbar to tell user that the password has been copied -->
    <string name="logins_password_copied">Password copied to clipboard</string>
    <!-- Shown in snackbar to tell user that the username has been copied -->
    <string name="logins_username_copied">Username copied to clipboard</string>
    <!-- Content Description (for screenreaders etc) read for the button to copy a password in logins-->
    <string name="saved_logins_copy_password">Copy password</string>
    <!-- Content Description (for screenreaders etc) read for the button to clear a password while editing a login-->
    <string name="saved_logins_clear_password">Clear password</string>
    <!-- Content Description (for screenreaders etc) read for the button to copy a username in logins -->
    <string name="saved_login_copy_username">Copy username</string>
    <!-- Content Description (for screenreaders etc) read for the button to clear a username while editing a login -->
    <string name="saved_login_clear_username">Clear username</string>
    <!-- Content Description (for screenreaders etc) read for the button to clear the hostname field while creating a login -->
    <string name="saved_login_clear_hostname">Clear hostname</string>
    <!-- Content Description (for screenreaders etc) read for the button to open a site in logins -->
    <string name="saved_login_open_site">Open site in browser</string>
    <!-- Content Description (for screenreaders etc) read for the button to reveal a password in logins -->
    <string name="saved_login_reveal_password">Show password</string>
    <!-- Content Description (for screenreaders etc) read for the button to hide a password in logins -->
    <string name="saved_login_hide_password">Hide password</string>
    <!-- Message displayed in biometric prompt displayed for authentication before allowing users to view their passwords -->
    <string name="logins_biometric_prompt_message_2">Unlock to view your saved passwords</string>
    <!-- Title of warning dialog if users have no device authentication set up -->
    <string name="logins_warning_dialog_title_2">Secure your saved passwords</string>
    <!-- Message of warning dialog if users have no device authentication set up -->
    <string name="logins_warning_dialog_message_2">Set up a device lock pattern, PIN, or password to protect your saved passwords from being accessed if someone else has your device.</string>
    <!-- Negative button to ignore warning dialog if users have no device authentication set up -->
    <string name="logins_warning_dialog_later">Later</string>
    <!-- Positive button to send users to set up a pin of warning dialog if users have no device authentication set up -->
    <string name="logins_warning_dialog_set_up_now">Set up now</string>
    <!-- Title of PIN verification dialog to direct users to re-enter their device credentials to access their logins -->
    <string name="logins_biometric_prompt_message_pin">Unlock your device</string>
    <!-- Title for Accessibility Force Enable Zoom Preference -->
    <string name="preference_accessibility_force_enable_zoom">Zoom on all web sites</string>
    <!-- Summary for Accessibility Force Enable Zoom Preference -->
    <string name="preference_accessibility_force_enable_zoom_summary">Enable to allow pinch and zoom, even on web sites that prevent this gesture.</string>

    <!-- Saved logins sorting strategy menu item -by name- (if selected, it will sort saved logins alphabetically) -->
    <string name="saved_logins_sort_strategy_alphabetically">Name (A-Z)</string>
    <!-- Saved logins sorting strategy menu item -by last used- (if selected, it will sort saved logins by last used) -->
    <string name="saved_logins_sort_strategy_last_used">Last used</string>

    <!-- Content description (not visible, for screen readers etc.) -->
    <string name="saved_logins_menu_dropdown_chevron_icon_content_description_2">Sort passwords menu</string>

    <!-- Autofill -->
    <!-- Preference and title for managing the autofill settings -->
    <string name="preferences_autofill">Autofill</string>
    <!-- Preference and title for managing the settings for addresses -->
    <string name="preferences_addresses">Addresses</string>
    <!-- Preference and title for managing the settings for payment methods -->
    <string name="preferences_credit_cards_2">Payment methods</string>
    <!-- Preference for saving and autofilling credit cards -->
    <string name="preferences_credit_cards_save_and_autofill_cards_2">Save and fill payment methods</string>
    <!-- Preference summary for saving and autofilling payment method data. Parameter will be replaced by app name. -->
    <string name="preferences_credit_cards_save_and_autofill_cards_summary_2">%s encrypts all payment methods you save</string>
    <!-- Preference option for syncing credit cards across devices. This is displayed when the user is not signed into sync -->
    <string name="preferences_credit_cards_sync_cards_across_devices">Synchronise cards across devices</string>
    <!-- Preference option for syncing credit cards across devices. This is displayed when the user is signed into sync -->
    <string name="preferences_credit_cards_sync_cards">Synchronise cards</string>

    <!-- Preference option for adding a card -->
    <string name="preferences_credit_cards_add_credit_card_2">Add card</string>
    <!-- Preference option for managing saved cards -->
    <string name="preferences_credit_cards_manage_saved_cards_2">Manage cards</string>
    <!-- Preference option for adding an address -->
    <string name="preferences_addresses_add_address">Add address</string>
    <!-- Preference option for managing saved addresses -->
    <string name="preferences_addresses_manage_addresses">Manage addresses</string>
    <!-- Preference for saving and filling addresses -->
    <string name="preferences_addresses_save_and_autofill_addresses_2">Save and fill addresses</string>

    <!-- Preference summary for saving and filling address data -->
    <string name="preferences_addresses_save_and_autofill_addresses_summary_2">Includes phone numbers and email addresses</string>

    <!-- Title of the "Add card" screen -->
    <string name="credit_cards_add_card">Add card</string>
    <!-- Title of the "Edit card" screen -->
    <string name="credit_cards_edit_card">Edit card</string>
    <!-- The header for the card number of a credit card -->
    <string name="credit_cards_card_number">Card Number</string>
    <!-- The header for the expiration date of a credit card -->
    <string name="credit_cards_expiration_date">Expiration Date</string>
    <!-- The label for the expiration date month of a credit card to be used by a11y services-->
    <string name="credit_cards_expiration_date_month">Expiration Date Month</string>
    <!-- The label for the expiration date year of a credit card to be used by a11y services-->
    <string name="credit_cards_expiration_date_year">Expiration Date Year</string>
    <!-- The header for the name on the credit card -->
    <string name="credit_cards_name_on_card">Name on Card</string>
    <!-- The text for the "Delete card" menu item for deleting a credit card -->
    <string name="credit_cards_menu_delete_card">Delete card</string>
    <!-- The text for the "Delete card" button for deleting a credit card -->
    <string name="credit_cards_delete_card_button">Delete card</string>
    <!-- The text for the confirmation message of "Delete card" dialog -->
    <string name="credit_cards_delete_dialog_confirmation_2">Delete card?</string>
    <!-- The text for the positive button on "Delete card" dialog -->
    <string name="credit_cards_delete_dialog_button">Delete</string>
    <!-- The title for the "Save" menu item for saving a credit card -->
    <string name="credit_cards_menu_save">Save</string>
    <!-- The text for the "Save" button for saving a credit card -->
    <string name="credit_cards_save_button">Save</string>
    <!-- The text for the "Cancel" button for cancelling adding, updating or deleting a credit card -->
    <string name="credit_cards_cancel_button">Cancel</string>

    <!-- Title of the "Saved cards" screen -->
    <string name="credit_cards_saved_cards">Saved cards</string>

    <!-- Error message for card number validation -->
    <string name="credit_cards_number_validation_error_message_2">Enter a valid card number</string>
    <!-- Error message for card name on card validation -->
    <string name="credit_cards_name_on_card_validation_error_message_2">Add a name</string>
    <!-- Message displayed in biometric prompt displayed for authentication before allowing users to view their saved credit cards -->
    <string name="credit_cards_biometric_prompt_message">Unlock to view your saved cards</string>
    <!-- Title of warning dialog if users have no device authentication set up -->
    <string name="credit_cards_warning_dialog_title_2">Secure your saved payment methods</string>
    <!-- Message of warning dialog if users have no device authentication set up -->
    <string name="credit_cards_warning_dialog_message_3">Set up a device lock pattern, PIN, or password to protect your saved payment methods from being accessed if someone else has your device.</string>
    <!-- Positive button to send users to set up a pin of warning dialog if users have no device authentication set up -->
    <string name="credit_cards_warning_dialog_set_up_now">Set up now</string>
    <!-- Negative button to ignore warning dialog if users have no device authentication set up -->
    <string name="credit_cards_warning_dialog_later">Later</string>
    <!-- Title of PIN verification dialog to direct users to re-enter their device credentials to access their credit cards -->
    <string name="credit_cards_biometric_prompt_message_pin">Unlock your device</string>

    <!-- Message displayed in biometric prompt for authentication, before allowing users to use their stored payment method information -->
    <string name="credit_cards_biometric_prompt_unlock_message_2">Unlock to use saved payment methods</string>
    <!-- Title of the "Add address" screen -->
    <string name="addresses_add_address">Add address</string>
    <!-- Title of the "Edit address" screen -->
    <string name="addresses_edit_address">Edit address</string>
    <!-- Title of the "Manage addresses" screen -->
    <string name="addresses_manage_addresses">Manage addresses</string>
    <!-- The header for the name of an address. Name represents a person's full name, typically made up of a first, middle and last name, e.g. John Joe Doe. -->
    <string name="addresses_name">Name</string>
    <!-- The header for the street address of an address -->
    <string name="addresses_street_address">Street Address</string>
    <!-- The header for the city of an address -->
    <string name="addresses_city">City</string>
    <!-- The header for the subregion of an address when "state" should be used -->
    <string name="addresses_state">County</string>
    <!-- The header for the subregion of an address when "province" should be used -->
    <string name="addresses_province">Province</string>
    <!-- The header for the zip code of an address -->
    <string name="addresses_zip">Post Code</string>
    <!-- The header for the country or region of an address -->
    <string name="addresses_country">Country or region</string>
    <!-- The header for the phone number of an address -->
    <string name="addresses_phone">Phone</string>
    <!-- The header for the email of an address -->
    <string name="addresses_email">Email</string>
    <!-- The text for the "Save" button for saving an address -->
    <string name="addresses_save_button">Save</string>
    <!-- The text for the "Cancel" button for cancelling adding, updating or deleting an address -->
    <string name="addresses_cancel_button">Cancel</string>
    <!-- The text for the "Delete address" button for deleting an address -->
    <string name="addressess_delete_address_button">Delete address</string>

    <!-- The title for the "Delete address" confirmation dialog -->
    <string name="addressess_confirm_dialog_message_2">Delete this address?</string>
    <!-- The text for the positive button on "Delete address" dialog -->
    <string name="addressess_confirm_dialog_ok_button">Delete</string>
    <!-- The text for the negative button on "Delete address" dialog -->
    <string name="addressess_confirm_dialog_cancel_button">Cancel</string>
    <!-- The text for the "Save address" menu item for saving an address -->
    <string name="address_menu_save_address">Save address</string>
    <!-- The text for the "Delete address" menu item for deleting an address -->
    <string name="address_menu_delete_address">Delete address</string>

    <!-- Title of the Add search engine screen -->
    <string name="search_engine_add_custom_search_engine_title">Add search engine</string>
    <!-- Content description (not visible, for screen readers etc.): Title for the button that navigates to add new engine screen -->
    <string name="search_engine_add_custom_search_engine_button_content_description">Add new search engine</string>
    <!-- Title of the Edit search engine screen -->
    <string name="search_engine_edit_custom_search_engine_title">Edit search engine</string>
    <!-- Text for the menu button to edit a search engine -->
    <string name="search_engine_edit">Edit</string>
    <!-- Text for the menu button to delete a search engine -->
    <string name="search_engine_delete">Delete</string>

    <!-- Label for the TextField in which user enters custom search engine name -->
    <string name="search_add_custom_engine_name_label">Name</string>
    <!-- Placeholder text shown in the Search Engine Name text field before a user enters text -->
    <string name="search_add_custom_engine_name_hint_2">Search engine name</string>
    <!-- Label for the TextField in which user enters custom search engine URL -->
    <string name="search_add_custom_engine_url_label">Search string URL</string>
    <!-- Placeholder text shown in the Search String TextField before a user enters text -->
    <string name="search_add_custom_engine_search_string_hint_2">URL to use for search</string>
    <!-- Description text for the Search String TextField. The %s is part of the string -->
    <string name="search_add_custom_engine_search_string_example" formatted="false">Replace query with “%s”. Example:\nhttps://www.google.com/search?q=%s</string>

    <!-- Accessibility description for the form in which details about the custom search engine are entered -->
    <string name="search_add_custom_engine_form_description">Custom search engine details</string>

    <!-- Label for the TextField in which user enters custom search engine suggestion URL -->
    <string name="search_add_custom_engine_suggest_url_label">Search suggestion API (optional)</string>
    <!-- Placeholder text shown in the Search Suggestion String TextField before a user enters text -->
    <string name="search_add_custom_engine_suggest_string_hint">Search suggestion API URL</string>
    <!-- Description text for the Search Suggestion String TextField. The %s is part of the string -->
    <string name="search_add_custom_engine_suggest_string_example_2" formatted="false">Replace query with “%s”. Example:\nhttps://suggestqueries.google.com/complete/search?client=firefox&amp;q=%s</string>
    <!-- The text for the "Save" button for saving a custom search engine -->
    <string name="search_custom_engine_save_button">Save</string>

    <!-- Text shown when a user leaves the name field empty -->
    <string name="search_add_custom_engine_error_empty_name">Enter search engine name</string>
    <!-- Text shown when a user leaves the search string field empty -->
    <string name="search_add_custom_engine_error_empty_search_string">Enter a search string</string>
    <!-- Text shown when a user leaves out the required template string -->
    <string name="search_add_custom_engine_error_missing_template">Check that search string matches Example format</string>
    <!-- Text shown when we aren't able to validate the custom search query. The first parameter is the url of the custom search engine -->
    <string name="search_add_custom_engine_error_cannot_reach">Error connecting to “%s”</string>
    <!-- Text shown when a user creates a new search engine -->
    <string name="search_add_custom_engine_success_message">Created %s</string>
    <!-- Text shown when a user successfully edits a custom search engine -->
    <string name="search_edit_custom_engine_success_message">Saved %s</string>
    <!-- Text shown when a user successfully deletes a custom search engine -->
    <string name="search_delete_search_engine_success_message">Deleted %s</string>

    <!-- Heading for the instructions to allow a permission -->
    <string name="phone_feature_blocked_intro">To allow it:</string>
    <!-- First step for the allowing a permission -->
    <string name="phone_feature_blocked_step_settings">1. Go to Android Settings</string>
    <!-- Second step for the allowing a permission -->
    <string name="phone_feature_blocked_step_permissions"><![CDATA[2. Tap <b>Permissions</b>]]></string>
    <!-- Third step for the allowing a permission (Fore example: Camera) -->
    <string name="phone_feature_blocked_step_feature"><![CDATA[3. Toggle <b>%1$s</b> to ON]]></string>

    <!-- Label that indicates a site is using a secure connection -->
    <string name="quick_settings_sheet_secure_connection_2">Connection is secure</string>
    <!-- Label that indicates a site is using a insecure connection -->
    <string name="quick_settings_sheet_insecure_connection_2">Connection is not secure</string>
    <!-- Label to clear site data -->
    <string name="clear_site_data">Clear cookies and site data</string>
    <!-- Confirmation message for a dialog confirming if the user wants to delete all data for current site -->
    <string name="confirm_clear_site_data"><![CDATA[Are you sure that you want to clear all the cookies and data for the site <b>%s</b>?]]></string>
    <!-- Confirmation message for a dialog confirming if the user wants to delete all the permissions for all sites-->
    <string name="confirm_clear_permissions_on_all_sites">Are you sure that you want to clear all the permissions on all sites?</string>
    <!-- Confirmation message for a dialog confirming if the user wants to delete all the permissions for a site-->
    <string name="confirm_clear_permissions_site">Are you sure that you want to clear all the permissions for this site?</string>
    <!-- Confirmation message for a dialog confirming if the user wants to set default value a permission for a site-->
    <string name="confirm_clear_permission_site">Are you sure that you want to clear this permission for this site?</string>
    <!-- label shown when there are not site exceptions to show in the site exception settings -->
    <string name="no_site_exceptions">No site exceptions</string>
    <!-- Bookmark deletion confirmation -->
    <string name="bookmark_deletion_confirmation">Are you sure you want to delete this bookmark?</string>
    <!-- Browser menu button that adds a shortcut to the home fragment -->
    <string name="browser_menu_add_to_shortcuts">Add to shortcuts</string>
    <!-- Browser menu button that removes a shortcut from the home fragment -->
    <string name="browser_menu_remove_from_shortcuts">Remove from shortcuts</string>
    <!-- text shown before the issuer name to indicate who its verified by, parameter is the name of
     the certificate authority that verified the ticket-->
    <string name="certificate_info_verified_by">Verified By: %1$s</string>
    <!-- Login overflow menu delete button -->
    <string name="login_menu_delete_button">Delete</string>
    <!-- Login overflow menu edit button -->
    <string name="login_menu_edit_button">Edit</string>
    <!-- Message in delete confirmation dialog for password -->
    <string name="login_deletion_confirmation_2">Are you sure you want to delete this password?</string>
    <!-- Positive action of a dialog asking to delete  -->
    <string name="dialog_delete_positive">Delete</string>
    <!-- Negative action of a dialog asking to delete login -->
    <string name="dialog_delete_negative">Cancel</string>
    <!--  The saved password options menu description. -->
    <string name="login_options_menu_2">Password options</string>
    <!--  The editable text field for a website address. -->
    <string name="saved_login_hostname_description_3">The editable text field for the web site address.</string>
    <!--  The editable text field for a username. -->
    <string name="saved_login_username_description_3">The editable text field for the username.</string>
    <!--  The editable text field for a login's password. -->
    <string name="saved_login_password_description_2">The editable text field for the password.</string>
    <!--  The button description to save changes to an edited password. -->
    <string name="save_changes_to_login_2">Save changes.</string>
    <!--  The page title for editing a saved password. -->
    <string name="edit_2">Edit password</string>
    <!--  The page title for adding new password. -->
    <string name="add_login_2">Add password</string>
    <!--  Error text displayed underneath the password field when it is in an error case. -->
    <string name="saved_login_password_required_2">Enter a password</string>
    <!--  The error message in add login view when username field is blank. -->
    <string name="saved_login_username_required_2">Enter a username</string>
    <!--  The error message in add login view when hostname field is blank. -->
    <string name="saved_login_hostname_required" tools:ignore="UnusedResources">Hostname required</string>
    <!--  The error message in add login view when hostname field is blank. -->
    <string name="saved_login_hostname_required_2" tools:ignore="UnusedResources">Enter a web address</string>
    <!-- Voice search button content description  -->
    <string name="voice_search_content_description">Voice search</string>
    <!-- Voice search prompt description displayed after the user presses the voice search button -->
    <string name="voice_search_explainer">Speak now</string>

    <!--  The error message in edit login view when a duplicate username exists. -->
    <string name="saved_login_duplicate">A login with that username already exists</string>

    <!-- This is the hint text that is shown inline on the hostname field of the create new login page. 'https://www.example.com' intentionally hardcoded here -->
    <string name="add_login_hostname_hint_text">https://www.example.com</string>
    <!-- This is an error message shown below the hostname field of the add login page when a hostname does not contain http or https. -->
    <string name="add_login_hostname_invalid_text_3">Web address must contain &quot;https://&quot; or &quot;http://&quot;</string>
    <!-- This is an error message shown below the hostname field of the add login page when a hostname is invalid. -->
    <string name="add_login_hostname_invalid_text_2">Valid hostname required</string>

    <!-- Synced Tabs -->
    <!-- Text displayed to ask user to connect another device as no devices found with account -->
    <string name="synced_tabs_connect_another_device">Connect another device.</string>
    <!-- Text displayed asking user to re-authenticate -->
    <string name="synced_tabs_reauth">Please re-authenticate.</string>
    <!-- Text displayed when user has disabled tab syncing in Firefox Sync Account -->
    <string name="synced_tabs_enable_tab_syncing">Please enable tab synchronisation.</string>
    <!-- Text displayed when user has no tabs that have been synced -->
    <string name="synced_tabs_no_tabs">You don’t have any tabs open in Firefox on your other devices.</string>
    <!-- Text displayed in the synced tabs screen when a user is not signed in to Firefox Sync describing Synced Tabs -->
    <string name="synced_tabs_sign_in_message">View a list of tabs from your other devices.</string>
    <!-- Text displayed on a button in the synced tabs screen to link users to sign in when a user is not signed in to Firefox Sync -->
    <string name="synced_tabs_sign_in_button">Sign in to sync</string>

    <!-- The text displayed when a synced device has no tabs to show in the list of Synced Tabs. -->
    <string name="synced_tabs_no_open_tabs">No open tabs</string>

    <!-- Content description for expanding a group of synced tabs. -->
    <string name="synced_tabs_expand_group">Expand group of synchronised tabs</string>
    <!-- Content description for collapsing a group of synced tabs. -->
    <string name="synced_tabs_collapse_group">Collapse group of synchronised tabs</string>

    <!-- Top Sites -->
    <!-- Title text displayed in the dialog when shortcuts limit is reached. -->
    <string name="shortcut_max_limit_title">Shortcut limit reached</string>
    <!-- Content description text displayed in the dialog when shortcut limit is reached. -->
    <string name="shortcut_max_limit_content">To add a new shortcut, remove one. Touch and hold the site and select remove.</string>
    <!-- Confirmation dialog button text when top sites limit is reached. -->
    <string name="top_sites_max_limit_confirmation_button">OK, Got It</string>

    <!-- Label for the preference to show the shortcuts for the most visited top sites on the homepage -->
    <string name="top_sites_toggle_top_recent_sites_4">Shortcuts</string>
    <!-- Title text displayed in the rename top site dialog. -->
    <string name="top_sites_rename_dialog_title">Name</string>
    <!-- Hint for renaming title of a shortcut -->
    <string name="shortcut_name_hint">Shortcut name</string>
    <!-- Button caption to confirm the renaming of the top site. -->
    <string name="top_sites_rename_dialog_ok">OK</string>
    <!-- Dialog button text for canceling the rename top site prompt. -->
    <string name="top_sites_rename_dialog_cancel">Cancel</string>

    <!-- Text for the menu button to open the homepage settings. -->
    <string name="top_sites_menu_settings">Settings</string>
    <!-- Text for the menu button to navigate to sponsors and privacy support articles. '&amp;' is replaced with the ampersand symbol: & -->
    <string name="top_sites_menu_sponsor_privacy">Our sponsors &amp; your privacy</string>
    <!-- Label text displayed for a sponsored top site. -->
    <string name="top_sites_sponsored_label">Sponsored</string>

    <!-- Inactive tabs in the tabs tray -->
    <!-- Title text displayed in the tabs tray when a tab has been unused for 14 days. -->
    <string name="inactive_tabs_title">Inactive tabs</string>
    <!-- Content description for closing all inactive tabs -->
    <string name="inactive_tabs_delete_all">Close all inactive tabs</string>

    <!-- Content description for expanding the inactive tabs section. -->
    <string name="inactive_tabs_expand_content_description">Expand inactive tabs</string>
    <!-- Content description for collapsing the inactive tabs section. -->
    <string name="inactive_tabs_collapse_content_description">Collapse inactive tabs</string>

    <!-- Inactive tabs auto-close message in the tabs tray -->
    <!-- The header text of the auto-close message when the user is asked if they want to turn on the auto-closing of inactive tabs. -->
    <string name="inactive_tabs_auto_close_message_header" tools:ignore="UnusedResources">Auto-close after one month?</string>
    <!-- A description below the header to notify the user what the inactive tabs auto-close feature is. -->
    <string name="inactive_tabs_auto_close_message_description" tools:ignore="UnusedResources">Firefox can close tabs you haven’t viewed over the past month.</string>
    <!-- A call to action below the description to allow the user to turn on the auto closing of inactive tabs. -->
    <string name="inactive_tabs_auto_close_message_action" tools:ignore="UnusedResources">TURN ON AUTO CLOSE</string>

    <!-- Text for the snackbar to confirm auto-close is enabled for inactive tabs -->
    <string name="inactive_tabs_auto_close_message_snackbar">Auto-close enabled</string>

    <!-- Awesome bar suggestion's headers -->
    <!-- Search suggestions title for Firefox Suggest. -->
    <string name="firefox_suggest_header">Firefox Suggest</string>

    <!-- Title for search suggestions when Google is the default search suggestion engine. -->
    <string name="google_search_engine_suggestion_header">Google Search</string>
    <!-- Title for search suggestions when the default search suggestion engine is anything other than Google. The first parameter is default search engine name. -->
    <string name="other_default_search_engine_suggestion_header">%s search</string>

    <!-- Default browser experiment -->
    <!-- Default browser card title -->
    <string name="default_browser_experiment_card_title">Switch your default browser</string>
    <!-- Default browser card text -->
    <string name="default_browser_experiment_card_text">Set links from web sites, emails, and messages to open automatically in Firefox.</string>

    <!-- Content description for close button in collection placeholder. -->
    <string name="remove_home_collection_placeholder_content_description">Remove</string>

    <!-- Content description radio buttons with a link to more information -->
    <string name="radio_preference_info_content_description">Click for more details</string>

    <!-- Content description for the action bar "up" button -->
    <string name="action_bar_up_description" moz:removedIn="124" tools:ignore="UnusedResources">Navigate up</string>

    <!-- Content description for privacy content close button -->
    <string name="privacy_content_close_button_content_description">Close</string>

    <!-- Pocket recommended stories -->
    <!-- Header text for a section on the home screen. -->
    <string name="pocket_stories_header_1">Thought-provoking stories</string>
    <!-- Header text for a section on the home screen. -->
    <string name="pocket_stories_categories_header">Stories by topic</string>
    <!-- Text of a button allowing users to access an external url for more Pocket recommendations. -->
    <string name="pocket_stories_placeholder_text">Discover more</string>
    <!-- Title of an app feature. Smaller than a heading. The first parameter is product name Pocket -->
    <string name="pocket_stories_feature_title_2">Powered by %s.</string>
    <!-- Caption for describing a certain feature. The placeholder is for a clickable text (eg: Learn more) which will load an url in a new tab when clicked.  -->
    <string name="pocket_stories_feature_caption">Part of the Firefox family. %s</string>
    <!-- Clickable text for opening an external link for more information about Pocket. -->
    <string name="pocket_stories_feature_learn_more">Learn more</string>

    <!-- Text indicating that the Pocket story that also displays this text is a sponsored story by other 3rd party entity. -->
    <string name="pocket_stories_sponsor_indication">Sponsored</string>

    <!-- Snackbar message for enrolling in a Nimbus experiment from the secret settings when Studies preference is Off.-->
    <string name="experiments_snackbar">Enable telemetry to send data.</string>
    <!-- Snackbar button text to navigate to telemetry settings.-->
    <string name="experiments_snackbar_button">Go to settings</string>

    <!-- Review quality check feature-->
    <!-- Name for the review quality check feature used as title for the panel. -->
    <string name="review_quality_check_feature_name_2">Review Checker</string>
    <!-- Summary for grades A and B for review quality check adjusted grading. -->
    <string name="review_quality_check_grade_a_b_description">Reliable reviews</string>
    <!-- Summary for grade C for review quality check adjusted grading. -->
    <string name="review_quality_check_grade_c_description">Mix of reliable and unreliable reviews</string>
    <!-- Summary for grades D and F for review quality check adjusted grading. -->
    <string name="review_quality_check_grade_d_f_description">Unreliable reviews</string>
    <!-- Text for title presenting the reliability of a product's reviews. -->
    <string name="review_quality_check_grade_title">How reliable are these reviews?</string>
    <!-- Title for when the rating has been updated by the review checker -->
    <string name="review_quality_check_adjusted_rating_title">Adjusted rating</string>
    <!-- Description for a product's adjusted star rating. The text presents that the product's reviews which were evaluated as unreliable were removed from the adjusted rating. -->
    <string name="review_quality_check_adjusted_rating_description_2">Based on reliable reviews</string>
    <!-- Title for list of highlights from a product's review emphasizing a product's important traits. -->
    <string name="review_quality_check_highlights_title">Highlights from recent reviews</string>
    <!-- Title for section explaining how we analyze the reliability of a product's reviews. -->
    <string name="review_quality_check_explanation_title">How we determine review quality</string>
    <!-- Paragraph explaining how we analyze the reliability of a product's reviews. First parameter is the Fakespot product name. In the phrase "Fakespot by Mozilla", "by" can be localized. Does not need to stay by. -->
    <string name="review_quality_check_explanation_body_reliability">We use AI technology from %s by Mozilla to check the reliability of product reviews. This will only help you assess review quality, not product quality. </string>
    <!-- Paragraph explaining the grading system we use to classify the reliability of a product's reviews. -->
    <string name="review_quality_check_info_review_grade_header"><![CDATA[We assign each product’s reviews a <b>letter grade</b> from A to F.]]></string>
    <!-- Description explaining grades A and B for review quality check adjusted grading. -->
    <string name="review_quality_check_info_grade_info_AB">Reliable reviews. We believe the reviews are likely from real customers who left honest, unbiased reviews.</string>
    <!-- Description explaining grade C for review quality check adjusted grading. -->
    <string name="review_quality_check_info_grade_info_C">We believe there’s a mix of reliable and unreliable reviews.</string>
    <!-- Description explaining grades D and F for review quality check adjusted grading. -->
    <string name="review_quality_check_info_grade_info_DF">Unreliable reviews. We believe the reviews are likely fake or from biased reviewers.</string>
    <!-- Paragraph explaining how a product's adjusted grading is calculated. -->
    <string name="review_quality_check_explanation_body_adjusted_grading"><![CDATA[The <b>adjusted rating</b> is based only on reviews we believe to be reliable.]]></string>
    <!-- Paragraph explaining product review highlights. First parameter is the name of the retailer (e.g. Amazon). -->
    <string name="review_quality_check_explanation_body_highlights"><![CDATA[<b>Highlights</b> are from %s reviews within the last 80 days that we believe to be reliable.]]></string>
    <!-- Text for learn more caption presenting a link with information about review quality. First parameter is for clickable text defined in review_quality_check_info_learn_more_link. -->
    <string name="review_quality_check_info_learn_more">Learn more about %s.</string>
    <!-- Clickable text that links to review quality check SuMo page. First parameter is the Fakespot product name. -->
    <string name="review_quality_check_info_learn_more_link_2">how %s determines review quality</string>
    <!-- Text for title of settings section. -->
    <string name="review_quality_check_settings_title">Settings</string>
    <!-- Text for label for switch preference to show recommended products from review quality check settings section. -->
    <string name="review_quality_check_settings_recommended_products">Show ads in review checker</string>
    <!-- Description for switch preference to show recommended products from review quality check settings section. First parameter is for clickable text defined in review_quality_check_settings_recommended_products_learn_more.-->
    <string name="review_quality_check_settings_recommended_products_description_2" tools:ignore="UnusedResources">You’ll see occasional ads for relevant products. We only advertise products with reliable reviews. %s</string>
    <!-- Clickable text that links to review quality check recommended products support article. -->
    <string name="review_quality_check_settings_recommended_products_learn_more" tools:ignore="UnusedResources">Learn more</string>
    <!-- Text for turning sidebar off button from review quality check settings section. -->
    <string name="review_quality_check_settings_turn_off">Turn off review checker</string>
    <!-- Text for title of recommended product section. This is displayed above a product image, suggested as an alternative to the product reviewed. -->
    <string name="review_quality_check_ad_title" tools:ignore="UnusedResources">More to consider</string>
    <!-- Caption for recommended product section indicating this is an ad by Fakespot. First parameter is the Fakespot product name. -->
    <string name="review_quality_check_ad_caption" tools:ignore="UnusedResources">Ad by %s</string>
    <!-- Caption for review quality check panel. First parameter is for clickable text defined in review_quality_check_powered_by_link. -->
    <string name="review_quality_check_powered_by_2">Review checker is powered by %s</string>
    <!-- Clickable text that links to Fakespot.com. First parameter is the Fakespot product name. In the phrase "Fakespot by Mozilla", "by" can be localized. Does not need to stay by. -->
    <string name="review_quality_check_powered_by_link" tools:ignore="UnusedResources">%s by Mozilla</string>
    <!-- Text for title of warning card informing the user that the current analysis is outdated. -->
    <string name="review_quality_check_outdated_analysis_warning_title" tools:ignore="UnusedResources">New info to check</string>
    <!-- Text for button from warning card informing the user that the current analysis is outdated. Clicking this should trigger the product's re-analysis. -->
    <string name="review_quality_check_outdated_analysis_warning_action" tools:ignore="UnusedResources">Check now</string>
    <!-- Title for warning card informing the user that the current product does not have enough reviews for a review analysis. -->
    <string name="review_quality_check_no_reviews_warning_title">Not enough reviews yet</string>
    <!-- Text for body of warning card informing the user that the current product does not have enough reviews for a review analysis. -->
    <string name="review_quality_check_no_reviews_warning_body">When this product has more reviews, we’ll be able to check their quality.</string>
    <!-- Title for warning card informing the user that the current product is currently not available. -->
    <string name="review_quality_check_product_availability_warning_title">Product is not available</string>
    <!-- Text for the body of warning card informing the user that the current product is currently not available. -->
    <string name="review_quality_check_product_availability_warning_body">If you see this product is back in stock, report it and we’ll work on checking the reviews.</string>
    <!-- Clickable text for warning card informing the user that the current product is currently not available. Clicking this should inform the server that the product is available. -->
    <string name="review_quality_check_product_availability_warning_action_2">Report product is in stock</string>
    <!-- Title for warning card informing the user that the current product's analysis is still processing. The parameter is the percentage progress (0-100%) of the analysis process (e.g. 56%). -->
    <string name="review_quality_check_analysis_in_progress_warning_title_2">Checking review quality (%s)</string>
    <!-- Text for body of warning card informing the user that the current product's analysis is still processing. -->
    <string name="review_quality_check_analysis_in_progress_warning_body">This could take about 60 seconds.</string>
    <!-- Title for info card displayed after the user reports a product is back in stock. -->
    <string name="review_quality_check_analysis_requested_info_title">Thanks for reporting!</string>
    <!-- Text for body of info card displayed after the user reports a product is back in stock. -->
    <string name="review_quality_check_analysis_requested_info_body">We should have info about this product’s reviews within 24 hours. Please check back.</string>
    <!-- Title for info card displayed when the user review checker while on a product that Fakespot does not analyze (e.g. gift cards, music). -->
    <string name="review_quality_check_not_analyzable_info_title">We can’t check these reviews</string>
    <!-- Text for body of info card displayed when the user review checker while on a product that Fakespot does not analyze (e.g. gift cards, music). -->
    <string name="review_quality_check_not_analyzable_info_body">Unfortunately, we can’t check the review quality for certain types of products. For example, gift cards and streaming video, music, and games.</string>
    <!-- Title for info card displayed when another user reported the displayed product is back in stock. -->
    <string name="review_quality_check_analysis_requested_other_user_info_title" tools:ignore="UnusedResources">Info coming soon</string>
    <!-- Text for body of info card displayed when another user reported the displayed product is back in stock. -->
    <string name="review_quality_check_analysis_requested_other_user_info_body" tools:ignore="UnusedResources">We should have info about this product’s reviews within 24 hours. Please check back.</string>
    <!-- Title for info card displayed to the user when analysis finished updating. -->
    <string name="review_quality_check_analysis_updated_confirmation_title" tools:ignore="UnusedResources">Analysis is up to date</string>
    <!-- Text for the action button from info card displayed to the user when analysis finished updating. -->
    <string name="review_quality_check_analysis_updated_confirmation_action" tools:ignore="UnusedResources">Got it</string>
    <!-- Title for error card displayed to the user when an error occurred. -->
    <string name="review_quality_check_generic_error_title">No info available right now</string>
    <!-- Text for body of error card displayed to the user when an error occurred. -->
    <string name="review_quality_check_generic_error_body">We’re working to resolve the issue. Please check back soon.</string>
    <!-- Title for error card displayed to the user when the device is disconnected from the network. -->
    <string name="review_quality_check_no_connection_title">No network connection</string>
    <!-- Text for body of error card displayed to the user when the device is disconnected from the network. -->
    <string name="review_quality_check_no_connection_body">Check your network connection and then try reloading the page.</string>
    <!-- Title for card displayed to the user for products whose reviews were not analyzed yet. -->
    <string name="review_quality_check_no_analysis_title">No info about these reviews yet</string>
    <!-- Text for the body of card displayed to the user for products whose reviews were not analyzed yet. -->
    <string name="review_quality_check_no_analysis_body">To know whether this product’s reviews are reliable, check the review quality. It only takes about 60 seconds.</string>
    <!-- Text for button from body of card displayed to the user for products whose reviews were not analyzed yet. Clicking this should trigger a product analysis. -->
    <string name="review_quality_check_no_analysis_link">Check review quality</string>
    <!-- Headline for review quality check contextual onboarding card. -->
    <string name="review_quality_check_contextual_onboarding_title">Try our trusted guide to product reviews</string>
    <!-- Description for review quality check contextual onboarding card. The first and last two parameters are for retailer names (e.g. Amazon, Walmart). The second parameter is for the name of the application (e.g. Firefox). -->
    <string name="review_quality_check_contextual_onboarding_description">See how reliable product reviews are on %1$s before you buy. Review checker, an experimental feature from %2$s, is built right into the browser. It works on %3$s and %4$s, too.</string>
    <!-- Description for review quality check contextual onboarding card. The first parameters is for retailer name (e.g. Amazon). The second parameter is for the name of the application (e.g. Firefox). -->
    <string name="review_quality_check_contextual_onboarding_description_one_vendor">See how reliable product reviews are on %1$s before you buy. Review Checker, an experimental feature from %2$s, is built right into the browser.</string>
    <!-- Paragraph presenting review quality check feature. First parameter is the Fakespot product name. Second parameter is for clickable text defined in review_quality_check_contextual_onboarding_learn_more_link. In the phrase "Fakespot by Mozilla", "by" can be localized. Does not need to stay by. -->
    <string name="review_quality_check_contextual_onboarding_learn_more">Using the power of %1$s by Mozilla, we help you avoid biased and inauthentic reviews. Our AI model is always improving to protect you as you shop. %2$s</string>
    <!-- Clickable text from the contextual onboarding card that links to review quality check support article. -->
    <string name="review_quality_check_contextual_onboarding_learn_more_link">Learn more</string>
    <!-- Caption text to be displayed in review quality check contextual onboarding card above the opt-in button. First parameter is Firefox app name, third parameter is the Fakespot product name. Second & fourth are for clickable texts defined in review_quality_check_contextual_onboarding_privacy_policy_3 and review_quality_check_contextual_onboarding_terms_use. -->
    <string name="review_quality_check_contextual_onboarding_caption_3" moz:RemovedIn="124" tools:ignore="UnusedResources">By selecting “Yes, try it” you agree to %1$s’s %2$s and %3$s’s %4$s.</string>
    <!-- Caption text to be displayed in review quality check contextual onboarding card above the opt-in button. First parameter is Firefox app name, third parameter is the Fakespot product name. Second & fourth are for clickable texts defined in review_quality_check_contextual_onboarding_privacy_policy_3 and review_quality_check_contextual_onboarding_terms_use. -->
    <string name="review_quality_check_contextual_onboarding_caption_4">By selecting “Yes, try it” you agree to %1$s’s %2$s and %3$s’s %4$s.</string>
    <!-- Clickable text from the review quality check contextual onboarding card that links to Fakespot privacy notice. -->
    <string name="review_quality_check_contextual_onboarding_privacy_policy_3">privacy notice</string>
    <!-- Clickable text from the review quality check contextual onboarding card that links to Fakespot terms of use. -->
    <string name="review_quality_check_contextual_onboarding_terms_use">terms of use</string>
    <!-- Text for opt-in button from the review quality check contextual onboarding card. -->
    <string name="review_quality_check_contextual_onboarding_primary_button_text">Yes, try it</string>
    <!-- Text for opt-out button from the review quality check contextual onboarding card. -->
    <string name="review_quality_check_contextual_onboarding_secondary_button_text">Not now</string>
    <!-- Text for the first CFR presenting the review quality check feature. -->
    <string name="review_quality_check_first_cfr_message">Find out if you can trust this product’s reviews — before you buy.</string>
    <!-- Text displayed in the first CFR presenting the review quality check feature that opens the review checker when clicked. -->
    <string name="review_quality_check_first_cfr_action" tools:ignore="UnusedResources">Try review checker</string>
    <!-- Text for the second CFR presenting the review quality check feature. -->
    <string name="review_quality_check_second_cfr_message">Are these reviews reliable? Check now to see an adjusted rating.</string>
    <!-- Text displayed in the second CFR presenting the review quality check feature that opens the review checker when clicked. -->
    <string name="review_quality_check_second_cfr_action" tools:ignore="UnusedResources">Open review checker</string>
    <!-- Flag showing that the review quality check feature is work in progress. -->
    <string name="review_quality_check_beta_flag">Beta</string>
    <!-- Content description (not visible, for screen readers etc.) for opening browser menu button to open review quality check bottom sheet. -->
    <string name="review_quality_check_open_handle_content_description">Open review checker</string>
    <!-- Content description (not visible, for screen readers etc.) for closing browser menu button to open review quality check bottom sheet. -->
    <string name="review_quality_check_close_handle_content_description">Close review checker</string>
    <!-- Content description (not visible, for screen readers etc.) for review quality check star rating. First parameter is the number of stars (1-5) representing the rating. -->
    <string name="review_quality_check_star_rating_content_description">%1$s out of 5 stars</string>
    <!-- Text for minimize button from highlights card. When clicked the highlights card should reduce its size. -->
    <string name="review_quality_check_highlights_show_less">Show less</string>
    <!-- Text for maximize button from highlights card. When clicked the highlights card should expand to its full size. -->
    <string name="review_quality_check_highlights_show_more">Show more</string>
    <!-- Text for highlights card quality category header. Reviews shown under this header should refer the product's quality. -->
    <string name="review_quality_check_highlights_type_quality">Quality</string>
    <!-- Text for highlights card price category header. Reviews shown under this header should refer the product's price. -->
    <string name="review_quality_check_highlights_type_price">Price</string>
    <!-- Text for highlights card shipping category header. Reviews shown under this header should refer the product's shipping. -->
    <string name="review_quality_check_highlights_type_shipping">Shipping</string>
    <!-- Text for highlights card packaging and appearance category header. Reviews shown under this header should refer the product's packaging and appearance. -->
    <string name="review_quality_check_highlights_type_packaging_appearance">Packaging and appearance</string>
    <!-- Text for highlights card competitiveness category header. Reviews shown under this header should refer the product's competitiveness. -->
    <string name="review_quality_check_highlights_type_competitiveness">Competitiveness</string>

    <!-- Text that is surrounded by quotes. The parameter is the actual text that is in quotes. An example of that text could be: Excellent craftsmanship, and that is displayed as “Excellent craftsmanship”. The text comes from a buyer's review that the feature is highlighting"   -->
    <string name="surrounded_with_quotes">“%s”</string>

    <!-- Accessibility services actions labels. These will be appended to accessibility actions like "Double tap to.." but not by or applications but by services like Talkback. -->
    <!-- Action label for elements that can be collapsed if interacting with them. Talkback will append this to say "Double tap to collapse". -->
    <string name="a11y_action_label_collapse">collapse</string>
    <!-- Current state for elements that can be collapsed if interacting with them. Talkback will dictate this after a state change. -->
    <string name="a11y_state_label_collapsed">collapsed</string>
    <!-- Action label for elements that can be expanded if interacting with them. Talkback will append this to say "Double tap to expand". -->
    <string name="a11y_action_label_expand">expand</string>
    <!-- Current state for elements that can be expanded if interacting with them. Talkback will dictate this after a state change. -->
    <string name="a11y_state_label_expanded">expanded</string>
    <!-- Action label for links to a website containing documentation about a wallpaper collection. Talkback will append this to say "Double tap to open link to learn more about this collection". -->
    <string name="a11y_action_label_wallpaper_collection_learn_more">open link to learn more about this collection</string>
    <!-- Action label for links that point to an article. Talkback will append this to say "Double tap to read the article". -->
    <string name="a11y_action_label_read_article">read the article</string>
    <!-- Action label for links to the Firefox Pocket website. Talkback will append this to say "Double tap to open link to learn more". -->
    <string name="a11y_action_label_pocket_learn_more">open link to learn more</string>
    <!-- Content description for headings announced by accessibility service. The first parameter is the text of the heading. Talkback will announce the first parameter and then speak the word "Heading" indicating to the user that this text is a heading for a section. -->
    <string name="a11y_heading">%s, Heading</string>

    <!-- Title for dialog displayed when trying to access links present in a text. -->
    <string name="a11y_links_title">Links</string>
    <!-- Additional content description for text bodies that contain urls. -->
    <string name="a11y_links_available">Links available</string>

    <!-- Translations feature-->

    <!-- Translation request dialog -->
    <!-- Title for the translation dialog that allows a user to translate the webpage. -->
    <string name="translations_bottom_sheet_title">Translate this page?</string>
    <!-- Title for the translation dialog after a translation was completed successfully.
    The first parameter is the name of the language that the page was translated from, for example, "French".
    The second parameter is the name of the language that the page was translated to, for example, "English". -->
    <string name="translations_bottom_sheet_title_translation_completed">Page translated from %1$s to %2$s</string>
    <!-- Title for the translation dialog that allows a user to translate the webpage when a user uses the translation feature the first time. The first parameter is the name of the application, for example, "Fenix". -->
    <string name="translations_bottom_sheet_title_first_time">Try private translations in %1$s</string>
    <!-- Additional information on the translation dialog that appears when a user uses the translation feature the first time. The first parameter is clickable text with a link, for example, "Learn more". -->
    <string name="translations_bottom_sheet_info_message">For your privacy, translations never leave your device. New languages and improvements coming soon! %1$s</string>
    <!-- Text that links to additional information about the Firefox translations feature. -->
    <string name="translations_bottom_sheet_info_message_learn_more">Learn more</string>
    <!-- Label for the dropdown to select which language to translate from on the translations dialog. Usually the translate from language selected will be the same as the page language. -->
    <string name="translations_bottom_sheet_translate_from">Translate from</string>
    <!-- Label for the dropdown to select which language to translate to on the translations dialog. Usually the translate to language selected will be the user's preferred language. -->
    <string name="translations_bottom_sheet_translate_to">Translate to</string>
    <!-- Label for the dropdown to select which language to translate from on the translations dialog when the page language is not supported. This selection is to allow the user to select another language, in case we automatically detected the page language incorrectly. -->
    <string name="translations_bottom_sheet_translate_from_unsupported_language">Try another source language</string>
    <!-- Button text on the translations dialog to dismiss the dialog and return to the browser. -->
    <string name="translations_bottom_sheet_negative_button">Not now</string>
    <!-- Button text on the translations dialog to restore the translated website back to the original untranslated version. -->
    <string name="translations_bottom_sheet_negative_button_restore">Show original</string>
    <!-- Accessibility announcement (not visible, for screen readers etc.) for the translations dialog after restore button was pressed that indicates the original untranslated page was loaded. -->
    <string name="translations_bottom_sheet_restore_accessibility_announcement">Original untranslated page loaded</string>
    <!-- Button text on the translations dialog when a translation error appears, used to dismiss the dialog and return to the browser. -->
    <string name="translations_bottom_sheet_negative_button_error">Done</string>
    <!-- Button text on the translations dialog to begin a translation of the website. -->
    <string name="translations_bottom_sheet_positive_button">Translate</string>
    <!-- Button text on the translations dialog when a translation error appears. -->
    <string name="translations_bottom_sheet_positive_button_error">Try again</string>
    <!-- Inactive button text on the translations dialog that indicates a translation is currently in progress. This button will be accompanied by a loading icon. -->
    <string name="translations_bottom_sheet_translating_in_progress">Translating</string>
    <!-- Button content description (not visible, for screen readers etc.) for the translations dialog translate button that indicates a translation is currently in progress. -->
    <string name="translations_bottom_sheet_translating_in_progress_content_description">Translation in Progress</string>

    <!-- Default dropdown option when initially selecting a language from the translations dialog language selection dropdown. -->
    <string name="translations_bottom_sheet_default_dropdown_selection">Choose a language</string>
    <!-- The title of the warning card informs the user that a translation could not be completed. -->
    <string name="translation_error_could_not_translate_warning_text">There was a problem translating. Please try again.</string>
    <!-- The title of the warning card informs the user that the list of languages cannot be loaded. -->
    <string name="translation_error_could_not_load_languages_warning_text">Couldn’t load languages. Check your internet connection and try again.</string>
    <!-- The title of the warning card informs the user that a language is not supported. The first parameter is the name of the language that is not supported. -->
    <string name="translation_error_language_not_supported_warning_text">Sorry, we don’t support %1$s yet.</string>

    <!-- Snackbar title shown if the user closes the Translation Request dialogue and a translation is in progress. -->
    <string name="translation_in_progress_snackbar">Translating…</string>

    <!-- Title for the data saving mode warning dialog used in the translation request dialog.
    This dialog will be presented when the user attempts to perform
    a translation without the necessary language files downloaded first when Android's data saver mode is enabled and the user is not using WiFi.
    The first parameter is the size in kilobytes or megabytes of the language file. -->
    <string name="translations_download_language_file_dialog_title">Download language in data saving mode (%1$s)?</string>


    <!-- Translations options dialog -->
    <!-- Title of the translation options dialog that allows a user to set their translation options for the site the user is currently on. -->
    <string name="translation_option_bottom_sheet_title_heading">Translation options</string>
    <!-- Toggle switch label that allows a user to set the setting if they would like the browser to always offer or suggest translations when available. -->
    <string name="translation_option_bottom_sheet_always_translate">Always offer to translate</string>
    <!-- Toggle switch label that allows a user to set if they would like a given language to automatically translate or not. The first parameter is the language name, for example, "Spanish". -->
    <string name="translation_option_bottom_sheet_always_translate_in_language">Always translate %1$s</string>
    <!-- Toggle switch label that allows a user to set if they would like to never be offered a translation of the given language. The first parameter is the language name, for example, "Spanish". -->
    <string name="translation_option_bottom_sheet_never_translate_in_language">Never translate %1$s</string>
    <!-- Toggle switch label that allows a user to set the setting if they would like the browser to never translate the site the user is currently visiting. -->
    <string name="translation_option_bottom_sheet_never_translate_site">Never translate this site</string>
    <!-- Toggle switch description that will appear under the "Never translate these sites" settings toggle switch to provide more information on how this setting interacts with other settings. -->
    <string name="translation_option_bottom_sheet_switch_never_translate_site_description">Overrides all other settings</string>
    <!-- Toggle switch description that will appear under the "Never translate" and "Always translate" toggle switch settings to provide more information on how these  settings interacts with other settings. -->
    <string name="translation_option_bottom_sheet_switch_description">Overrides offers to translate</string>
    <!-- Button text for the button that will take the user to the translation settings dialog. -->
    <string name="translation_option_bottom_sheet_translation_settings">Translation settings</string>
    <!-- Button text for the button that will take the user to a website to learn more about how translations works in the given app. The first parameter is the name of the application, for example, "Fenix". -->
    <string name="translation_option_bottom_sheet_about_translations">About translations in %1$s</string>

    <!-- Content description (not visible, for screen readers etc.) for closing the translations bottom sheet. -->
    <string name="translation_option_bottom_sheet_close_content_description">Close Translations sheet</string>

    <!-- The title of the warning card informs the user that an error has occurred at page settings. -->
    <string name="translation_option_bottom_sheet_error_warning_text">Some settings are temporarily unavailable.</string>

    <!-- Translation settings dialog -->
    <!-- Title of the translation settings dialog that allows a user to set their preferred translation settings. -->
    <string name="translation_settings_toolbar_title">Translations</string>
    <!-- Toggle switch label that indicates that the browser should signal or indicate when a translation is possible for any page. -->
    <string name="translation_settings_offer_to_translate">Offer to translate when possible</string>
    <!-- Toggle switch label that indicates that downloading files required for translating is permitted when using data saver mode in Android. -->
    <string name="translation_settings_always_download">Always download languages in data saving mode</string>
    <!-- Section header text that begins the section of a list of different options the user may select to adjust their translation preferences. -->
    <string name="translation_settings_translation_preference">Translation preferences</string>
    <!-- Button text for the button that will take the user to the automatic translations settings dialog. On the automatic translations settings dialog, the user can set if translations should occur automatically for a given language. -->
    <string name="translation_settings_automatic_translation">Automatic translation</string>
    <!-- Button text for the button that will take the user to the never translate these sites dialog. On the never translate these sites dialog, the user can set if translations should never occur on certain websites. -->
    <string name="translation_settings_automatic_never_translate_sites">Never translate these sites</string>
    <!-- Button text for the button that will take the user to the download languages dialog. On the download languages dialog, the user can manage which languages they would like to download for translations. -->
    <string name="translation_settings_download_language">Download languages</string>

    <!-- Automatic translation preference screen -->
    <!-- Title of the automatic translation preference screen that will appear on the toolbar.-->
    <string name="automatic_translation_toolbar_title_preference">Automatic translation</string>
    <!-- Screen header presenting the automatic translation preference feature. It will appear under the toolbar. -->
    <string name="automatic_translation_header_preference">Select a language to manage ”always translate“ and ”never translate“ preferences.</string>

    <!-- The title of the warning card informs the user that the system could not load languages for translation settings. -->
    <string name="automatic_translation_error_warning_text">Couldn’t load languages. Please check back later.</string>

    <!-- Automatic translation options preference screen -->
    <!-- Preference option for offering to translate. Radio button title text.-->
    <string name="automatic_translation_option_offer_to_translate_title_preference">Offer to translate (default)</string>
    <!-- Preference option for offering to translate. Radio button summary text. The first parameter is the name of the app defined in app_name (for example: Fenix)-->
    <string name="automatic_translation_option_offer_to_translate_summary_preference">%1$s will offer to translate sites in this language.</string>
    <!-- Preference option for always translate. Radio button title text. -->
    <string name="automatic_translation_option_always_translate_title_preference">Always translate</string>
    <!-- Preference option for always translate. Radio button summary text. The first parameter is the name of the app defined in app_name (for example: Fenix)-->
    <string name="automatic_translation_option_always_translate_summary_preference">%1$s will translate this language automatically when the page loads.</string>
    <!-- Preference option for never translate. Radio button title text.-->
    <string name="automatic_translation_option_never_translate_title_preference">Never translate</string>
    <!-- Preference option for never translate. Radio button summary text. The first parameter is the name of the app defined in app_name (for example: Fenix)-->
    <string name="automatic_translation_option_never_translate_summary_preference">%1$s will never offer to translate sites in this language.</string>

    <!-- Never translate site preference screen -->
    <!-- Title of the never translate site preference screen that will appear on the toolbar.-->
    <string name="never_translate_site_toolbar_title_preference">Never translate these sites</string>
    <!-- Screen header presenting the never translate site preference feature. It will appear under the toolbar. -->
    <string name="never_translate_site_header_preference">To add a new site: Visit it and select “Never translate this site” from the translation menu.</string>
    <!-- Content description (not visible, for screen readers etc.): For a never-translated site list item that is selected.
             The first parameter is web site url (for example:"wikipedia.com") -->
    <string name="never_translate_site_item_list_content_description_preference">Remove %1$s</string>
    <!-- The title of the warning card informs the user that an error has occurred at the never translate sites list. -->
    <string name="never_translate_site_error_warning_text">Couldn’t load sites. Please check back later.</string>
    <!-- The Delete site dialogue title will appear when the user clicks on a list item.
             The first parameter is web site url (for example:"wikipedia.com") -->
    <string name="never_translate_site_dialog_title_preference">Delete %1$s?</string>
    <!-- The Delete site dialogue positive button will appear when the user clicks on a list item. The site will be deleted. -->
    <string name="never_translate_site_dialog_confirm_delete_preference">Delete</string>
    <!-- The Delete site dialogue negative button will appear when the user clicks on a list item. The dialog will be dismissed. -->
    <string name="never_translate_site_dialog_cancel_preference">Cancel</string>

    <!-- Download languages preference screen -->
    <!-- Title of the download languages preference screen toolbar.-->
    <string name="download_languages_toolbar_title_preference">Download Languages</string>
    <!-- Screen header presenting the download language preference feature. It will appear under the toolbar.The first parameter is "Learn More," a clickable text with a link. Talkback will append this to say "Double tap to open link to learn more". -->
    <string name="download_languages_header_preference">Download complete languages for faster translations and to translate offline. %1$s</string>
    <!-- Clickable text from the screen header that links to a website. -->
    <string name="download_languages_header_learn_more_preference">Learn more</string>
    <!-- The subhead of the download language preference screen will appear above the pivot language. -->
    <string name="download_languages_available_languages_preference">Available languages</string>
    <!-- Text that will appear beside a core or pivot language package name to show that the language is necessary for the translation feature to function. -->
    <string name="download_languages_default_system_language_require_preference">required</string>
    <!-- A text for download language preference item.
    The first parameter is the language name, for example, "Spanish".
    The second parameter is the language file size, for example, "(3.91 KB)" or, if the language package name is a pivot language, "(required)". -->
    <string name="download_languages_language_item_preference">%1$s (%2$s)</string>
    <!-- The subhead of the download language preference screen will appear above the items that were not downloaded. -->
    <string name="download_language_header_preference">Download Languages</string>
    <!-- All languages list item. When the user presses this item, they can download all languages. -->
    <string name="download_language_all_languages_item_preference">All languages</string>
    <!-- All languages list item. When the user presses this item, they can delete all languages that were downloaded. -->
    <string name="download_language_all_languages_item_preference_to_delete">Delete all languages</string>
    <!-- Content description (not visible, for screen readers etc.): For a language list item that was downloaded, the user can now delete it. -->
    <string name="download_languages_item_content_description_downloaded_state">Delete</string>
    <!-- Content description (not visible, for screen readers etc.): For a language list item, downloading is in progress. -->
    <string name="download_languages_item_content_description_in_progress_state">In progress</string>
    <!-- Content description (not visible, for screen readers etc.): For a language list item that was not downloaded. -->
    <string name="download_languages_item_content_description_not_downloaded_state">Download</string>
    <!-- Content description (not visible, for screen readers etc.): For a language list item that is selected. -->
    <string name="download_languages_item_content_description_selected_state" moz:removedIn="127" tools:ignore="UnusedResources">Selected</string>

    <!-- The title of the warning card informs the user that an error has occurred when fetching the list of languages. -->
    <string name="download_languages_fetch_error_warning_text">Couldn’t load languages. Please check back later.</string>
    <!-- The title of the warning card informs the user that an error has occurred at downloading a language.
      The first parameter is the language name, for example, "Spanish". -->
    <string name="download_languages_error_warning_text"><![CDATA[Couldn’t download <b>%1$s</b>. Please try again.]]></string>
    <!-- The title of the warning card informs the user that an error has occurred at deleting a language.
          The first parameter is the language name, for example, "Spanish". -->
    <string name="download_languages_delete_error_warning_text"><![CDATA[Couldn’t delete <b>%1$s</b>. Please try again.]]></string>

    <!-- Title for the dialog used by the translations feature to confirm deleting a language.
    The dialog will be presented when the user requests deletion of a language.
    The first parameter is the name of the language, for example, "Spanish" and the second parameter is the size in kilobytes or megabytes of the language file. -->
    <string name="delete_language_file_dialog_title">Delete %1$s (%2$s)?</string>
    <!-- Additional information for the dialog used by the translations feature to confirm deleting a language. The first parameter is the name of the application, for example, "Fenix". -->
    <string name="delete_language_file_dialog_message">If you delete this language, %1$s will download partial languages to your cache as you translate.</string>
    <!-- Title for the dialog used by the translations feature to confirm deleting all languages file.
    The dialog will be presented when the user requests deletion of all languages file.
    The first parameter is the size in kilobytes or megabytes of the language file. -->
    <string name="delete_language_all_languages_file_dialog_title">Delete all languages (%1$s)?</string>
    <!-- Additional information for the dialog used by the translations feature to confirm deleting all languages file. The first parameter is the name of the application, for example, "Fenix". -->
    <string name="delete_language_all_languages_file_dialog_message">If you delete all languages, %1$s will download partial languages to your cache as you translate.</string>
    <!-- Button text on the dialog used by the translations feature to confirm deleting a language. -->
    <string name="delete_language_file_dialog_positive_button_text">Delete</string>
    <!-- Button text on the dialog used by the translations feature to cancel deleting a language. -->
    <string name="delete_language_file_dialog_negative_button_text">Cancel</string>

    <!-- Title for the data saving mode warning dialog used by the translations feature.
    This dialog will be presented when the user attempts to download a language or perform
    a translation without the necessary language files downloaded first when Android's data saver mode is enabled and the user is not using WiFi.
    The first parameter is the size in kilobytes or megabytes of the language file.-->
    <string name="download_language_file_dialog_title">Download while in data saving mode (%1$s)?</string>
    <!-- Additional information for the data saving mode warning dialog used by the translations feature. This text explains the reason a download is required for a translation. -->
    <string name="download_language_file_dialog_message_all_languages">We download partial languages to your cache to keep translations private.</string>
    <!-- Additional information for the data saving mode warning dialog used by the translations feature. This text explains the reason a download is required for a translation without mentioning the cache. -->
    <string name="download_language_file_dialog_message_all_languages_no_cache" moz:removedIn="129" tools:ignore="UnusedResources">We download partial languages to keep translations private.</string>
    <!-- Checkbox label text on the data saving mode warning dialog used by the translations feature. This checkbox allows users to ignore the data usage warnings. -->
    <string name="download_language_file_dialog_checkbox_text">Always download in data saving mode</string>
    <!-- Button text on the data saving mode warning dialog used by the translations feature to allow users to confirm they wish to continue and download the language file. -->
    <string name="download_language_file_dialog_positive_button_text">Download</string>
    <!-- Button text on the data saving mode warning dialog used by the translations feature to allow users to confirm they wish to continue and download the language file and perform a translation. -->
    <string name="download_language_file_dialog_positive_button_text_all_languages">Download and translate</string>
    <!-- Button text on the data saving mode warning dialog used by the translations feature to allow users to cancel the action and not perform a download of the language file. -->
    <string name="download_language_file_dialog_negative_button_text">Cancel</string>

    <!-- Debug drawer -->
    <!-- The user-facing title of the Debug Drawer feature. -->
    <string name="debug_drawer_title">Debug Tools</string>
    <!-- Content description (not visible, for screen readers etc.): Navigate back within the debug drawer. -->
    <string name="debug_drawer_back_button_content_description">Navigate backwards</string>

    <!-- Content description (not visible, for screen readers etc.): Open debug drawer. -->
    <string name="debug_drawer_fab_content_description">Open debug drawer</string>

    <!-- Debug drawer tabs tools -->
    <!-- The title of the Tab Tools feature in the Debug Drawer. -->
    <string name="debug_drawer_tab_tools_title">Tab Tools</string>
    <!-- The title of the tab count section in Tab Tools. -->
    <string name="debug_drawer_tab_tools_tab_count_title">Tab count</string>
    <!-- The active tab count category in the tab count section in Tab Tools. -->
    <string name="debug_drawer_tab_tools_tab_count_normal" moz:removedIn="127" tools:ignore="UnusedResources">Active</string>
    <!-- The active tab count category in the tab count section in Tab Tools. -->
    <string name="debug_drawer_tab_tools_tab_count_active">Active</string>
    <!-- The inactive tab count category in the tab count section in Tab Tools. -->
    <string name="debug_drawer_tab_tools_tab_count_inactive">Inactive</string>
    <!-- The private tab count category in the tab count section in Tab Tools. -->
    <string name="debug_drawer_tab_tools_tab_count_private">Private</string>
    <!-- The total tab count category in the tab count section in Tab Tools. -->
    <string name="debug_drawer_tab_tools_tab_count_total">Total</string>
    <!-- The title of the tab creation tool section in Tab Tools. -->
    <string name="debug_drawer_tab_tools_tab_creation_tool_title">Tab creation tool</string>
    <!-- The label of the text field in the tab creation tool. -->
    <string name="debug_drawer_tab_tools_tab_creation_tool_text_field_label">Tab quantity to create</string>
    <!-- The error message of the text field in the tab creation tool when the text field is empty -->
    <string name="debug_drawer_tab_tools_tab_quantity_empty_error">Text field is empty</string>
    <!-- The error message of the text field in the tab creation tool when the text field has characters other than digits -->
    <string name="debug_drawer_tab_tools_tab_quantity_non_digits_error">Please enter positive integers only</string>
    <!-- The error message of the text field in the tab creation tool when the text field is a zero -->
    <string name="debug_drawer_tab_tools_tab_quantity_non_zero_error">Please enter a number greater than zero</string>
    <!-- The error message of the text field in the tab creation tool when the text field is a
        quantity greater than the max tabs. The first parameter is the maximum number of tabs
        that can be generated in one operation.-->
    <string name="debug_drawer_tab_tools_tab_quantity_exceed_max_error">Exceeded the maximum number of tabs (%1$s) that can be generated in one operation</string>
    <!-- The button text to add tabs to the active tab group in the tab creation tool. -->
    <string name="debug_drawer_tab_tools_tab_creation_tool_button_text_active">Add to active tabs</string>
    <!-- The button text to add tabs to the inactive tab group in the tab creation tool. -->
    <string name="debug_drawer_tab_tools_tab_creation_tool_button_text_inactive">Add to inactive tabs</string>
    <!-- The button text to add tabs to the private tab group in the tab creation tool. -->
    <string name="debug_drawer_tab_tools_tab_creation_tool_button_text_private">Add to private tabs</string>

    <!-- Micro survey -->

    <!-- Microsurvey -->
    <!-- Prompt view -->
    <!-- The microsurvey prompt title. Note: The word "Firefox" should NOT be translated -->
    <string name="micro_survey_prompt_title" tools:ignore="UnusedResources">Help us make Firefox better. It only takes a minute.</string>
    <!-- The continue button label -->
    <string name="micro_survey_continue_button_label" tools:ignore="UnusedResources">Continue</string>
    <!-- Survey view -->
    <!-- The survey header -->
    <string name="micro_survey_survey_header" moz:removedIn="129" tools:ignore="UnusedResources">Complete this survey</string>
    <!-- The survey header -->
    <string name="micro_survey_survey_header_2">Please complete survey</string>
    <!-- The privacy notice link -->
    <string name="micro_survey_privacy_notice" moz:removedIn="129" tools:ignore="UnusedResources">Privacy Notice</string>
    <!-- The privacy notice link -->
    <string name="micro_survey_privacy_notice_2">Privacy notice</string>
    <!-- The submit button label text -->
    <string name="micro_survey_submit_button_label">Submit</string>
    <!-- The close button label text -->
<<<<<<< HEAD
    <string name="micro_survey_close_button_label" tools:ignore="UnusedResources">Close</string>
=======
    <string name="micro_survey_close_button_label" moz:removedIn="128" tools:ignore="UnusedResources">Close</string>
    <!-- The survey completion header -->
    <string name="micro_survey_survey_header_confirmation" tools:ignore="UnusedResources">Survey complete</string>
>>>>>>> 9f949a8e
    <!-- The survey completion confirmation text -->
    <string name="micro_survey_feedback_confirmation">Thanks for your feedback!</string>
    <!-- Option for likert scale -->
    <string name="likert_scale_option_1" tools:ignore="UnusedResources">Very Satisfied</string>
    <!-- Option for likert scale -->
    <string name="likert_scale_option_2" tools:ignore="UnusedResources">Satisfied</string>
    <!-- Option for likert scale -->
    <string name="likert_scale_option_3" tools:ignore="UnusedResources">Neutral</string>
    <!-- Option for likert scale -->
    <string name="likert_scale_option_4" tools:ignore="UnusedResources">Dissatisfied</string>
    <!-- Option for likert scale -->
    <string name="likert_scale_option_5" tools:ignore="UnusedResources">Very Dissatisfied</string>

<<<<<<< HEAD
    <!-- Microsurvey accessibility -->
=======
    <!-- Option for likert scale -->
    <string name="likert_scale_option_6" tools:ignore="UnusedResources">I don’t use it</string>
    <!-- Text shown in prompt for homepage microsurvey. 'Firefox' intentionally hardcoded here- -->
    <string name="microsurvey_prompt_homepage_title" tools:ignore="UnusedResources">How satisfied are you with your Firefox homepage?</string>
    <!-- Accessibility -->
>>>>>>> 9f949a8e
    <!-- Content description (not visible, for screen readers etc.) for opening microsurvey bottom sheet. -->
    <string name="microsurvey_open_handle_content_description" tools:ignore="UnusedResources">Open survey</string>
    <!-- Content description (not visible, for screen readers etc.) for closing microsurvey bottom sheet. -->
    <string name="microsurvey_close_handle_content_description" tools:ignore="UnusedResources">Close survey</string>
    <!-- Content description for "X" button that is closing microsurvey. -->
    <string name="microsurvey_close_button_content_description" tools:ignore="UnusedResources">Close</string>

    <!-- Debug drawer logins -->
    <!-- The title of the Logins feature in the Debug Drawer. -->
    <string name="debug_drawer_logins_title">Logins</string>
    <!-- The title of the logins section in the Logins feature, where the parameter will be the site domain  -->
    <string name="debug_drawer_logins_current_domain_label">Current domain: %s</string>
    <!-- The label for a button to add a new fake login for the current domain in the Logins feature. -->
    <string name="debug_drawer_logins_add_login_button">Add a fake login for this domain</string>
    <!-- Content description for delete button where parameter will be the username of the login -->
    <string name="debug_drawer_logins_delete_login_button_content_description">Delete login with username %s</string>
</resources><|MERGE_RESOLUTION|>--- conflicted
+++ resolved
@@ -2703,13 +2703,9 @@
     <!-- The submit button label text -->
     <string name="micro_survey_submit_button_label">Submit</string>
     <!-- The close button label text -->
-<<<<<<< HEAD
-    <string name="micro_survey_close_button_label" tools:ignore="UnusedResources">Close</string>
-=======
     <string name="micro_survey_close_button_label" moz:removedIn="128" tools:ignore="UnusedResources">Close</string>
     <!-- The survey completion header -->
     <string name="micro_survey_survey_header_confirmation" tools:ignore="UnusedResources">Survey complete</string>
->>>>>>> 9f949a8e
     <!-- The survey completion confirmation text -->
     <string name="micro_survey_feedback_confirmation">Thanks for your feedback!</string>
     <!-- Option for likert scale -->
@@ -2723,15 +2719,11 @@
     <!-- Option for likert scale -->
     <string name="likert_scale_option_5" tools:ignore="UnusedResources">Very Dissatisfied</string>
 
-<<<<<<< HEAD
-    <!-- Microsurvey accessibility -->
-=======
     <!-- Option for likert scale -->
     <string name="likert_scale_option_6" tools:ignore="UnusedResources">I don’t use it</string>
     <!-- Text shown in prompt for homepage microsurvey. 'Firefox' intentionally hardcoded here- -->
     <string name="microsurvey_prompt_homepage_title" tools:ignore="UnusedResources">How satisfied are you with your Firefox homepage?</string>
     <!-- Accessibility -->
->>>>>>> 9f949a8e
     <!-- Content description (not visible, for screen readers etc.) for opening microsurvey bottom sheet. -->
     <string name="microsurvey_open_handle_content_description" tools:ignore="UnusedResources">Open survey</string>
     <!-- Content description (not visible, for screen readers etc.) for closing microsurvey bottom sheet. -->
