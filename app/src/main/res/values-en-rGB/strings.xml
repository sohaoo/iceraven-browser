--- conflicted
+++ resolved
@@ -118,15 +118,9 @@
 
     <!-- Tablet navigation bar "contextual feature recommendation" (CFR) -->
     <!-- Text for the title displayed in the contextual feature recommendation popup promoting the tablet navigation bar. -->
-<<<<<<< HEAD
-    <string name="tablet_nav_bar_cfr_title">New: one-tap back and forward arrows</string>
-    <!-- Text for the message displayed in the contextual feature recommendation popup promoting the tablet navigation bar. -->
-    <string name="tablet_nav_bar_cfr_message">Enjoy quicker navigation that’s always at your fingertips.</string>
-=======
     <string name="tablet_nav_bar_cfr_title" moz:removedIn="132" tools:ignore="UnusedResources">New: one-tap back and forward arrows</string>
     <!-- Text for the message displayed in the contextual feature recommendation popup promoting the tablet navigation bar. -->
     <string name="tablet_nav_bar_cfr_message" moz:removedIn="132" tools:ignore="UnusedResources">Enjoy quicker navigation that’s always at your fingertips.</string>
->>>>>>> 80823484
 
     <!-- Text for the info dialog when camera permissions have been denied but user tries to access a camera feature. -->
     <string name="camera_permissions_needed_message">Camera access needed. Go to Android settings, tap permissions, and tap allow.</string>
@@ -350,15 +344,12 @@
         The first parameter is the name of the app defined in app_name (for example: Fenix). -->
     <string name="browser_menu_delete_browsing_data_on_quit">Quit %1$s</string>
 
-<<<<<<< HEAD
-=======
     <!-- Menu "contextual feature recommendation" (CFR) -->
     <!-- Text for the title in the contextual feature recommendation popup promoting the menu feature. -->
     <string name="menu_cfr_title">New: streamlined menu</string>
     <!-- Text for the message in the contextual feature recommendation popup promoting the menu feature. -->
     <string name="menu_cfr_body">Find what you need faster, from private browsing to save actions.</string>
 
->>>>>>> 80823484
     <!-- Extensions management fragment -->
     <!-- Text displayed when there are no extensions to be shown -->
     <string name="extensions_management_no_extensions">No extensions here</string>
