--- conflicted
+++ resolved
@@ -329,12 +329,9 @@
     <string name="onboarding_home_enable_notifications_negative_button" moz:removedIn="124" tools:ignore="UnusedResources">Mai tard</string>
 
     <!-- Juno first user onboarding flow experiment, strings are marked unused as they are only referenced by Nimbus experiments. -->
-<<<<<<< HEAD
-=======
     <!-- Description for learning more about our privacy notice. -->
     <string name="juno_onboarding_privacy_notice_text">Politica de confidencialitat de Firefox</string>
     <!-- Text for the button to set firefox as default browser on the device -->
->>>>>>> 02782e4f
     <!-- Title for set firefox as default browser screen used by Nimbus experiments. -->
     <string name="juno_onboarding_default_browser_title_nimbus_2">Nos impòrta vòstra vida privada</string>
     <!-- Description for set firefox as default browser screen used by Nimbus experiments. -->
@@ -2278,15 +2275,12 @@
     <string name="review_quality_check_info_grade_info_AB">Avises fisables. Pensam que los avises venon probablament de vertadièrs clients que daissèron d’avises sincèrs e objectius.</string>
     <!-- Description explaining grade C for review quality check adjusted grading. -->
     <string name="review_quality_check_info_grade_info_C">Pensam que los avises mesclan d’avises fisables e non fisables.</string>
-<<<<<<< HEAD
-=======
     <!-- Description explaining grades D and F for review quality check adjusted grading. -->
     <string name="review_quality_check_info_grade_info_DF">Avises pas fisables. Pensam que los avises son probablament de falses o son biaissats.</string>
     <!-- Paragraph explaining how a product's adjusted grading is calculated. -->
     <string name="review_quality_check_explanation_body_adjusted_grading"><![CDATA[L’<b>evaluacion corregida</b> es basada suls avises que pensam que son fisables.]]></string>
     <!-- Paragraph explaining product review highlights. First parameter is the name of the retailer (e.g. Amazon). -->
     <string name="review_quality_check_explanation_body_highlights"><![CDATA[<b>Notables</b> venon dels avises de %s dels darrièrs 80 jorns que pensam que son fisables.]]></string>
->>>>>>> 02782e4f
     <!-- Text for learn more caption presenting a link with information about review quality. First parameter is for clickable text defined in review_quality_check_info_learn_more_link. -->
     <string name="review_quality_check_info_learn_more">Per ne saber mai sus %s.</string>
     <!-- Clickable text that links to review quality check SuMo page. First parameter is the Fakespot product name. -->
@@ -2295,11 +2289,8 @@
     <string name="review_quality_check_settings_title">Paramètres</string>
     <!-- Text for label for switch preference to show recommended products from review quality check settings section. -->
     <string name="review_quality_check_settings_recommended_products">Afichar de publicitats dins lo verificador d’avises</string>
-<<<<<<< HEAD
-=======
     <!-- Description for switch preference to show recommended products from review quality check settings section. First parameter is for clickable text defined in review_quality_check_settings_recommended_products_learn_more.-->
     <string name="review_quality_check_settings_recommended_products_description_2" tools:ignore="UnusedResources">Veiretz ocasionalament de publicitats per de produches pertinents. Fasèm sonque la reclama de produches amb avises fisables. %s</string>
->>>>>>> 02782e4f
     <!-- Clickable text that links to review quality check recommended products support article. -->
     <string name="review_quality_check_settings_recommended_products_learn_more" tools:ignore="UnusedResources">Ne saber mai</string>
     <!-- Text for turning sidebar off button from review quality check settings section. -->
@@ -2322,8 +2313,6 @@
     <string name="review_quality_check_no_reviews_warning_body">Quand aqueste produch aja mai d’avises, ne poirem verificar la qualitat.</string>
     <!-- Title for warning card informing the user that the current product is currently not available. -->
     <string name="review_quality_check_product_availability_warning_title">Lo produit es pas disponible</string>
-<<<<<<< HEAD
-=======
     <!-- Text for the body of warning card informing the user that the current product is currently not available. -->
     <string name="review_quality_check_product_availability_warning_body">Se tornatz veire aqueste produch en estòc, senhalatz-lo e verificarem los avises.</string>
     <!-- Clickable text for warning card informing the user that the current product is currently not available. Clicking this should inform the server that the product is available. -->
@@ -2348,18 +2337,14 @@
     <string name="review_quality_check_analysis_requested_other_user_info_title" tools:ignore="UnusedResources">Mai d’info lèu</string>
     <!-- Text for body of info card displayed when another user reported the displayed product is back in stock. -->
     <string name="review_quality_check_analysis_requested_other_user_info_body" tools:ignore="UnusedResources">Deuriam aver d’informacions tocant los avises d’aqueste produch d’aquí 24 oras. Tornatz mai tard.</string>
->>>>>>> 02782e4f
     <!-- Title for info card displayed to the user when analysis finished updating. -->
     <string name="review_quality_check_analysis_updated_confirmation_title" tools:ignore="UnusedResources">Las analisis son a jorn</string>
     <!-- Text for the action button from info card displayed to the user when analysis finished updating. -->
     <string name="review_quality_check_analysis_updated_confirmation_action" tools:ignore="UnusedResources">Plan realizat</string>
     <!-- Title for error card displayed to the user when an error occurred. -->
     <string name="review_quality_check_generic_error_title">Cap d’info pas disponible pel moment</string>
-<<<<<<< HEAD
-=======
     <!-- Text for body of error card displayed to the user when an error occurred. -->
     <string name="review_quality_check_generic_error_body">Sèm a trabalhar per resòlver aqueste problèma. Mercés de tornar ensajar mai tard.</string>
->>>>>>> 02782e4f
     <!-- Title for error card displayed to the user when the device is disconnected from the network. -->
     <string name="review_quality_check_no_connection_title">Cap de connexion ret</string>
     <!-- Text for body of error card displayed to the user when the device is disconnected from the network. -->
@@ -2482,11 +2467,8 @@
     <!-- Button content description (not visible, for screen readers etc.) for the translations dialog translate button that indicates a translation is currently in progress. -->
     <string name="translations_bottom_sheet_translating_in_progress_content_description">Traduccion en cors</string>
 
-<<<<<<< HEAD
-=======
     <!-- Default dropdown option when initially selecting a language from the translations dialog language selection dropdown. -->
     <string name="translations_bottom_sheet_default_dropdown_selection">Causir una lenga</string>
->>>>>>> 02782e4f
     <!-- The title of the warning card informs the user that a translation could not be completed. -->
     <string name="translation_error_could_not_translate_warning_text">I a agut un problèma al moment de traduire. Ensajatz tornamai.</string>
     <!-- The title of the warning card informs the user that the list of languages cannot be loaded. -->
@@ -2507,13 +2489,10 @@
     <string name="translation_option_bottom_sheet_never_translate_in_language">Traduire pas jamai las paginas en %1$s</string>
     <!-- Toggle switch label that allows a user to set the setting if they would like the browser to never translate the site the user is currently visiting. -->
     <string name="translation_option_bottom_sheet_never_translate_site">Traduire pas jamai aqueste site</string>
-<<<<<<< HEAD
-=======
     <!-- Toggle switch description that will appear under the "Never translate these sites" settings toggle switch to provide more information on how this setting interacts with other settings. -->
     <string name="translation_option_bottom_sheet_switch_never_translate_site_description">Remplaça totes los autres paramètres</string>
     <!-- Toggle switch description that will appear under the "Never translate" and "Always translate" toggle switch settings to provide more information on how these  settings interacts with other settings. -->
     <string name="translation_option_bottom_sheet_switch_description">Remplaça las proposicions de traduccion</string>
->>>>>>> 02782e4f
     <!-- Button text for the button that will take the user to the translation settings dialog. -->
     <string name="translation_option_bottom_sheet_translation_settings">Paramètres de traduccion</string>
 
