<?xml version="1.0" encoding="utf-8"?>
<resources xmlns:tools="http://schemas.android.com/tools" xmlns:moz="http://mozac.org/tools">
    <!-- App name for private browsing mode. The first parameter is the name of the app defined in app_name (for example: Fenix)-->
    <string name="app_name_private_5">%s privat</string>
    <!-- App name for private browsing mode. The first parameter is the name of the app defined in app_name (for example: Fenix)-->
    <string name="app_name_private_4">%s (nav. privada)</string>

    <!-- Home Fragment -->
    <!-- Content description (not visible, for screen readers etc.): "Three dot" menu button. -->
    <string name="content_description_menu">Mai d’opcions</string>
    <!-- Content description (not visible, for screen readers etc.): "Private Browsing" menu button. -->
    <string name="content_description_private_browsing_button">Activar la navegacion privada</string>
    <!-- Content description (not visible, for screen readers etc.): "Private Browsing" menu button. -->
    <string name="content_description_disable_private_browsing_button">Desactivar la navigacion privada.</string>
    <!-- Placeholder text shown in the search bar before a user enters text for the default engine -->
    <string name="search_hint">Recèrca o adreça</string>

    <!-- Placeholder text shown in the search bar before a user enters text for a general engine -->
    <string name="search_hint_general_engine">Recercar sul web</string>
    <!-- Placeholder text shown in search bar when using history search -->
    <string name="history_search_hint">Cercar dins l’istoric</string>
    <!-- Placeholder text shown in search bar when using bookmarks search -->
    <string name="bookmark_search_hint">Cercar dins los marcapaginas</string>
    <!-- Placeholder text shown in search bar when using tabs search -->
    <string name="tab_search_hint">Cercar pels onglets</string>
    <!-- Placeholder text shown in the search bar when using application search engines -->
    <string name="application_search_hint">Picatz un tèrme de recèrca</string>
    <!-- No Open Tabs Message Description -->
    <string name="no_open_tabs_description">Vòstres onglets dobèrts seràn visibles aquí.</string>

    <!-- No Private Tabs Message Description -->
    <string name="no_private_tabs_description">Los onglets privats se mostraràn aquí.</string>

    <!-- Tab tray multi select title in app bar. The first parameter is the number of tabs selected -->
    <string name="tab_tray_multi_select_title">%1$d seleccionats</string>
    <!-- Label of button in create collection dialog for creating a new collection  -->
    <string name="tab_tray_add_new_collection">Ajustar una colleccion nòva</string>
    <!-- Label of editable text in create collection dialog for naming a new collection  -->
    <string name="tab_tray_add_new_collection_name">Nom</string>
    <!-- Label of button in save to collection dialog for selecting a current collection  -->
    <string name="tab_tray_select_collection">Seleccionar una colleccion</string>
    <!-- Content description for close button while in multiselect mode in tab tray -->
    <string name="tab_tray_close_multiselect_content_description">Sortir del mòde seleccion multipla</string>
    <!-- Content description for save to collection button while in multiselect mode in tab tray -->
    <string name="tab_tray_collection_button_multiselect_content_description">Enregistrar los onglets seleccionats dins la colleccion</string>
    <!-- Content description on checkmark while tab is selected in multiselect mode in tab tray -->
    <string name="tab_tray_multiselect_selected_content_description">Seleccionat</string>

    <!-- Home - Recently saved bookmarks -->
    <!-- Title for the home screen section with recently saved bookmarks. -->
    <string name="recently_saved_title" moz:removedIn="127" tools:ignore="UnusedResources">Salvats recentament</string>
    <!-- Content description for the button which navigates the user to show all of their saved bookmarks. -->
    <string name="recently_saved_show_all_content_description_2" moz:removedIn="127" tools:ignore="UnusedResources">Afichar totes los marcapaginas enregistrats</string>

    <!-- Text for the menu button to remove a recently saved bookmark from the user's home screen -->
    <string name="recently_saved_menu_item_remove" moz:removedIn="127" tools:ignore="UnusedResources">Levar</string>

    <!-- Home - Bookmarks -->
    <!-- Title for the home screen section with bookmarks. -->
    <string name="home_bookmarks_title">Marcapaginas</string>
    <!-- Content description for the button which navigates the user to show all of their bookmarks. -->
    <string name="home_bookmarks_show_all_content_description">Afichar totes los marcapaginas</string>
    <!-- Text for the menu button to remove a recently saved bookmark from the user's home screen -->
    <string name="home_bookmarks_menu_item_remove">Suprimir</string>

    <!-- About content. The first parameter is the name of the application. (For example: Fenix) -->
    <string name="about_content">%1$s es produch per Mozilla.</string>

    <!-- Private Browsing -->
    <!-- Explanation for private browsing displayed to users on home view when they first enable private mode
        The first parameter is the name of the app defined in app_name (for example: Fenix) -->
    <string name="private_browsing_placeholder_description_2">%1$s escafa vòstre istoric de recèrcas e de navegacion quand quitatz l’aplicacion o tampatz totes los onglets e fenèstras de navegacion privada. Malgrat qu’aquò vos faga pas venir anonim pels sites web o vòstre provesidor Internet, fa venir mai simple de gardar privat çò que fasètz en linha pels autres qu’utilizan aqueste aparelh.</string>
    <string name="private_browsing_common_myths">Mites màgers de la navegacion privada</string>

    <!-- True Private Browsing Mode -->
    <!-- Title for info card on private homescreen in True Private Browsing Mode. -->
    <string name="felt_privacy_desc_card_title">Daissatz pas cap de traça sus aqueste aparelh</string>
    <!-- Explanation for private browsing displayed to users on home view when they first enable
        private mode in our new Total Private Browsing mode.
        The first parameter is the name of the app defined in app_name (for example: Firefox Nightly)
        The second parameter is the clickable link text in felt_privacy_info_card_subtitle_link_text -->
    <string name="felt_privacy_info_card_subtitle_2">%1$s suprimís los cookies, istoric e donadas de sites quand tampatz totes los onglets de navegacion privada. %2$s</string>
    <!-- Clickable portion of the explanation for private browsing that links the user to our
        about privacy page.
        This string is used in felt_privacy_info_card_subtitle as the second parameter.-->
    <string name="felt_privacy_info_card_subtitle_link_text">Qual pòt veire activitat ?</string>

    <!-- Private mode shortcut "contextual feature recommendation" (CFR) -->
    <!-- Text for the Private mode shortcut CFR message for adding a private mode shortcut to open private tabs from the Home screen -->
    <string name="private_mode_cfr_message_2">Lançar vòstre onglet privat venent d’una tòca.</string>
    <!-- Text for the positive button to accept adding a Private Browsing shortcut to the Home screen -->
    <string name="private_mode_cfr_pos_button_text">Apondre a l’ecran d’acuèlh</string>
    <!-- Text for the negative button to decline adding a Private Browsing shortcut to the Home screen -->
    <string name="cfr_neg_button_text">Non, mercé</string>

    <!-- Open in App "contextual feature recommendation" (CFR) -->
    <!-- Text for the info message. The first parameter is the name of the application.-->
    <string name="open_in_app_cfr_info_message_2">Podètz configurar %1$s per dobrir automaticament los ligams dins las aplicacions.</string>
    <!-- Text for the positive action button -->
    <string name="open_in_app_cfr_positive_button_text">Anar als paramètres</string>
    <!-- Text for the negative action button -->
    <string name="open_in_app_cfr_negative_button_text">Ignorar</string>

    <!-- Total cookie protection "contextual feature recommendation" (CFR) -->
    <!-- Text for the message displayed in the contextual feature recommendation popup promoting the total cookie protection feature. -->
    <string name="tcp_cfr_message">Nòstra foncionalitat la mai potenta de confidencialitat isola ja los traçadors intersites.</string>
    <!-- Text displayed that links to website containing documentation about the "Total cookie protection" feature. -->
    <string name="tcp_cfr_learn_more">Ne saber tocant la proteccion totala contra los cookies</string>


    <!-- Private browsing erase action "contextual feature recommendation" (CFR) -->
    <!-- Text for the message displayed in the contextual feature recommendation popup promoting the erase private browsing feature. -->
    <string name="erase_action_cfr_message">Tocatz aicí per començar una session privada freja. Suprimirà l’istoric, los cookies — tot.</string>


    <!-- Text for the info dialog when camera permissions have been denied but user tries to access a camera feature. -->
    <string name="camera_permissions_needed_message">Accès a la camèra necessari. Anatz als paramètres Android, tocatz Autorizacions puèi Autorizar.</string>
    <!-- Text for the positive action button to go to Android Settings to grant permissions. -->
    <string name="camera_permissions_needed_positive_button_text">Anar als paramètres</string>
    <!-- Text for the negative action button to dismiss the dialog. -->
    <string name="camera_permissions_needed_negative_button_text">Ignorar</string>

    <!-- Text for the banner message to tell users about our auto close feature. -->
    <string name="tab_tray_close_tabs_banner_message">Definir quand tampar automaticament los onglets pas visualizats lo jorn, la setmana o lo mes passat.</string>
    <!-- Text for the positive action button to go to Settings for auto close tabs. -->
    <string name="tab_tray_close_tabs_banner_positive_button_text">Veire las opcions</string>
    <!-- Text for the negative action button to dismiss the Close Tabs Banner. -->
    <string name="tab_tray_close_tabs_banner_negative_button_text">Ignorar</string>

    <!-- Text for the banner message to tell users about our inactive tabs feature. -->
    <string name="tab_tray_inactive_onboarding_message">Los onglets qu’avètz pas consultats fa dos setmanas son desplaçats aicí.</string>
    <!-- Text for the action link to go to Settings for inactive tabs. -->
    <string name="tab_tray_inactive_onboarding_button_text">Desactivar los paramètres</string>

    <!-- Text for title for the auto-close dialog of the inactive tabs. -->
    <string name="tab_tray_inactive_auto_close_title">Tampadura automatica aprèp un mes ?</string>
    <!-- Text for the body for the auto-close dialog of the inactive tabs.
        The first parameter is the name of the application.-->
    <string name="tab_tray_inactive_auto_close_body_2">%1$s pòt tampar los onglets qu’avètz pas consultats pendent lo mes passat.</string>
    <!-- Content description for close button in the auto-close dialog of the inactive tabs. -->
    <string name="tab_tray_inactive_auto_close_button_content_description">Tampar</string>

    <!-- Text for turn on auto close tabs button in the auto-close dialog of the inactive tabs. -->
    <string name="tab_tray_inactive_turn_on_auto_close_button_2">Activar la tampadura auto</string>


    <!-- Home screen icons - Long press shortcuts -->
    <!-- Shortcut action to open new tab -->
    <string name="home_screen_shortcut_open_new_tab_2">Onglet novèl</string>

    <!-- Shortcut action to open new private tab -->
    <string name="home_screen_shortcut_open_new_private_tab_2">Novèl onglet de nav. privada</string>

    <!-- Shortcut action to open Passwords screen -->
    <string name="home_screen_shortcut_passwords">Senhals</string>

    <!-- Recent Tabs -->
    <!-- Header text for jumping back into the recent tab in the home screen -->
    <string name="recent_tabs_header">Tornar a aqueste onglet</string>
    <!-- Button text for showing all the tabs in the tabs tray -->
    <string name="recent_tabs_show_all">O afichar tot</string>

    <!-- Content description for the button which navigates the user to show all recent tabs in the tabs tray. -->
    <string name="recent_tabs_show_all_content_description_2">Afichar lo boton dels onglets recents</string>

    <!-- Text for button in synced tab card that opens synced tabs tray -->
    <string name="recent_tabs_see_all_synced_tabs_button_text">Veire totes los onglets sincronizats</string>
    <!-- Accessibility description for device icon used for recent synced tab -->
    <string name="recent_tabs_synced_device_icon_content_description">Periferic sincronizat</string>
    <!-- Text for the dropdown menu to remove a recent synced tab from the homescreen -->
    <string name="recent_synced_tab_menu_item_remove">Levar</string>
    <!-- Text for the menu button to remove a grouped highlight from the user's browsing history
         in the Recently visited section -->
    <string name="recent_tab_menu_item_remove">Levar</string>

    <!-- History Metadata -->
    <!-- Header text for a section on the home screen that displays grouped highlights from the
         user's browsing history, such as topics they have researched or explored on the web -->
    <string name="history_metadata_header_2">Visitats fa res</string>
    <!-- Text for the menu button to remove a grouped highlight from the user's browsing history
         in the Recently visited section -->
    <string name="recently_visited_menu_item_remove">Suprimir</string>

    <!-- Content description for the button which navigates the user to show all of their history. -->
    <string name="past_explorations_show_all_content_description_2">Afichar totas las navegacions passadas</string>

    <!-- Browser Fragment -->
    <!-- Content description (not visible, for screen readers etc.): Navigate backward (browsing history) -->
    <string name="browser_menu_back">Tornar</string>
    <!-- Content description (not visible, for screen readers etc.): Navigate forward (browsing history) -->
    <string name="browser_menu_forward">Pagina seguenta</string>
    <!-- Content description (not visible, for screen readers etc.): Refresh current website -->
    <string name="browser_menu_refresh">Actualizar</string>
    <!-- Content description (not visible, for screen readers etc.): Stop loading current website -->
    <string name="browser_menu_stop">Arrestar</string>
    <!-- Browser menu button that opens the extensions manager -->
    <string name="browser_menu_extensions">Extensions</string>
    <!-- Browser menu button that opens the extensions manager -->
    <string name="browser_menu_manage_extensions">Gerir las extensions</string>
    <!-- Browser menu button that opens AMO in a tab -->
    <string name="browser_menu_discover_more_extensions">Descobrir mai d’extensions</string>
    <!-- Browser menu button that opens account settings -->
    <string name="browser_menu_account_settings">Informacion compte</string>
    <!-- Browser menu button that sends a user to help articles -->
    <string name="browser_menu_help">Ajuda</string>
    <!-- Browser menu button that sends a to a the what's new article -->
    <string name="browser_menu_whats_new">Novetats</string>
    <!-- Browser menu button that opens the settings menu -->
    <string name="browser_menu_settings">Paramètres</string>
    <!-- Browser menu button that opens a user's library -->
    <string name="browser_menu_library">Bibliotèca</string>
    <!-- Browser menu toggle that requests a desktop site -->
    <string name="browser_menu_desktop_site">Version ordenador</string>
    <!-- Browser menu button that reopens a private tab as a regular tab -->
    <string name="browser_menu_open_in_regular_tab">Dobrir dins un onglet classic</string>
    <!-- Browser menu toggle that adds a shortcut to the site on the device home screen. -->
    <string name="browser_menu_add_to_homescreen">Apondre a l’ecran d’acuèlh</string>
    <!-- Browser menu toggle that adds a shortcut to the site on the device home screen. -->
    <string name="browser_menu_add_to_homescreen_2">Apondre a l’ecran d’acuèlh…</string>
<<<<<<< HEAD
    <!-- Browser menu toggle that installs a Progressive Web App shortcut to the site on the device home screen. -->
    <string name="browser_menu_install_on_homescreen" moz:removedIn="126" tools:ignore="UnusedResources">Installar</string>
=======
>>>>>>> 9f949a8e
    <!-- Content description (not visible, for screen readers etc.) for the Resync tabs button -->
    <string name="resync_button_content_description">Tornar sincronizar</string>
    <!-- Browser menu button that opens the find in page menu -->
    <string name="browser_menu_find_in_page">Recercar dins la pagina</string>
    <!-- Browser menu button that opens the find in page menu -->
    <string name="browser_menu_find_in_page_2">Recercar dins la pagina…</string>
    <!-- Browser menu button that opens the translations dialog, which has options to translate the current browser page. -->
    <string name="browser_menu_translations">Traduire la pagina</string>
    <!-- Browser menu button that saves the current tab to a collection -->
    <string name="browser_menu_save_to_collection">Salvar a la colleccion…</string>
    <!-- Browser menu button that saves the current tab to a collection -->
    <string name="browser_menu_save_to_collection_2">Salvar a la colleccion</string>
    <!-- Browser menu button that open a share menu to share the current site -->
    <string name="browser_menu_share">Partejar</string>
    <!-- Browser menu button that open a share menu to share the current site -->
    <string name="browser_menu_share_2">Partejar…</string>
    <!-- Browser menu button shown in custom tabs that opens the current tab in Fenix
        The first parameter is the name of the app defined in app_name (for example: Fenix) -->
    <string name="browser_menu_open_in_fenix">Dobrir amb %1$s</string>
    <!-- Browser menu text shown in custom tabs to indicate this is a Fenix tab
        The first parameter is the name of the app defined in app_name (for example: Fenix) -->
    <string name="browser_menu_powered_by">FONCIONA GRÀCIA A %1$s</string>
    <!-- Browser menu text shown in custom tabs to indicate this is a Fenix tab
        The first parameter is the name of the app defined in app_name (for example: Fenix) -->
    <string name="browser_menu_powered_by2">Fonciona gràcia a %1$s</string>

    <!-- Browser menu button to put the current page in reader mode -->
    <string name="browser_menu_read">Mòde lectura</string>
    <!-- Browser menu button content description to close reader mode and return the user to the regular browser -->
    <string name="browser_menu_read_close">Tampar la vista de lectura</string>
    <!-- Browser menu button to open the current page in an external app -->
    <string name="browser_menu_open_app_link">Dobrir amb l’aplicacion</string>

    <!-- Browser menu button to show reader view appearance controls e.g. the used font type and size -->
    <string name="browser_menu_customize_reader_view">Personalizar la vista lectura</string>
    <!-- Browser menu label for adding a bookmark -->
    <string name="browser_menu_add">Apondre</string>
    <!-- Browser menu label for editing a bookmark -->
    <string name="browser_menu_edit">Modificar</string>

    <!-- Button shown on the home page that opens the Customize home settings -->
    <string name="browser_menu_customize_home_1">Personalizar la pagina d’acuèlh</string>

    <!-- Browser menu label to sign in to sync on the device using Mozilla accounts -->
    <string name="browser_menu_sign_in">Connexion</string>
    <!-- Browser menu caption label for the "Sign in" browser menu item described in `browser_menu_sign_in` -->
    <string name="browser_menu_sign_in_caption">Sincronizar los senhals, onglets e encara mai</string>

    <!-- Browser menu label to sign back in to sync on the device when the user's account needs to be reauthenticated -->
    <string name="browser_menu_sign_back_in_to_sync">Reconnectatz-vos per sincronizar</string>
    <!-- Browser menu caption label for the "Sign back in to sync" browser menu item described in `browser_menu_sign_back_in_to_sync` when there is an error in syncing -->
    <string name="browser_menu_syncing_paused_caption">Sincronizacion en pausa</string>
    <!-- Browser menu label that creates a private tab -->
    <string name="browser_menu_new_private_tab">Novèl onglet de nav. privada</string>
    <!-- Browser menu label that navigates to the Password screen -->
    <string name="browser_menu_passwords">Senhals</string>

    <!-- Browser menu label that navigates to the SUMO page for the Firefox for Android release notes.
         The first parameter is the name of the app defined in app_name (for example: Fenix)-->
    <string name="browser_menu_new_in_firefox">Novetats dins %1$s</string>
    <!-- Browser menu label that toggles the request for the desktop site of the currently visited page -->
    <string name="browser_menu_switch_to_desktop_site">Passar en version ordenador</string>
    <!-- Browser menu label that navigates to the page tools sub-menu -->
    <string name="browser_menu_tools">Aisinas</string>
    <!-- Browser menu label that navigates to the save sub-menu, which contains various save related menu items such as
         bookmarking a page, saving to collection, shortcut or as a PDF, and adding to home screen -->
    <string name="browser_menu_save">Enregistrar</string>
    <!-- Browser menu label that bookmarks the currently visited page -->
    <string name="browser_menu_bookmark_this_page">Marcar aquesta pagina</string>
    <!-- Browser menu label that navigates to the edit bookmark screen for the current bookmarked page -->
    <string name="browser_menu_edit_bookmark">Modificar lo marcapagina</string>
    <!-- Browser menu label that the saves the currently visited page as a PDF -->
    <string name="browser_menu_save_as_pdf">Enregistrar en PDF…</string>
    <!-- Browser menu label for turning ON reader view of the current visited page -->
    <string name="browser_menu_turn_on_reader_view">Passar a la vista lectura</string>
    <!-- Browser menu label for turning OFF reader view of the current visited page -->
    <string name="browser_menu_turn_off_reader_view">Quitar lo mòde lectura</string>
    <!-- Browser menu label for navigating to the translation feature, which provides language translation options the current visited page -->
    <string name="browser_menu_translate_page">Traduire la pagina…</string>
    <!-- Browser menu label that is displayed when the current page has been translated by the translation feature.
         The first parameter is the name of the language that page was translated to (e.g. English). -->
    <string name="browser_menu_translated_to">Traduch en %1$s</string>
    <!-- Browser menu label for the print feature -->
    <string name="browser_menu_print">Imprimir…</string>

    <!-- Extensions management fragment -->
    <!-- Text displayed when there are no extensions to be shown -->
    <string name="extensions_management_no_extensions">Cap d’extension aquí</string>

    <!-- Browser Toolbar -->
    <!-- Content description for the Home screen button on the browser toolbar -->
    <string name="browser_toolbar_home">Ecran d’acuèlh</string>

    <!-- Content description (not visible, for screen readers etc.): Erase button: Erase the browsing
         history and go back to the home screen. -->
    <string name="browser_toolbar_erase">Netejar l’istoric de navegacion</string>
    <!-- Content description for the translate page toolbar button that opens the translations dialog when no translation has occurred. -->
    <string name="browser_toolbar_translate">Traduire la pagina</string>

    <!-- Content description (not visible, for screen readers etc.) for the translate page toolbar button that opens the translations dialog when the page is translated successfully.
         The first parameter is the name of the language that is displayed in the original page. (For example: English)
         The second parameter is the name of the language which the page was translated to. (For example: French) -->
    <string name="browser_toolbar_translated_successfully">Pagina traducha en %1$s, originala en %2$s.</string>

    <!-- Locale Settings Fragment -->
    <!-- Content description for tick mark on selected language -->
    <string name="a11y_selected_locale_content_description">Lenga seleccionada</string>
    <!-- Text for default locale item -->
    <string name="default_locale_text">Segon la lenga del periferic</string>
    <!-- Placeholder text shown in the search bar before a user enters text -->
    <string name="locale_search_hint">Cercar una lenga</string>

    <!-- Search Fragment -->
    <!-- Button in the search view that lets a user search by scanning a QR code -->
    <string name="search_scan_button">Numerizar</string>
    <!-- Button in the search view when shortcuts are displayed that takes a user to the search engine settings -->
    <string name="search_shortcuts_engine_settings">Paramètres del motor de recèrca</string>
    <!-- Button in the search view that lets a user navigate to the site in their clipboard -->
    <string name="awesomebar_clipboard_title">Utilizar lo ligam del quichapapièr</string>
    <!-- Button in the search suggestions onboarding that allows search suggestions in private sessions -->
    <string name="search_suggestions_onboarding_allow_button">Autorizar</string>
    <!-- Button in the search suggestions onboarding that does not allow search suggestions in private sessions -->
    <string name="search_suggestions_onboarding_do_not_allow_button">Autorizar pas</string>
    <!-- Search suggestion onboarding hint title text -->
    <string name="search_suggestions_onboarding_title">Autorizar las suggestions de recèrca en navegacion privada ?</string>
    <!-- Search suggestion onboarding hint description text, first parameter is the name of the app defined in app_name (for example: Fenix)-->
    <string name="search_suggestions_onboarding_text">%s enviarà tot çò que picatz dins la barra d’adreça al motor de recèrca</string>

    <!-- Search engine suggestion title text. The first parameter is the name of the suggested engine-->
    <string name="search_engine_suggestions_title">Cercar %s</string>
    <!-- Search engine suggestion description text -->
    <string name="search_engine_suggestions_description">Recèrcas dirèctament dins la barra d’adreça</string>

    <!-- Menu option in the search selector menu to open the search settings -->
    <string name="search_settings_menu_item">Paramètres de recèrca</string>

    <!-- Header text for the search selector menu -->
    <string name="search_header_menu_item_2">Aqueste còp cercar amb :</string>

    <!-- Content description (not visible, for screen readers etc.): Search engine icon. The first parameter is the search engine name (for example: DuckDuckGo). -->
    <string name="search_engine_icon_content_description" tools:ignore="UnusedResources">Motor de recèrca %s</string>

    <!-- Home onboarding -->
    <!-- Onboarding home screen popup dialog, shown on top of the Jump back in section. -->
    <string name="onboarding_home_screen_jump_back_contextual_hint_2">Fasètz coneissença amb vòstra pagina d’acuèlh personalizada. Onglets recents, marcapaginas e resultats de recèrca apreissaràn aicí.</string>
    <!-- Home onboarding dialog welcome screen title text. -->
    <string name="onboarding_home_welcome_title_2">Benvengut dins un Internet mai personal</string>
    <!-- Home onboarding dialog welcome screen description text. -->
    <string name="onboarding_home_welcome_description">Mai de colors. Melhora confidencialitat. Meteis engatjament per las personas abans lo profièch.</string>
    <!-- Home onboarding dialog sign into sync screen title text. -->
    <string name="onboarding_home_sync_title_3">Bascular d’ecran es mai facil que jamai</string>
    <!-- Home onboarding dialog sign into sync screen description text. -->
    <string name="onboarding_home_sync_description">Tornatz ont èretz amb los onglets d’autres aparelhs que figuran ara per la pagina d’acuèlh.</string>
    <!-- Text for the button to continue the onboarding on the home onboarding dialog. -->
    <string name="onboarding_home_get_started_button">Per començar</string>
    <!-- Text for the button to navigate to the sync sign in screen on the home onboarding dialog. -->
    <string name="onboarding_home_sign_in_button">Connexion</string>
    <!-- Text for the button to skip the onboarding on the home onboarding dialog. -->
    <string name="onboarding_home_skip_button">Passar</string>

    <!-- Onboarding home screen sync popup dialog message, shown on top of Recent Synced Tabs in the Jump back in section. -->
    <string name="sync_cfr_message">Vòstre onglets son sincronizatz ! Tornatz ont èretz sus vòstre autre aparelh.</string>

    <!-- Content description (not visible, for screen readers etc.): Close button for the home onboarding dialog -->
    <string name="onboarding_home_content_description_close_button">Tampar</string>

    <!-- Notification pre-permission dialog -->
    <!-- Enable notification pre permission dialog title
        The first parameter is the name of the app defined in app_name (for example: Fenix) -->
    <string name="onboarding_home_enable_notifications_title" moz:removedIn="124" tools:ignore="UnusedResources">Las notificacions vos ajudan a ne far mai amb %s</string>
    <!-- Enable notification pre permission dialog description with rationale
        The first parameter is the name of the app defined in app_name (for example: Fenix) -->
    <string name="onboarding_home_enable_notifications_description" moz:removedIn="124" tools:ignore="UnusedResources">Sincronizar los onglets entre vòstres aparelhs, gerissètz los telecargaments, obtenètz de conselhs per trapar çò melhor de la proteccion de la vida privada de %s e encara mai.</string>
    <!-- Text for the button to request notification permission on the device -->
    <string name="onboarding_home_enable_notifications_positive_button" moz:removedIn="124" tools:ignore="UnusedResources">Contunhar</string>
    <!-- Text for the button to not request notification permission on the device and dismiss the dialog -->
    <string name="onboarding_home_enable_notifications_negative_button" moz:removedIn="124" tools:ignore="UnusedResources">Mai tard</string>

    <!-- Juno first user onboarding flow experiment, strings are marked unused as they are only referenced by Nimbus experiments. -->
    <!-- Description for learning more about our privacy notice. -->
    <string name="juno_onboarding_privacy_notice_text">Politica de confidencialitat de Firefox</string>
    <!-- Title for set firefox as default browser screen used by Nimbus experiments. -->
    <string name="juno_onboarding_default_browser_title_nimbus_2">Nos impòrta vòstra vida privada</string>
    <!-- Title for set firefox as default browser screen used by Nimbus experiments.
        Note: The word "Firefox" should NOT be translated -->
    <string name="juno_onboarding_default_browser_title_nimbus_3" tools:ignore="UnusedResources">Descobrissètz perque de milions de personas aiman Firefox</string>
    <!-- Title for set firefox as default browser screen used by Nimbus experiments. -->
    <string name="juno_onboarding_default_browser_title_nimbus_4" tools:ignore="UnusedResources">La navegacion segura amb mai d’opcions</string>
    <!-- Description for set firefox as default browser screen used by Nimbus experiments. -->
    <string name="juno_onboarding_default_browser_description_nimbus_3">Nòstre navegador es sostengut per una organizacion sens tòca lucrativa empacha automaticament las entrepresas de vos pistar secrètament pel web.</string>
    <!-- Description for set firefox as default browser screen used by Nimbus experiments. -->
    <string name="juno_onboarding_default_browser_description_nimbus_4" tools:ignore="UnusedResources">Mai de 100 milions de personas protegisson lor vida privada en causissent un navegador sostengut per una organizacion sens tòca lucrativa.</string>
    <!-- Description for set firefox as default browser screen used by Nimbus experiments. -->
    <string name="juno_onboarding_default_browser_description_nimbus_5" tools:ignore="UnusedResources">De traçadors coneguts ? Automaticament blocats. D’extensions ? Ensajatz-una de las 700. De fichièrs PDF ? Nòstre lector integrat ne fa venir la gestion simpla.</string>
    <!-- Description for set firefox as default browser screen used by Nimbus experiments. -->
    <string name="juno_onboarding_default_browser_description_nimbus_2" moz:RemovedIn="124" tools:ignore="UnusedResources">Nòstre navegador sostengut per una organizacion sens but lucratiu empacha las entrepresas de vos seguir secrètament sul Web.\n\nPer ne saber mai consultatz nòstra politica de confidencialitat.</string>
    <!-- Text for the link to the privacy notice webpage for set as firefox default browser screen.
    This is part of the string with the key "juno_onboarding_default_browser_description". -->
    <string name="juno_onboarding_default_browser_description_link_text" moz:RemovedIn="124" tools:ignore="UnusedResources">politica de confidencialitat</string>
    <!-- Text for the button to set firefox as default browser on the device -->
    <string name="juno_onboarding_default_browser_positive_button" tools:ignore="UnusedResources">Definir coma navegador per defaut</string>
    <!-- Text for the button dismiss the screen and move on with the flow -->
    <string name="juno_onboarding_default_browser_negative_button" tools:ignore="UnusedResources">Pas ara</string>
    <!-- Title for sign in to sync screen. -->
    <string name="juno_onboarding_sign_in_title_2">Demoratz en lòc segur amb lo chiframent quand basculatz d’aparelh</string>
    <!-- Description for sign in to sync screen. Nimbus experiments do not support string placeholders.
     Note: The word "Firefox" should NOT be translated -->
    <string name="juno_onboarding_sign_in_description_2">Quand vos connectatz e activatz la sincronizacion, vòstra seguretat es renfortida. Firefox chifra vòstres senhals, marcapaginas e encara mai de causas.</string>
    <!-- Text for the button to sign in to sync on the device -->
    <string name="juno_onboarding_sign_in_positive_button" tools:ignore="UnusedResources">Connexion</string>
    <!-- Text for the button dismiss the screen and move on with the flow -->
    <string name="juno_onboarding_sign_in_negative_button" tools:ignore="UnusedResources">Pas ara</string>
    <!-- Title for enable notification permission screen used by Nimbus experiments. Nimbus experiments do not support string placeholders.
        Note: The word "Firefox" should NOT be translated -->
    <string name="juno_onboarding_enable_notifications_title_nimbus_2">Las notificacions vos ajudan a demorar en seguretat amb Firefox</string>
    <!-- Description for enable notification permission screen used by Nimbus experiments. Nimbus experiments do not support string placeholders.
       Note: The word "Firefox" should NOT be translated -->
    <string name="juno_onboarding_enable_notifications_description_nimbus_2">Enviatz d’onglets d’un aparelh a l’autre en tot seguretat e descobrissètz d’autras foncionalitats de proteccion de la vida privada de Firefox.</string>
    <!-- Text for the button to request notification permission on the device -->
    <string name="juno_onboarding_enable_notifications_positive_button" tools:ignore="UnusedResources">Activar las notificacions</string>
    <!-- Text for the button dismiss the screen and move on with the flow -->
    <string name="juno_onboarding_enable_notifications_negative_button" tools:ignore="UnusedResources">Mai tard</string>

    <!-- Title for add search widget screen used by Nimbus experiments. Nimbus experiments do not support string placeholders.
        Note: The word "Firefox" should NOT be translated -->
    <string name="juno_onboarding_add_search_widget_title" tools:ignore="UnusedResources">Ensajar lo widget de recèrca Firefox</string>
    <!-- Description for add search widget screen used by Nimbus experiments. Nimbus experiments do not support string placeholders.
        Note: The word "Firefox" should NOT be translated -->
    <string name="juno_onboarding_add_search_widget_description" tools:ignore="UnusedResources">Amb Firefox per l’ecran d’acuèlh auretz accès facilament al navegador dedicat a la vida privada que bloca los traçadors intersites.</string>
    <!-- Text for the button to add search widget on the device used by Nimbus experiments. Nimbus experiments do not support string placeholders.
        Note: The word "Firefox" should NOT be translated -->
    <string name="juno_onboarding_add_search_widget_positive_button" tools:ignore="UnusedResources">Apondre lo widget Firefox</string>
    <!-- Text for the button to dismiss the screen and move on with the flow -->
    <string name="juno_onboarding_add_search_widget_negative_button" tools:ignore="UnusedResources">Pas ara</string>

    <!-- Search Widget -->
    <!-- Content description for searching with a widget. The first parameter is the name of the application.-->
    <string name="search_widget_content_description_2">Dobrir dins un onglet %1$s novèl</string>
    <!-- Text preview for smaller sized widgets -->
    <string name="search_widget_text_short">Recercar</string>
    <!-- Text preview for larger sized widgets -->
    <string name="search_widget_text_long">Recercar sul web</string>

    <!-- Content description (not visible, for screen readers etc.): Voice search -->
    <string name="search_widget_voice">Recèrca a la votz</string>

    <!-- Preferences -->
    <!-- Title for the settings page-->
    <string name="settings">Paramètres</string>
    <!-- Preference category for general settings -->
    <string name="preferences_category_general">General</string>
    <!-- Preference category for all links about Fenix -->
    <string name="preferences_category_about">A prepaus</string>
    <!-- Preference category for settings related to changing the default search engine -->
    <string name="preferences_category_select_default_search_engine">Seleccionatz-ne un</string>
    <!-- Preference for settings related to managing search shortcuts for the quick search menu -->
    <string name="preferences_manage_search_shortcuts_2">Gerir los motors de recèrcas alternatius</string>
    <!-- Summary for preference for settings related to managing search shortcuts for the quick search menu -->
    <string name="preferences_manage_search_shortcuts_summary">Modificar los motors de recèrca visibles al menú de recèrca</string>
    <!-- Preference category for settings related to managing search shortcuts for the quick search menu -->
    <string name="preferences_category_engines_in_search_menu">Motors de recèrca visibles al menú de recèrca</string>
    <!-- Preference for settings related to changing the default search engine -->
    <string name="preferences_default_search_engine">Motor de recèrca per defaut</string>
    <!-- Preference for settings related to Search -->
    <string name="preferences_search">Recèrca</string>
    <!-- Preference for settings related to Search engines -->
    <string name="preferences_search_engines">Motors de recèrca</string>
    <!-- Preference for settings related to Search engines suggestions-->
    <string name="preferences_search_engines_suggestions">Suggestions dels motors de recèrcas</string>
    <!-- Preference Category for settings related to Search address bar -->
    <string name="preferences_settings_address_bar">Preferéncias de la barra d’adreça</string>
    <!-- Preference Category for settings to Firefox Suggest -->
    <string name="preference_search_address_bar_fx_suggest">Barra d’adreça - Firefox Suggest</string>
    <!-- Preference link to Learn more about Firefox Suggest -->
    <string name="preference_search_learn_about_fx_suggest">Ne saber mai tocant Firefox Suggest</string>
    <!-- Preference link to rating Fenix on the Play Store -->
    <string name="preferences_rate">Valorar sus Google Play</string>
    <!-- Preference linking to about page for Fenix
        The first parameter is the name of the app defined in app_name (for example: Fenix) -->
    <string name="preferences_about">A prepaus de %1$s</string>

    <!-- Preference for settings related to changing the default browser -->
    <string name="preferences_set_as_default_browser">Definir coma navegador per defaut</string>
    <!-- Preference category for advanced settings -->
    <string name="preferences_category_advanced">Avançat</string>
    <!-- Preference category for privacy and security settings -->
    <string name="preferences_category_privacy_security">Vida privada e seguretat</string>
    <!-- Preference for advanced site permissions -->
    <string name="preferences_site_permissions">Autorizacions de site</string>
    <!-- Preference for private browsing options -->
    <string name="preferences_private_browsing_options">Navegacion privada</string>
    <!-- Preference for opening links in a private tab-->
    <string name="preferences_open_links_in_a_private_tab">Dobrir los ligams en navigacion privada</string>
    <!-- Preference for allowing screenshots to be taken while in a private tab-->
    <string name="preferences_allow_screenshots_in_private_mode">Permetre las capturas d’ecran en navegacion privada</string>
    <!-- Will inform the user of the risk of activating Allow screenshots in private browsing option -->
    <string name="preferences_screenshots_in_private_mode_disclaimer">Se permés, los onglets privats seràn tanben visibles quand mantunas aplicacions son dubèrtas</string>
    <!-- Preference for adding private browsing shortcut -->
    <string name="preferences_add_private_browsing_shortcut">Ajustar un acorchi per la navegacion privada</string>
    <!-- Preference for enabling "HTTPS-Only" mode -->
    <string name="preferences_https_only_title">Mòde HTTPS solament</string>

    <!-- Label for cookie banner section in quick settings panel. -->
    <string name="cookie_banner_blocker">Blocador de bandièras de cookies</string>
    <!-- Preference for removing cookie/consent banners from sites automatically in private mode. See reduce_cookie_banner_summary for additional context. -->
    <string name="preferences_cookie_banner_reduction_private_mode">Blocador de bandièras de cookies en navegacion privada</string>

    <!-- Text for indicating cookie banner handling is off this site, this is shown as part of the protections panel with the tracking protection toggle -->
    <string name="reduce_cookie_banner_off_for_site">Desactivada per aqueste site</string>
    <!-- Text for cancel button indicating that cookie banner reduction is not supported for the current site, this is shown as part of the cookie banner details view. -->
    <string name="cookie_banner_handling_details_site_is_not_supported_cancel_button">Anullar</string>
    <!-- Text for request support button indicating that cookie banner reduction is not supported for the current site, this is shown as part of the cookie banner details view. -->
    <string name="cookie_banner_handling_details_site_is_not_supported_request_support_button_2">Enviar la demanda</string>
    <!-- Text for title indicating that cookie banner reduction is not supported for the current site, this is shown as part of the cookie banner details view. -->
    <string name="cookie_banner_handling_details_site_is_not_supported_title_2">Demandar la presa en carga d’aqueste site ?</string>
    <!-- Label for the snackBar, after the user reports with success a website where cookie banner reducer did not work -->
    <string name="cookie_banner_handling_report_site_snack_bar_text_2">Demanda enviada</string>
    <!-- Text for indicating cookie banner handling is on this site, this is shown as part of the protections panel with the tracking protection toggle -->
    <string name="reduce_cookie_banner_on_for_site">Activada per aqueste site</string>
    <!-- Text for indicating that a request for unsupported site was sent to Nimbus (it's a Mozilla library for experiments), this is shown as part of the protections panel with the tracking protection toggle -->
    <string name="reduce_cookie_banner_unsupported_site_request_submitted_2">Demanda de presa en carga enviada</string>
    <!-- Text for indicating cookie banner handling is currently not supported for this site, this is shown as part of the protections panel with the tracking protection toggle -->
    <string name="reduce_cookie_banner_unsupported_site">Site actualament pas pres en carga</string>
    <!-- Title text for a detail explanation indicating cookie banner handling is on this site, this is shown as part of the cookie banner panel in the toolbar. The first parameter is a shortened URL of the current site-->
    <string name="reduce_cookie_banner_details_panel_title_on_for_site_1">Activar lo blocador de bandièras de cookies per aqueste site %1$s ?</string>

    <!-- Title text for a detail explanation indicating cookie banner handling is off this site, this is shown as part of the cookie banner panel in the toolbar. The first parameter is a shortened URL of the current site-->
    <string name="reduce_cookie_banner_details_panel_title_off_for_site_1">Desactivar lo blocador de bandièras de cookies per %1$s ?</string>
    <!-- Title text for a detail explanation indicating cookie banner reducer didn't work for the current site, this is shown as part of the cookie banner panel in the toolbar. The first parameter is the application name-->
    <string name="reduce_cookie_banner_details_panel_title_unsupported_site_request_2">%1$s pòt pas refusar automaticament las demandas de cookies per aqueste site. Podètz enviar una demanda de presa en carga d’aqueste site pel futur.</string>

    <!-- Long text for a detail explanation indicating what will happen if cookie banner handling is off for a site, this is shown as part of the cookie banner panel in the toolbar. The first parameter is the application name -->
    <string name="reduce_cookie_banner_details_panel_description_off_for_site_1">Desactivatz-lo e %1$s escafarà los cookies puèi recargarà aqueste site. Vos poiriá desconnectar de la session o voidar lo panièr de crompas.</string>
    <!-- Long text for a detail explanation indicating what will happen if cookie banner handling is on for a site, this is shown as part of the cookie banner panel in the toolbar. The first parameter is the application name -->
    <string name="reduce_cookie_banner_details_panel_description_on_for_site_3">Activatz-lo e %1$s ensajarà de refusar automaticament las banièras de cookies sus aqueste site.</string>

    <!--Title for the cookie banner re-engagement CFR, the placeholder is replaced with app name -->
    <string name="cookie_banner_cfr_title">%1$s ven de refusar un cookie per vos</string>

    <!--Message for the cookie banner re-engagement CFR -->
    <string name="cookie_banner_cfr_message">Mens de distraccions, mens de cookies que vos pistan sus aqueste site.</string>

    <!-- Description of the preference to enable "HTTPS-Only" mode. -->
    <string name="preferences_https_only_summary">Ensaja automaticament de se connectar als sites amb lo chiframent HTTPS per una seguretat melhorada.</string>
    <!-- Summary of https only preference if https only is set to off -->
    <string name="preferences_https_only_off">Desactivat</string>
    <!-- Summary of https only preference if https only is set to on in all tabs -->
    <string name="preferences_https_only_on_all">Per totes los onglets</string>
    <!-- Summary of https only preference if https only is set to on in private tabs only -->
    <string name="preferences_https_only_on_private">Pels onglets privats</string>
    <!-- Text displayed that links to website containing documentation about "HTTPS-Only" mode -->
    <string name="preferences_http_only_learn_more">Ne saber mai</string>
    <!-- Option for the https only setting -->
    <string name="preferences_https_only_in_all_tabs">Activar per totes los onglets</string>
    <!-- Option for the https only setting -->
    <string name="preferences_https_only_in_private_tabs">Activar sonque en navegacion privada</string>
    <!-- Title shown in the error page for when trying to access a http website while https only mode is enabled. -->
    <string name="errorpage_httpsonly_title">Site securizat pas disponible</string>
    <!-- Message shown in the error page for when trying to access a http website while https only mode is enabled. The message has two paragraphs. This is the first. -->
    <string name="errorpage_httpsonly_message_title">Fòrt probablament lo site web pren simplament pas en carga lo HTTPS.</string>
    <!-- Message shown in the error page for when trying to access a http website while https only mode is enabled. The message has two paragraphs. This is the second. -->
    <string name="errorpage_httpsonly_message_summary">Pasmens es tanben possible qu’un atacaire siá implicat. Se contunhatz sus aqueste site, deuriatz pas dintrar d’informacions confidencialas. Dins aqueste cas lo mòde HTTPS solament serà temporàriament desactivat per aqueste site.</string>
    <!-- Preference for accessibility -->
    <string name="preferences_accessibility">Accessibilitat</string>
    <!-- Preference to override the Mozilla account server -->
    <string name="preferences_override_account_server">Servidor de compte Mozilla personalizat</string>
    <!-- Preference to override the Sync token server -->
    <string name="preferences_override_sync_tokenserver">Servidor Sync personalizat</string>
    <!-- Toast shown after updating the Mozilla account/Sync server override preferences -->
    <string name="toast_override_account_sync_server_done">Servidor de sincronizacion o compte Mozilla modificat. Tampadura de l’aplicacion per aplicar las modificacions…</string>
    <!-- Preference category for account information -->
    <string name="preferences_category_account">Compte</string>
    <!-- Preference for changing where the toolbar is positioned -->
    <string name="preferences_toolbar">Barra d’aisinas</string>
    <!-- Preference for changing default theme to dark or light mode -->
    <string name="preferences_theme">Tèma</string>
    <!-- Preference for customizing the home screen -->
    <string name="preferences_home_2">Pagina d’acuèlh</string>
    <!-- Preference for gestures based actions -->
    <string name="preferences_gestures">Gèstes</string>
    <!-- Preference for settings related to visual options -->
    <string name="preferences_customize">Personalizacion</string>
    <!-- Preference description for banner about signing in -->
    <string name="preferences_sign_in_description_2">Connectatz-vos per sincronizar onglets, marcapaginas, senhals e plan mai encara.</string>
    <!-- Preference shown instead of account display name while account profile information isn't available yet. -->
    <string name="preferences_account_default_name_2">Compte Mozilla</string>
    <!-- Preference text for account title when there was an error syncing FxA -->
    <string name="preferences_account_sync_error">Tornatz vos connectar per reprendre la sincronizacion</string>
    <!-- Preference for language -->
    <string name="preferences_language">Lenga</string>

    <!-- Preference for translation -->
    <string name="preferences_translation" moz:removedIn="127" tools:ignore="UnusedResources">Traduccion</string>
    <!-- Preference for translations -->
    <string name="preferences_translations">Traduccions</string>
    <!-- Preference for data choices -->
    <string name="preferences_data_choices">Donadas collectadas</string>
    <!-- Preference for data collection -->
    <string name="preferences_data_collection">Culhida de donadas</string>
    <!-- Preference for developers -->
    <string name="preferences_remote_debugging">Desbugatge distant per USB</string>
    <!-- Preference title for switch preference to show search suggestions -->
    <string name="preferences_show_search_suggestions">Mostrar las suggestions de recèrca</string>
    <!-- Preference title for switch preference to show voice search button -->
    <string name="preferences_show_voice_search">Mostrar la recèrca a la votz</string>
    <!-- Preference title for switch preference to show search suggestions also in private mode -->
    <string name="preferences_show_search_suggestions_in_private">Mostrar en navegacion privada</string>
    <!-- Preference title for switch preference to show a clipboard suggestion when searching -->
    <string name="preferences_show_clipboard_suggestions">Mostrar las suggestions del quicha-papièr</string>
    <!-- Preference title for switch preference to suggest browsing history when searching -->
    <string name="preferences_search_browsing_history">Recercar dins l’istoric de navegacion</string>
    <!-- Preference title for switch preference to suggest bookmarks when searching -->
    <string name="preferences_search_bookmarks">Cercar dins los marcapaginas</string>
    <!-- Preference title for switch preference to suggest synced tabs when searching -->
    <string name="preferences_search_synced_tabs">Cercar dins los onglets sincronizats</string>
    <!-- Preference for account settings -->
    <string name="preferences_account_settings">Paramètres del compte</string>
    <!-- Preference for enabling url autocomplete-->
    <string name="preferences_enable_autocomplete_urls">Autocomplecion URL</string>
    <!-- Preference title for switch preference to show sponsored Firefox Suggest search suggestions -->
    <string name="preferences_show_sponsored_suggestions">Suggestions d’esponsòrs</string>
    <!-- Summary for preference to show sponsored Firefox Suggest search suggestions.
         The first parameter is the name of the application. -->
    <string name="preferences_show_sponsored_suggestions_summary">Sosténer %1$s en afichant ocasionalament de suggestions esponsorizadas</string>
    <!-- Preference title for switch preference to show Firefox Suggest search suggestions for web content.
         The first parameter is the name of the application. -->
    <string name="preferences_show_nonsponsored_suggestions">Suggestions de %1$s</string>
    <!-- Summary for preference to show Firefox Suggest search suggestions for web content -->
    <string name="preferences_show_nonsponsored_suggestions_summary">Obténer de suggestions del Wel en relacion amb vòstra recèrca</string>
    <!-- Preference for open links in third party apps -->
    <string name="preferences_open_links_in_apps">Dobrir los ligams dins las aplicacions</string>
    <!-- Preference for open links in third party apps always open in apps option -->
    <string name="preferences_open_links_in_apps_always">Totjorn</string>
    <!-- Preference for open links in third party apps ask before opening option -->
    <string name="preferences_open_links_in_apps_ask">Demandar avant dobertura</string>
    <!-- Preference for open links in third party apps never open in apps option -->
    <string name="preferences_open_links_in_apps_never">Pas jamai</string>
    <!-- Preference for open download with an external download manager app -->
    <string name="preferences_external_download_manager">Gestionari de telecargament extèrn</string>
    <!-- Preference for enabling gecko engine logs -->
    <string name="preferences_enable_gecko_logs">Activar los jornals Gecko</string>
    <!-- Message to indicate users that we are quitting the application to apply the changes -->
    <string name="quit_application">Tampadura de l’aplicacion per aplicar las modificacions…</string>

    <!-- Preference for extensions -->
    <string name="preferences_extensions">Extensions</string>
    <!-- Preference for installing a local extension -->
    <string name="preferences_install_local_extension">Installar una extension d’un fichièr estant</string>
    <!-- Preference for notifications -->
    <string name="preferences_notifications">Notificacions</string>

    <!-- Summary for notification preference indicating notifications are allowed -->
    <string name="notifications_allowed_summary">Autorizadas</string>
    <!-- Summary for notification preference indicating notifications are not allowed -->
    <string name="notifications_not_allowed_summary">Non autorizadas</string>

    <!-- Add-on Permissions -->
    <!-- The title of the required permissions section from addon's permissions screen -->
    <string name="addons_permissions_heading_required" tools:ignore="UnusedResources">Requesida</string>
    <!-- The title of the optional permissions section from addon's permissions screen -->
    <string name="addons_permissions_heading_optional" tools:ignore="UnusedResources">Facultativa</string>
    <!-- The title of the origin permission option allowing a user to enable the extension to run on all sites -->
    <string name="addons_permissions_allow_for_all_sites" tools:ignore="UnusedResources">Autorizar per totes los sites</string>
    <!-- The subtitle for the allow for all sites preference toggle -->
    <string name="addons_permissions_allow_for_all_sites_subtitle" tools:ignore="UnusedResources">Se vos fisatz d’aquesta extension, podètz li donar l’autorizacion per quin site web que siá.</string>

    <!-- The text shown when an extension does not require permissions -->
    <string name="addons_does_not_require_permissions">Aquesta extension demanda pas cap d\'autorizacion.</string>

    <!-- Add-on Preferences -->
    <!-- Preference to customize the configured AMO (addons.mozilla.org) collection -->
    <string name="preferences_customize_extension_collection">Colleccion d’extensions personalizada</string>
    <!-- Button caption to confirm the add-on collection configuration -->
    <string name="customize_addon_collection_ok">D’acòrdi</string>
    <!-- Button caption to abort the add-on collection configuration -->
    <string name="customize_addon_collection_cancel">Anullar</string>
    <!-- Hint displayed on input field for custom collection name -->
    <string name="customize_addon_collection_hint">Nom de la collecion</string>

    <!-- Hint displayed on input field for custom collection user ID-->
    <string name="customize_addon_collection_user_hint">Proprietari de la colleccion (ID utilizaire)</string>

    <!-- Toast shown after confirming the custom extension collection configuration -->
    <string name="toast_customize_extension_collection_done">Colleccion d’extensions modificada. Tampadura de l’aplicacion per aplicar las modificacions…</string>

    <!-- Customize Home -->
    <!-- Header text for jumping back into the recent tab in customize the home screen -->
    <string name="customize_toggle_jump_back_in">Tornar a aqueste onglet</string>
    <!-- Title for the customize home screen section with recently saved bookmarks. -->
    <string name="customize_toggle_recent_bookmarks" moz:removedIn="127" tools:ignore="UnusedResources">Marcats recentament</string>
    <!-- Title for the customize home screen section with bookmarks. -->
    <string name="customize_toggle_bookmarks">Marcapaginas</string>
    <!-- Title for the customize home screen section with recently visited. Recently visited is
    a section where users see a list of tabs that they have visited in the past few days -->
    <string name="customize_toggle_recently_visited">Visitats fa res</string>

    <!-- Title for the customize home screen section with Pocket. -->
    <string name="customize_toggle_pocket_2">Articles suggerits</string>
    <!-- Summary for the customize home screen section with Pocket. The first parameter is product name Pocket -->
    <string name="customize_toggle_pocket_summary">Articles provesits per %s</string>
    <!-- Title for the customize home screen section with sponsored Pocket stories. -->
    <string name="customize_toggle_pocket_sponsored">Istòrias pairinejadas</string>
    <!-- Title for the opening wallpaper settings screen -->
    <string name="customize_wallpapers">Fonzes</string>
    <!-- Title for the customize home screen section with sponsored shortcuts. -->
    <string name="customize_toggle_contile">Acorchis pairinejats</string>

    <!-- Wallpapers -->
    <!-- Content description for various wallpapers. The first parameter is the name of the wallpaper -->
    <string name="wallpapers_item_name_content_description">Fons : %1$s</string>
    <!-- Snackbar message for when wallpaper is selected -->
    <string name="wallpaper_updated_snackbar_message">Fons mes a jorn !</string>
    <!-- Snackbar label for action to view selected wallpaper -->
    <string name="wallpaper_updated_snackbar_action">Visualizar</string>

    <!-- Snackbar message for when wallpaper couldn't be downloaded -->
    <string name="wallpaper_download_error_snackbar_message">Telecargament impossible del papièr pintrat</string>
    <!-- Snackbar label for action to retry downloading the wallpaper -->
    <string name="wallpaper_download_error_snackbar_action">Tornar ensajar</string>
    <!-- Snackbar message for when wallpaper couldn't be selected because of the disk error -->
    <string name="wallpaper_select_error_snackbar_message">Cambiament impossible del papièr pintrat</string>
    <!-- Text displayed that links to website containing documentation about the "Limited Edition" wallpapers. -->
    <string name="wallpaper_learn_more">Ne saber mai</string>

    <!-- Text for classic wallpapers title. The first parameter is the Firefox name. -->
    <string name="wallpaper_classic_title">%s classic</string>

    <!-- Text for artist series wallpapers title. "Artist series" represents a collection of artist collaborated wallpapers. -->
    <string name="wallpaper_artist_series_title">Seria d’artista</string>
    <!-- Description text for the artist series wallpapers with learn more link. The first parameter is the learn more string defined in wallpaper_learn_more. "Independent voices" is the name of the wallpaper collection -->
    <string name="wallpaper_artist_series_description_with_learn_more">La colleccion de Voses independentas. %s</string>
    <!-- Description text for the artist series wallpapers. "Independent voices" is the name of the wallpaper collection -->
    <string name="wallpaper_artist_series_description">La colleccion de Voses independentas.</string>
    <!-- Wallpaper onboarding dialog header text. -->
    <string name="wallpapers_onboarding_dialog_title_text">Ensajatz de colors novèlas</string>

    <!-- Wallpaper onboarding dialog body text. -->
    <string name="wallpapers_onboarding_dialog_body_text">Causissètz un fons que vos representa.</string>
    <!-- Wallpaper onboarding dialog learn more button text. The button navigates to the wallpaper settings screen. -->
    <string name="wallpapers_onboarding_dialog_explore_more_button_text">Exploratz mai de fonzes d’ecran</string>

    <!-- Add-ons general availability nimbus message-->
    <!-- Title of the Nimbus message for extension general availability-->
    <string name="addon_ga_message_title_2" tools:ignore="UnusedResources">Extensions novèlas ara disponiblas</string>
    <!-- Body of the Nimbus message for add-ons general availability. 'Firefox' intentionally hardcoded here-->
    <string name="addon_ga_message_body" tools:ignore="UnusedResources">Descobrissètz mai de 100 extensions novèlas que permeton de personalizar Firefox.</string>

    <!-- Button text of the Nimbus message for extensions general availability. -->
    <string name="addon_ga_message_button_2" tools:ignore="UnusedResources">Percórrer las extensions</string>

    <!-- Extension process crash dialog to user -->
    <!-- Title of the extension crash dialog shown to the user when enough errors have occurred with extensions and they need to be temporarily disabled -->
    <string name="extension_process_crash_dialog_title">Las extensions son temporàriament desactivadas</string>
    <!-- This is a message shown to the user when too many errors have occurred with the extensions process and they have been disabled.
    The user can decide if they would like to continue trying to start extensions or if they'd rather continue without them.
    The first parameter is the application name. -->
    <string name="extension_process_crash_dialog_message">Un o mai d’una extension an quitat de foncionar, çò que fa venir lo sistèma instable. %1$s a pas capitat a reaviar las extensions.\n\n Se relançaràn pas las extensions pendent la session actuala.\n\nLa supression o desactivacion de las extensions pòt corregir aquesta anomalia.</string>
    <!-- Button text on the extension crash dialog to prompt the user to try restarting the extensions but the dialog will reappear if it is unsuccessful again -->
    <string name="extension_process_crash_dialog_retry_button_text" tools:ignore="UnusedResources">Ensajatz de relançar las extensions</string>

    <!-- Button text on the extension crash dialog to prompt the user to continue with all extensions disabled. -->
    <string name="extension_process_crash_dialog_disable_extensions_button_text">Contunhar amb las extensions desactivadas</string>

    <!-- Account Preferences -->
    <!-- Preference for managing your account via accounts.firefox.com -->
    <string name="preferences_manage_account">Gestion del compte</string>
    <!-- Summary of the preference for managing your account via accounts.firefox.com. -->
    <string name="preferences_manage_account_summary">Cambiar lo senhal, gerir la reculhida de donadas o suprimir lo compte</string>
    <!-- Preference for triggering sync -->
    <string name="preferences_sync_now">Sincronizar ara</string>
    <!-- Preference category for sync -->
    <string name="preferences_sync_category">Causir qué sincronizar</string>
    <!-- Preference for syncing history -->
    <string name="preferences_sync_history">Istoric</string>
    <!-- Preference for syncing bookmarks -->
    <string name="preferences_sync_bookmarks">Marcapaginas</string>

    <!-- Preference for syncing passwords -->
    <string name="preferences_sync_logins_2">Senhals</string>
    <!-- Preference for syncing tabs -->
    <string name="preferences_sync_tabs_2">Onglets dobèrts</string>
    <!-- Preference for signing out -->
    <string name="preferences_sign_out">Desconnexion</string>
    <!-- Preference displays and allows changing current FxA device name -->
    <string name="preferences_sync_device_name">Nom del periferic</string>
    <!-- Text shown when user enters empty device name -->
    <string name="empty_device_name_error">Lo nom del periferic pòt pas èsser void.</string>
    <!-- Label indicating that sync is in progress -->
    <string name="sync_syncing_in_progress">Sincronizacion…</string>

    <!-- Label summary indicating that sync failed. The first parameter is the date stamp showing last time it succeeded -->
    <string name="sync_failed_summary">La sincronizacion a fracassat. Darrièra sincronizacion corrècta : %s</string>
    <!-- Label summary showing never synced -->
    <string name="sync_failed_never_synced_summary">La sincronizacion a fracassat. Darrièra sincronizacion : pas jamai</string>
    <!-- Label summary the date we last synced. The first parameter is date stamp showing last time synced -->
    <string name="sync_last_synced_summary">Darrièra sincronizacion : %s</string>
    <!-- Label summary showing never synced -->
    <string name="sync_never_synced_summary">Darrièra sincr. : pas jamai</string>

    <!-- Text for displaying the default device name.
        The first parameter is the application name, the second is the device manufacturer name
        and the third is the device model. -->
    <string name="default_device_name_2">%1$s sus %2$s %3$s</string>

    <!-- Preference for syncing payment methods -->
    <string name="preferences_sync_credit_cards_2">Metòdes de pagament</string>
    <!-- Preference for syncing addresses -->
    <string name="preferences_sync_address">Adreças</string>

    <!-- Send Tab -->
    <!-- Name of the "receive tabs" notification channel. Displayed in the "App notifications" system settings for the app -->
    <string name="fxa_received_tab_channel_name">Onglets recebuts</string>
    <!-- Description of the "receive tabs" notification channel. Displayed in the "App notifications" system settings for the app -->
    <string name="fxa_received_tab_channel_description">Notificacions d’onglets recebuts d’un Firefox sus un autre periferic.</string>
    <!--  The body for these is the URL of the tab received  -->
    <string name="fxa_tab_received_notification_name">Onglet recebut</string>
    <!-- %s is the device name -->
    <string name="fxa_tab_received_from_notification_name">Onglet de %s</string>

    <!-- Close Synced Tabs -->
    <!-- The title for a notification shown when the user closes tabs that are currently
    open on this device from another device that's signed in to the same Mozilla account.
    %1$s is a placeholder for the app name; %2$d is the number of tabs closed.  -->
    <string name="fxa_tabs_closed_notification_title">%2$d onglets tampats de %1$s</string>
    <!-- The body for a "closed synced tabs" notification. -->
    <string name="fxa_tabs_closed_text">Veire los onglets tampats recentament</string>

    <!-- Advanced Preferences -->
    <!-- Preference for tracking protection exceptions -->
    <string name="preferences_tracking_protection_exceptions">Excepcions</string>
    <!-- Button in Exceptions Preference to turn on tracking protection for all sites (remove all exceptions) -->
    <string name="preferences_tracking_protection_exceptions_turn_on_for_all">Activar per totes los sites</string>
    <!-- Text displayed when there are no exceptions -->
    <string name="exceptions_empty_message_description">Las excepcions permeton de desactivar la proteccion contra lo seguiment per de sites seleccionats.</string>
    <!-- Text displayed when there are no exceptions, with learn more link that brings users to a tracking protection SUMO page -->
    <string name="exceptions_empty_message_learn_more_link">Ne saber mai</string>

    <!-- Preference switch for usage and technical data collection -->
    <string name="preference_usage_data">Donadas tecnicas e d’utilizacion</string>
    <!-- Preference description for usage and technical data collection -->
    <string name="preferences_usage_data_description">Parteja d’informacions sus las performàncias, lo material, l’utilizacion e las personalizacions a Mozilla per nos ajudar a melhorar %1$s</string>
    <!-- Preference switch for marketing data collection -->
    <string name="preferences_marketing_data">Donadas marketing</string>
    <!-- Preference description for marketing data collection -->
    <string name="preferences_marketing_data_description2">Parteja de donadas basicas d’utilizacion amb Adjust, nòstre prestatari de marketing mobil</string>
    <!-- Title for studies preferences -->
    <string name="preference_experiments_2">Estudis</string>
    <!-- Summary for studies preferences -->
    <string name="preference_experiments_summary_2">Permet a Mozilla d’installar e lançar estudis</string>

    <!-- Turn On Sync Preferences -->
    <!-- Header of the Sync and save your data preference view -->
    <string name="preferences_sync_2">Sincronizar e enregistrar vòstras donadas</string>
    <!-- Preference for reconnecting to FxA sync -->
    <string name="preferences_sync_sign_in_to_reconnect">S’identificar per se reconnectar</string>
    <!-- Preference for removing FxA account -->
    <string name="preferences_sync_remove_account">Suprimir lo compte</string>

    <!-- Pairing Feature strings -->
    <!-- Instructions on how to access pairing -->
    <string name="pair_instructions_2"><![CDATA[Numerizatz lo còdi QR afichat sus <b>firefox.com/pair</b>]]></string>

    <!-- Toolbar Preferences -->
    <!-- Preference for using top toolbar -->
    <string name="preference_top_toolbar">Naut</string>
    <!-- Preference for using bottom toolbar -->
    <string name="preference_bottom_toolbar">Bas</string>

    <!-- Theme Preferences -->
    <!-- Preference for using light theme -->
    <string name="preference_light_theme">Clar</string>
    <!-- Preference for using dark theme -->
    <string name="preference_dark_theme">Fosc</string>

    <!-- Preference for using using dark or light theme automatically set by battery -->
    <string name="preference_auto_battery_theme">Definit per l’estalviador de batariá</string>
    <!-- Preference for using following device theme -->
    <string name="preference_follow_device_theme">Segon lo tèma del periferic</string>

    <!-- Gestures Preferences-->
    <!-- Preferences for using pull to refresh in a webpage -->
    <string name="preference_gestures_website_pull_to_refresh">Tirar per actualizar</string>
    <!-- Preference for using the dynamic toolbar -->
    <string name="preference_gestures_dynamic_toolbar">Defilar per amagar la barra d’aisinas</string>

    <!-- Preference for switching tabs by swiping horizontally on the toolbar -->
    <string name="preference_gestures_swipe_toolbar_switch_tabs">Cambiar d’onglet en lisant la barra d’aisinas cap las costats</string>
    <!-- Preference for showing the opened tabs by swiping up on the toolbar-->
    <string name="preference_gestures_swipe_toolbar_show_tabs">Dobrir los ligams en lisant la barra d’aisina amont</string>

    <!-- Library -->
    <!-- Option in Library to open Downloads page -->
    <string name="library_downloads">Telecargaments</string>
    <!-- Option in library to open Bookmarks page -->
    <string name="library_bookmarks">Marcapaginas</string>
    <!-- Option in library to open Desktop Bookmarks root page -->
    <string name="library_desktop_bookmarks_root">Marcapaginas de l’ordenador</string>
    <!-- Option in library to open Desktop Bookmarks "menu" page -->
    <string name="library_desktop_bookmarks_menu">Menú dels marcapaginas</string>
    <!-- Option in library to open Desktop Bookmarks "toolbar" page -->
    <string name="library_desktop_bookmarks_toolbar">Barra personala</string>
    <!-- Option in library to open Desktop Bookmarks "unfiled" page -->
    <string name="library_desktop_bookmarks_unfiled">Autres marcapaginas</string>
    <!-- Option in Library to open History page -->
    <string name="library_history">Istoric</string>
    <!-- Option in Library to open a new tab -->
    <string name="library_new_tab">Onglet novèl</string>
    <!-- Settings Page Title -->
    <string name="settings_title">Paramètres</string>
    <!-- Content description (not visible, for screen readers etc.): "Close button for library settings" -->
    <string name="content_description_close_button">Tampar</string>

    <!-- Title to show in alert when a lot of tabs are to be opened
    %d is a placeholder for the number of tabs that will be opened -->
    <string name="open_all_warning_title">Dobrir %d onglets ?</string>
    <!-- Message to warn users that a large number of tabs will be opened
    %s will be replaced by app name. -->
    <string name="open_all_warning_message">Dobrir tan d’onglets pòt alentir %s pendent que las paginas se cargaràn. Volètz vertadièrament contunhar ?</string>
    <!-- Dialog button text for confirming open all tabs -->
    <string name="open_all_warning_confirm">Dobrir los onglets</string>
    <!-- Dialog button text for canceling open all tabs -->
    <string name="open_all_warning_cancel">Anullar</string>

    <!-- Text to show users they have one page in the history group section of the History fragment.
    %d is a placeholder for the number of pages in the group. -->
    <string name="history_search_group_site_1">%d pagina</string>

    <!-- Text to show users they have multiple pages in the history group section of the History fragment.
    %d is a placeholder for the number of pages in the group. -->
    <string name="history_search_group_sites_1">%d paginas</string>

    <!-- Option in library for Recently Closed Tabs -->
    <string name="library_recently_closed_tabs">Onglets tampats recentament</string>
    <!-- Option in library to open Recently Closed Tabs page -->
    <string name="recently_closed_show_full_history">Afichar l’istoric complèt</string>
    <!-- Text to show users they have multiple tabs saved in the Recently Closed Tabs section of history.
    %d is a placeholder for the number of tabs selected. -->
    <string name="recently_closed_tabs">%d onglets</string>
    <!-- Text to show users they have one tab saved in the Recently Closed Tabs section of history.
    %d is a placeholder for the number of tabs selected. -->
    <string name="recently_closed_tab">%d onglet</string>
    <!-- Recently closed tabs screen message when there are no recently closed tabs -->
    <string name="recently_closed_empty_message">Cap d’onglets pas tampats recentament</string>

    <!-- Tab Management -->
    <!-- Title of preference for tabs management -->
    <string name="preferences_tabs">Onglets</string>
    <!-- Title of preference that allows a user to specify the tab view -->
    <string name="preferences_tab_view">Vista onglet</string>
    <!-- Option for a list tab view -->
    <string name="tab_view_list">Lista</string>
    <!-- Option for a grid tab view -->
    <string name="tab_view_grid">Grasilha</string>
    <!-- Title of preference that allows a user to auto close tabs after a specified amount of time -->
    <string name="preferences_close_tabs">Tampar los onglets</string>
    <!-- Option for auto closing tabs that will never auto close tabs, always allows user to manually close tabs -->
    <string name="close_tabs_manually">Manualament</string>

    <!-- Option for auto closing tabs that will auto close tabs after one day -->
    <string name="close_tabs_after_one_day">Aprèp un jorn</string>
    <!-- Option for auto closing tabs that will auto close tabs after one week -->
    <string name="close_tabs_after_one_week">Aprèp una setmana</string>
    <!-- Option for auto closing tabs that will auto close tabs after one month -->
    <string name="close_tabs_after_one_month">Aprèp un mes</string>

    <!-- Title of preference that allows a user to specify the auto-close settings for open tabs -->
    <string name="preference_auto_close_tabs" tools:ignore="UnusedResources">Auto-tampadura d’onglets dubèrts</string>

    <!-- Opening screen -->
    <!-- Title of a preference that allows a user to choose what screen to show after opening the app -->
    <string name="preferences_opening_screen">Ecran a la dubertura</string>
    <!-- Option for always opening the homepage when re-opening the app -->
    <string name="opening_screen_homepage">Pagina d’acuèlh</string>
    <!-- Option for always opening the user's last-open tab when re-opening the app -->
    <string name="opening_screen_last_tab">Darrièr onglet</string>
    <!-- Option for always opening the homepage when re-opening the app after four hours of inactivity -->
    <string name="opening_screen_after_four_hours_of_inactivity">Pagina d’acuèlh aprèp quatre oras d’inactivitat</string>
    <!-- Summary for tabs preference when auto closing tabs setting is set to manual close-->
    <string name="close_tabs_manually_summary">Tampar manualament</string>
    <!-- Summary for tabs preference when auto closing tabs setting is set to auto close tabs after one day-->
    <string name="close_tabs_after_one_day_summary">Tampar aprèp un jorn</string>
    <!-- Summary for tabs preference when auto closing tabs setting is set to auto close tabs after one week-->
    <string name="close_tabs_after_one_week_summary">Tampar aprèp una setmana</string>
    <!-- Summary for tabs preference when auto closing tabs setting is set to auto close tabs after one month-->
    <string name="close_tabs_after_one_month_summary">Tampar aprèp un mes</string>

    <!-- Summary for homepage preference indicating always opening the homepage when re-opening the app -->
    <string name="opening_screen_homepage_summary">Dobrir la pagina d’acuèlh</string>
    <!-- Summary for homepage preference indicating always opening the last-open tab when re-opening the app -->
    <string name="opening_screen_last_tab_summary">Dobrir lo darrièr onglet</string>
    <!-- Summary for homepage preference indicating opening the homepage when re-opening the app after four hours of inactivity -->
    <string name="opening_screen_after_four_hours_of_inactivity_summary">Dobrir la pagina d’acuèlh après quatre oras</string>

    <!-- Inactive tabs -->
    <!-- Category header of a preference that allows a user to enable or disable the inactive tabs feature -->
    <string name="preferences_inactive_tabs">Passar los onglets ancians a inactius</string>

    <!-- Title of inactive tabs preference -->
    <string name="preferences_inactive_tabs_title">Los onglets qu’avètz pas consultats fa doas setmanas aniràn a la seccion dels inactius.</string>

    <!-- Studies -->
    <!-- Title of the remove studies button -->
    <string name="studies_remove">Suprimir</string>
    <!-- Title of the active section on the studies list -->
    <string name="studies_active">Actiu</string>
    <!-- Description for studies, it indicates why Firefox use studies. The first parameter is the name of the application. -->
    <string name="studies_description_2">%1$s pòt installar e lançar d’estudis de temps en temps.</string>
    <!-- Learn more link for studies, links to an article for more information about studies. -->
    <string name="studies_learn_more">Ne saber mai</string>

    <!-- Dialog message shown after removing a study -->
    <string name="studies_restart_app">L’aplicacion es a se tampar per aplicar las modificacions</string>
    <!-- Dialog button to confirm the removing a study. -->
    <string name="studies_restart_dialog_ok">D’acòrdi</string>
    <!-- Dialog button text for canceling removing a study. -->
    <string name="studies_restart_dialog_cancel">Anullar</string>

    <!-- Toast shown after turning on/off studies preferences -->
    <string name="studies_toast_quit_application" tools:ignore="UnusedResources">Tampadura de l’aplicacion per aplicar las modificacions…</string>

    <!-- Sessions -->
    <!-- Title for the list of tabs -->
    <string name="tab_header_label">Onglets dobèrts</string>
    <!-- Title for the list of tabs in the current private session -->
    <string name="tabs_header_private_tabs_title">Onglets privats</string>
    <!-- Title for the list of tabs in the synced tabs -->
    <string name="tabs_header_synced_tabs_title">Onglets sincronizats</string>
    <!-- Content description (not visible, for screen readers etc.): Add tab button. Adds a news tab when pressed -->
    <string name="add_tab">Apondre un onglet</string>
    <!-- Content description (not visible, for screen readers etc.): Add tab button. Adds a news tab when pressed -->
    <string name="add_private_tab">Dobrir onglet privat</string>
    <!-- Text for the new tab button to indicate adding a new private tab in the tab -->
    <string name="tab_drawer_fab_content">Privat</string>
    <!-- Text for the new tab button to indicate syncing command on the synced tabs page -->
    <string name="tab_drawer_fab_sync">Sincronizar</string>
    <!-- Text shown in the menu for sharing all tabs -->
    <string name="tab_tray_menu_item_share">Partejar totes los onglets</string>
    <!-- Text shown in the menu to view recently closed tabs -->
    <string name="tab_tray_menu_recently_closed">Onglets tampats recentament</string>
    <!-- Text shown in the tabs tray inactive tabs section -->
    <string name="tab_tray_inactive_recently_closed" tools:ignore="UnusedResources">Tampaduras recentas</string>
    <!-- Text shown in the menu to view account settings -->
    <string name="tab_tray_menu_account_settings">Paramètres del compte</string>
    <!-- Text shown in the menu to view tab settings -->
    <string name="tab_tray_menu_tab_settings">Paramètres dels onglets</string>
    <!-- Text shown in the menu for closing all tabs -->
    <string name="tab_tray_menu_item_close">Tampar totes los onglets</string>
    <!-- Text shown in the multiselect menu for bookmarking selected tabs. -->
    <string name="tab_tray_multiselect_menu_item_bookmark">Marcar los onglets</string>
    <!-- Text shown in the multiselect menu for closing selected tabs. -->
    <string name="tab_tray_multiselect_menu_item_close">Tampar los onglets</string>
    <!-- Content description for tabs tray multiselect share button -->
    <string name="tab_tray_multiselect_share_content_description">Partejar los onglets seleccionats</string>
    <!-- Content description for tabs tray multiselect menu -->
    <string name="tab_tray_multiselect_menu_content_description">Menú dels onglets seleccionats</string>
    <!-- Content description (not visible, for screen readers etc.): Removes tab from collection button. Removes the selected tab from collection when pressed -->
    <string name="remove_tab_from_collection">Suprimir l’onglet de la colleccion</string>
    <!-- Text for button to enter multiselect mode in tabs tray -->
    <string name="tabs_tray_select_tabs">Seleccionar d’onglets</string>
    <!-- Content description (not visible, for screen readers etc.): Close tab button. Closes the current session when pressed -->
    <string name="close_tab">Tampar l’onglet</string>
    <!-- Content description (not visible, for screen readers etc.): Close tab <title> button. First parameter is tab title  -->
    <string name="close_tab_title">Tampar l’onglet %s</string>
    <!-- Content description (not visible, for screen readers etc.): Opens the open tabs menu when pressed -->
    <string name="open_tabs_menu">Dobrir lo menú dels onglets</string>
    <!-- Open tabs menu item to save tabs to collection -->
    <string name="tabs_menu_save_to_collection1">Enregistrar los onglets dins la colleccion</string>

    <!-- Text for the menu button to delete a collection -->
    <string name="collection_delete">Suprimir la colleccion</string>
    <!-- Text for the menu button to rename a collection -->
    <string name="collection_rename">Renomenar la colleccion</string>
    <!-- Text for the button to open tabs of the selected collection -->
    <string name="collection_open_tabs">Onglets dobèrts</string>
    <!-- Hint for adding name of a collection -->
    <string name="collection_name_hint">Nom de la collecion</string>
    <!-- Text for the menu button to rename a top site -->
    <string name="rename_top_site">Renommar</string>
    <!-- Text for the menu button to remove a top site -->
    <string name="remove_top_site">Suprimir</string>

    <!-- Text for the menu button to delete a top site from history -->
    <string name="delete_from_history">Suprimir de l’istoric</string>
    <!-- Postfix for private WebApp titles, placeholder is replaced with app name -->
    <string name="pwa_site_controls_title_private">%1$s (mòde privat)</string>

    <!-- History -->
    <!-- Text for the button to search all history -->
    <string name="history_search_1">Picatz de tèrmes de recèrca</string>
    <!-- Text for the button to clear all history -->
    <string name="history_delete_all">Escafar l’istoric</string>
    <!-- Text for the snackbar to confirm that multiple browsing history items has been deleted -->
    <string name="history_delete_multiple_items_snackbar">Istoric escafat</string>
    <!-- Text for the snackbar to confirm that a single browsing history item has been deleted. The first parameter is the shortened URL of the deleted history item. -->
    <string name="history_delete_single_item_snackbar">%1$s suprimit</string>
    <!-- Context description text for the button to delete a single history item -->
    <string name="history_delete_item">Suprimir</string>
    <!-- History multi select title in app bar
    The first parameter is the number of bookmarks selected -->
    <string name="history_multi_select_title">%1$d seleccionats</string>
    <!-- Text for the header that groups the history for today -->
    <string name="history_today">Uèi</string>
    <!-- Text for the header that groups the history for yesterday -->
    <string name="history_yesterday">Ièr</string>
    <!-- Text for the header that groups the history the past 7 days -->
    <string name="history_7_days">Los darrièrs 7 jorns</string>
    <!-- Text for the header that groups the history the past 30 days -->
    <string name="history_30_days">Los darrièrs 30 jorns</string>
    <!-- Text for the header that groups the history older than the last month -->
    <string name="history_older">Mai ancian</string>

    <!-- Text shown when no history exists -->
    <string name="history_empty_message">Cap d’istoric</string>

    <!-- Downloads -->
    <!-- Text for the snackbar to confirm that multiple downloads items have been removed -->
    <string name="download_delete_multiple_items_snackbar_1">Telecargament suprimits</string>
    <!-- Text for the snackbar to confirm that a single download item has been removed. The first parameter is the name of the download item. -->
    <string name="download_delete_single_item_snackbar">%1$s suprimit</string>
    <!-- Text shown when no download exists -->
    <string name="download_empty_message_1">Cap de fichièr pas telecargat</string>
    <!-- History multi select title in app bar
    The first parameter is the number of downloads selected -->
    <string name="download_multi_select_title">%1$d seleccionats</string>


    <!-- Text for the button to remove a single download item -->
    <string name="download_delete_item_1">Suprimir</string>


    <!-- Crashes -->
    <!-- Title text displayed on the tab crash page. This first parameter is the name of the application (For example: Fenix) -->
    <string name="tab_crash_title_2">%1$s a pas pogut cargar aquesta pagina.</string>
    <!-- Send crash report checkbox text on the tab crash page -->
    <string name="tab_crash_send_report">Enviar un senhalament de bug a Mozilla</string>
    <!-- Close tab button text on the tab crash page -->
    <string name="tab_crash_close">Tampar l’onglet</string>

    <!-- Restore tab button text on the tab crash page -->
    <string name="tab_crash_restore">Restablir l’onglet</string>

    <!-- Bookmarks -->
    <!-- Confirmation message for a dialog confirming if the user wants to delete the selected folder -->
    <string name="bookmark_delete_folder_confirmation_dialog">Volètz vertadièrament suprimir aqueste dorsièr ?</string>
    <!-- Confirmation message for a dialog confirming if the user wants to delete multiple items including folders. Parameter will be replaced by app name. -->
    <string name="bookmark_delete_multiple_folders_confirmation_dialog">%s suprimirà los elements seleccionats.</string>
    <!-- Text for the cancel button on delete bookmark dialog -->
    <string name="bookmark_delete_negative">Anullar</string>
    <!-- Screen title for adding a bookmarks folder -->
    <string name="bookmark_add_folder">Apondre un dossièr</string>
    <!-- Snackbar title shown after a bookmark has been created. -->
    <string name="bookmark_saved_snackbar">Marcapagina apondut !</string>
    <!-- Snackbar edit button shown after a bookmark has been created. -->
    <string name="edit_bookmark_snackbar_action">MODIFICAR</string>
    <!-- Bookmark overflow menu edit button -->
    <string name="bookmark_menu_edit_button">Modificar</string>
    <!-- Bookmark overflow menu copy button -->
    <string name="bookmark_menu_copy_button">Copiar</string>
    <!-- Bookmark overflow menu share button -->
    <string name="bookmark_menu_share_button">Partejar</string>

    <!-- Bookmark overflow menu open in new tab button -->
    <string name="bookmark_menu_open_in_new_tab_button">Dobrir dins un onglet novèl</string>
    <!-- Bookmark overflow menu open in private tab button -->
    <string name="bookmark_menu_open_in_private_tab_button">Dobrir en navigacion privada</string>
    <!-- Bookmark overflow menu open all in tabs button -->
    <string name="bookmark_menu_open_all_in_tabs_button">Tot dobrir dins d’onglets novèls</string>
    <!-- Bookmark overflow menu open all in private tabs button -->
    <string name="bookmark_menu_open_all_in_private_tabs_button">Tot dobrir dins l’onglets privats</string>
    <!-- Bookmark overflow menu delete button -->
    <string name="bookmark_menu_delete_button">Suprimir</string>
    <!--Bookmark overflow menu save button -->
    <string name="bookmark_menu_save_button">Enregistrar</string>
    <!-- Bookmark multi select title in app bar
     The first parameter is the number of bookmarks selected -->
    <string name="bookmarks_multi_select_title">%1$d seleccionats</string>
    <!-- Bookmark editing screen title -->
    <string name="edit_bookmark_fragment_title">Modificar lo marcapagina</string>
    <!-- Bookmark folder editing screen title -->
    <string name="edit_bookmark_folder_fragment_title">Modificar lo dossièr</string>
    <!-- Bookmark sign in button message -->
    <string name="bookmark_sign_in_button">Connectatz-vos per veire los marcapaginas sincronizats.</string>
    <!-- Bookmark URL editing field label -->
    <string name="bookmark_url_label">URL</string>
    <!-- Bookmark FOLDER editing field label -->
    <string name="bookmark_folder_label">DOSSIÈR</string>
    <!-- Bookmark NAME editing field label -->
    <string name="bookmark_name_label">NOM</string>
    <!-- Bookmark add folder screen title -->
    <string name="bookmark_add_folder_fragment_label">Apondre un dossièr</string>
    <!-- Bookmark select folder screen title -->
    <string name="bookmark_select_folder_fragment_label">Seleccionar un dossièr</string>
    <!-- Bookmark editing error missing title -->
    <string name="bookmark_empty_title_error">Deu aver un títol</string>
    <!-- Bookmark editing error missing or improper URL -->
    <string name="bookmark_invalid_url_error">URL invalida</string>

    <!-- Bookmark screen message for empty bookmarks folder -->
    <string name="bookmarks_empty_message">I a pas cap de marcapagina aquí</string>
    <!-- Bookmark snackbar message on deletion
     The first parameter is the host part of the URL of the bookmark deleted, if any -->
    <string name="bookmark_deletion_snackbar_message">%1$s suprimit</string>
    <!-- Bookmark snackbar message on deleting multiple bookmarks not including folders-->
    <string name="bookmark_deletion_multiple_snackbar_message_2">Marcapagina suprimit</string>

    <!-- Bookmark snackbar message on deleting multiple bookmarks including folders-->
    <string name="bookmark_deletion_multiple_snackbar_message_3">Supression dels dossièrs seleccionats</string>
    <!-- Bookmark undo button for deletion snackbar action -->
    <string name="bookmark_undo_deletion">ANULLAR</string>

    <!-- Text for the button to search all bookmarks -->
    <string name="bookmark_search">Picatz de tèrmes de recèrca</string>

    <!-- Site Permissions -->
    <!-- Button label that take the user to the Android App setting -->
    <string name="phone_feature_go_to_settings">Anar als paramètres</string>
    <!-- Content description (not visible, for screen readers etc.): Quick settings sheet
        to give users access to site specific information / settings. For example:
        Secure settings status and a button to modify site permissions -->
    <string name="quick_settings_sheet">Accès rapid als paramètres</string>
    <!-- Label that indicates that this option it the recommended one -->
    <string name="phone_feature_recommended">Recomandat</string>
    <!-- Button label for clearing all the information of site permissions-->
    <string name="clear_permissions">Escafar las permissions</string>
    <!-- Text for the OK button on Clear permissions dialog -->
    <string name="clear_permissions_positive">D’acòrdi</string>
    <!-- Text for the cancel button on Clear permissions dialog -->
    <string name="clear_permissions_negative">Anullar</string>
    <!-- Button label for clearing a site permission-->
    <string name="clear_permission">Escafar la permission</string>
    <!-- Text for the OK button on Clear permission dialog -->
    <string name="clear_permission_positive">D’acòrdi</string>
    <!-- Text for the cancel button on Clear permission dialog -->
    <string name="clear_permission_negative">Anullar</string>
    <!-- Button label for clearing all the information on all sites-->
    <string name="clear_permissions_on_all_sites">Escafar las permissions de totes los sites</string>
    <!-- Preference for altering video and audio autoplay for all websites -->
    <string name="preference_browser_feature_autoplay">Lectura automatica</string>
    <!-- Preference for altering the camera access for all websites -->
    <string name="preference_phone_feature_camera">Camèra</string>
    <!-- Preference for altering the microphone access for all websites -->
    <string name="preference_phone_feature_microphone">Microfòn</string>
    <!-- Preference for altering the location access for all websites -->
    <string name="preference_phone_feature_location">Emplaçament</string>
    <!-- Preference for altering the notification access for all websites -->
    <string name="preference_phone_feature_notification">Notificacion</string>

    <!-- Preference for altering the persistent storage access for all websites -->
    <string name="preference_phone_feature_persistent_storage">Emmagazinatge persistent</string>
    <!-- Preference for altering the storage access setting for all websites -->
    <string name="preference_phone_feature_cross_origin_storage_access">Cookies intersites</string>
    <!-- Preference for altering the EME access for all websites -->
    <string name="preference_phone_feature_media_key_system_access">Contengut contrarotlat per DRM</string>
    <!-- Label that indicates that a permission must be asked always -->
    <string name="preference_option_phone_feature_ask_to_allow">Demandar per autorizar</string>
    <!-- Label that indicates that a permission must be blocked -->
    <string name="preference_option_phone_feature_blocked">Blocat</string>
    <!-- Label that indicates that a permission must be allowed -->
    <string name="preference_option_phone_feature_allowed">Autorizat</string>
    <!--Label that indicates a permission is by the Android OS-->
    <string name="phone_feature_blocked_by_android">Blocat per Android</string>
    <!-- Preference for showing a list of websites that the default configurations won't apply to them -->
    <string name="preference_exceptions">Excepcions</string>

    <!-- Summary of tracking protection preference if tracking protection is set to off -->
    <string name="tracking_protection_off">Desactivada</string>
    <!-- Summary of tracking protection preference if tracking protection is set to standard -->
    <string name="tracking_protection_standard">Estandarda</string>
    <!-- Summary of tracking protection preference if tracking protection is set to strict -->
    <string name="tracking_protection_strict">Estricta</string>
    <!-- Summary of tracking protection preference if tracking protection is set to custom -->
    <string name="tracking_protection_custom">Personalizada</string>
    <!-- Label for global setting that indicates that all video and audio autoplay is allowed -->
    <string name="preference_option_autoplay_allowed2">Autorizar l’àudio e la vidèo</string>

    <!-- Label for site specific setting that indicates that all video and audio autoplay is allowed -->
    <string name="quick_setting_option_autoplay_allowed">Autorizar l’àudio e la vidèo</string>
    <!-- Label that indicates that video and audio autoplay is only allowed over Wi-Fi -->
    <string name="preference_option_autoplay_allowed_wifi_only2">Blocar solament l’àudio e la vidèo amb una connexion mobil</string>
    <!-- Subtext that explains 'autoplay on Wi-Fi only' option -->
    <string name="preference_option_autoplay_allowed_wifi_subtext">L’àudio e la vidèo seràn legits amb una connexion Wi-Fi</string>
    <!-- Label for global setting that indicates that video autoplay is allowed, but audio autoplay is blocked -->
    <string name="preference_option_autoplay_block_audio2">Blocar sonque l’àudio</string>
    <!-- Label for site specific setting that indicates that video autoplay is allowed, but audio autoplay is blocked -->
    <string name="quick_setting_option_autoplay_block_audio">Blocar sonque l’àudio</string>
    <!-- Label for global setting that indicates that all video and audio autoplay is blocked -->
    <string name="preference_option_autoplay_blocked3">Blocar l’àudio e la vidèo</string>
    <!-- Label for site specific setting that indicates that all video and audio autoplay is blocked -->
    <string name="quick_setting_option_autoplay_blocked">Blocar l’àudio e la vidèo</string>
    <!-- Summary of delete browsing data on quit preference if it is set to on -->
    <string name="delete_browsing_data_quit_on">Activat</string>
    <!-- Summary of delete browsing data on quit preference if it is set to off -->
    <string name="delete_browsing_data_quit_off">Desactivat</string>

    <!-- Summary of studies preference if it is set to on -->
    <string name="studies_on">Activat</string>
    <!-- Summary of studies data on quit preference if it is set to off -->
    <string name="studies_off">Desactivat</string>

    <!-- Collections -->
    <!-- Collections header on home fragment -->
    <string name="collections_header">Colleccions</string>
    <!-- Content description (not visible, for screen readers etc.): Opens the collection menu when pressed -->
    <string name="collection_menu_button_content_description">Menú de colleccion</string>
    <!-- Label to describe what collections are to a new user without any collections -->
    <string name="no_collections_description2">Amassatz çò important per vos\nGropatz las recèrcas, los sites e onglets similars per i tornar mai tard.</string>
    <!-- Title for the "select tabs" step of the collection creator -->
    <string name="create_collection_select_tabs">Seleccionar d’onglets</string>
    <!-- Title for the "select collection" step of the collection creator -->
    <string name="create_collection_select_collection">Seleccionar una colleccion</string>
    <!-- Title for the "name collection" step of the collection creator -->
    <string name="create_collection_name_collection">Nom de la colleccion</string>
    <!-- Button to add new collection for the "select collection" step of the collection creator -->
    <string name="create_collection_add_new_collection">Ajustar una colleccion nòva</string>
    <!-- Button to select all tabs in the "select tabs" step of the collection creator -->
    <string name="create_collection_select_all">Seleccionar tot</string>
    <!-- Button to deselect all tabs in the "select tabs" step of the collection creator -->
    <string name="create_collection_deselect_all">O desseleccionar tot</string>
    <!-- Text to prompt users to select the tabs to save in the "select tabs" step of the collection creator -->
    <string name="create_collection_save_to_collection_empty">Seleccionatz los onglets d’enregistrar</string>
    <!-- Text to show users how many tabs they have selected in the "select tabs" step of the collection creator.
     %d is a placeholder for the number of tabs selected. -->
    <string name="create_collection_save_to_collection_tabs_selected">%d onglets seleccionats</string>
    <!-- Text to show users they have one tab selected in the "select tabs" step of the collection creator.
    %d is a placeholder for the number of tabs selected. -->
    <string name="create_collection_save_to_collection_tab_selected">%d onglet seleccionat</string>
    <!-- Text shown in snackbar when multiple tabs have been saved in a collection -->
    <string name="create_collection_tabs_saved">Onglets enregistrats !</string>
    <!-- Text shown in snackbar when one or multiple tabs have been saved in a new collection -->
    <string name="create_collection_tabs_saved_new_collection">Colleccion enregistrada</string>
    <!-- Text shown in snackbar when one tab has been saved in a collection -->
    <string name="create_collection_tab_saved">Onglet enregistrat !</string>
    <!-- Content description (not visible, for screen readers etc.): button to close the collection creator -->
    <string name="create_collection_close">Tampar</string>
    <!-- Button to save currently selected tabs in the "select tabs" step of the collection creator-->
    <string name="create_collection_save">Enregistrar</string>

    <!-- Snackbar action to view the collection the user just created or updated -->
    <string name="create_collection_view">Veire</string>

    <!-- Text for the OK button from collection dialogs -->
    <string name="create_collection_positive">D’acòrdi</string>
    <!-- Text for the cancel button from collection dialogs -->
    <string name="create_collection_negative">Anullar</string>

    <!-- Default name for a new collection in "name new collection" step of the collection creator. %d is a placeholder for the number of collections-->
    <string name="create_collection_default_name">Colleccion %d</string>

    <!-- Share -->
    <!-- Share screen header -->
    <string name="share_header_2">Partejar</string>
    <!-- Content description (not visible, for screen readers etc.):
        "Share" button. Opens the share menu when pressed. -->
    <string name="share_button_content_description">Partejar</string>
    <!-- Text for the Save to PDF feature in the share menu -->
    <string name="share_save_to_pdf">Enregistrar en PDF</string>
    <!-- Text for error message when generating a PDF file Text. -->
    <string name="unable_to_save_to_pdf_error">Generacion PDF impossibla</string>
    <!-- Text for standard error snackbar dismiss button. -->
    <string name="standard_snackbar_error_dismiss">Ignorar</string>
    <!-- Text for error message when printing a page and it fails. -->
    <string name="unable_to_print_page_error">Impossible d’imprimir aquesta pagina</string>
    <!-- Text for the print feature in the share and browser menu -->
    <string name="menu_print">Imprimir</string>
    <!-- Sub-header in the dialog to share a link to another sync device -->
    <string name="share_device_subheader">Enviar al periferic</string>
    <!-- Sub-header in the dialog to share a link to an app from the full list -->
    <string name="share_link_all_apps_subheader">Totas las accions</string>
    <!-- Sub-header in the dialog to share a link to an app from the most-recent sorted list -->
    <string name="share_link_recent_apps_subheader">Utilizats fa res</string>
    <!-- Text for the copy link action in the share screen. -->
    <string name="share_copy_link_to_clipboard">Copiar dins lo quichapapièrs</string>
    <!-- Toast shown after copying link to clipboard -->
    <string name="toast_copy_link_to_clipboard">Copiat dins lo quichapapièrs</string>
    <!-- An option from the share dialog to sign into sync -->
    <string name="sync_sign_in">Se connectar a Sync</string>
     <!-- An option from the three dot menu to sync and save data -->
    <string name="sync_menu_sync_and_save_data">Sincronizar e enregistrar las donadas</string>
    <!-- An option from the share dialog to send link to all other sync devices -->
    <string name="sync_send_to_all">Enviar a totes los periferics</string>
    <!-- An option from the share dialog to reconnect to sync -->
    <string name="sync_reconnect">Tornar connectar a Sync</string>
    <!-- Text displayed when sync is offline and cannot be accessed -->
    <string name="sync_offline">Fòra linha</string>
    <!-- An option to connect additional devices -->
    <string name="sync_connect_device">Connectar un periferic mai</string>
    <!-- The dialog text shown when additional devices are not available -->
    <string name="sync_connect_device_dialog">Per enviar un onglet, connectatz-vos a vòstre compte Firefox sus almens un autre periferic.</string>
    <!-- Confirmation dialog button -->
    <string name="sync_confirmation_button">Comprés !</string>
    <!-- Share error message -->
    <string name="share_error_snackbar">Partatge impossible amb aquesta aplicacion</string>
    <!-- Add new device screen title -->
    <string name="sync_add_new_device_title">Enviar al periferic</string>
    <!-- Text for the warning message on the Add new device screen -->
    <string name="sync_add_new_device_message">Cap de periferic pas connectat</string>

    <!-- Text for the button to learn about sending tabs -->
    <string name="sync_add_new_device_learn_button">Ne saber mai sul mandadís d’onglets…</string>
    <!-- Text for the button to connect another device -->
    <string name="sync_add_new_device_connect_button">Connectar un autre periferic…</string>

    <!-- Notifications -->
    <!-- Text shown in the notification that pops up to remind the user that a private browsing session is active. -->
    <string name="notification_pbm_delete_text_2">Tampar los onglets privats</string>

    <!-- Microsuverys -->
    <!-- Text shown in prompt for printing microsurvey. "sec" It's an abrevation for "second". -->
    <string name="microsurvey_prompt_printing_title" tools:ignore="UnusedResources">Ajudatz a melhorar l’impression dins Firefox. Triga pas</string>

    <!-- Text shown in prompt for printing microsurvey. 'Firefox' intentionally hardcoded here--> --&gt;
    <string name="microsurvey_survey_printing_title" tools:ignore="UnusedResources">Quin es vòstre nivèl de satisfaccion de l’impression de Firefox ?</string>
    <!-- Text for option one, shown in microsurvey.-->
    <string name="microsurvey_survey_5_point_option_0" tools:ignore="UnusedResources">Indiferent</string>
    <!-- Text for option two, shown in microsurvey.-->
    <string name="microsurvey_survey_5_point_option_1" tools:ignore="UnusedResources">Plan insatisfach</string>
    <!-- Text for option three, shown in microsurvey.-->
    <string name="microsurvey_survey_5_point_option_2" tools:ignore="UnusedResources">Insatisfach</string>
    <!-- Text for option four, shown in microsurvey.-->
    <string name="microsurvey_survey_5_point_option_3" tools:ignore="UnusedResources">Satisfach</string>
    <!-- Text for option five, shown in microsurvey.-->
    <string name="microsurvey_survey_5_point_option_4" tools:ignore="UnusedResources">Plan satisfach</string>

    <!-- Text shown in the notification that pops up to remind the user that a private browsing session is active for Android 14+ -->
    <string name="notification_erase_title_android_14">Tampar los onglets privats ?</string>

    <string name="notification_erase_text_android_14">Tocatz o fasètz lisar aquesta notificacion per tampar los onglets privats.</string>

    <!-- Name of the marketing notification channel. Displayed in the "App notifications" system settings for the app -->
    <string name="notification_marketing_channel_name">Marketing</string>

    <!-- Title shown in the notification that pops up to remind the user to set fenix as default browser.
    The app name is in the text, due to limitations with localizing Nimbus experiments -->
    <string name="nimbus_notification_default_browser_title" tools:ignore="UnusedResources">Firefox es rapid e privat</string>
    <!-- Text shown in the notification that pops up to remind the user to set fenix as default browser.
    The app name is in the text, due to limitations with localizing Nimbus experiments -->
    <string name="nimbus_notification_default_browser_text" tools:ignore="UnusedResources">Far que Firefox siá lo navegador per defaut</string>
    <!-- Title shown in the notification that pops up to re-engage the user -->
    <string name="notification_re_engagement_title">Ensajatz la navegacion privada</string>

    <!-- Text shown in the notification that pops up to re-engage the user.
    %1$s is a placeholder that will be replaced by the app name. -->
    <string name="notification_re_engagement_text">Navegatz sens cap de cookies o d’istoric dins %1$s</string>

    <!-- Title A shown in the notification that pops up to re-engage the user -->
    <string name="notification_re_engagement_A_title">Navegar sens traças</string>
    <!-- Text A shown in the notification that pops up to re-engage the user.
    %1$s is a placeholder that will be replaced by the app name. -->
    <string name="notification_re_engagement_A_text">La navegacion privada de %1$s salva pas vòstras informacions.</string>
    <!-- Title B shown in the notification that pops up to re-engage the user -->
    <string name="notification_re_engagement_B_title">Realizatz vòstra primièra recèrca</string>
    <!-- Text B shown in the notification that pops up to re-engage the user -->
    <string name="notification_re_engagement_B_text">Trapatz quicòm a proximitat. O descobrissètz quicòm de risolièr.</string>

    <!-- Survey -->
    <!-- Text shown in the fullscreen message that pops up to ask user to take a short survey.
    The app name is in the text, due to limitations with localizing Nimbus experiments -->
    <string name="nimbus_survey_message_text">Ajudatz-nos a melhorar Firefox en respondent a un sondatge cort.</string>
    <!-- Preference for taking the short survey. -->
    <string name="preferences_take_survey">Participar al sondatge</string>
    <!-- Preference for not taking the short survey. -->
    <string name="preferences_not_take_survey">Non, mercé</string>

    <!-- Snackbar -->
    <!-- Text shown in snackbar when user deletes a collection -->
    <string name="snackbar_collection_deleted">Colleccion suprimida</string>
    <!-- Text shown in snackbar when user renames a collection -->
    <string name="snackbar_collection_renamed">Colleccion renomenada</string>
    <!-- Text shown in snackbar when user closes a tab -->
    <string name="snackbar_tab_closed">Onglet tampat</string>
    <!-- Text shown in snackbar when user closes all tabs -->
    <string name="snackbar_tabs_closed">Onglets tampats</string>
    <!-- Text shown in snackbar when user bookmarks a list of tabs -->
    <string name="snackbar_message_bookmarks_saved">Marcapagina apondut !</string>
    <!-- Text shown in snackbar when user adds a site to shortcuts -->
    <string name="snackbar_added_to_shortcuts">Apondut als acorchis !</string>
    <!-- Text shown in snackbar when user closes a private tab -->
    <string name="snackbar_private_tab_closed">Onglet privat tampat</string>
    <!-- Text shown in snackbar when user closes all private tabs -->
    <string name="snackbar_private_tabs_closed">Onglets privats tampats</string>
    <!-- Text shown in snackbar when user erases their private browsing data -->
    <string name="snackbar_private_data_deleted">Donadas de navegacion privada suprimidas</string>
    <!-- Text shown in snackbar to undo deleting a tab, top site or collection -->
    <string name="snackbar_deleted_undo">ANULLAR</string>
    <!-- Text shown in snackbar when user removes a top site -->
    <string name="snackbar_top_site_removed">Site suprimit</string>
    <!-- QR code scanner prompt which appears after scanning a code, but before navigating to it
        First parameter is the name of the app, second parameter is the URL or text scanned-->
    <string name="qr_scanner_confirmation_dialog_message">Autorizar %1$s a dobrir %2$s</string>
    <!-- QR code scanner prompt dialog positive option to allow navigation to scanned link -->
    <string name="qr_scanner_dialog_positive">AUTORIZAR</string>
    <!-- QR code scanner prompt dialog positive option to deny navigation to scanned link -->
    <string name="qr_scanner_dialog_negative">REFUSAR</string>
    <!-- QR code scanner prompt dialog error message shown when a hostname does not contain http or https. -->
    <string name="qr_scanner_dialog_invalid">Adreça web pas valida.</string>
    <!-- QR code scanner prompt dialog positive option when there is an error -->
    <string name="qr_scanner_dialog_invalid_ok">D’acòrdi</string>
    <!-- Tab collection deletion prompt dialog message. Placeholder will be replaced with the collection name -->
    <string name="tab_collection_dialog_message">Volètz vertadièrament suprimir %1$s ?</string>
    <!-- Tab collection deletion prompt dialog option to delete the collection -->
    <string name="tab_collection_dialog_positive">Suprimir</string>

    <!-- Text displayed in a notification when the user enters full screen mode -->
    <string name="full_screen_notification">Mòde plen ecran actiu</string>
    <!-- Message for copying the URL via long press on the toolbar -->
    <string name="url_copied">URL copiada</string>

    <!-- Sample text for accessibility font size -->
    <string name="accessibility_text_size_sample_text_1">Aquò es un exemple de tèxt. Aquí es una demostracion de coma apareisserà lo tèxt quand aumentatz o redusissètz la talha amb aqueste paramètre.</string>
    <!-- Summary for Accessibility Text Size Scaling Preference -->
    <string name="preference_accessibility_text_size_summary">Va venir lo tèxt dels sites mai grand o mai pichon</string>
    <!-- Title for Accessibility Text Size Scaling Preference -->
    <string name="preference_accessibility_font_size_title">Talha de polissa</string>

    <!-- Title for Accessibility Text Automatic Size Scaling Preference -->
    <string name="preference_accessibility_auto_size_2">Talha de polissa automatica</string>

    <!-- Summary for Accessibility Text Automatic Size Scaling Preference -->
    <string name="preference_accessibility_auto_size_summary">La talha de polissa correspondrà a la talha dels paramètres Android. Desactivatz aquesta opcion per gerir la talha de la polissa.</string>

    <!-- Title for the Delete browsing data preference -->
    <string name="preferences_delete_browsing_data">Suprimir las donadas de navegacion</string>
    <!-- Title for the tabs item in Delete browsing data -->
    <string name="preferences_delete_browsing_data_tabs_title_2">Onglets dobèrts</string>
    <!-- Subtitle for the tabs item in Delete browsing data, parameter will be replaced with the number of open tabs -->
    <string name="preferences_delete_browsing_data_tabs_subtitle">%d onglets</string>
    <!-- Title for the data and history items in Delete browsing data -->
    <!-- Title for the history item in Delete browsing data -->
    <string name="preferences_delete_browsing_data_browsing_history_title">Istoric de navegacion</string>
    <!-- Subtitle for the data and history items in delete browsing data, parameter will be replaced with the
        number of history items the user has -->
    <string name="preferences_delete_browsing_data_browsing_data_subtitle">%d adreças</string>
    <!-- Title for the cookies and site data items in Delete browsing data -->
    <string name="preferences_delete_browsing_data_cookies_and_site_data">Cookies e donadas de sites</string>
    <!-- Subtitle for the cookies item in Delete browsing data -->
    <string name="preferences_delete_browsing_data_cookies_subtitle">La session de la màger part dels sites se tamparà</string>
    <!-- Title for the cached images and files item in Delete browsing data -->
    <string name="preferences_delete_browsing_data_cached_files">Imatges e fichièrs en cache</string>
    <!-- Subtitle for the cached images and files item in Delete browsing data -->
    <string name="preferences_delete_browsing_data_cached_files_subtitle">Libèra d’espaci d’emmagazinatge</string>
    <!-- Title for the site permissions item in Delete browsing data -->
    <string name="preferences_delete_browsing_data_site_permissions">Permissions dels sites</string>
    <!-- Title for the downloads item in Delete browsing data -->
    <string name="preferences_delete_browsing_data_downloads">Telecargaments</string>
    <!-- Text for the button to delete browsing data -->
    <string name="preferences_delete_browsing_data_button">Suprimir las donadas de navegacion</string>
    <!-- Title for the Delete browsing data on quit preference -->
    <string name="preferences_delete_browsing_data_on_quit">Suprimir las donadas de navegacion en quitant</string>
    <!-- Summary for the Delete browsing data on quit preference. "Quit" translation should match delete_browsing_data_on_quit_action translation. -->
    <string name="preference_summary_delete_browsing_data_on_quit_2">Suprimís automaticament las donadas de navegacion quand seleccionatz « Quitar » al menú principal</string>
    <!-- Action item in menu for the Delete browsing data on quit feature -->
    <string name="delete_browsing_data_on_quit_action">Sortir</string>

    <!-- Title text of a delete browsing data dialog. -->
    <string name="delete_history_prompt_title">Periòde de suprimir</string>
    <!-- Body text of a delete browsing data dialog. -->
    <string name="delete_history_prompt_body" moz:RemovedIn="130" tools:ignore="UnusedResources">Suprimís l’istoric (inclutz l’istoric sincronizat d’autres aparelhs), los cookies e las autras donadas de navegacion.</string>
    <!-- Body text of a delete browsing data dialog. -->
    <string name="delete_history_prompt_body_2">Suprimís l’istoric (inclutz l’istoric sincronizat d’autres aparelhs)</string>
    <!-- Radio button in the delete browsing data dialog to delete history items for the last hour. -->
    <string name="delete_history_prompt_button_last_hour">La darrièra ora</string>
    <!-- Radio button in the delete browsing data dialog to delete history items for today and yesterday. -->
    <string name="delete_history_prompt_button_today_and_yesterday">Uèi e ièr</string>
    <!-- Radio button in the delete browsing data dialog to delete all history. -->
    <string name="delete_history_prompt_button_everything">Tot</string>

    <!-- Dialog message to the user asking to delete browsing data. Parameter will be replaced by app name. -->
    <string name="delete_browsing_data_prompt_message_3">%s suprimirà las donadas de navegacion seleccionadas.</string>
    <!-- Text for the cancel button for the data deletion dialog -->
    <string name="delete_browsing_data_prompt_cancel">Anullar</string>

    <!-- Text for the allow button for the data deletion dialog -->
    <string name="delete_browsing_data_prompt_allow">Suprimir</string>

    <!-- Text for the snackbar confirmation that the data was deleted -->
    <string name="preferences_delete_browsing_data_snackbar">Donadas de navegacion suprimidas</string>
    <!-- Text for the snackbar to show the user that the deletion of browsing data is in progress -->
    <string name="deleting_browsing_data_in_progress">Supression de las donadas de navegacion…</string>

    <!-- Dialog message to the user asking to delete all history items inside the opened group. Parameter will be replaced by a history group name. -->
    <string name="delete_all_history_group_prompt_message">Suprimir totes les sites dins « %s »</string>
    <!-- Text for the cancel button for the history group deletion dialog -->
    <string name="delete_history_group_prompt_cancel">Anullar</string>
    <!-- Text for the allow button for the history group dialog -->
    <string name="delete_history_group_prompt_allow">Suprimir</string>
    <!-- Text for the snackbar confirmation that the history group was deleted -->
    <string name="delete_history_group_snackbar">Grop suprimit</string>

    <!-- Onboarding -->
    <!-- text to display in the snackbar once account is signed-in -->
    <string name="onboarding_firefox_account_sync_is_on">Sincro. activada</string>

    <!-- Onboarding theme -->
    <!-- Text shown in snackbar when multiple tabs have been sent to device -->
    <string name="sync_sent_tabs_snackbar">Onglets enviats !</string>
    <!-- Text shown in snackbar when one tab has been sent to device  -->
    <string name="sync_sent_tab_snackbar">Onglet enviat !</string>
    <!-- Text shown in snackbar when sharing tabs failed  -->
    <string name="sync_sent_tab_error_snackbar">Mandadís impossible</string>
    <!-- Text shown in snackbar for the "retry" action that the user has after sharing tabs failed -->
    <string name="sync_sent_tab_error_snackbar_action">TORNAR ENSAJAR</string>
    <!-- Title of QR Pairing Fragment -->
    <string name="sync_scan_code">Numerizatz lo còdi QR</string>
    <!-- Instructions on how to access pairing -->
    <string name="sign_in_instructions"><![CDATA[Dorbissètz Firefox sus l’ordenador a la pagina <b>https://firefox.com/pair</b>]]></string>
    <!-- Text shown for sign in pairing when ready -->
    <string name="sign_in_ready_for_scan">Prèst a numerizar</string>
    <!-- Text shown for settings option for sign with pairing -->
    <string name="sign_in_with_camera">Connectatz-vos amb la camèra</string>
    <!-- Text shown for settings option for sign with email -->
    <string name="sign_in_with_email">Utilizar una adreça electronica allòc</string>
    <!-- Text shown for settings option for create new account text.'Firefox' intentionally hardcoded here.-->
    <string name="sign_in_create_account_text"><![CDATA[Cap de compte ? <u>Creatz-ne un</u> per sincronizar Firefox entre periferics.]]></string>
    <!-- Text shown in confirmation dialog to sign out of account. The first parameter is the name of the app (e.g. Firefox Preview) -->
    <string name="sign_out_confirmation_message_2">%s quitarà de sincronizar vòstre compte mas escafarà pas las donadas de navegacion d’aqueste periferic.</string>
    <!-- Option to continue signing out of account shown in confirmation dialog to sign out of account -->
    <string name="sign_out_disconnect">Se desconectar</string>
    <!-- Option to cancel signing out shown in confirmation dialog to sign out of account -->
    <string name="sign_out_cancel">Anullar</string>

    <!-- Error message snackbar shown after the user tried to select a default folder which cannot be altered -->
    <string name="bookmark_cannot_edit_root">Modificacion del dossièr per defaut impossibla</string>

    <!-- Enhanced Tracking Protection -->
    <!-- Link displayed in enhanced tracking protection panel to access tracking protection settings -->
    <string name="etp_settings">Paramètres de proteccion</string>
    <!-- Preference title for enhanced tracking protection settings -->
    <string name="preference_enhanced_tracking_protection">Proteccion renfortida contra lo seguiment</string>
    <!-- Preference summary for enhanced tracking protection settings on/off switch -->
    <string name="preference_enhanced_tracking_protection_summary">Ara amb una proteccion totala de cookies, nòstra barrièra mai potenta pel moment contra los traçadors intersites.</string>
    <!-- Description of enhanced tracking protection. The parameter is the name of the application (For example: Firefox Fenix) -->
    <string name="preference_enhanced_tracking_protection_explanation_2">%s vos protegís de la màger part dels traçadors mai comuns que vos seguisson en linha.</string>
    <!-- Text displayed that links to website about enhanced tracking protection -->
    <string name="preference_enhanced_tracking_protection_explanation_learn_more">Ne saber mai</string>
    <!-- Preference for enhanced tracking protection for the standard protection settings -->
    <string name="preference_enhanced_tracking_protection_standard_default_1">Estandarda (per defaut)</string>
    <!-- Preference description for enhanced tracking protection for the standard protection settings -->
    <string name="preference_enhanced_tracking_protection_standard_description_5">Se cargaràn normalament las paginas mas blocaràn mens de traçadors.</string>
    <!--  Accessibility text for the Standard protection information icon  -->
    <string name="preference_enhanced_tracking_protection_standard_info_button">Çò que la proteccion contra lo seguiment estandarda bloca</string>
    <!-- Preference for enhanced tracking protection for the strict protection settings -->
    <string name="preference_enhanced_tracking_protection_strict">Estricta</string>
    <!-- Preference description for enhanced tracking protection for the strict protection settings -->
    <string name="preference_enhanced_tracking_protection_strict_description_4">Una proteccion renfortida contra lo seguiment e de performanças melhoras, mas d’unes sites pòdon quitar de foncionar.</string>
    <!--  Accessibility text for the Strict protection information icon  -->
    <string name="preference_enhanced_tracking_protection_strict_info_button">Çò que la proteccion contra lo seguiment estricta bloca</string>
    <!-- Preference for enhanced tracking protection for the custom protection settings -->
    <string name="preference_enhanced_tracking_protection_custom">Personalizada</string>
    <!-- Preference description for enhanced tracking protection for the strict protection settings -->
    <string name="preference_enhanced_tracking_protection_custom_description_2">Causissètz quines traçadors e scripts cal blocar.</string>
    <!--  Accessibility text for the Strict protection information icon  -->
    <string name="preference_enhanced_tracking_protection_custom_info_button">Çò que la proteccion contra lo seguiment personalizada bloca</string>
    <!-- Header for categories that are being blocked by current Enhanced Tracking Protection settings -->
    <!-- Preference for enhanced tracking protection for the custom protection settings for cookies-->
    <string name="preference_enhanced_tracking_protection_custom_cookies">Cookies</string>
    <!-- Option for enhanced tracking protection for the custom protection settings for cookies-->
    <string name="preference_enhanced_tracking_protection_custom_cookies_1">Traçadors intersites e de malhums socials</string>
    <!-- Option for enhanced tracking protection for the custom protection settings for cookies-->
    <string name="preference_enhanced_tracking_protection_custom_cookies_2">Cookies dels sites pas visitats</string>
    <!-- Option for enhanced tracking protection for the custom protection settings for cookies-->
    <string name="preference_enhanced_tracking_protection_custom_cookies_3">Totes los cookies tèrces (d’unes sites pòdon quitar de foncionar)</string>
    <!-- Option for enhanced tracking protection for the custom protection settings for cookies-->
    <string name="preference_enhanced_tracking_protection_custom_cookies_4">Totes los cookies (pòt arribar que d’unes sites quitan de foncionar)</string>
    <!-- Option for enhanced tracking protection for the custom protection settings for cookies-->
    <string name="preference_enhanced_tracking_protection_custom_cookies_5">Isolar los cookies intersites</string>
    <!-- Preference for Global Privacy Control for the custom privacy settings for Global Privacy Control. '&amp;' is replaced with the ampersand symbol: &-->
    <string name="preference_enhanced_tracking_protection_custom_global_privacy_control">Demandar als sites web de vendre nimai partejar mas donadas</string>
    <!-- Preference for enhanced tracking protection for the custom protection settings for tracking content -->
    <string name="preference_enhanced_tracking_protection_custom_tracking_content">Contengut utilizat pel seguiment</string>

    <!-- Option for enhanced tracking protection for the custom protection settings for tracking content-->
    <string name="preference_enhanced_tracking_protection_custom_tracking_content_1">Dins totes los onglets</string>
    <!-- Option for enhanced tracking protection for the custom protection settings for tracking content-->
    <string name="preference_enhanced_tracking_protection_custom_tracking_content_2">Sonque en navegacion privada</string>
    <!-- Preference for enhanced tracking protection for the custom protection settings -->
    <string name="preference_enhanced_tracking_protection_custom_cryptominers">Minaires de criptomonedas</string>
    <!-- Preference for enhanced tracking protection for the custom protection settings -->
    <string name="preference_enhanced_tracking_protection_custom_fingerprinters">Generadors d’emprentas numericas</string>
    <!-- Button label for navigating to the Enhanced Tracking Protection details -->
    <string name="enhanced_tracking_protection_details">Detalhs</string>
    <!-- Header for categories that are being being blocked by current Enhanced Tracking Protection settings -->
    <string name="enhanced_tracking_protection_blocked">Blocat</string>
    <!-- Header for categories that are being not being blocked by current Enhanced Tracking Protection settings -->
    <string name="enhanced_tracking_protection_allowed">Autorizat</string>
    <!-- Category of trackers (social media trackers) that can be blocked by Enhanced Tracking Protection -->
    <string name="etp_social_media_trackers_title">Traçadors de malhums socials</string>
    <!-- Description of social media trackers that can be blocked by Enhanced Tracking Protection -->
    <string name="etp_social_media_trackers_description">Limita la capacitat dels malhums socials de seguir vòstra activitat en linha.</string>
    <!-- Category of trackers (cross-site tracking cookies) that can be blocked by Enhanced Tracking Protection -->
    <string name="etp_cookies_title">Cookies de seguiment entre sites</string>
    <!-- Category of trackers (cross-site tracking cookies) that can be blocked by Enhanced Tracking Protection -->
    <string name="etp_cookies_title_2">Cookies intersites</string>
    <!-- Description of cross-site tracking cookies that can be blocked by Enhanced Tracking Protection -->
    <string name="etp_cookies_description">Bloca los cookies que los malhums publicitaris e las societats d’analisi de donadas utilizan per compilar vòstras donadas de navegacion sus mantun site.</string>
    <!-- Description of cross-site tracking cookies that can be blocked by Enhanced Tracking Protection -->
    <string name="etp_cookies_description_2">La proteccion totala contra los cookies los isola al site ont vos trobatz, doncas los traçadors los pòdon pas utilizar per vos pistar entres sites.</string>
    <!-- Category of trackers (cryptominers) that can be blocked by Enhanced Tracking Protection -->
    <string name="etp_cryptominers_title">Minaires de criptomonedas</string>
    <!-- Description of cryptominers that can be blocked by Enhanced Tracking Protection -->
    <string name="etp_cryptominers_description">Empacha los scripts malvolents d’accedir a vòstre periferic per minar de moneda numerica.</string>
    <!-- Category of trackers (fingerprinters) that can be blocked by Enhanced Tracking Protection -->
    <string name="etp_fingerprinters_title">Generadors d’emprentas numericas</string>
    <!-- Description of fingerprinters that can be blocked by Enhanced Tracking Protection -->
    <string name="etp_fingerprinters_description">Empacha la culhida de donadas unicas identificables quant a vòstre periferic que pòdon èsser utilizadas pel seguiment.</string>
    <!-- Category of trackers (tracking content) that can be blocked by Enhanced Tracking Protection -->
    <string name="etp_tracking_content_title">Contengut utilizat pel seguiment</string>

    <!-- Description of tracking content that can be blocked by Enhanced Tracking Protection -->
    <string name="etp_tracking_content_description">Empacha lo cargament de publicitats, vidèos e autre contengut que contenon de còdi de seguiment. Pòt afectar d’unas foncionalitats de sites web.</string>
    <!-- Enhanced Tracking Protection message that protection is currently on for this site -->
    <string name="etp_panel_on">Las proteccions son activadas per aqueste site</string>
    <!-- Enhanced Tracking Protection message that protection is currently off for this site -->
    <string name="etp_panel_off">Las proteccions son desactivadas per aqueste site</string>
    <!-- Header for exceptions list for which sites enhanced tracking protection is always off -->
    <string name="enhanced_tracking_protection_exceptions">La proteccion renfortida contra lo seguiment es desactivada per aquestes sites</string>
    <!-- Content description (not visible, for screen readers etc.): Navigate
    back from ETP details (Ex: Tracking content) -->
    <string name="etp_back_button_content_description">Tornar</string>
    <!-- About page link text to open what's new link -->
    <string name="about_whats_new">Qu’es nòu dins %s</string>

    <!-- Open source licenses page title
    The first parameter is the app name -->
    <string name="open_source_licenses_title">%s | Bibliotècas liuras</string>

    <!-- Category of trackers (redirect trackers) that can be blocked by Enhanced Tracking Protection -->
    <string name="etp_redirect_trackers_title">Traçador per redireccion</string>

    <!-- Description of redirect tracker cookies that can be blocked by Enhanced Tracking Protection -->
    <string name="etp_redirect_trackers_description">Escafa los cookies definits per redireccion cap als sites web coneguts per far seguiment</string>

    <!-- Description of the SmartBlock Enhanced Tracking Protection feature. The * symbol is intentionally hardcoded here,
         as we use it on the UI to indicate which trackers have been partially unblocked.  -->
    <string name="preference_etp_smartblock_description">D’unes traçadors marcats cai-jos son estats parcialament desblocats per aquesta pagina pr’amor qu’avètz interagit amb eles *.</string>
    <!-- Text displayed that links to website about enhanced tracking protection SmartBlock -->
    <string name="preference_etp_smartblock_learn_more">Ne saber mai</string>

    <!-- Content description (not visible, for screen readers etc.):
    Enhanced tracking protection exception preference icon for ETP settings. -->
    <string name="preference_etp_exceptions_icon_description">Icòna de preferéncia d’excepcion de proteccion renfortida contra lo seguiment</string>

    <!-- About page link text to open support link -->
    <string name="about_support">Assisténcia</string>

    <!-- About page link text to list of past crashes (like about:crashes on desktop) -->
    <string name="about_crashes">Plantatges</string>
    <!-- About page link text to open privacy notice link -->
    <string name="about_privacy_notice">Politica de confidencialitat</string>
    <!-- About page link text to open know your rights link -->
    <string name="about_know_your_rights">Vòstres dreches</string>
    <!-- About page link text to open licensing information link -->
    <string name="about_licensing_information">Entresenhas sus la licéncia</string>

    <!-- About page link text to open a screen with libraries that are used -->
    <string name="about_other_open_source_libraries">Bibliotècas qu’utilizam</string>

    <!-- Toast shown to the user when they are activating the secret dev menu
        The first parameter is number of long clicks left to enable the menu -->
    <string name="about_debug_menu_toast_progress">Menú de desbugatge : %1$d clic(s) restant(s) per l’activar</string>
    <string name="about_debug_menu_toast_done">Menú de desbugatge activat</string>

    <!-- Browser long press popup menu -->
    <!-- Copy the current url -->
    <string name="browser_toolbar_long_press_popup_copy">Copiar</string>
    <!-- Paste & go the text in the clipboard. '&amp;' is replaced with the ampersand symbol: & -->
    <string name="browser_toolbar_long_press_popup_paste_and_go">Pegar e anar</string>
    <!-- Paste the text in the clipboard -->
    <string name="browser_toolbar_long_press_popup_paste">Pegar</string>
    <!-- Snackbar message shown after an URL has been copied to clipboard. -->
    <string name="browser_toolbar_url_copied_to_clipboard_snackbar">URL copiada dins lo quichapapièrs.</string>

    <!-- Title text for the Add To Homescreen dialog -->
    <string name="add_to_homescreen_title">Apondre a l’ecran d’acuèlh</string>
    <!-- Cancel button text for the Add to Homescreen dialog -->
    <string name="add_to_homescreen_cancel">Anullar</string>

    <!-- Add button text for the Add to Homescreen dialog -->
    <string name="add_to_homescreen_add">Apondre</string>
    <!-- Continue to website button text for the first-time Add to Homescreen dialog -->
    <string name="add_to_homescreen_continue">Contunhar cap al site web</string>

    <!-- Placeholder text for the TextView in the Add to Homescreen dialog -->
    <string name="add_to_homescreen_text_placeholder">Nom de l’acorchi</string>

    <!-- Describes the add to homescreen functionality -->
    <string name="add_to_homescreen_description_2">Podètz facilament apondre aqueste site a l’ecran d’acuèlh de vòstre periferic per i accedir dirèctament e i navegar coma se foguèsse una aplicacion.</string>

    <!-- Preference for managing the settings for logins and passwords in Fenix -->
    <string name="preferences_passwords_logins_and_passwords_2">Senhals</string>
    <!-- Preference for managing the saving of logins and passwords in Fenix -->
    <string name="preferences_passwords_save_logins_2">Salvar senhals</string>
    <!-- Preference option for asking to save passwords in Fenix -->
    <string name="preferences_passwords_save_logins_ask_to_save">Demandar per salvar</string>
    <!-- Preference option for never saving passwords in Fenix -->
    <string name="preferences_passwords_save_logins_never_save">Salvar pas jamai</string>

    <!-- Preference for autofilling saved logins in Firefox (in web content), %1$s will be replaced with the app name -->
    <string name="preferences_passwords_autofill2">Emplenatge automatic dins %1$s</string>
    <!-- Description for the preference for autofilling saved logins in Firefox (in web content), %1$s will be replaced with the app name -->
    <string name="preferences_passwords_autofill_description">Emplenar e enregistrar los noms d’utilizaire e los senhals als sites web en utilizant %1$s.</string>
    <!-- Preference for autofilling logins from Fenix in other apps (e.g. autofilling the Twitter app) -->
    <string name="preferences_android_autofill">Emplenatge automatic dins d’autras aplicacions</string>

    <!-- Description for the preference for autofilling logins from Fenix in other apps (e.g. autofilling the Twitter app) -->
    <string name="preferences_android_autofill_description">Emplena los noms d’utilizaires e los senhals d’autres aplicacions sus vòstre periferic.</string>

    <!-- Preference option for adding a password -->
    <string name="preferences_logins_add_login_2">Apondre un senhal</string>

    <!-- Preference for syncing saved passwords in Fenix -->
    <string name="preferences_passwords_sync_logins_2">Sincronizar los senhals</string>
    <!-- Preference for syncing saved passwords in Fenix, when not signed in-->
    <string name="preferences_passwords_sync_logins_across_devices_2">Sincronizar los senhals entre los periferics</string>
    <!-- Preference to access list of saved passwords -->
    <string name="preferences_passwords_saved_logins_2">Senhals salvats</string>
    <!-- Description of empty list of saved passwords. Placeholder is replaced with app name.  -->
    <string name="preferences_passwords_saved_logins_description_empty_text_2">Los senhals que salvatz o sincronizatz amb %s seràn listats aquí. Totes los senhals qu’enregistratz son chifrats.
</string>
    <!-- Clickable text for opening an external link for more information about Sync. -->
    <string name="preferences_passwords_saved_logins_description_empty_learn_more_link_2">Per ne saber mai sus sync</string>
    <!-- Preference to access list of login exceptions that we never save logins for -->
    <string name="preferences_passwords_exceptions">Excepcions</string>
    <!-- Empty description of list of login exceptions that we never save passwords for. Parameter will be replaced by app name. -->
    <string name="preferences_passwords_exceptions_description_empty_2">%s enregistrarà pas los senhals pels sites listats aicí.</string>
    <!-- Description of list of login exceptions that we never save passwords for. Parameter will be replaced by app name. -->
    <string name="preferences_passwords_exceptions_description_2">%s enregistrarà pas los senhals per aquestes sites.</string>
    <!-- Text on button to remove all saved login exceptions -->
    <string name="preferences_passwords_exceptions_remove_all">Suprimir totas las excepcions</string>
    <!-- Hint for search box in passwords list -->
    <string name="preferences_passwords_saved_logins_search_2">Recercar de senhals</string>
    <!-- The header for the site that a login is for -->
    <string name="preferences_passwords_saved_logins_site">Site</string>
    <!-- The header for the username for a login -->
    <string name="preferences_passwords_saved_logins_username">Nom d’utilizaire</string>
    <!-- The header for the password for a login -->
    <string name="preferences_passwords_saved_logins_password">Senhal</string>
    <!-- Shown in snackbar to tell user that the password has been copied -->
    <string name="logins_password_copied">Senhal copiat al quichapapièrs</string>
    <!-- Shown in snackbar to tell user that the username has been copied -->
    <string name="logins_username_copied">Nom d’utilizaire copiat al quichapapièrs</string>
    <!-- Content Description (for screenreaders etc) read for the button to copy a password in logins-->
    <string name="saved_logins_copy_password">Copiar lo senhal</string>
    <!-- Content Description (for screenreaders etc) read for the button to clear a password while editing a login-->
    <string name="saved_logins_clear_password">Escafar senhal</string>
    <!-- Content Description (for screenreaders etc) read for the button to copy a username in logins -->
    <string name="saved_login_copy_username">Copiar lo nom d’utilizaire</string>
    <!-- Content Description (for screenreaders etc) read for the button to clear a username while editing a login -->
    <string name="saved_login_clear_username">Escafar identificant</string>
    <!-- Content Description (for screenreaders etc) read for the button to clear the hostname field while creating a login -->
    <string name="saved_login_clear_hostname">Escafar lo nom d’òste</string>
    <!-- Content Description (for screenreaders etc) read for the button to open a site in logins -->
    <string name="saved_login_open_site">Dobrir lo site dins lo navegador</string>
    <!-- Content Description (for screenreaders etc) read for the button to reveal a password in logins -->
    <string name="saved_login_reveal_password">Mostrar lo senhal</string>
    <!-- Content Description (for screenreaders etc) read for the button to hide a password in logins -->
    <string name="saved_login_hide_password">Amagar lo senhal</string>

    <!-- Message displayed in biometric prompt displayed for authentication before allowing users to view their passwords -->
    <string name="logins_biometric_prompt_message_2">Desblocatz per veire los senhals salvats</string>
    <!-- Title of warning dialog if users have no device authentication set up -->
    <string name="logins_warning_dialog_title_2">Securizatz los senhals salvats</string>
    <!-- Message of warning dialog if users have no device authentication set up -->
    <string name="logins_warning_dialog_message_2">Configuratz un esquèma de desverrolhatge, un còdi PIN o un senhal per protegir vòstres senhals salvats se per cas qualqu’un accedisca a vòstre aparelh.</string>
    <!-- Negative button to ignore warning dialog if users have no device authentication set up -->
    <string name="logins_warning_dialog_later">Mai tard</string>
    <!-- Positive button to send users to set up a pin of warning dialog if users have no device authentication set up -->
    <string name="logins_warning_dialog_set_up_now">O configurar ara</string>
    <!-- Title of PIN verification dialog to direct users to re-enter their device credentials to access their logins -->
    <string name="logins_biometric_prompt_message_pin">Desverrolhatz lo periferic</string>
    <!-- Title for Accessibility Force Enable Zoom Preference -->
    <string name="preference_accessibility_force_enable_zoom">Zoom per totes los sites</string>
    <!-- Summary for Accessibility Force Enable Zoom Preference -->
    <string name="preference_accessibility_force_enable_zoom_summary">Activar per permetre de zoomar amb dos dets encara que lo site empache aquò.</string>
    <!-- Saved logins sorting strategy menu item -by name- (if selected, it will sort saved logins alphabetically) -->
    <string name="saved_logins_sort_strategy_alphabetically">Nom (A-Z)</string>
    <!-- Saved logins sorting strategy menu item -by last used- (if selected, it will sort saved logins by last used) -->
    <string name="saved_logins_sort_strategy_last_used">Darrièra utilizacion</string>

    <!-- Content description (not visible, for screen readers etc.) -->
    <string name="saved_logins_menu_dropdown_chevron_icon_content_description_2">Menú de tria dels senhals</string>

    <!-- Autofill -->
    <!-- Preference and title for managing the autofill settings -->
    <string name="preferences_autofill">Emplenament automatic</string>
    <!-- Preference and title for managing the settings for addresses -->
    <string name="preferences_addresses">Adreças</string>
    <!-- Preference and title for managing the settings for payment methods -->
    <string name="preferences_credit_cards_2">Metòdes de pagament</string>
    <!-- Preference for saving and autofilling credit cards -->
    <string name="preferences_credit_cards_save_and_autofill_cards_2">Enregistrar e entresenhar los metòdes de pagament</string>
    <!-- Preference summary for saving and autofilling payment method data. Parameter will be replaced by app name. -->
    <string name="preferences_credit_cards_save_and_autofill_cards_summary_2">%s chifra totes los metòdes de pagament qu’enregistratz</string>
    <!-- Preference option for syncing credit cards across devices. This is displayed when the user is not signed into sync -->
    <string name="preferences_credit_cards_sync_cards_across_devices">Sincronizar las cartas entre los periferics</string>
    <!-- Preference option for syncing credit cards across devices. This is displayed when the user is signed into sync -->
    <string name="preferences_credit_cards_sync_cards">Sincronizar las cartas</string>

    <!-- Preference option for adding a card -->
    <string name="preferences_credit_cards_add_credit_card_2">Apondre una carta</string>
    <!-- Preference option for managing saved cards -->
    <string name="preferences_credit_cards_manage_saved_cards_2">Gerir las cartas</string>
    <!-- Preference option for adding an address -->
    <string name="preferences_addresses_add_address">Apondre una adreça</string>
    <!-- Preference option for managing saved addresses -->
    <string name="preferences_addresses_manage_addresses">Gerir las adreças</string>

    <!-- Preference for saving and filling addresses -->
    <string name="preferences_addresses_save_and_autofill_addresses_2">Salvar e emplenar automaticament las adreças</string>

    <!-- Preference summary for saving and filling address data -->
    <string name="preferences_addresses_save_and_autofill_addresses_summary_2">Incluses los numèros de telefòn e las adreças electronicas</string>

    <!-- Title of the "Add card" screen -->
    <string name="credit_cards_add_card">Apondre una carta</string>
    <!-- Title of the "Edit card" screen -->
    <string name="credit_cards_edit_card">Modificar la carta</string>
    <!-- The header for the card number of a credit card -->
    <string name="credit_cards_card_number">Numèro de carta</string>
    <!-- The header for the expiration date of a credit card -->
    <string name="credit_cards_expiration_date">Data d’expiracion</string>
    <!-- The label for the expiration date month of a credit card to be used by a11y services-->
    <string name="credit_cards_expiration_date_month">Mes d’expiracion</string>
    <!-- The label for the expiration date year of a credit card to be used by a11y services-->
    <string name="credit_cards_expiration_date_year">Annada d’expiracion</string>
    <!-- The header for the name on the credit card -->
    <string name="credit_cards_name_on_card">Titular</string>
    <!-- The text for the "Delete card" menu item for deleting a credit card -->
    <string name="credit_cards_menu_delete_card">Suprimir la carta</string>
    <!-- The text for the "Delete card" button for deleting a credit card -->
    <string name="credit_cards_delete_card_button">Suprimir la carta</string>
    <!-- The text for the confirmation message of "Delete card" dialog -->
    <string name="credit_cards_delete_dialog_confirmation_2">Suprimir la carta ?</string>
    <!-- The text for the positive button on "Delete card" dialog -->
    <string name="credit_cards_delete_dialog_button">Suprimir</string>
    <!-- The title for the "Save" menu item for saving a credit card -->
    <string name="credit_cards_menu_save">Enregistrar</string>
    <!-- The text for the "Save" button for saving a credit card -->
    <string name="credit_cards_save_button">Enregistrar</string>
    <!-- The text for the "Cancel" button for cancelling adding, updating or deleting a credit card -->
    <string name="credit_cards_cancel_button">Anullar</string>

    <!-- Title of the "Saved cards" screen -->
    <string name="credit_cards_saved_cards">Cartas enregistradas</string>

    <!-- Error message for card number validation -->
    <string name="credit_cards_number_validation_error_message_2">Picatz un numèro de carta valid</string>
    <!-- Error message for card name on card validation -->
    <string name="credit_cards_name_on_card_validation_error_message_2">Apondre un nom</string>
    <!-- Message displayed in biometric prompt displayed for authentication before allowing users to view their saved credit cards -->
    <string name="credit_cards_biometric_prompt_message">Desblocatz per veire las cartas enregistradas</string>

    <!-- Title of warning dialog if users have no device authentication set up -->
    <string name="credit_cards_warning_dialog_title_2">Securizatz los metòdes de pagament enregistrats</string>
    <!-- Message of warning dialog if users have no device authentication set up -->
    <string name="credit_cards_warning_dialog_message_3">Configuratz un esquèma de desverrolhatge, un còdi PIN o un senhal per protegir vòstres mejans de pagament se per cas qualqu’un accedisca a vòstre aparelh.</string>
    <!-- Positive button to send users to set up a pin of warning dialog if users have no device authentication set up -->
    <string name="credit_cards_warning_dialog_set_up_now">Configurar ara</string>
    <!-- Negative button to ignore warning dialog if users have no device authentication set up -->
    <string name="credit_cards_warning_dialog_later">Mai tard</string>
    <!-- Title of PIN verification dialog to direct users to re-enter their device credentials to access their credit cards -->
    <string name="credit_cards_biometric_prompt_message_pin">Desverrolhatz lo periferic</string>

    <!-- Message displayed in biometric prompt for authentication, before allowing users to use their stored payment method information -->
    <string name="credit_cards_biometric_prompt_unlock_message_2">Desblocatz per utilizar de metòdes de pagament enregistrats</string>
    <!-- Title of the "Add address" screen -->
    <string name="addresses_add_address">Apondon d’adreça</string>
    <!-- Title of the "Edit address" screen -->
    <string name="addresses_edit_address">Modificar l’adreça</string>
    <!-- Title of the "Manage addresses" screen -->
    <string name="addresses_manage_addresses">Gestion de las adreças</string>
    <!-- The header for the name of an address. Name represents a person's full name, typically made up of a first, middle and last name, e.g. John Joe Doe. -->
    <string name="addresses_name">Nom</string>
    <!-- The header for the street address of an address -->
    <string name="addresses_street_address">Adreça postala</string>
    <!-- The header for the city of an address -->
    <string name="addresses_city">Vila</string>
    <!-- The header for the subregion of an address when "state" should be used -->
    <string name="addresses_state">Estat</string>
    <!-- The header for the subregion of an address when "province" should be used -->
    <string name="addresses_province">Region</string>
    <!-- The header for the zip code of an address -->
    <string name="addresses_zip">Còdi postal</string>
    <!-- The header for the country or region of an address -->
    <string name="addresses_country">País o region</string>
    <!-- The header for the phone number of an address -->
    <string name="addresses_phone">Telefòn</string>
    <!-- The header for the email of an address -->
    <string name="addresses_email">Adreça electronica</string>
    <!-- The text for the "Save" button for saving an address -->
    <string name="addresses_save_button">Enregistrar</string>
    <!-- The text for the "Cancel" button for cancelling adding, updating or deleting an address -->
    <string name="addresses_cancel_button">Anullar</string>
    <!-- The text for the "Delete address" button for deleting an address -->
    <string name="addressess_delete_address_button">Suprimir l’adreça</string>

    <!-- The title for the "Delete address" confirmation dialog -->
    <string name="addressess_confirm_dialog_message_2">Suprimir aquesta adreça ?</string>
    <!-- The text for the positive button on "Delete address" dialog -->
    <string name="addressess_confirm_dialog_ok_button">Suprimir</string>
    <!-- The text for the negative button on "Delete address" dialog -->
    <string name="addressess_confirm_dialog_cancel_button">Anullar</string>
    <!-- The text for the "Save address" menu item for saving an address -->
    <string name="address_menu_save_address">Enregistrar l’adreça</string>
    <!-- The text for the "Delete address" menu item for deleting an address -->
    <string name="address_menu_delete_address">Suprimir l’adreça</string>

    <!-- Title of the Add search engine screen -->
    <string name="search_engine_add_custom_search_engine_title">Apondre un motor de recèrca</string>
    <!-- Content description (not visible, for screen readers etc.): Title for the button that navigates to add new engine screen -->
    <string name="search_engine_add_custom_search_engine_button_content_description">Apondre un motor de recèrca novèl</string>
    <!-- Title of the Edit search engine screen -->
    <string name="search_engine_edit_custom_search_engine_title">Modificar lo motor de recèrca</string>
    <!-- Text for the menu button to edit a search engine -->
    <string name="search_engine_edit">Modificar</string>
    <!-- Text for the menu button to delete a search engine -->
    <string name="search_engine_delete">Suprimir</string>

    <!-- Label for the TextField in which user enters custom search engine name -->
    <string name="search_add_custom_engine_name_label">Nom</string>
    <!-- Placeholder text shown in the Search Engine Name text field before a user enters text -->
    <string name="search_add_custom_engine_name_hint_2">Nom del motor de recèrca</string>
    <!-- Label for the TextField in which user enters custom search engine URL -->
    <string name="search_add_custom_engine_url_label">URL del motor de recèrca</string>
    <!-- Placeholder text shown in the Search String TextField before a user enters text -->
    <string name="search_add_custom_engine_search_string_hint_2">URL d’utilizar per las recèrcas</string>
    <!-- Description text for the Search String TextField. The %s is part of the string -->
    <string name="search_add_custom_engine_search_string_example" formatted="false">Remplaçar los tèrmes de la recèrca per « %s ». Per exemple :\nhttps://www.google.com/search?q=%s</string>

    <!-- Accessibility description for the form in which details about the custom search engine are entered -->
    <string name="search_add_custom_engine_form_description">Detalhs del motor de recèrca personalizat</string>

    <!-- Label for the TextField in which user enters custom search engine suggestion URL -->
    <string name="search_add_custom_engine_suggest_url_label">API de suggestions de recèrcas (opcional)</string>
    <!-- Placeholder text shown in the Search Suggestion String TextField before a user enters text -->
    <string name="search_add_custom_engine_suggest_string_hint">URL de l’API de suggestions de recèrcas</string>
    <!-- Description text for the Search Suggestion String TextField. The %s is part of the string -->
    <string name="search_add_custom_engine_suggest_string_example_2" formatted="false">Remplaçatz la requèsta per « %s ».
Exemple :\nhttps://suggestqueries.google.com/complete/search?client=firefox&amp;q=%s</string>
    <!-- The text for the "Save" button for saving a custom search engine -->
    <string name="search_custom_engine_save_button">Enregistrar</string>

    <!-- Text shown when a user leaves the name field empty -->
    <string name="search_add_custom_engine_error_empty_name">Picatz lo nom del motor de recèrca</string>
    <!-- Text shown when a user leaves the search string field empty -->
    <string name="search_add_custom_engine_error_empty_search_string">Picatz una cadena de recèrca</string>
    <!-- Text shown when a user leaves out the required template string -->
    <string name="search_add_custom_engine_error_missing_template">Verificatz que la cadena de recèrca correspond al format de l’exemple</string>
    <!-- Text shown when we aren't able to validate the custom search query. The first parameter is the url of the custom search engine -->
    <string name="search_add_custom_engine_error_cannot_reach">Error de connexion a « %s »</string>
    <!-- Text shown when a user creates a new search engine -->
    <string name="search_add_custom_engine_success_message">%s creat</string>
    <!-- Text shown when a user successfully edits a custom search engine -->
    <string name="search_edit_custom_engine_success_message">%s enregistrat</string>
    <!-- Text shown when a user successfully deletes a custom search engine -->
    <string name="search_delete_search_engine_success_message">%s : supression realizada</string>

    <!-- Heading for the instructions to allow a permission -->
    <string name="phone_feature_blocked_intro">Per l’autorizar :</string>

    <!-- First step for the allowing a permission -->
    <string name="phone_feature_blocked_step_settings">1. Anar als paramètres Android</string>
    <!-- Second step for the allowing a permission -->
    <string name="phone_feature_blocked_step_permissions"><![CDATA[2. Tocar <b>Permissions</b>]]></string>
    <!-- Third step for the allowing a permission (Fore example: Camera) -->
    <string name="phone_feature_blocked_step_feature"><![CDATA[3. Bascular <b>%1$s</b> sus ACTIVAT]]></string>

    <!-- Label that indicates a site is using a secure connection -->
    <string name="quick_settings_sheet_secure_connection_2">La connexion es segura</string>
    <!-- Label that indicates a site is using a insecure connection -->
    <string name="quick_settings_sheet_insecure_connection_2">La connexion es pas segura</string>
    <!-- Label to clear site data -->
    <string name="clear_site_data">Escafar los cookies e las donadas de site</string>
    <!-- Confirmation message for a dialog confirming if the user wants to delete all data for current site -->
    <string name="confirm_clear_site_data"><![CDATA[Volètz vertadièrament suprimir totes los cookies e totas las donadas del site<b>%s</b> ?]]></string>
    <!-- Confirmation message for a dialog confirming if the user wants to delete all the permissions for all sites-->
    <string name="confirm_clear_permissions_on_all_sites">Volètz vertadièrament suprimir totas las autorizacions per totes los sites ?</string>
    <!-- Confirmation message for a dialog confirming if the user wants to delete all the permissions for a site-->
    <string name="confirm_clear_permissions_site">Volètz vertadièrament suprimir totas las autorizacions per aqueste site ?</string>
    <!-- Confirmation message for a dialog confirming if the user wants to set default value a permission for a site-->
    <string name="confirm_clear_permission_site">Volètz vertadièrament suprimir aquesta autorizacion per aqueste site ?</string>
    <!-- label shown when there are not site exceptions to show in the site exception settings -->
    <string name="no_site_exceptions">Cap d’excepcions de site</string>
    <!-- Bookmark deletion confirmation -->
    <string name="bookmark_deletion_confirmation">Volètz vertadièrament suprimir aqueste marcapagina ?</string>
    <!-- Browser menu button that adds a shortcut to the home fragment -->
    <string name="browser_menu_add_to_shortcuts">Apondre als acorchis</string>
    <!-- Browser menu button that removes a shortcut from the home fragment -->
    <string name="browser_menu_remove_from_shortcuts">Suprimir dels acorchis</string>
    <!-- text shown before the issuer name to indicate who its verified by, parameter is the name of
     the certificate authority that verified the ticket-->
    <string name="certificate_info_verified_by">Verificat per : %1$s</string>
    <!-- Login overflow menu delete button -->
    <string name="login_menu_delete_button">Suprimir</string>
    <!-- Login overflow menu edit button -->
    <string name="login_menu_edit_button">Modificar</string>
    <!-- Message in delete confirmation dialog for password -->
    <string name="login_deletion_confirmation_2">Volètz vertadièrament suprimir aqueste senhal ?</string>
    <!-- Positive action of a dialog asking to delete  -->
    <string name="dialog_delete_positive">Suprimir</string>

    <!-- Negative action of a dialog asking to delete login -->
    <string name="dialog_delete_negative">Anullar</string>
    <!--  The saved password options menu description. -->
    <string name="login_options_menu_2">Opcions de senhal</string>
    <!--  The editable text field for a website address. -->
    <string name="saved_login_hostname_description_3">Lo camp de tèxt modificable per l’adreça del site web.</string>
    <!--  The editable text field for a username. -->
    <string name="saved_login_username_description_3">Lo camp de tèxt modificable pel nom d’utilizaire.</string>
    <!--  The editable text field for a login's password. -->
    <string name="saved_login_password_description_2">Lo camp de tèxt modificable pel senhal.</string>
    <!--  The button description to save changes to an edited password. -->
    <string name="save_changes_to_login_2">Enregistrar las modificacions.</string>
    <!--  The page title for editing a saved password. -->
    <string name="edit_2">Modificar lo senhal</string>
    <!--  The page title for adding new password. -->
    <string name="add_login_2">Apondre un senhal</string>
    <!--  Error text displayed underneath the password field when it is in an error case. -->
    <string name="saved_login_password_required_2">Picar lo senhal</string>
    <!--  The error message in add login view when username field is blank. -->
    <string name="saved_login_username_required_2">Picar un nom d’utilizaire</string>
    <!--  The error message in add login view when hostname field is blank. -->
    <string name="saved_login_hostname_required" tools:ignore="UnusedResources">Lo nom d’òste es obligatòri</string>
    <!--  The error message in add login view when hostname field is blank. -->
    <string name="saved_login_hostname_required_2" tools:ignore="UnusedResources">Picar una adreça web</string>
    <!-- Voice search button content description  -->
    <string name="voice_search_content_description">Recèrca a la votz</string>
    <!-- Voice search prompt description displayed after the user presses the voice search button -->
    <string name="voice_search_explainer">Parlatz ara</string>

    <!--  The error message in edit login view when a duplicate username exists. -->
    <string name="saved_login_duplicate">Un identificant amb aqueste nom d’utilizaire existís ja</string>

    <!-- This is the hint text that is shown inline on the hostname field of the create new login page. 'https://www.example.com' intentionally hardcoded here -->
    <string name="add_login_hostname_hint_text">https://www.exemple.com</string>

    <!-- This is an error message shown below the hostname field of the add login page when a hostname does not contain http or https. -->
    <string name="add_login_hostname_invalid_text_3">L’adreça web deu conténer « https:// » o « http:// ».</string>
    <!-- This is an error message shown below the hostname field of the add login page when a hostname is invalid. -->
    <string name="add_login_hostname_invalid_text_2">Un nom d’òste valid es requerit</string>

    <!-- Synced Tabs -->
    <!-- Text displayed to ask user to connect another device as no devices found with account -->
    <string name="synced_tabs_connect_another_device">Connectatz un autre periferic.</string>
    <!-- Text displayed asking user to re-authenticate -->
    <string name="synced_tabs_reauth">Tornatz vos autentificar.</string>
    <!-- Text displayed when user has disabled tab syncing in Firefox Sync Account -->
    <string name="synced_tabs_enable_tab_syncing">Activatz la sincronizacion dels onglets.</string>
    <!-- Text displayed when user has no tabs that have been synced -->
    <string name="synced_tabs_no_tabs">Avètz pas cap d’autres onglets dubèrts sus Firefox de vòstres autres periferics.</string>
    <!-- Text displayed in the synced tabs screen when a user is not signed in to Firefox Sync describing Synced Tabs -->
    <string name="synced_tabs_sign_in_message">Vejatz la lista dels onglets dels autres periferics.</string>
    <!-- Text displayed on a button in the synced tabs screen to link users to sign in when a user is not signed in to Firefox Sync -->
    <string name="synced_tabs_sign_in_button">Se connectar a Sync</string>

    <!-- The text displayed when a synced device has no tabs to show in the list of Synced Tabs. -->
    <string name="synced_tabs_no_open_tabs">Cap d’onglet pas dobèrt</string>

    <!-- Content description for expanding a group of synced tabs. -->
    <string name="synced_tabs_expand_group">Desplegar lo grop d’onglets sincronizats</string>
    <!-- Content description for collapsing a group of synced tabs. -->
    <string name="synced_tabs_collapse_group">Plegar lo grop d’onglets sincronizats</string>

    <!-- Top Sites -->
    <!-- Title text displayed in the dialog when shortcuts limit is reached. -->
    <string name="shortcut_max_limit_title">Arribat a la limita dels acorchis</string>
    <!-- Content description text displayed in the dialog when shortcut limit is reached. -->
    <string name="shortcut_max_limit_content">Per apondre un acorchi novèl, suprimissètz-ne un. Tocatz e demoratz quichat per ne suprimir un.</string>
    <!-- Confirmation dialog button text when top sites limit is reached. -->
    <string name="top_sites_max_limit_confirmation_button">Òc, plan comprés</string>

    <!-- Label for the preference to show the shortcuts for the most visited top sites on the homepage -->
    <string name="top_sites_toggle_top_recent_sites_4">Acorchis</string>
    <!-- Title text displayed in the rename top site dialog. -->
    <string name="top_sites_rename_dialog_title">Nom</string>
    <!-- Hint for renaming title of a shortcut -->
    <string name="shortcut_name_hint">Nom de l’acorchi</string>
    <!-- Button caption to confirm the renaming of the top site. -->
    <string name="top_sites_rename_dialog_ok">D’acòrdi</string>
    <!-- Dialog button text for canceling the rename top site prompt. -->
    <string name="top_sites_rename_dialog_cancel">Anullar</string>

    <!-- Text for the menu button to open the homepage settings. -->
    <string name="top_sites_menu_settings">Paramètres</string>
    <!-- Text for the menu button to navigate to sponsors and privacy support articles. '&amp;' is replaced with the ampersand symbol: & -->
    <string name="top_sites_menu_sponsor_privacy">Nòstres esponsòrs e vòstra vida privada</string>
    <!-- Label text displayed for a sponsored top site. -->
    <string name="top_sites_sponsored_label">Esponsorizat</string>

    <!-- Inactive tabs in the tabs tray -->
    <!-- Title text displayed in the tabs tray when a tab has been unused for 14 days. -->
    <string name="inactive_tabs_title">Onglets inactius</string>
    <!-- Content description for closing all inactive tabs -->
    <string name="inactive_tabs_delete_all">Tampar los onglets inactius</string>

    <!-- Content description for expanding the inactive tabs section. -->
    <string name="inactive_tabs_expand_content_description">Espandir los onglets inactius</string>
    <!-- Content description for collapsing the inactive tabs section. -->
    <string name="inactive_tabs_collapse_content_description">Plegar los onglets inactius</string>

    <!-- Inactive tabs auto-close message in the tabs tray -->
    <!-- The header text of the auto-close message when the user is asked if they want to turn on the auto-closing of inactive tabs. -->
    <string name="inactive_tabs_auto_close_message_header" tools:ignore="UnusedResources">Tampadura automatica aprèp un mes ?</string>
    <!-- A description below the header to notify the user what the inactive tabs auto-close feature is. -->
    <string name="inactive_tabs_auto_close_message_description" tools:ignore="UnusedResources">Firefox pòot tampar los onglets qu’avètz pas consultats pendent lo mes passat.</string>

    <!-- A call to action below the description to allow the user to turn on the auto closing of inactive tabs. -->
    <string name="inactive_tabs_auto_close_message_action" tools:ignore="UnusedResources">ACTIVAR LA TAMPADURA AUTO</string>

    <!-- Text for the snackbar to confirm auto-close is enabled for inactive tabs -->
    <string name="inactive_tabs_auto_close_message_snackbar">Tampadura auto activada</string>

    <!-- Awesome bar suggestion's headers -->
    <!-- Search suggestions title for Firefox Suggest. -->
    <string name="firefox_suggest_header">Firefox suggerís</string>

    <!-- Title for search suggestions when Google is the default search suggestion engine. -->
    <string name="google_search_engine_suggestion_header">Recèrca Google</string>
    <!-- Title for search suggestions when the default search suggestion engine is anything other than Google. The first parameter is default search engine name. -->
    <string name="other_default_search_engine_suggestion_header">Recèrca %s</string>

    <!-- Default browser experiment -->
    <!-- Default browser card title -->
    <string name="default_browser_experiment_card_title">Cambiatz vòstre navegador per defaut</string>
    <!-- Default browser card text -->
    <string name="default_browser_experiment_card_text">Causir de dobrir los sites web, los corrièls e messatges automaticament dins Firefox.</string>

    <!-- Content description for close button in collection placeholder. -->
    <string name="remove_home_collection_placeholder_content_description">Suprimir</string>

    <!-- Content description radio buttons with a link to more information -->
    <string name="radio_preference_info_content_description">Clicatz per aver de detalhs</string>

    <!-- Content description for the action bar "up" button -->
    <string name="action_bar_up_description" moz:removedIn="124" tools:ignore="UnusedResources">Remontar</string>

    <!-- Content description for privacy content close button -->
    <string name="privacy_content_close_button_content_description">Tampar</string>

    <!-- Pocket recommended stories -->
    <!-- Header text for a section on the home screen. -->
    <string name="pocket_stories_header_1">Articles suggerits</string>
    <!-- Header text for a section on the home screen. -->
    <string name="pocket_stories_categories_header">Articles per tèma</string>
    <!-- Text of a button allowing users to access an external url for more Pocket recommendations. -->
    <string name="pocket_stories_placeholder_text">Ne descobrir mai</string>
    <!-- Title of an app feature. Smaller than a heading. The first parameter is product name Pocket -->
    <string name="pocket_stories_feature_title_2">Fonciona gràcia a %s.</string>
    <!-- Caption for describing a certain feature. The placeholder is for a clickable text (eg: Learn more) which will load an url in a new tab when clicked.  -->
    <string name="pocket_stories_feature_caption">Membre de la familha Firefox. %s</string>
    <!-- Clickable text for opening an external link for more information about Pocket. -->
    <string name="pocket_stories_feature_learn_more">Ne saber mai</string>

    <!-- Text indicating that the Pocket story that also displays this text is a sponsored story by other 3rd party entity. -->
    <string name="pocket_stories_sponsor_indication">Esponsorizat</string>

    <!-- Snackbar message for enrolling in a Nimbus experiment from the secret settings when Studies preference is Off.-->
    <string name="experiments_snackbar">Activar la telemetria per enviar de donadas</string>
    <!-- Snackbar button text to navigate to telemetry settings.-->
    <string name="experiments_snackbar_button">Anar als paramètres</string>

    <!-- Review quality check feature-->
    <!-- Name for the review quality check feature used as title for the panel. -->
    <string name="review_quality_check_feature_name_2">Verificador d’avises</string>
    <!-- Summary for grades A and B for review quality check adjusted grading. -->
    <string name="review_quality_check_grade_a_b_description">Avises fisables</string>
    <!-- Summary for grade C for review quality check adjusted grading. -->
    <string name="review_quality_check_grade_c_description">Mescladís d’avises fisables e non fisables</string>
    <!-- Summary for grades D and F for review quality check adjusted grading. -->
    <string name="review_quality_check_grade_d_f_description">Avises non fisables</string>
    <!-- Text for title presenting the reliability of a product's reviews. -->
    <string name="review_quality_check_grade_title">Quina es la fisabilitat d’aquestes avises ?</string>
    <!-- Title for when the rating has been updated by the review checker -->
    <string name="review_quality_check_adjusted_rating_title">Evaluacion corregida</string>
    <!-- Description for a product's adjusted star rating. The text presents that the product's reviews which were evaluated as unreliable were removed from the adjusted rating. -->
    <string name="review_quality_check_adjusted_rating_description_2">Elaborat amb d’avises fisables</string>
    <!-- Title for list of highlights from a product's review emphasizing a product's important traits. -->
    <string name="review_quality_check_highlights_title">Elements essencials dels avises recents</string>
    <!-- Title for section explaining how we analyze the reliability of a product's reviews. -->
    <string name="review_quality_check_explanation_title">Coma determinam la qualitat d’un avís</string>
    <!-- Paragraph explaining how we analyze the reliability of a product's reviews. First parameter is the Fakespot product name. In the phrase "Fakespot by Mozilla", "by" can be localized. Does not need to stay by. -->
    <string name="review_quality_check_explanation_body_reliability">Utilizam una tecnologia d’IA de %s per Mozilla per verificar la fisabilitat des avises de produches. Vos ajudarà sonque a jutjar la qualitat dels avises non pas çò dels produches.</string>
    <!-- Paragraph explaining the grading system we use to classify the reliability of a product's reviews. -->
    <string name="review_quality_check_info_review_grade_header"><![CDATA[Assignam als avises una <b>notacion alfabetica</b> de A a F.]]></string>
    <!-- Description explaining grades A and B for review quality check adjusted grading. -->
    <string name="review_quality_check_info_grade_info_AB">Avises fisables. Pensam que los avises venon probablament de vertadièrs clients que daissèron d’avises sincèrs e objectius.</string>
    <!-- Description explaining grade C for review quality check adjusted grading. -->
    <string name="review_quality_check_info_grade_info_C">Pensam que los avises mesclan d’avises fisables e non fisables.</string>
    <!-- Description explaining grades D and F for review quality check adjusted grading. -->
    <string name="review_quality_check_info_grade_info_DF">Avises pas fisables. Pensam que los avises son probablament de falses o son biaissats.</string>
    <!-- Paragraph explaining how a product's adjusted grading is calculated. -->
    <string name="review_quality_check_explanation_body_adjusted_grading"><![CDATA[L’<b>evaluacion corregida</b> es basada suls avises que pensam que son fisables.]]></string>
    <!-- Paragraph explaining product review highlights. First parameter is the name of the retailer (e.g. Amazon). -->
    <string name="review_quality_check_explanation_body_highlights"><![CDATA[<b>Notables</b> venon dels avises de %s dels darrièrs 80 jorns que pensam que son fisables.]]></string>
    <!-- Text for learn more caption presenting a link with information about review quality. First parameter is for clickable text defined in review_quality_check_info_learn_more_link. -->
    <string name="review_quality_check_info_learn_more">Per ne saber mai sus %s.</string>
    <!-- Clickable text that links to review quality check SuMo page. First parameter is the Fakespot product name. -->
    <string name="review_quality_check_info_learn_more_link_2">cossí %s determina la qualitat de l’avís</string>
    <!-- Text for title of settings section. -->
    <string name="review_quality_check_settings_title">Paramètres</string>
    <!-- Text for label for switch preference to show recommended products from review quality check settings section. -->
    <string name="review_quality_check_settings_recommended_products">Afichar de publicitats dins lo verificador d’avises</string>
    <!-- Description for switch preference to show recommended products from review quality check settings section. First parameter is for clickable text defined in review_quality_check_settings_recommended_products_learn_more.-->
    <string name="review_quality_check_settings_recommended_products_description_2" tools:ignore="UnusedResources">Veiretz ocasionalament de publicitats per de produches pertinents. Fasèm sonque la reclama de produches amb avises fisables. %s</string>
    <!-- Clickable text that links to review quality check recommended products support article. -->
    <string name="review_quality_check_settings_recommended_products_learn_more" tools:ignore="UnusedResources">Ne saber mai</string>
    <!-- Text for turning sidebar off button from review quality check settings section. -->
    <string name="review_quality_check_settings_turn_off">Copar lo verificador d’avises</string>
    <!-- Text for title of recommended product section. This is displayed above a product image, suggested as an alternative to the product reviewed. -->
    <string name="review_quality_check_ad_title" tools:ignore="UnusedResources">Produits alternatius</string>
    <!-- Caption for recommended product section indicating this is an ad by Fakespot. First parameter is the Fakespot product name. -->
    <string name="review_quality_check_ad_caption" tools:ignore="UnusedResources">Publicitat de %s</string>
    <!-- Caption for review quality check panel. First parameter is for clickable text defined in review_quality_check_powered_by_link. -->
    <string name="review_quality_check_powered_by_2">Lo verificador d’avises fonciona gràcia a %s</string>
    <!-- Clickable text that links to Fakespot.com. First parameter is the Fakespot product name. In the phrase "Fakespot by Mozilla", "by" can be localized. Does not need to stay by. -->
    <string name="review_quality_check_powered_by_link" tools:ignore="UnusedResources">%s per Mozilla</string>
    <!-- Text for title of warning card informing the user that the current analysis is outdated. -->
    <string name="review_quality_check_outdated_analysis_warning_title" tools:ignore="UnusedResources">Informacions novèlas d’evaluar</string>
    <!-- Text for button from warning card informing the user that the current analysis is outdated. Clicking this should trigger the product's re-analysis. -->
    <string name="review_quality_check_outdated_analysis_warning_action" tools:ignore="UnusedResources">Verificar ara</string>
    <!-- Title for warning card informing the user that the current product does not have enough reviews for a review analysis. -->
    <string name="review_quality_check_no_reviews_warning_title">I a pas encara pro d’avises</string>
    <!-- Text for body of warning card informing the user that the current product does not have enough reviews for a review analysis. -->
    <string name="review_quality_check_no_reviews_warning_body">Quand aqueste produch aja mai d’avises, ne poirem verificar la qualitat.</string>
    <!-- Title for warning card informing the user that the current product is currently not available. -->
    <string name="review_quality_check_product_availability_warning_title">Lo produit es pas disponible</string>
    <!-- Text for the body of warning card informing the user that the current product is currently not available. -->
    <string name="review_quality_check_product_availability_warning_body">Se tornatz veire aqueste produch en estòc, senhalatz-lo e verificarem los avises.</string>
    <!-- Clickable text for warning card informing the user that the current product is currently not available. Clicking this should inform the server that the product is available. -->
    <string name="review_quality_check_product_availability_warning_action_2">Senhalar que’l produch es en estòc</string>
    <!-- Title for warning card informing the user that the current product's analysis is still processing. The parameter is the percentage progress (0-100%) of the analysis process (e.g. 56%). -->
    <string name="review_quality_check_analysis_in_progress_warning_title_2">Evaluacion de la qualitat dels avises (%s)</string>
    <!-- Text for body of warning card informing the user that the current product's analysis is still processing. -->
    <string name="review_quality_check_analysis_in_progress_warning_body">Aquò trigar unes 60 segondas.</string>
    <!-- Title for info card displayed after the user reports a product is back in stock. -->
    <string name="review_quality_check_analysis_requested_info_title">Mercés pel senhalament !</string>
    <!-- Text for body of info card displayed after the user reports a product is back in stock. -->
    <string name="review_quality_check_analysis_requested_info_body">Deuriam aver d’informacions tocant los avises d’aqueste produch d’aquí 24 oras. Tornatz mai tard.</string>
    <!-- Title for info card displayed when the user review checker while on a product that Fakespot does not analyze (e.g. gift cards, music). -->
    <string name="review_quality_check_not_analyzable_info_title">Podèm pas verificar aquestes avises</string>
    <!-- Text for body of info card displayed when the user review checker while on a product that Fakespot does not analyze (e.g. gift cards, music). -->
    <string name="review_quality_check_not_analyzable_info_body">Malastrosament, podèm pas verificar la qualitat dels avises d’unes tipes de produches. Per exemple, las cartas present, la transmission de vidèo, la musica e los jòcs.</string>
    <!-- Title for info card displayed when another user reported the displayed product is back in stock. -->
    <string name="review_quality_check_analysis_requested_other_user_info_title" tools:ignore="UnusedResources">Mai d’info lèu</string>
    <!-- Text for body of info card displayed when another user reported the displayed product is back in stock. -->
    <string name="review_quality_check_analysis_requested_other_user_info_body" tools:ignore="UnusedResources">Deuriam aver d’informacions tocant los avises d’aqueste produch d’aquí 24 oras. Tornatz mai tard.</string>
    <!-- Title for info card displayed to the user when analysis finished updating. -->
    <string name="review_quality_check_analysis_updated_confirmation_title" tools:ignore="UnusedResources">Las analisis son a jorn</string>
    <!-- Text for the action button from info card displayed to the user when analysis finished updating. -->
    <string name="review_quality_check_analysis_updated_confirmation_action" tools:ignore="UnusedResources">Plan realizat</string>
    <!-- Title for error card displayed to the user when an error occurred. -->
    <string name="review_quality_check_generic_error_title">Cap d’info pas disponible pel moment</string>
    <!-- Text for body of error card displayed to the user when an error occurred. -->
    <string name="review_quality_check_generic_error_body">Sèm a trabalhar per resòlver aqueste problèma. Mercés de tornar ensajar mai tard.</string>
    <!-- Title for error card displayed to the user when the device is disconnected from the network. -->
    <string name="review_quality_check_no_connection_title">Cap de connexion ret</string>
    <!-- Text for body of error card displayed to the user when the device is disconnected from the network. -->
    <string name="review_quality_check_no_connection_body">Verificatz la connexion ret puèi tornatz ensajar d’actualizar la pagina.</string>
    <!-- Title for card displayed to the user for products whose reviews were not analyzed yet. -->
    <string name="review_quality_check_no_analysis_title">Cap d’informacion suls avises pel moment</string>
    <!-- Text for the body of card displayed to the user for products whose reviews were not analyzed yet. -->
    <string name="review_quality_check_no_analysis_body">Per saber si los avises son fisables, verificatz lor qualitat. Sonque pren 60 segondas.</string>
    <!-- Text for button from body of card displayed to the user for products whose reviews were not analyzed yet. Clicking this should trigger a product analysis. -->
    <string name="review_quality_check_no_analysis_link">Valorar la qualitat dels avises</string>
    <!-- Headline for review quality check contextual onboarding card. -->
    <string name="review_quality_check_contextual_onboarding_title">Ensajatz nòstra guida de fisança pels avises de produches</string>
    <!-- Description for review quality check contextual onboarding card. The first and last two parameters are for retailer names (e.g. Amazon, Walmart). The second parameter is for the name of the application (e.g. Firefox). -->
    <string name="review_quality_check_contextual_onboarding_description">Agachatz quina fisabilitat acordar als avises de produches sus %1$s abans de crompar. Lo verificador d’avises, una foncionalitat experimentala de %2$s, es integrada al navegador. Fonciona tanben per %3$s e %4$s.</string>
    <!-- Description for review quality check contextual onboarding card. The first parameters is for retailer name (e.g. Amazon). The second parameter is for the name of the application (e.g. Firefox). -->
    <string name="review_quality_check_contextual_onboarding_description_one_vendor">Agachatz quina fisabilitat acordar als avises de produches sus %1$s abans de crompar. Lo verificador d’avises, una foncionalitat experimentala de %2$s, es integrada al navegador.</string>
    <!-- Paragraph presenting review quality check feature. First parameter is the Fakespot product name. Second parameter is for clickable text defined in review_quality_check_contextual_onboarding_learn_more_link. In the phrase "Fakespot by Mozilla", "by" can be localized. Does not need to stay by. -->
    <string name="review_quality_check_contextual_onboarding_learn_more">Amb lo poder de %1$s per Mozilla, vos ajudam a evitar los avises biaissats e non autentics. Nòstre modèl d’IA es a se melhorar en permanéncia per vos protegir quand crompatz. %2$s</string>
    <!-- Clickable text from the contextual onboarding card that links to review quality check support article. -->
    <string name="review_quality_check_contextual_onboarding_learn_more_link">Ne saber mai</string>
    <!-- Caption text to be displayed in review quality check contextual onboarding card above the opt-in button. First parameter is Firefox app name, third parameter is the Fakespot product name. Second & fourth are for clickable texts defined in review_quality_check_contextual_onboarding_privacy_policy_3 and review_quality_check_contextual_onboarding_terms_use. -->
    <string name="review_quality_check_contextual_onboarding_caption_3" moz:RemovedIn="124" tools:ignore="UnusedResources">En seleccionant « Òc-ben, ensajar », acceptatz la %2$s de %1$s e la %4$s de %3$s.</string>
    <!-- Caption text to be displayed in review quality check contextual onboarding card above the opt-in button. First parameter is Firefox app name, third parameter is the Fakespot product name. Second & fourth are for clickable texts defined in review_quality_check_contextual_onboarding_privacy_policy_3 and review_quality_check_contextual_onboarding_terms_use. -->
    <string name="review_quality_check_contextual_onboarding_caption_4">En seleccionant « Òc-ben, ensajar », acceptatz la %2$s de %1$s e la %4$s de %3$s.</string>
    <!-- Clickable text from the review quality check contextual onboarding card that links to Fakespot privacy notice. -->
    <string name="review_quality_check_contextual_onboarding_privacy_policy_3">politica de confidencialitat</string>
    <!-- Clickable text from the review quality check contextual onboarding card that links to Fakespot terms of use. -->
    <string name="review_quality_check_contextual_onboarding_terms_use">condicions d’utilizacion</string>
    <!-- Text for opt-in button from the review quality check contextual onboarding card. -->
    <string name="review_quality_check_contextual_onboarding_primary_button_text">Òc-ben, ensajar</string>
    <!-- Text for opt-out button from the review quality check contextual onboarding card. -->
    <string name="review_quality_check_contextual_onboarding_secondary_button_text">Mai tard</string>
    <!-- Text for the first CFR presenting the review quality check feature. -->
    <string name="review_quality_check_first_cfr_message">Verificatz se vos podètz fisar dels avises sul produch, abans de crompar.</string>
    <!-- Text displayed in the first CFR presenting the review quality check feature that opens the review checker when clicked. -->
    <string name="review_quality_check_first_cfr_action" tools:ignore="UnusedResources">Ensajar lo verificador d’avises</string>
    <!-- Text for the second CFR presenting the review quality check feature. -->
    <string name="review_quality_check_second_cfr_message">Aquestes avises son fisables ? Verificatz-o ara per veire una evaluacion corregida.</string>
    <!-- Text displayed in the second CFR presenting the review quality check feature that opens the review checker when clicked. -->
    <string name="review_quality_check_second_cfr_action" tools:ignore="UnusedResources">Dobrir lo verificador d’avises</string>
    <!-- Flag showing that the review quality check feature is work in progress. -->
    <string name="review_quality_check_beta_flag">Bèta</string>
    <!-- Content description (not visible, for screen readers etc.) for opening browser menu button to open review quality check bottom sheet. -->
    <string name="review_quality_check_open_handle_content_description">Dobrir lo verificador d’avises</string>
    <!-- Content description (not visible, for screen readers etc.) for closing browser menu button to open review quality check bottom sheet. -->
    <string name="review_quality_check_close_handle_content_description">Tampar lo verificador d’avises</string>
    <!-- Content description (not visible, for screen readers etc.) for review quality check star rating. First parameter is the number of stars (1-5) representing the rating. -->
    <string name="review_quality_check_star_rating_content_description">%1$s estelas de 5</string>
    <!-- Text for minimize button from highlights card. When clicked the highlights card should reduce its size. -->
    <string name="review_quality_check_highlights_show_less">Ne veire mens</string>
    <!-- Text for maximize button from highlights card. When clicked the highlights card should expand to its full size. -->
    <string name="review_quality_check_highlights_show_more">Ne veire mai</string>
    <!-- Text for highlights card quality category header. Reviews shown under this header should refer the product's quality. -->
    <string name="review_quality_check_highlights_type_quality">Qualitat</string>
    <!-- Text for highlights card price category header. Reviews shown under this header should refer the product's price. -->
    <string name="review_quality_check_highlights_type_price">Prètz</string>
    <!-- Text for highlights card shipping category header. Reviews shown under this header should refer the product's shipping. -->
    <string name="review_quality_check_highlights_type_shipping">Expedicion</string>

    <!-- Text for highlights card packaging and appearance category header. Reviews shown under this header should refer the product's packaging and appearance. -->
    <string name="review_quality_check_highlights_type_packaging_appearance">Embalatge e aparéncia</string>
    <!-- Text for highlights card competitiveness category header. Reviews shown under this header should refer the product's competitiveness. -->
    <string name="review_quality_check_highlights_type_competitiveness">Competitivitat</string>

    <!-- Text that is surrounded by quotes. The parameter is the actual text that is in quotes. An example of that text could be: Excellent craftsmanship, and that is displayed as “Excellent craftsmanship”. The text comes from a buyer's review that the feature is highlighting"   -->
    <string name="surrounded_with_quotes">« %s »</string>

    <!-- Accessibility services actions labels. These will be appended to accessibility actions like "Double tap to.." but not by or applications but by services like Talkback. -->
    <!-- Action label for elements that can be collapsed if interacting with them. Talkback will append this to say "Double tap to collapse". -->
    <string name="a11y_action_label_collapse">plegar</string>
    <!-- Current state for elements that can be collapsed if interacting with them. Talkback will dictate this after a state change. -->
    <string name="a11y_state_label_collapsed">reduit</string>
    <!-- Action label for elements that can be expanded if interacting with them. Talkback will append this to say "Double tap to expand". -->
    <string name="a11y_action_label_expand">desplegar</string>
    <!-- Current state for elements that can be expanded if interacting with them. Talkback will dictate this after a state change. -->
    <string name="a11y_state_label_expanded">desvolopat</string>
    <!-- Action label for links to a website containing documentation about a wallpaper collection. Talkback will append this to say "Double tap to open link to learn more about this collection". -->
    <string name="a11y_action_label_wallpaper_collection_learn_more">dobrir lo ligam per ne saber mai tocant aquesta colleccion</string>
    <!-- Action label for links that point to an article. Talkback will append this to say "Double tap to read the article". -->
    <string name="a11y_action_label_read_article">legir l’article</string>
    <!-- Action label for links to the Firefox Pocket website. Talkback will append this to say "Double tap to open link to learn more". -->
    <string name="a11y_action_label_pocket_learn_more">dobrissètz lo ligam per ne saber mai</string>
    <!-- Content description for headings announced by accessibility service. The first parameter is the text of the heading. Talkback will announce the first parameter and then speak the word "Heading" indicating to the user that this text is a heading for a section. -->
    <string name="a11y_heading">%s, títol</string>

    <!-- Title for dialog displayed when trying to access links present in a text. -->
    <string name="a11y_links_title">Ligams</string>
    <!-- Additional content description for text bodies that contain urls. -->
    <string name="a11y_links_available">Ligams disponibles</string>

    <!-- Translations feature-->

    <!-- Translation request dialog -->
    <!-- Title for the translation dialog that allows a user to translate the webpage. -->
    <string name="translations_bottom_sheet_title">Traduire aquesta pagina ?</string>
    <!-- Title for the translation dialog after a translation was completed successfully.
    The first parameter is the name of the language that the page was translated from, for example, "French".
    The second parameter is the name of the language that the page was translated to, for example, "English". -->
    <string name="translations_bottom_sheet_title_translation_completed">Pagina traducha en %1$s, originala en %2$s</string>
    <!-- Title for the translation dialog that allows a user to translate the webpage when a user uses the translation feature the first time. The first parameter is the name of the application, for example, "Fenix". -->
    <string name="translations_bottom_sheet_title_first_time">Ensajar las traduccions privadas dins %1$s</string>
    <!-- Additional information on the translation dialog that appears when a user uses the translation feature the first time. The first parameter is clickable text with a link, for example, "Learn more". -->
    <string name="translations_bottom_sheet_info_message">Per respectar vòstra vida privada, las traduccions quitan pas jamai vòstre aparelh. De lengas e amelhoraments novèls seràn lèu disponibles ! %1$s</string>
    <!-- Text that links to additional information about the Firefox translations feature. -->
    <string name="translations_bottom_sheet_info_message_learn_more">Ne saber mai</string>
    <!-- Label for the dropdown to select which language to translate from on the translations dialog. Usually the translate from language selected will be the same as the page language. -->
    <string name="translations_bottom_sheet_translate_from">Traduire de</string>
    <!-- Label for the dropdown to select which language to translate to on the translations dialog. Usually the translate to language selected will be the user's preferred language. -->
    <string name="translations_bottom_sheet_translate_to">Traduire en</string>
    <!-- Label for the dropdown to select which language to translate from on the translations dialog when the page language is not supported. This selection is to allow the user to select another language, in case we automatically detected the page language incorrectly. -->
    <string name="translations_bottom_sheet_translate_from_unsupported_language">Ensajatz una autra lenga font</string>
    <!-- Button text on the translations dialog to dismiss the dialog and return to the browser. -->
    <string name="translations_bottom_sheet_negative_button">Pas ara</string>
    <!-- Button text on the translations dialog to restore the translated website back to the original untranslated version. -->
    <string name="translations_bottom_sheet_negative_button_restore">Veire la pagina originala</string>
    <!-- Accessibility announcement (not visible, for screen readers etc.) for the translations dialog after restore button was pressed that indicates the original untranslated page was loaded. -->
    <string name="translations_bottom_sheet_restore_accessibility_announcement">Pagina originala non traducha cargada</string>
    <!-- Button text on the translations dialog when a translation error appears, used to dismiss the dialog and return to the browser. -->
    <string name="translations_bottom_sheet_negative_button_error">Acabat</string>
    <!-- Button text on the translations dialog to begin a translation of the website. -->
    <string name="translations_bottom_sheet_positive_button">Traduire</string>
    <!-- Button text on the translations dialog when a translation error appears. -->
    <string name="translations_bottom_sheet_positive_button_error">Tornar ensajar</string>
    <!-- Inactive button text on the translations dialog that indicates a translation is currently in progress. This button will be accompanied by a loading icon. -->
    <string name="translations_bottom_sheet_translating_in_progress">Traduccions</string>
    <!-- Button content description (not visible, for screen readers etc.) for the translations dialog translate button that indicates a translation is currently in progress. -->
    <string name="translations_bottom_sheet_translating_in_progress_content_description">Traduccion en cors</string>

    <!-- Default dropdown option when initially selecting a language from the translations dialog language selection dropdown. -->
    <string name="translations_bottom_sheet_default_dropdown_selection">Causir una lenga</string>
    <!-- The title of the warning card informs the user that a translation could not be completed. -->
    <string name="translation_error_could_not_translate_warning_text">I a agut un problèma al moment de traduire. Ensajatz tornamai.</string>
    <!-- The title of the warning card informs the user that the list of languages cannot be loaded. -->
    <string name="translation_error_could_not_load_languages_warning_text">Cargament impossible de las lengas. Mercés de verificar la connexion Internet puèi tornar ensajar.</string>
    <!-- The title of the warning card informs the user that a language is not supported. The first parameter is the name of the language that is not supported. -->
    <string name="translation_error_language_not_supported_warning_text">Desolat, prenèm pas encara en carga aquesta lenga : %1$s.</string>

    <!-- Snackbar title shown if the user closes the Translation Request dialogue and a translation is in progress. -->
    <string name="translation_in_progress_snackbar">Traduccions…</string>


    <!-- Title for the data saving mode warning dialog used in the translation request dialog.
    This dialog will be presented when the user attempts to perform
    a translation without the necessary language files downloaded first when Android's data saver mode is enabled and the user is not using WiFi.
    The first parameter is the size in kilobytes or megabytes of the language file. -->
    <string name="translations_download_language_file_dialog_title">Telecargar la lenga en mòde estalvi de donadas (%1$s) ?</string>


    <!-- Translations options dialog -->
    <!-- Title of the translation options dialog that allows a user to set their translation options for the site the user is currently on. -->
    <string name="translation_option_bottom_sheet_title_heading">Opcions de traduccion</string>
    <!-- Toggle switch label that allows a user to set the setting if they would like the browser to always offer or suggest translations when available. -->
    <string name="translation_option_bottom_sheet_always_translate">Totjorn prepausar de traduire</string>
    <!-- Toggle switch label that allows a user to set if they would like a given language to automatically translate or not. The first parameter is the language name, for example, "Spanish". -->
    <string name="translation_option_bottom_sheet_always_translate_in_language">Totjorn traduire las paginas en %1$s</string>
    <!-- Toggle switch label that allows a user to set if they would like to never be offered a translation of the given language. The first parameter is the language name, for example, "Spanish". -->
    <string name="translation_option_bottom_sheet_never_translate_in_language">Traduire pas jamai las paginas en %1$s</string>
    <!-- Toggle switch label that allows a user to set the setting if they would like the browser to never translate the site the user is currently visiting. -->
    <string name="translation_option_bottom_sheet_never_translate_site">Traduire pas jamai aqueste site</string>
    <!-- Toggle switch description that will appear under the "Never translate these sites" settings toggle switch to provide more information on how this setting interacts with other settings. -->
    <string name="translation_option_bottom_sheet_switch_never_translate_site_description">Remplaça totes los autres paramètres</string>
    <!-- Toggle switch description that will appear under the "Never translate" and "Always translate" toggle switch settings to provide more information on how these  settings interacts with other settings. -->
    <string name="translation_option_bottom_sheet_switch_description">Remplaça las proposicions de traduccion</string>
    <!-- Button text for the button that will take the user to the translation settings dialog. -->
    <string name="translation_option_bottom_sheet_translation_settings">Paramètres de traduccion</string>

    <!-- Button text for the button that will take the user to a website to learn more about how translations works in the given app. The first parameter is the name of the application, for example, "Fenix". -->
    <string name="translation_option_bottom_sheet_about_translations">A prepaus de las traduccions dins %1$s</string>

    <!-- Content description (not visible, for screen readers etc.) for closing the translations bottom sheet. -->
    <string name="translation_option_bottom_sheet_close_content_description">Tampar l’onglet de traduccion</string>

    <!-- The title of the warning card informs the user that an error has occurred at page settings. -->
    <string name="translation_option_bottom_sheet_error_warning_text">D’unes paramètres son temporàriament indisponibles.</string>

    <!-- Translation settings dialog -->
    <!-- Title of the translation settings dialog that allows a user to set their preferred translation settings. -->
    <string name="translation_settings_toolbar_title">Traduccions</string>
    <!-- Toggle switch label that indicates that the browser should signal or indicate when a translation is possible for any page. -->
    <string name="translation_settings_offer_to_translate">Prepausar de traduire quand es possible</string>
    <!-- Toggle switch label that indicates that downloading files required for translating is permitted when using data saver mode in Android. -->
    <string name="translation_settings_always_download">Totjorn telecargar las lengas en mòde estalvi de donadas</string>
    <!-- Section header text that begins the section of a list of different options the user may select to adjust their translation preferences. -->
    <string name="translation_settings_translation_preference">Preferéncias de traduccion</string>
    <!-- Button text for the button that will take the user to the automatic translations settings dialog. On the automatic translations settings dialog, the user can set if translations should occur automatically for a given language. -->
    <string name="translation_settings_automatic_translation">Traduccion automatica</string>

    <!-- Button text for the button that will take the user to the never translate these sites dialog. On the never translate these sites dialog, the user can set if translations should never occur on certain websites. -->
    <string name="translation_settings_automatic_never_translate_sites">Traduire pas jamai aquestes sites</string>
    <!-- Button text for the button that will take the user to the download languages dialog. On the download languages dialog, the user can manage which languages they would like to download for translations. -->
    <string name="translation_settings_download_language">Telecargar de lengas</string>

    <!-- Automatic translation preference screen -->
    <!-- Title of the automatic translation preference screen that will appear on the toolbar.-->
    <string name="automatic_translation_toolbar_title_preference">Traduccion automatica</string>

    <!-- Screen header presenting the automatic translation preference feature. It will appear under the toolbar. -->
    <string name="automatic_translation_header_preference">Seleccionatz una lenga per gerir las preferéncias « Totjorn traduire » e « Traduire pas jamai ».</string>

    <!-- The title of the warning card informs the user that the system could not load languages for translation settings. -->
    <string name="automatic_translation_error_warning_text">Cargament de las lengas impossible. Mercés de tornar ensajar mai tard.</string>

    <!-- Automatic translation options preference screen -->
    <!-- Preference option for offering to translate. Radio button title text.-->
    <string name="automatic_translation_option_offer_to_translate_title_preference">Prepausar de traduire (per defaut)</string>
    <!-- Preference option for offering to translate. Radio button summary text. The first parameter is the name of the app defined in app_name (for example: Fenix)-->
    <string name="automatic_translation_option_offer_to_translate_summary_preference">%1$s prepausarà de traduire los sites dins aquesta lenga.</string>
    <!-- Preference option for always translate. Radio button title text. -->
    <string name="automatic_translation_option_always_translate_title_preference">Totjorn traduire</string>
    <!-- Preference option for always translate. Radio button summary text. The first parameter is the name of the app defined in app_name (for example: Fenix)-->
    <string name="automatic_translation_option_always_translate_summary_preference">%1$s traduirà automaticament aquesta lenga al cargament de la pagina.</string>
    <!-- Preference option for never translate. Radio button title text.-->
    <string name="automatic_translation_option_never_translate_title_preference">Traduire pas jamai</string>

    <!-- Preference option for never translate. Radio button summary text. The first parameter is the name of the app defined in app_name (for example: Fenix)-->
    <string name="automatic_translation_option_never_translate_summary_preference">%1$s prepausarà pas jamai de traduire los sites dins aquesta lenga.</string>

    <!-- Never translate site preference screen -->
    <!-- Title of the never translate site preference screen that will appear on the toolbar.-->
    <string name="never_translate_site_toolbar_title_preference">Traduire pas jamai aquestes sites</string>
    <!-- Screen header presenting the never translate site preference feature. It will appear under the toolbar. -->
    <string name="never_translate_site_header_preference">Per apondre un site novèl : consultatz-lo e seleccionatz « Traduire pas jamai aqueste site » dins lo menú de las traduccions.</string>
    <!-- Content description (not visible, for screen readers etc.): For a never-translated site list item that is selected.
             The first parameter is web site url (for example:"wikipedia.com") -->
    <string name="never_translate_site_item_list_content_description_preference">Suprimir %1$s</string>
    <!-- The title of the warning card informs the user that an error has occurred at the never translate sites list. -->
    <string name="never_translate_site_error_warning_text">Cargament del site impossible. Mercés de tornar ensajar mai tard.</string>
    <!-- The Delete site dialogue title will appear when the user clicks on a list item.
             The first parameter is web site url (for example:"wikipedia.com") -->
    <string name="never_translate_site_dialog_title_preference">Suprimir %1$s ?</string>
    <!-- The Delete site dialogue positive button will appear when the user clicks on a list item. The site will be deleted. -->
    <string name="never_translate_site_dialog_confirm_delete_preference">Suprimir</string>
    <!-- The Delete site dialogue negative button will appear when the user clicks on a list item. The dialog will be dismissed. -->
    <string name="never_translate_site_dialog_cancel_preference">Anullar</string>

    <!-- Download languages preference screen -->
    <!-- Title of the download languages preference screen toolbar.-->
    <string name="download_languages_toolbar_title_preference">Telecargar de lengas</string>
    <!-- Screen header presenting the download language preference feature. It will appear under the toolbar.The first parameter is "Learn More," a clickable text with a link. Talkback will append this to say "Double tap to open link to learn more". -->
    <string name="download_languages_header_preference">Telecargatz de lengas complètas per aver de traduccions mai rapidas e fòra linha. %1$s</string>
    <!-- Clickable text from the screen header that links to a website. -->
    <string name="download_languages_header_learn_more_preference">Ne saber mai</string>
    <!-- The subhead of the download language preference screen will appear above the pivot language. -->
    <string name="download_languages_available_languages_preference">Lengas disponiblas</string>
    <!-- Text that will appear beside a core or pivot language package name to show that the language is necessary for the translation feature to function. -->
    <string name="download_languages_default_system_language_require_preference">requesit</string>
    <!-- A text for download language preference item.
    The first parameter is the language name, for example, "Spanish".
    The second parameter is the language file size, for example, "(3.91 KB)" or, if the language package name is a pivot language, "(required)". -->
    <string name="download_languages_language_item_preference">%1$s (%2$s)</string>
    <!-- The subhead of the download language preference screen will appear above the items that were not downloaded. -->
    <string name="download_language_header_preference">Telecargar de lengas</string>
    <!-- All languages list item. When the user presses this item, they can download all languages. -->
    <string name="download_language_all_languages_item_preference">Totas las lengas</string>
    <!-- All languages list item. When the user presses this item, they can delete all languages that were downloaded. -->
    <string name="download_language_all_languages_item_preference_to_delete">Suprimir totas las lengas</string>
    <!-- Content description (not visible, for screen readers etc.): For a language list item that was downloaded, the user can now delete it. -->
    <string name="download_languages_item_content_description_downloaded_state">Suprimir</string>
    <!-- Content description (not visible, for screen readers etc.): For a language list item, downloading is in progress. -->
    <string name="download_languages_item_content_description_in_progress_state">En cors</string>
    <!-- Content description (not visible, for screen readers etc.): For a language list item that was not downloaded. -->
    <string name="download_languages_item_content_description_not_downloaded_state">Telecargar</string>
    <!-- Content description (not visible, for screen readers etc.): For a language list item that is selected. -->
    <string name="download_languages_item_content_description_selected_state" moz:removedIn="127" tools:ignore="UnusedResources">Seleccionats</string>

    <!-- Title for the dialog used by the translations feature to confirm deleting a language.
    The dialog will be presented when the user requests deletion of a language.
    The first parameter is the name of the language, for example, "Spanish" and the second parameter is the size in kilobytes or megabytes of the language file. -->
    <string name="delete_language_file_dialog_title">Suprimir %1$s (%2$s) ?</string>
    <!-- Additional information for the dialog used by the translations feature to confirm deleting a language. The first parameter is the name of the application, for example, "Fenix". -->
    <string name="delete_language_file_dialog_message">Se suprimissètz aquesta lenga, %1$s la telecargarà parcialament dins vòstre cache a cada traduccion.</string>
    <!-- Title for the dialog used by the translations feature to confirm deleting all languages file.
    The dialog will be presented when the user requests deletion of all languages file.
    The first parameter is the size in kilobytes or megabytes of the language file. -->
    <string name="delete_language_all_languages_file_dialog_title">Suprimir totas las lengas (%1$s) ?</string>
    <!-- Additional information for the dialog used by the translations feature to confirm deleting all languages file. The first parameter is the name of the application, for example, "Fenix". -->
    <string name="delete_language_all_languages_file_dialog_message">Se suprimissètz totas aquestas lengas, %1$s las telecargarà parcialament dins vòstre cache a cada traduccion.</string>
    <!-- Button text on the dialog used by the translations feature to confirm deleting a language. -->
    <string name="delete_language_file_dialog_positive_button_text">Suprimir</string>
    <!-- Button text on the dialog used by the translations feature to cancel deleting a language. -->
    <string name="delete_language_file_dialog_negative_button_text">Anullar</string>

    <!-- Title for the data saving mode warning dialog used by the translations feature.
    This dialog will be presented when the user attempts to download a language or perform
    a translation without the necessary language files downloaded first when Android's data saver mode is enabled and the user is not using WiFi.
    The first parameter is the size in kilobytes or megabytes of the language file.-->
    <string name="download_language_file_dialog_title">Telecargar en mòde estalvi de donadas (%1$s) ?</string>
    <!-- Additional information for the data saving mode warning dialog used by the translations feature. This text explains the reason a download is required for a translation. -->
    <string name="download_language_file_dialog_message_all_languages">Telecargam parcialament de lengas dins vòstre cache per que las traduccions demòren privadas.</string>
    <!-- Additional information for the data saving mode warning dialog used by the translations feature. This text explains the reason a download is required for a translation without mentioning the cache. -->
    <string name="download_language_file_dialog_message_all_languages_no_cache">Telecargam parcialament de lengas per que las traduccions demòren privadas.</string>
    <!-- Checkbox label text on the data saving mode warning dialog used by the translations feature. This checkbox allows users to ignore the data usage warnings. -->
    <string name="download_language_file_dialog_checkbox_text">Totjorn telecargar en mòde estalvi de donadas</string>
    <!-- Button text on the data saving mode warning dialog used by the translations feature to allow users to confirm they wish to continue and download the language file. -->
    <string name="download_language_file_dialog_positive_button_text">Telecargar</string>
    <!-- Button text on the data saving mode warning dialog used by the translations feature to allow users to confirm they wish to continue and download the language file and perform a translation. -->
    <string name="download_language_file_dialog_positive_button_text_all_languages">Telecargar e traduire</string>
    <!-- Button text on the data saving mode warning dialog used by the translations feature to allow users to cancel the action and not perform a download of the language file. -->
    <string name="download_language_file_dialog_negative_button_text">Anullar</string>

    <!-- Debug drawer -->
    <!-- The user-facing title of the Debug Drawer feature. -->
    <string name="debug_drawer_title">Aisinas de desbugatge</string>
    <!-- Content description (not visible, for screen readers etc.): Navigate back within the debug drawer. -->
    <string name="debug_drawer_back_button_content_description">Tornar</string>

    <!-- Content description (not visible, for screen readers etc.): Open debug drawer. -->
    <string name="debug_drawer_fab_content_description">Dobrir lo panèl de desvolopament</string>

    <!-- Debug drawer tabs tools -->
    <!-- The title of the Tab Tools feature in the Debug Drawer. -->
    <string name="debug_drawer_tab_tools_title">Aisinas d’onglet</string>
    <!-- The title of the tab count section in Tab Tools. -->
    <string name="debug_drawer_tab_tools_tab_count_title">Nombre d’onglets</string>
    <!-- The active tab count category in the tab count section in Tab Tools. -->
    <string name="debug_drawer_tab_tools_tab_count_normal" moz:removedIn="127" tools:ignore="UnusedResources">Actius</string>
    <!-- The active tab count category in the tab count section in Tab Tools. -->
    <string name="debug_drawer_tab_tools_tab_count_active">Actiu</string>
    <!-- The inactive tab count category in the tab count section in Tab Tools. -->
    <string name="debug_drawer_tab_tools_tab_count_inactive">Inactius</string>
    <!-- The private tab count category in the tab count section in Tab Tools. -->
    <string name="debug_drawer_tab_tools_tab_count_private">Privats</string>
    <!-- The total tab count category in the tab count section in Tab Tools. -->
    <string name="debug_drawer_tab_tools_tab_count_total">Total</string>
    <!-- The title of the tab creation tool section in Tab Tools. -->
    <string name="debug_drawer_tab_tools_tab_creation_tool_title">Aisina de creacion d’onglet</string>
    <!-- The label of the text field in the tab creation tool. -->
    <string name="debug_drawer_tab_tools_tab_creation_tool_text_field_label">Nombre d’onglets de crear</string>
    <!-- The error message of the text field in the tab creation tool when the text field is empty -->
    <string name="debug_drawer_tab_tools_tab_quantity_empty_error">Lo compte de tèxt es void</string>
    <!-- The error message of the text field in the tab creation tool when the text field has characters other than digits -->
    <string name="debug_drawer_tab_tools_tab_quantity_non_digits_error">Picatz pas que de nombre entièr positius</string>
    <!-- The error message of the text field in the tab creation tool when the text field is a zero -->
    <string name="debug_drawer_tab_tools_tab_quantity_non_zero_error">Picatz un nombre superior a zèro</string>
    <!-- The error message of the text field in the tab creation tool when the text field is a
        quantity greater than the max tabs. The first parameter is the maximum number of tabs
        that can be generated in one operation.-->
    <string name="debug_drawer_tab_tools_tab_quantity_exceed_max_error">Avètz depassat lo nombre maximal d’onglets (%1$s) que se pòt generar en una sola operacion</string>
    <!-- The button text to add tabs to the active tab group in the tab creation tool. -->
    <string name="debug_drawer_tab_tools_tab_creation_tool_button_text_active">Apondre als onglets actius</string>
    <!-- The button text to add tabs to the inactive tab group in the tab creation tool. -->
    <string name="debug_drawer_tab_tools_tab_creation_tool_button_text_inactive">Apondre als onglets inactius</string>
    <!-- The button text to add tabs to the private tab group in the tab creation tool. -->
    <string name="debug_drawer_tab_tools_tab_creation_tool_button_text_private">Apondre als onglets privats</string>

    <!-- Micro survey -->

<<<<<<< HEAD
    <!-- The continue button label -->
    <string name="micro_survey_continue_button_label" tools:ignore="UnusedResources">Contunhar</string>
    <!-- The survey header -->
    <string name="micro_survey_survey_header">Participar al sondatge</string>
    <!-- The privacy notice link -->
    <string name="micro_survey_privacy_notice">Politica de confidencialitat</string>
    <!-- The submit button label text -->
    <string name="micro_survey_submit_button_label">Mandar</string>
    <!-- The close button label text -->
    <string name="micro_survey_close_button_label" tools:ignore="UnusedResources">Tampar</string>
    <!-- The survey completion confirmation text -->
    <string name="micro_survey_feedback_confirmation" tools:ignore="UnusedResources">Mercés per vòstre retorn !</string>
=======
    <!-- Microsurvey -->
    <!-- Prompt view -->
    <!-- The microsurvey prompt title. Note: The word "Firefox" should NOT be translated -->
    <string name="micro_survey_prompt_title" tools:ignore="UnusedResources">Ajudatz-nos a melhorar Firefox. Aquò pren pas qu’una minuta.</string>
    <!-- The continue button label -->
    <string name="micro_survey_continue_button_label" tools:ignore="UnusedResources">Contunhar</string>
    <!-- Survey view -->
    <!-- The survey header -->
    <string name="micro_survey_survey_header" moz:removedIn="129" tools:ignore="UnusedResources">Participar al sondatge</string>
    <!-- The survey header -->
    <string name="micro_survey_survey_header_2">Mercés de respondre al sondatge</string>
    <!-- The privacy notice link -->
    <string name="micro_survey_privacy_notice" moz:removedIn="129" tools:ignore="UnusedResources">Politica de confidencialitat</string>
    <!-- The privacy notice link -->
    <string name="micro_survey_privacy_notice_2">Politica de confidencialitat</string>
    <!-- The submit button label text -->
    <string name="micro_survey_submit_button_label">Mandar</string>
    <!-- The close button label text -->
    <string name="micro_survey_close_button_label" moz:removedIn="128" tools:ignore="UnusedResources">Tampar</string>
    <!-- The survey completion header -->
    <string name="micro_survey_survey_header_confirmation" tools:ignore="UnusedResources">Sondatge acabat</string>
    <!-- The survey completion confirmation text -->
    <string name="micro_survey_feedback_confirmation">Mercés per vòstre retorn !</string>
>>>>>>> 9f949a8e
    <!-- Option for likert scale -->
    <string name="likert_scale_option_1" tools:ignore="UnusedResources">Plan satisfach</string>
    <!-- Option for likert scale -->
    <string name="likert_scale_option_2" tools:ignore="UnusedResources">Satisfach</string>
    <!-- Option for likert scale -->
    <string name="likert_scale_option_3" tools:ignore="UnusedResources">Indiferent</string>
    <!-- Option for likert scale -->
    <string name="likert_scale_option_4" tools:ignore="UnusedResources">Insatisfach</string>
    <!-- Option for likert scale -->
    <string name="likert_scale_option_5" tools:ignore="UnusedResources">Plan insatisfach</string>

<<<<<<< HEAD
=======
    <!-- Option for likert scale -->
    <string name="likert_scale_option_6" tools:ignore="UnusedResources">O utilizi pas</string>
    <!-- Text shown in prompt for homepage microsurvey. 'Firefox' intentionally hardcoded here- -->
    <string name="microsurvey_prompt_homepage_title" tools:ignore="UnusedResources">Sètz satisfach de vòstra pagina d’acuèlh Firefox ?</string>
    <!-- Accessibility -->
    <!-- Content description (not visible, for screen readers etc.) for opening microsurvey bottom sheet. -->
    <string name="microsurvey_open_handle_content_description" tools:ignore="UnusedResources">Dobrir lo sondatge</string>
    <!-- Content description (not visible, for screen readers etc.) for closing microsurvey bottom sheet. -->
    <string name="microsurvey_close_handle_content_description" tools:ignore="UnusedResources">Tampar lo sondatge</string>
    <!-- Content description for "X" button that is closing microsurvey. -->
    <string name="microsurvey_close_button_content_description" tools:ignore="UnusedResources">Tampar</string>

>>>>>>> 9f949a8e
    <!-- Debug drawer logins -->
    <!-- The title of the Logins feature in the Debug Drawer. -->
    <string name="debug_drawer_logins_title">Identificants</string>
    <!-- The title of the logins section in the Logins feature, where the parameter will be the site domain  -->
    <string name="debug_drawer_logins_current_domain_label">Domeni actual : %s</string>
    <!-- The label for a button to add a new fake login for the current domain in the Logins feature. -->
    <string name="debug_drawer_logins_add_login_button">Apondre un fals identificant per aqueste domeni</string>
    <!-- Content description for delete button where parameter will be the username of the login -->
    <string name="debug_drawer_logins_delete_login_button_content_description">Suprimir l’identificant amb lo nom d’utilizaire %s</string>
</resources><|MERGE_RESOLUTION|>--- conflicted
+++ resolved
@@ -217,11 +217,6 @@
     <string name="browser_menu_add_to_homescreen">Apondre a l’ecran d’acuèlh</string>
     <!-- Browser menu toggle that adds a shortcut to the site on the device home screen. -->
     <string name="browser_menu_add_to_homescreen_2">Apondre a l’ecran d’acuèlh…</string>
-<<<<<<< HEAD
-    <!-- Browser menu toggle that installs a Progressive Web App shortcut to the site on the device home screen. -->
-    <string name="browser_menu_install_on_homescreen" moz:removedIn="126" tools:ignore="UnusedResources">Installar</string>
-=======
->>>>>>> 9f949a8e
     <!-- Content description (not visible, for screen readers etc.) for the Resync tabs button -->
     <string name="resync_button_content_description">Tornar sincronizar</string>
     <!-- Browser menu button that opens the find in page menu -->
@@ -2722,20 +2717,6 @@
 
     <!-- Micro survey -->
 
-<<<<<<< HEAD
-    <!-- The continue button label -->
-    <string name="micro_survey_continue_button_label" tools:ignore="UnusedResources">Contunhar</string>
-    <!-- The survey header -->
-    <string name="micro_survey_survey_header">Participar al sondatge</string>
-    <!-- The privacy notice link -->
-    <string name="micro_survey_privacy_notice">Politica de confidencialitat</string>
-    <!-- The submit button label text -->
-    <string name="micro_survey_submit_button_label">Mandar</string>
-    <!-- The close button label text -->
-    <string name="micro_survey_close_button_label" tools:ignore="UnusedResources">Tampar</string>
-    <!-- The survey completion confirmation text -->
-    <string name="micro_survey_feedback_confirmation" tools:ignore="UnusedResources">Mercés per vòstre retorn !</string>
-=======
     <!-- Microsurvey -->
     <!-- Prompt view -->
     <!-- The microsurvey prompt title. Note: The word "Firefox" should NOT be translated -->
@@ -2759,7 +2740,6 @@
     <string name="micro_survey_survey_header_confirmation" tools:ignore="UnusedResources">Sondatge acabat</string>
     <!-- The survey completion confirmation text -->
     <string name="micro_survey_feedback_confirmation">Mercés per vòstre retorn !</string>
->>>>>>> 9f949a8e
     <!-- Option for likert scale -->
     <string name="likert_scale_option_1" tools:ignore="UnusedResources">Plan satisfach</string>
     <!-- Option for likert scale -->
@@ -2771,8 +2751,6 @@
     <!-- Option for likert scale -->
     <string name="likert_scale_option_5" tools:ignore="UnusedResources">Plan insatisfach</string>
 
-<<<<<<< HEAD
-=======
     <!-- Option for likert scale -->
     <string name="likert_scale_option_6" tools:ignore="UnusedResources">O utilizi pas</string>
     <!-- Text shown in prompt for homepage microsurvey. 'Firefox' intentionally hardcoded here- -->
@@ -2785,7 +2763,6 @@
     <!-- Content description for "X" button that is closing microsurvey. -->
     <string name="microsurvey_close_button_content_description" tools:ignore="UnusedResources">Tampar</string>
 
->>>>>>> 9f949a8e
     <!-- Debug drawer logins -->
     <!-- The title of the Logins feature in the Debug Drawer. -->
     <string name="debug_drawer_logins_title">Identificants</string>
