<?xml version="1.0" encoding="utf-8"?>
<resources xmlns:tools="http://schemas.android.com/tools" xmlns:moz="http://mozac.org/tools">
    <!-- App name for private browsing mode. The first parameter is the name of the app defined in app_name (for example: Fenix)-->
    <string name="app_name_private_5">%s privat</string>
    <!-- App name for private browsing mode. The first parameter is the name of the app defined in app_name (for example: Fenix)-->
    <string name="app_name_private_4">%s (nav. privada)</string>

    <!-- Home Fragment -->
    <!-- Content description (not visible, for screen readers etc.): "Three dot" menu button. -->
    <string name="content_description_menu">Mai d’opcions</string>
    <!-- Content description (not visible, for screen readers etc.): "Private Browsing" menu button. -->
    <string name="content_description_private_browsing_button">Activar la navegacion privada</string>
    <!-- Content description (not visible, for screen readers etc.): "Private Browsing" menu button. -->
    <string name="content_description_disable_private_browsing_button">Desactivar la navigacion privada.</string>
    <!-- Placeholder text shown in the search bar before a user enters text for the default engine -->
    <string name="search_hint">Recèrca o adreça</string>

    <!-- Placeholder text shown in the search bar before a user enters text for a general engine -->
    <string name="search_hint_general_engine">Recercar sul web</string>
    <!-- Placeholder text shown in search bar when using history search -->
    <string name="history_search_hint">Cercar dins l’istoric</string>
    <!-- Placeholder text shown in search bar when using bookmarks search -->
    <string name="bookmark_search_hint">Cercar dins los marcapaginas</string>
    <!-- Placeholder text shown in search bar when using tabs search -->
    <string name="tab_search_hint">Cercar pels onglets</string>
    <!-- Placeholder text shown in the search bar when using application search engines -->
    <string name="application_search_hint">Picatz un tèrme de recèrca</string>
    <!-- No Open Tabs Message Description -->
    <string name="no_open_tabs_description">Vòstres onglets dobèrts seràn visibles aquí.</string>

    <!-- No Private Tabs Message Description -->
    <string name="no_private_tabs_description">Los onglets privats se mostraràn aquí.</string>

    <!-- Tab tray multi select title in app bar. The first parameter is the number of tabs selected -->
    <string name="tab_tray_multi_select_title">%1$d seleccionats</string>
    <!-- Label of button in create collection dialog for creating a new collection  -->
    <string name="tab_tray_add_new_collection">Ajustar una colleccion nòva</string>
    <!-- Label of editable text in create collection dialog for naming a new collection  -->
    <string name="tab_tray_add_new_collection_name">Nom</string>
    <!-- Label of button in save to collection dialog for selecting a current collection  -->
    <string name="tab_tray_select_collection">Seleccionar una colleccion</string>
    <!-- Content description for close button while in multiselect mode in tab tray -->
    <string name="tab_tray_close_multiselect_content_description">Sortir del mòde seleccion multipla</string>
    <!-- Content description for save to collection button while in multiselect mode in tab tray -->
    <string name="tab_tray_collection_button_multiselect_content_description">Enregistrar los onglets seleccionats dins la colleccion</string>
    <!-- Content description on checkmark while tab is selected in multiselect mode in tab tray -->
    <string name="tab_tray_multiselect_selected_content_description">Seleccionat</string>

    <!-- Home - Bookmarks -->
    <!-- Title for the home screen section with bookmarks. -->
    <string name="home_bookmarks_title">Marcapaginas</string>
    <!-- Content description for the button which navigates the user to show all of their bookmarks. -->
    <string name="home_bookmarks_show_all_content_description">Afichar totes los marcapaginas</string>
    <!-- Text for the menu button to remove a recently saved bookmark from the user's home screen -->
    <string name="home_bookmarks_menu_item_remove">Suprimir</string>

    <!-- About content. The first parameter is the name of the application. (For example: Fenix) -->
    <string name="about_content">%1$s es produch per Mozilla.</string>

    <!-- Private Browsing -->
    <!-- Explanation for private browsing displayed to users on home view when they first enable private mode
        The first parameter is the name of the app defined in app_name (for example: Fenix) -->
    <string name="private_browsing_placeholder_description_2">%1$s escafa vòstre istoric de recèrcas e de navegacion quand quitatz l’aplicacion o tampatz totes los onglets e fenèstras de navegacion privada. Malgrat qu’aquò vos faga pas venir anonim pels sites web o vòstre provesidor Internet, fa venir mai simple de gardar privat çò que fasètz en linha pels autres qu’utilizan aqueste aparelh.</string>
    <string name="private_browsing_common_myths">Mites màgers de la navegacion privada</string>

    <!-- True Private Browsing Mode -->
    <!-- Title for info card on private homescreen in True Private Browsing Mode. -->
    <string name="felt_privacy_desc_card_title">Daissatz pas cap de traça sus aqueste aparelh</string>
    <!-- Explanation for private browsing displayed to users on home view when they first enable
        private mode in our new Total Private Browsing mode.
        The first parameter is the name of the app defined in app_name (for example: Firefox Nightly)
        The second parameter is the clickable link text in felt_privacy_info_card_subtitle_link_text -->
    <string name="felt_privacy_info_card_subtitle_2">%1$s suprimís los cookies, istoric e donadas de sites quand tampatz totes los onglets de navegacion privada. %2$s</string>
    <!-- Clickable portion of the explanation for private browsing that links the user to our
        about privacy page.
        This string is used in felt_privacy_info_card_subtitle as the second parameter.-->
    <string name="felt_privacy_info_card_subtitle_link_text">Qual pòt veire activitat ?</string>

    <!-- Private mode shortcut "contextual feature recommendation" (CFR) -->
    <!-- Text for the Private mode shortcut CFR message for adding a private mode shortcut to open private tabs from the Home screen -->
    <string name="private_mode_cfr_message_2">Lançar vòstre onglet privat venent d’una tòca.</string>
    <!-- Text for the positive button to accept adding a Private Browsing shortcut to the Home screen -->
    <string name="private_mode_cfr_pos_button_text">Apondre a l’ecran d’acuèlh</string>
    <!-- Text for the negative button to decline adding a Private Browsing shortcut to the Home screen -->
    <string name="cfr_neg_button_text">Non, mercé</string>

    <!-- Open in App "contextual feature recommendation" (CFR) -->
    <!-- Text for the info message. The first parameter is the name of the application.-->
    <string name="open_in_app_cfr_info_message_2">Podètz configurar %1$s per dobrir automaticament los ligams dins las aplicacions.</string>
    <!-- Text for the positive action button -->
    <string name="open_in_app_cfr_positive_button_text">Anar als paramètres</string>
    <!-- Text for the negative action button -->
    <string name="open_in_app_cfr_negative_button_text">Ignorar</string>

    <!-- Total cookie protection "contextual feature recommendation" (CFR) -->
    <!-- Text for the message displayed in the contextual feature recommendation popup promoting the total cookie protection feature. -->
    <string name="tcp_cfr_message">Nòstra foncionalitat la mai potenta de confidencialitat isola ja los traçadors intersites.</string>
    <!-- Text displayed that links to website containing documentation about the "Total cookie protection" feature. -->
    <string name="tcp_cfr_learn_more">Ne saber tocant la proteccion totala contra los cookies</string>


    <!-- Private browsing erase action "contextual feature recommendation" (CFR) -->
    <!-- Text for the message displayed in the contextual feature recommendation popup promoting the erase private browsing feature. -->
    <string name="erase_action_cfr_message">Tocatz aicí per començar una session privada freja. Suprimirà l’istoric, los cookies — tot.</string>


    <!-- Toolbar "contextual feature recommendation" (CFR) -->
    <!-- Text for the title displayed in the contextual feature recommendation popup promoting the navigation bar. -->
    <string name="navbar_cfr_title">Navegatz mai rapidament amb lo nòu sistèma de navegacion</string>

    <!-- Text for the info dialog when camera permissions have been denied but user tries to access a camera feature. -->
    <string name="camera_permissions_needed_message">Accès a la camèra necessari. Anatz als paramètres Android, tocatz Autorizacions puèi Autorizar.</string>
    <!-- Text for the positive action button to go to Android Settings to grant permissions. -->
    <string name="camera_permissions_needed_positive_button_text">Anar als paramètres</string>
    <!-- Text for the negative action button to dismiss the dialog. -->
    <string name="camera_permissions_needed_negative_button_text">Ignorar</string>

    <!-- Text for the banner message to tell users about our auto close feature. -->
    <string name="tab_tray_close_tabs_banner_message">Definir quand tampar automaticament los onglets pas visualizats lo jorn, la setmana o lo mes passat.</string>
    <!-- Text for the positive action button to go to Settings for auto close tabs. -->
    <string name="tab_tray_close_tabs_banner_positive_button_text">Veire las opcions</string>
    <!-- Text for the negative action button to dismiss the Close Tabs Banner. -->
    <string name="tab_tray_close_tabs_banner_negative_button_text">Ignorar</string>

    <!-- Text for the banner message to tell users about our inactive tabs feature. -->
    <string name="tab_tray_inactive_onboarding_message">Los onglets qu’avètz pas consultats fa dos setmanas son desplaçats aicí.</string>
    <!-- Text for the action link to go to Settings for inactive tabs. -->
    <string name="tab_tray_inactive_onboarding_button_text">Desactivar los paramètres</string>

    <!-- Text for title for the auto-close dialog of the inactive tabs. -->
    <string name="tab_tray_inactive_auto_close_title">Tampadura automatica aprèp un mes ?</string>
    <!-- Text for the body for the auto-close dialog of the inactive tabs.
        The first parameter is the name of the application.-->
    <string name="tab_tray_inactive_auto_close_body_2">%1$s pòt tampar los onglets qu’avètz pas consultats pendent lo mes passat.</string>
    <!-- Content description for close button in the auto-close dialog of the inactive tabs. -->
    <string name="tab_tray_inactive_auto_close_button_content_description">Tampar</string>

    <!-- Text for turn on auto close tabs button in the auto-close dialog of the inactive tabs. -->
    <string name="tab_tray_inactive_turn_on_auto_close_button_2">Activar la tampadura auto</string>


    <!-- Home screen icons - Long press shortcuts -->
    <!-- Shortcut action to open new tab -->
    <string name="home_screen_shortcut_open_new_tab_2">Onglet novèl</string>

    <!-- Shortcut action to open new private tab -->
    <string name="home_screen_shortcut_open_new_private_tab_2">Novèl onglet de nav. privada</string>

    <!-- Shortcut action to open Passwords screen -->
    <string name="home_screen_shortcut_passwords">Senhals</string>

    <!-- Recent Tabs -->
    <!-- Header text for jumping back into the recent tab in the home screen -->
    <string name="recent_tabs_header">Tornar a aqueste onglet</string>
    <!-- Button text for showing all the tabs in the tabs tray -->
    <string name="recent_tabs_show_all">O afichar tot</string>

    <!-- Content description for the button which navigates the user to show all recent tabs in the tabs tray. -->
    <string name="recent_tabs_show_all_content_description_2">Afichar lo boton dels onglets recents</string>

    <!-- Text for button in synced tab card that opens synced tabs tray -->
    <string name="recent_tabs_see_all_synced_tabs_button_text">Veire totes los onglets sincronizats</string>
    <!-- Accessibility description for device icon used for recent synced tab -->
    <string name="recent_tabs_synced_device_icon_content_description">Periferic sincronizat</string>
    <!-- Text for the dropdown menu to remove a recent synced tab from the homescreen -->
    <string name="recent_synced_tab_menu_item_remove">Levar</string>
    <!-- Text for the menu button to remove a grouped highlight from the user's browsing history
         in the Recently visited section -->
    <string name="recent_tab_menu_item_remove">Levar</string>

    <!-- History Metadata -->
    <!-- Header text for a section on the home screen that displays grouped highlights from the
         user's browsing history, such as topics they have researched or explored on the web -->
    <string name="history_metadata_header_2">Visitats fa res</string>
    <!-- Text for the menu button to remove a grouped highlight from the user's browsing history
         in the Recently visited section -->
    <string name="recently_visited_menu_item_remove">Suprimir</string>

    <!-- Content description for the button which navigates the user to show all of their history. -->
    <string name="past_explorations_show_all_content_description_2">Afichar totas las navegacions passadas</string>

    <!-- Browser Fragment -->
    <!-- Content description (not visible, for screen readers etc.): Navigate backward (browsing history) -->
    <string name="browser_menu_back">Tornar</string>
    <!-- Content description (not visible, for screen readers etc.): Navigate forward (browsing history) -->
    <string name="browser_menu_forward">Pagina seguenta</string>
    <!-- Content description (not visible, for screen readers etc.): Refresh current website -->
    <string name="browser_menu_refresh">Actualizar</string>
    <!-- Content description (not visible, for screen readers etc.): Stop loading current website -->
    <string name="browser_menu_stop">Arrestar</string>
    <!-- Browser menu button that opens the extensions manager -->
    <string name="browser_menu_extensions">Extensions</string>
    <!-- Browser menu button that opens the extensions manager -->
    <string name="browser_menu_manage_extensions">Gerir las extensions</string>
    <!-- Browser menu button that opens AMO in a tab -->
    <string name="browser_menu_discover_more_extensions">Descobrir mai d’extensions</string>
    <!-- Browser menu button that opens account settings -->
    <string name="browser_menu_account_settings">Informacion compte</string>
    <!-- Browser menu button that sends a user to help articles -->
    <string name="browser_menu_help">Ajuda</string>
    <!-- Browser menu button that sends a to a the what's new article -->
    <string name="browser_menu_whats_new">Novetats</string>
    <!-- Browser menu button that opens the settings menu -->
    <string name="browser_menu_settings">Paramètres</string>
    <!-- Browser menu button that opens a user's library -->
    <string name="browser_menu_library">Bibliotèca</string>
    <!-- Browser menu toggle that requests a desktop site -->
    <string name="browser_menu_desktop_site">Version ordenador</string>
    <!-- Browser menu button that reopens a private tab as a regular tab -->
    <string name="browser_menu_open_in_regular_tab">Dobrir dins un onglet classic</string>
    <!-- Browser menu toggle that adds a shortcut to the site on the device home screen. -->
    <string name="browser_menu_add_to_homescreen">Apondre a l’ecran d’acuèlh</string>
    <!-- Browser menu toggle that adds a shortcut to the site on the device home screen. -->
    <string name="browser_menu_add_to_homescreen_2">Apondre a l’ecran d’acuèlh…</string>
    <!-- Content description (not visible, for screen readers etc.) for the Resync tabs button -->
    <string name="resync_button_content_description">Tornar sincronizar</string>
    <!-- Browser menu button that opens the find in page menu -->
    <string name="browser_menu_find_in_page">Recercar dins la pagina</string>
    <!-- Browser menu button that opens the find in page menu -->
    <string name="browser_menu_find_in_page_2">Recercar dins la pagina…</string>
    <!-- Browser menu button that opens the translations dialog, which has options to translate the current browser page. -->
    <string name="browser_menu_translations">Traduire la pagina</string>
    <!-- Browser menu button that saves the current tab to a collection -->
    <string name="browser_menu_save_to_collection">Salvar a la colleccion…</string>
    <!-- Browser menu button that saves the current tab to a collection -->
    <string name="browser_menu_save_to_collection_2">Salvar a la colleccion</string>
    <!-- Browser menu button that open a share menu to share the current site -->
    <string name="browser_menu_share">Partejar</string>
    <!-- Browser menu button that open a share menu to share the current site -->
    <string name="browser_menu_share_2">Partejar…</string>
    <!-- Browser menu button shown in custom tabs that opens the current tab in Fenix
        The first parameter is the name of the app defined in app_name (for example: Fenix) -->
    <string name="browser_menu_open_in_fenix">Dobrir amb %1$s</string>
    <!-- Browser menu text shown in custom tabs to indicate this is a Fenix tab
        The first parameter is the name of the app defined in app_name (for example: Fenix) -->
    <string name="browser_menu_powered_by">FONCIONA GRÀCIA A %1$s</string>
    <!-- Browser menu text shown in custom tabs to indicate this is a Fenix tab
        The first parameter is the name of the app defined in app_name (for example: Fenix) -->
    <string name="browser_menu_powered_by2">Fonciona gràcia a %1$s</string>

    <!-- Browser menu button to put the current page in reader mode -->
    <string name="browser_menu_read">Mòde lectura</string>
    <!-- Browser menu button content description to close reader mode and return the user to the regular browser -->
    <string name="browser_menu_read_close">Tampar la vista de lectura</string>
    <!-- Browser menu button to open the current page in an external app -->
    <string name="browser_menu_open_app_link">Dobrir amb l’aplicacion</string>

    <!-- Browser menu button to show reader view appearance controls e.g. the used font type and size -->
    <string name="browser_menu_customize_reader_view">Personalizar la vista lectura</string>
    <!-- Browser menu label for adding a bookmark -->
    <string name="browser_menu_add">Apondre</string>
    <!-- Browser menu label for editing a bookmark -->
    <string name="browser_menu_edit">Modificar</string>

    <!-- Button shown on the home page that opens the Customize home settings -->
    <string name="browser_menu_customize_home_1">Personalizar la pagina d’acuèlh</string>

    <!-- Browser menu label to sign in to sync on the device using Mozilla accounts -->
    <string name="browser_menu_sign_in">Connexion</string>
    <!-- Browser menu caption label for the "Sign in" browser menu item described in `browser_menu_sign_in` -->
    <string name="browser_menu_sign_in_caption">Sincronizar los senhals, onglets e encara mai</string>

    <!-- Browser menu label to sign back in to sync on the device when the user's account needs to be reauthenticated -->
    <string name="browser_menu_sign_back_in_to_sync">Reconnectatz-vos per sincronizar</string>
    <!-- Browser menu caption label for the "Sign back in to sync" browser menu item described in `browser_menu_sign_back_in_to_sync` when there is an error in syncing -->
    <string name="browser_menu_syncing_paused_caption">Sincronizacion en pausa</string>
    <!-- Browser menu label that creates a private tab -->
    <string name="browser_menu_new_private_tab">Novèl onglet de nav. privada</string>
    <!-- Browser menu label that navigates to the Password screen -->
    <string name="browser_menu_passwords">Senhals</string>

    <!-- Browser menu label that navigates to the SUMO page for the Firefox for Android release notes.
         The first parameter is the name of the app defined in app_name (for example: Fenix)-->
    <string name="browser_menu_new_in_firefox">Novetats dins %1$s</string>
    <!-- Browser menu label that toggles the request for the desktop site of the currently visited page -->
    <string name="browser_menu_switch_to_desktop_site">Passar en version ordenador</string>
    <!-- Browser menu label that navigates to the page tools sub-menu -->
    <string name="browser_menu_tools">Aisinas</string>
    <!-- Browser menu label that navigates to the save sub-menu, which contains various save related menu items such as
         bookmarking a page, saving to collection, shortcut or as a PDF, and adding to home screen -->
    <string name="browser_menu_save">Enregistrar</string>
    <!-- Browser menu label that bookmarks the currently visited page -->
    <string name="browser_menu_bookmark_this_page">Marcar aquesta pagina</string>
    <!-- Browser menu label that navigates to the edit bookmark screen for the current bookmarked page -->
    <string name="browser_menu_edit_bookmark">Modificar lo marcapagina</string>
    <!-- Browser menu label that the saves the currently visited page as a PDF -->
    <string name="browser_menu_save_as_pdf">Enregistrar en PDF…</string>
    <!-- Browser menu label for turning ON reader view of the current visited page -->
    <string name="browser_menu_turn_on_reader_view">Passar a la vista lectura</string>
    <!-- Browser menu label for turning OFF reader view of the current visited page -->
    <string name="browser_menu_turn_off_reader_view">Quitar lo mòde lectura</string>
    <!-- Browser menu label for navigating to the translation feature, which provides language translation options the current visited page -->
    <string name="browser_menu_translate_page">Traduire la pagina…</string>
    <!-- Browser menu label that is displayed when the current page has been translated by the translation feature.
         The first parameter is the name of the language that page was translated to (e.g. English). -->
    <string name="browser_menu_translated_to">Traduch en %1$s</string>
    <!-- Browser menu label for the print feature -->
    <string name="browser_menu_print">Imprimir…</string>

    <!-- Extensions management fragment -->
    <!-- Text displayed when there are no extensions to be shown -->
    <string name="extensions_management_no_extensions">Cap d’extension aquí</string>

    <!-- Browser Toolbar -->
    <!-- Content description for the Home screen button on the browser toolbar -->
    <string name="browser_toolbar_home">Ecran d’acuèlh</string>

    <!-- Content description (not visible, for screen readers etc.): Erase button: Erase the browsing
         history and go back to the home screen. -->
    <string name="browser_toolbar_erase">Netejar l’istoric de navegacion</string>
    <!-- Content description for the translate page toolbar button that opens the translations dialog when no translation has occurred. -->
    <string name="browser_toolbar_translate">Traduire la pagina</string>

    <!-- Content description (not visible, for screen readers etc.) for the translate page toolbar button that opens the translations dialog when the page is translated successfully.
         The first parameter is the name of the language that is displayed in the original page. (For example: English)
         The second parameter is the name of the language which the page was translated to. (For example: French) -->
    <string name="browser_toolbar_translated_successfully">Pagina traducha en %1$s, originala en %2$s.</string>

    <!-- Locale Settings Fragment -->
    <!-- Content description for tick mark on selected language -->
    <string name="a11y_selected_locale_content_description">Lenga seleccionada</string>
    <!-- Text for default locale item -->
    <string name="default_locale_text">Segon la lenga del periferic</string>
    <!-- Placeholder text shown in the search bar before a user enters text -->
    <string name="locale_search_hint">Cercar una lenga</string>

    <!-- Search Fragment -->
    <!-- Button in the search view that lets a user search by scanning a QR code -->
    <string name="search_scan_button">Numerizar</string>
    <!-- Button in the search view when shortcuts are displayed that takes a user to the search engine settings -->
    <string name="search_shortcuts_engine_settings">Paramètres del motor de recèrca</string>
    <!-- Button in the search view that lets a user navigate to the site in their clipboard -->
    <string name="awesomebar_clipboard_title">Utilizar lo ligam del quichapapièr</string>
    <!-- Button in the search suggestions onboarding that allows search suggestions in private sessions -->
    <string name="search_suggestions_onboarding_allow_button">Autorizar</string>
    <!-- Button in the search suggestions onboarding that does not allow search suggestions in private sessions -->
    <string name="search_suggestions_onboarding_do_not_allow_button">Autorizar pas</string>
    <!-- Search suggestion onboarding hint title text -->
    <string name="search_suggestions_onboarding_title">Autorizar las suggestions de recèrca en navegacion privada ?</string>
    <!-- Search suggestion onboarding hint description text, first parameter is the name of the app defined in app_name (for example: Fenix)-->
    <string name="search_suggestions_onboarding_text">%s enviarà tot çò que picatz dins la barra d’adreça al motor de recèrca</string>

    <!-- Search engine suggestion title text. The first parameter is the name of the suggested engine-->
    <string name="search_engine_suggestions_title">Cercar %s</string>
    <!-- Search engine suggestion description text -->
    <string name="search_engine_suggestions_description">Recèrcas dirèctament dins la barra d’adreça</string>

    <!-- Menu option in the search selector menu to open the search settings -->
    <string name="search_settings_menu_item">Paramètres de recèrca</string>

    <!-- Header text for the search selector menu -->
    <string name="search_header_menu_item_2">Aqueste còp cercar amb :</string>

    <!-- Content description (not visible, for screen readers etc.): Search engine icon. The first parameter is the search engine name (for example: DuckDuckGo). -->
    <string name="search_engine_icon_content_description" tools:ignore="UnusedResources">Motor de recèrca %s</string>

    <!-- Home onboarding -->
    <!-- Onboarding home screen popup dialog, shown on top of the Jump back in section. -->
    <string name="onboarding_home_screen_jump_back_contextual_hint_2">Fasètz coneissença amb vòstra pagina d’acuèlh personalizada. Onglets recents, marcapaginas e resultats de recèrca apreissaràn aicí.</string>
    <!-- Home onboarding dialog welcome screen title text. -->
    <string name="onboarding_home_welcome_title_2">Benvengut dins un Internet mai personal</string>
    <!-- Home onboarding dialog welcome screen description text. -->
    <string name="onboarding_home_welcome_description">Mai de colors. Melhora confidencialitat. Meteis engatjament per las personas abans lo profièch.</string>
    <!-- Home onboarding dialog sign into sync screen title text. -->
    <string name="onboarding_home_sync_title_3">Bascular d’ecran es mai facil que jamai</string>
    <!-- Home onboarding dialog sign into sync screen description text. -->
    <string name="onboarding_home_sync_description">Tornatz ont èretz amb los onglets d’autres aparelhs que figuran ara per la pagina d’acuèlh.</string>
    <!-- Text for the button to continue the onboarding on the home onboarding dialog. -->
    <string name="onboarding_home_get_started_button">Per començar</string>
    <!-- Text for the button to navigate to the sync sign in screen on the home onboarding dialog. -->
    <string name="onboarding_home_sign_in_button">Connexion</string>
    <!-- Text for the button to skip the onboarding on the home onboarding dialog. -->
    <string name="onboarding_home_skip_button">Passar</string>

    <!-- Onboarding home screen sync popup dialog message, shown on top of Recent Synced Tabs in the Jump back in section. -->
    <string name="sync_cfr_message">Vòstre onglets son sincronizatz ! Tornatz ont èretz sus vòstre autre aparelh.</string>

    <!-- Content description (not visible, for screen readers etc.): Close button for the home onboarding dialog -->
    <string name="onboarding_home_content_description_close_button">Tampar</string>

    <!-- Notification pre-permission dialog -->
    <!-- Enable notification pre permission dialog title
        The first parameter is the name of the app defined in app_name (for example: Fenix) -->
    <string name="onboarding_home_enable_notifications_title" moz:removedIn="124" tools:ignore="UnusedResources">Las notificacions vos ajudan a ne far mai amb %s</string>
    <!-- Enable notification pre permission dialog description with rationale
        The first parameter is the name of the app defined in app_name (for example: Fenix) -->
    <string name="onboarding_home_enable_notifications_description" moz:removedIn="124" tools:ignore="UnusedResources">Sincronizar los onglets entre vòstres aparelhs, gerissètz los telecargaments, obtenètz de conselhs per trapar çò melhor de la proteccion de la vida privada de %s e encara mai.</string>
    <!-- Text for the button to request notification permission on the device -->
    <string name="onboarding_home_enable_notifications_positive_button" moz:removedIn="124" tools:ignore="UnusedResources">Contunhar</string>
    <!-- Text for the button to not request notification permission on the device and dismiss the dialog -->
    <string name="onboarding_home_enable_notifications_negative_button" moz:removedIn="124" tools:ignore="UnusedResources">Mai tard</string>

    <!-- Juno first user onboarding flow experiment, strings are marked unused as they are only referenced by Nimbus experiments. -->
    <!-- Description for learning more about our privacy notice. -->
    <string name="juno_onboarding_privacy_notice_text">Politica de confidencialitat de Firefox</string>
    <!-- Title for set firefox as default browser screen used by Nimbus experiments. -->
    <string name="juno_onboarding_default_browser_title_nimbus_2">Nos impòrta vòstra vida privada</string>
    <!-- Title for set firefox as default browser screen used by Nimbus experiments.
        Note: The word "Firefox" should NOT be translated -->
    <string name="juno_onboarding_default_browser_title_nimbus_3" tools:ignore="UnusedResources">Descobrissètz perque de milions de personas aiman Firefox</string>
    <!-- Title for set firefox as default browser screen used by Nimbus experiments. -->
    <string name="juno_onboarding_default_browser_title_nimbus_4" tools:ignore="UnusedResources">La navegacion segura amb mai d’opcions</string>
    <!-- Description for set firefox as default browser screen used by Nimbus experiments. -->
    <string name="juno_onboarding_default_browser_description_nimbus_3">Nòstre navegador es sostengut per una organizacion sens tòca lucrativa empacha automaticament las entrepresas de vos pistar secrètament pel web.</string>
    <!-- Description for set firefox as default browser screen used by Nimbus experiments. -->
    <string name="juno_onboarding_default_browser_description_nimbus_4" tools:ignore="UnusedResources">Mai de 100 milions de personas protegisson lor vida privada en causissent un navegador sostengut per una organizacion sens tòca lucrativa.</string>
    <!-- Description for set firefox as default browser screen used by Nimbus experiments. -->
    <string name="juno_onboarding_default_browser_description_nimbus_5" tools:ignore="UnusedResources">De traçadors coneguts ? Automaticament blocats. D’extensions ? Ensajatz-una de las 700. De fichièrs PDF ? Nòstre lector integrat ne fa venir la gestion simpla.</string>
    <!-- Description for set firefox as default browser screen used by Nimbus experiments. -->
    <string name="juno_onboarding_default_browser_description_nimbus_2" moz:RemovedIn="124" tools:ignore="UnusedResources">Nòstre navegador sostengut per una organizacion sens but lucratiu empacha las entrepresas de vos seguir secrètament sul Web.\n\nPer ne saber mai consultatz nòstra politica de confidencialitat.</string>
    <!-- Text for the link to the privacy notice webpage for set as firefox default browser screen.
    This is part of the string with the key "juno_onboarding_default_browser_description". -->
    <string name="juno_onboarding_default_browser_description_link_text" moz:RemovedIn="124" tools:ignore="UnusedResources">politica de confidencialitat</string>
    <!-- Text for the button to set firefox as default browser on the device -->
    <string name="juno_onboarding_default_browser_positive_button" tools:ignore="UnusedResources">Definir coma navegador per defaut</string>
    <!-- Text for the button dismiss the screen and move on with the flow -->
    <string name="juno_onboarding_default_browser_negative_button" tools:ignore="UnusedResources">Pas ara</string>
    <!-- Title for sign in to sync screen. -->
    <string name="juno_onboarding_sign_in_title_2">Demoratz en lòc segur amb lo chiframent quand basculatz d’aparelh</string>
    <!-- Description for sign in to sync screen. Nimbus experiments do not support string placeholders.
     Note: The word "Firefox" should NOT be translated -->
    <string name="juno_onboarding_sign_in_description_2">Quand vos connectatz e activatz la sincronizacion, vòstra seguretat es renfortida. Firefox chifra vòstres senhals, marcapaginas e encara mai de causas.</string>
    <!-- Text for the button to sign in to sync on the device -->
    <string name="juno_onboarding_sign_in_positive_button" tools:ignore="UnusedResources">Connexion</string>
    <!-- Text for the button dismiss the screen and move on with the flow -->
    <string name="juno_onboarding_sign_in_negative_button" tools:ignore="UnusedResources">Pas ara</string>
    <!-- Title for enable notification permission screen used by Nimbus experiments. Nimbus experiments do not support string placeholders.
        Note: The word "Firefox" should NOT be translated -->
    <string name="juno_onboarding_enable_notifications_title_nimbus_2">Las notificacions vos ajudan a demorar en seguretat amb Firefox</string>
    <!-- Description for enable notification permission screen used by Nimbus experiments. Nimbus experiments do not support string placeholders.
       Note: The word "Firefox" should NOT be translated -->
    <string name="juno_onboarding_enable_notifications_description_nimbus_2">Enviatz d’onglets d’un aparelh a l’autre en tot seguretat e descobrissètz d’autras foncionalitats de proteccion de la vida privada de Firefox.</string>
    <!-- Text for the button to request notification permission on the device -->
    <string name="juno_onboarding_enable_notifications_positive_button" tools:ignore="UnusedResources">Activar las notificacions</string>
    <!-- Text for the button dismiss the screen and move on with the flow -->
    <string name="juno_onboarding_enable_notifications_negative_button" tools:ignore="UnusedResources">Mai tard</string>

    <!-- Title for add search widget screen used by Nimbus experiments. Nimbus experiments do not support string placeholders.
        Note: The word "Firefox" should NOT be translated -->
    <string name="juno_onboarding_add_search_widget_title" tools:ignore="UnusedResources">Ensajar lo widget de recèrca Firefox</string>
    <!-- Description for add search widget screen used by Nimbus experiments. Nimbus experiments do not support string placeholders.
        Note: The word "Firefox" should NOT be translated -->
    <string name="juno_onboarding_add_search_widget_description" tools:ignore="UnusedResources">Amb Firefox per l’ecran d’acuèlh auretz accès facilament al navegador dedicat a la vida privada que bloca los traçadors intersites.</string>
    <!-- Text for the button to add search widget on the device used by Nimbus experiments. Nimbus experiments do not support string placeholders.
        Note: The word "Firefox" should NOT be translated -->
    <string name="juno_onboarding_add_search_widget_positive_button" tools:ignore="UnusedResources">Apondre lo widget Firefox</string>
    <!-- Text for the button to dismiss the screen and move on with the flow -->
    <string name="juno_onboarding_add_search_widget_negative_button" tools:ignore="UnusedResources">Pas ara</string>

    <!-- Search Widget -->
    <!-- Content description for searching with a widget. The first parameter is the name of the application.-->
    <string name="search_widget_content_description_2">Dobrir dins un onglet %1$s novèl</string>
    <!-- Text preview for smaller sized widgets -->
    <string name="search_widget_text_short">Recercar</string>
    <!-- Text preview for larger sized widgets -->
    <string name="search_widget_text_long">Recercar sul web</string>

    <!-- Content description (not visible, for screen readers etc.): Voice search -->
    <string name="search_widget_voice">Recèrca a la votz</string>

    <!-- Preferences -->
    <!-- Title for the settings page-->
    <string name="settings">Paramètres</string>
    <!-- Preference category for general settings -->
    <string name="preferences_category_general">General</string>
    <!-- Preference category for all links about Fenix -->
    <string name="preferences_category_about">A prepaus</string>
    <!-- Preference category for settings related to changing the default search engine -->
    <string name="preferences_category_select_default_search_engine">Seleccionatz-ne un</string>
    <!-- Preference for settings related to managing search shortcuts for the quick search menu -->
    <string name="preferences_manage_search_shortcuts_2">Gerir los motors de recèrcas alternatius</string>
    <!-- Summary for preference for settings related to managing search shortcuts for the quick search menu -->
    <string name="preferences_manage_search_shortcuts_summary">Modificar los motors de recèrca visibles al menú de recèrca</string>
    <!-- Preference category for settings related to managing search shortcuts for the quick search menu -->
    <string name="preferences_category_engines_in_search_menu">Motors de recèrca visibles al menú de recèrca</string>
    <!-- Preference for settings related to changing the default search engine -->
    <string name="preferences_default_search_engine">Motor de recèrca per defaut</string>
    <!-- Preference for settings related to Search -->
    <string name="preferences_search">Recèrca</string>
    <!-- Preference for settings related to Search engines -->
    <string name="preferences_search_engines">Motors de recèrca</string>
    <!-- Preference for settings related to Search engines suggestions-->
    <string name="preferences_search_engines_suggestions">Suggestions dels motors de recèrcas</string>
    <!-- Preference Category for settings related to Search address bar -->
    <string name="preferences_settings_address_bar">Preferéncias de la barra d’adreça</string>
    <!-- Preference Category for settings to Firefox Suggest -->
    <string name="preference_search_address_bar_fx_suggest">Barra d’adreça - Firefox Suggest</string>
    <!-- Preference link to Learn more about Firefox Suggest -->
    <string name="preference_search_learn_about_fx_suggest">Ne saber mai tocant Firefox Suggest</string>
    <!-- Preference link to rating Fenix on the Play Store -->
    <string name="preferences_rate">Valorar sus Google Play</string>
    <!-- Preference linking to about page for Fenix
        The first parameter is the name of the app defined in app_name (for example: Fenix) -->
    <string name="preferences_about">A prepaus de %1$s</string>

    <!-- Preference for settings related to changing the default browser -->
    <string name="preferences_set_as_default_browser">Definir coma navegador per defaut</string>
    <!-- Preference category for advanced settings -->
    <string name="preferences_category_advanced">Avançat</string>
    <!-- Preference category for privacy and security settings -->
    <string name="preferences_category_privacy_security">Vida privada e seguretat</string>
    <!-- Preference for advanced site permissions -->
    <string name="preferences_site_permissions">Autorizacions de site</string>
    <!-- Preference for private browsing options -->
    <string name="preferences_private_browsing_options">Navegacion privada</string>
    <!-- Preference for opening links in a private tab-->
    <string name="preferences_open_links_in_a_private_tab">Dobrir los ligams en navigacion privada</string>
    <!-- Preference for allowing screenshots to be taken while in a private tab-->
    <string name="preferences_allow_screenshots_in_private_mode">Permetre las capturas d’ecran en navegacion privada</string>
    <!-- Will inform the user of the risk of activating Allow screenshots in private browsing option -->
    <string name="preferences_screenshots_in_private_mode_disclaimer">Se permés, los onglets privats seràn tanben visibles quand mantunas aplicacions son dubèrtas</string>
    <!-- Preference for adding private browsing shortcut -->
    <string name="preferences_add_private_browsing_shortcut">Ajustar un acorchi per la navegacion privada</string>
    <!-- Preference for enabling "HTTPS-Only" mode -->
    <string name="preferences_https_only_title">Mòde HTTPS solament</string>

    <!-- Label for cookie banner section in quick settings panel. -->
    <string name="cookie_banner_blocker">Blocador de bandièras de cookies</string>
    <!-- Preference for removing cookie/consent banners from sites automatically in private mode. See reduce_cookie_banner_summary for additional context. -->
    <string name="preferences_cookie_banner_reduction_private_mode">Blocador de bandièras de cookies en navegacion privada</string>

    <!-- Text for indicating cookie banner handling is off this site, this is shown as part of the protections panel with the tracking protection toggle -->
    <string name="reduce_cookie_banner_off_for_site">Desactivada per aqueste site</string>
    <!-- Text for cancel button indicating that cookie banner reduction is not supported for the current site, this is shown as part of the cookie banner details view. -->
    <string name="cookie_banner_handling_details_site_is_not_supported_cancel_button">Anullar</string>
    <!-- Text for request support button indicating that cookie banner reduction is not supported for the current site, this is shown as part of the cookie banner details view. -->
    <string name="cookie_banner_handling_details_site_is_not_supported_request_support_button_2">Enviar la demanda</string>
    <!-- Text for title indicating that cookie banner reduction is not supported for the current site, this is shown as part of the cookie banner details view. -->
    <string name="cookie_banner_handling_details_site_is_not_supported_title_2">Demandar la presa en carga d’aqueste site ?</string>
    <!-- Label for the snackBar, after the user reports with success a website where cookie banner reducer did not work -->
    <string name="cookie_banner_handling_report_site_snack_bar_text_2">Demanda enviada</string>
    <!-- Text for indicating cookie banner handling is on this site, this is shown as part of the protections panel with the tracking protection toggle -->
    <string name="reduce_cookie_banner_on_for_site">Activada per aqueste site</string>
    <!-- Text for indicating that a request for unsupported site was sent to Nimbus (it's a Mozilla library for experiments), this is shown as part of the protections panel with the tracking protection toggle -->
    <string name="reduce_cookie_banner_unsupported_site_request_submitted_2">Demanda de presa en carga enviada</string>
    <!-- Text for indicating cookie banner handling is currently not supported for this site, this is shown as part of the protections panel with the tracking protection toggle -->
    <string name="reduce_cookie_banner_unsupported_site">Site actualament pas pres en carga</string>
    <!-- Title text for a detail explanation indicating cookie banner handling is on this site, this is shown as part of the cookie banner panel in the toolbar. The first parameter is a shortened URL of the current site-->
    <string name="reduce_cookie_banner_details_panel_title_on_for_site_1">Activar lo blocador de bandièras de cookies per aqueste site %1$s ?</string>

    <!-- Title text for a detail explanation indicating cookie banner handling is off this site, this is shown as part of the cookie banner panel in the toolbar. The first parameter is a shortened URL of the current site-->
    <string name="reduce_cookie_banner_details_panel_title_off_for_site_1">Desactivar lo blocador de bandièras de cookies per %1$s ?</string>
    <!-- Title text for a detail explanation indicating cookie banner reducer didn't work for the current site, this is shown as part of the cookie banner panel in the toolbar. The first parameter is the application name-->
    <string name="reduce_cookie_banner_details_panel_title_unsupported_site_request_2">%1$s pòt pas refusar automaticament las demandas de cookies per aqueste site. Podètz enviar una demanda de presa en carga d’aqueste site pel futur.</string>

    <!-- Long text for a detail explanation indicating what will happen if cookie banner handling is off for a site, this is shown as part of the cookie banner panel in the toolbar. The first parameter is the application name -->
    <string name="reduce_cookie_banner_details_panel_description_off_for_site_1">Desactivatz-lo e %1$s escafarà los cookies puèi recargarà aqueste site. Vos poiriá desconnectar de la session o voidar lo panièr de crompas.</string>
    <!-- Long text for a detail explanation indicating what will happen if cookie banner handling is on for a site, this is shown as part of the cookie banner panel in the toolbar. The first parameter is the application name -->
    <string name="reduce_cookie_banner_details_panel_description_on_for_site_3">Activatz-lo e %1$s ensajarà de refusar automaticament las banièras de cookies sus aqueste site.</string>

    <!--Title for the cookie banner re-engagement CFR, the placeholder is replaced with app name -->
    <string name="cookie_banner_cfr_title">%1$s ven de refusar un cookie per vos</string>

    <!--Message for the cookie banner re-engagement CFR -->
    <string name="cookie_banner_cfr_message">Mens de distraccions, mens de cookies que vos pistan sus aqueste site.</string>

    <!-- Description of the preference to enable "HTTPS-Only" mode. -->
    <string name="preferences_https_only_summary">Ensaja automaticament de se connectar als sites amb lo chiframent HTTPS per una seguretat melhorada.</string>
    <!-- Summary of https only preference if https only is set to off -->
    <string name="preferences_https_only_off">Desactivat</string>
    <!-- Summary of https only preference if https only is set to on in all tabs -->
    <string name="preferences_https_only_on_all">Per totes los onglets</string>
    <!-- Summary of https only preference if https only is set to on in private tabs only -->
    <string name="preferences_https_only_on_private">Pels onglets privats</string>
    <!-- Text displayed that links to website containing documentation about "HTTPS-Only" mode -->
    <string name="preferences_http_only_learn_more">Ne saber mai</string>
    <!-- Option for the https only setting -->
    <string name="preferences_https_only_in_all_tabs">Activar per totes los onglets</string>
    <!-- Option for the https only setting -->
    <string name="preferences_https_only_in_private_tabs">Activar sonque en navegacion privada</string>
    <!-- Title shown in the error page for when trying to access a http website while https only mode is enabled. -->
    <string name="errorpage_httpsonly_title">Site securizat pas disponible</string>
    <!-- Message shown in the error page for when trying to access a http website while https only mode is enabled. The message has two paragraphs. This is the first. -->
    <string name="errorpage_httpsonly_message_title">Fòrt probablament lo site web pren simplament pas en carga lo HTTPS.</string>
    <!-- Message shown in the error page for when trying to access a http website while https only mode is enabled. The message has two paragraphs. This is the second. -->
    <string name="errorpage_httpsonly_message_summary">Pasmens es tanben possible qu’un atacaire siá implicat. Se contunhatz sus aqueste site, deuriatz pas dintrar d’informacions confidencialas. Dins aqueste cas lo mòde HTTPS solament serà temporàriament desactivat per aqueste site.</string>
    <!-- Preference for accessibility -->
    <string name="preferences_accessibility">Accessibilitat</string>
    <!-- Preference to override the Mozilla account server -->
    <string name="preferences_override_account_server">Servidor de compte Mozilla personalizat</string>
    <!-- Preference to override the Sync token server -->
    <string name="preferences_override_sync_tokenserver">Servidor Sync personalizat</string>
    <!-- Toast shown after updating the Mozilla account/Sync server override preferences -->
    <string name="toast_override_account_sync_server_done">Servidor de sincronizacion o compte Mozilla modificat. Tampadura de l’aplicacion per aplicar las modificacions…</string>
    <!-- Preference category for account information -->
    <string name="preferences_category_account">Compte</string>
    <!-- Preference for changing where the toolbar is positioned -->
    <string name="preferences_toolbar" moz:removedIn="129" tools:ignore="UnusedResources">Barra d’aisinas</string>
    <!-- Preference for changing where the AddressBar is positioned -->
    <string name="preferences_toolbar_2">Emplaçament de la barra d’adreça</string>
    <!-- Preference for changing default theme to dark or light mode -->
    <string name="preferences_theme">Tèma</string>
    <!-- Preference for customizing the home screen -->
    <string name="preferences_home_2">Pagina d’acuèlh</string>
    <!-- Preference for gestures based actions -->
    <string name="preferences_gestures">Gèstes</string>
    <!-- Preference for settings related to visual options -->
    <string name="preferences_customize">Personalizacion</string>
    <!-- Preference description for banner about signing in -->
    <string name="preferences_sign_in_description_2">Connectatz-vos per sincronizar onglets, marcapaginas, senhals e plan mai encara.</string>
    <!-- Preference shown instead of account display name while account profile information isn't available yet. -->
    <string name="preferences_account_default_name_2">Compte Mozilla</string>
    <!-- Preference text for account title when there was an error syncing FxA -->
    <string name="preferences_account_sync_error">Tornatz vos connectar per reprendre la sincronizacion</string>
    <!-- Preference for language -->
    <string name="preferences_language">Lenga</string>

    <!-- Preference for translations -->
    <string name="preferences_translations">Traduccions</string>
    <!-- Preference for data choices -->
    <string name="preferences_data_choices">Donadas collectadas</string>
    <!-- Preference for data collection -->
    <string name="preferences_data_collection">Culhida de donadas</string>
    <!-- Preference for developers -->
    <string name="preferences_remote_debugging">Desbugatge distant per USB</string>
    <!-- Preference title for switch preference to show search suggestions -->
    <string name="preferences_show_search_suggestions">Mostrar las suggestions de recèrca</string>
    <!-- Preference title for switch preference to show voice search button -->
    <string name="preferences_show_voice_search">Mostrar la recèrca a la votz</string>
    <!-- Preference title for switch preference to show search suggestions also in private mode -->
    <string name="preferences_show_search_suggestions_in_private">Mostrar en navegacion privada</string>
    <!-- Preference title for switch preference to show a clipboard suggestion when searching -->
    <string name="preferences_show_clipboard_suggestions">Mostrar las suggestions del quicha-papièr</string>
    <!-- Preference title for switch preference to suggest browsing history when searching -->
    <string name="preferences_search_browsing_history">Recercar dins l’istoric de navegacion</string>
    <!-- Preference title for switch preference to suggest bookmarks when searching -->
    <string name="preferences_search_bookmarks">Cercar dins los marcapaginas</string>
    <!-- Preference title for switch preference to suggest synced tabs when searching -->
    <string name="preferences_search_synced_tabs">Cercar dins los onglets sincronizats</string>
    <!-- Preference for account settings -->
    <string name="preferences_account_settings">Paramètres del compte</string>
    <!-- Preference for enabling url autocomplete-->
    <string name="preferences_enable_autocomplete_urls">Autocomplecion URL</string>
    <!-- Preference title for switch preference to show sponsored Firefox Suggest search suggestions -->
    <string name="preferences_show_sponsored_suggestions">Suggestions d’esponsòrs</string>
    <!-- Summary for preference to show sponsored Firefox Suggest search suggestions.
         The first parameter is the name of the application. -->
    <string name="preferences_show_sponsored_suggestions_summary">Sosténer %1$s en afichant ocasionalament de suggestions esponsorizadas</string>
    <!-- Preference title for switch preference to show Firefox Suggest search suggestions for web content.
         The first parameter is the name of the application. -->
    <string name="preferences_show_nonsponsored_suggestions">Suggestions de %1$s</string>
    <!-- Summary for preference to show Firefox Suggest search suggestions for web content -->
    <string name="preferences_show_nonsponsored_suggestions_summary">Obténer de suggestions del Wel en relacion amb vòstra recèrca</string>
    <!-- Preference for open links in third party apps -->
    <string name="preferences_open_links_in_apps">Dobrir los ligams dins las aplicacions</string>
    <!-- Preference for open links in third party apps always open in apps option -->
    <string name="preferences_open_links_in_apps_always">Totjorn</string>
    <!-- Preference for open links in third party apps ask before opening option -->
    <string name="preferences_open_links_in_apps_ask">Demandar avant dobertura</string>
    <!-- Preference for open links in third party apps never open in apps option -->
    <string name="preferences_open_links_in_apps_never">Pas jamai</string>
    <!-- Preference for open download with an external download manager app -->
    <string name="preferences_external_download_manager">Gestionari de telecargament extèrn</string>
    <!-- Preference for enabling gecko engine logs -->
    <string name="preferences_enable_gecko_logs">Activar los jornals Gecko</string>
    <!-- Message to indicate users that we are quitting the application to apply the changes -->
    <string name="quit_application">Tampadura de l’aplicacion per aplicar las modificacions…</string>

    <!-- Preference for extensions -->
    <string name="preferences_extensions">Extensions</string>
    <!-- Preference for installing a local extension -->
    <string name="preferences_install_local_extension">Installar una extension d’un fichièr estant</string>
    <!-- Preference for notifications -->
    <string name="preferences_notifications">Notificacions</string>

    <!-- Summary for notification preference indicating notifications are allowed -->
    <string name="notifications_allowed_summary">Autorizadas</string>
    <!-- Summary for notification preference indicating notifications are not allowed -->
    <string name="notifications_not_allowed_summary">Non autorizadas</string>

    <!-- Add-on Permissions -->
    <!-- The title of the required permissions section from addon's permissions screen -->
    <string name="addons_permissions_heading_required" tools:ignore="UnusedResources">Requesida</string>
    <!-- The title of the optional permissions section from addon's permissions screen -->
    <string name="addons_permissions_heading_optional" tools:ignore="UnusedResources">Facultativa</string>
    <!-- The title of the origin permission option allowing a user to enable the extension to run on all sites -->
    <string name="addons_permissions_allow_for_all_sites" tools:ignore="UnusedResources">Autorizar per totes los sites</string>
    <!-- The subtitle for the allow for all sites preference toggle -->
    <string name="addons_permissions_allow_for_all_sites_subtitle" tools:ignore="UnusedResources">Se vos fisatz d’aquesta extension, podètz li donar l’autorizacion per quin site web que siá.</string>

    <!-- The text shown when an extension does not require permissions -->
    <string name="addons_does_not_require_permissions">Aquesta extension demanda pas cap d\'autorizacion.</string>

    <!-- Add-on Preferences -->
    <!-- Preference to customize the configured AMO (addons.mozilla.org) collection -->
    <string name="preferences_customize_extension_collection">Colleccion d’extensions personalizada</string>
    <!-- Button caption to confirm the add-on collection configuration -->
    <string name="customize_addon_collection_ok">D’acòrdi</string>
    <!-- Button caption to abort the add-on collection configuration -->
    <string name="customize_addon_collection_cancel">Anullar</string>
    <!-- Hint displayed on input field for custom collection name -->
    <string name="customize_addon_collection_hint">Nom de la collecion</string>

    <!-- Hint displayed on input field for custom collection user ID-->
    <string name="customize_addon_collection_user_hint">Proprietari de la colleccion (ID utilizaire)</string>

    <!-- Toast shown after confirming the custom extension collection configuration -->
    <string name="toast_customize_extension_collection_done">Colleccion d’extensions modificada. Tampadura de l’aplicacion per aplicar las modificacions…</string>

    <!-- Customize Home -->
    <!-- Header text for jumping back into the recent tab in customize the home screen -->
    <string name="customize_toggle_jump_back_in">Tornar a aqueste onglet</string>
    <!-- Title for the customize home screen section with bookmarks. -->
    <string name="customize_toggle_bookmarks">Marcapaginas</string>
    <!-- Title for the customize home screen section with recently visited. Recently visited is
    a section where users see a list of tabs that they have visited in the past few days -->
    <string name="customize_toggle_recently_visited">Visitats fa res</string>

    <!-- Title for the customize home screen section with Pocket. -->
    <string name="customize_toggle_pocket_2">Articles suggerits</string>
    <!-- Summary for the customize home screen section with Pocket. The first parameter is product name Pocket -->
    <string name="customize_toggle_pocket_summary">Articles provesits per %s</string>
    <!-- Title for the customize home screen section with sponsored Pocket stories. -->
    <string name="customize_toggle_pocket_sponsored">Istòrias pairinejadas</string>
    <!-- Title for the opening wallpaper settings screen -->
    <string name="customize_wallpapers">Fonzes</string>
    <!-- Title for the customize home screen section with sponsored shortcuts. -->
    <string name="customize_toggle_contile">Acorchis pairinejats</string>

    <!-- Wallpapers -->
    <!-- Content description for various wallpapers. The first parameter is the name of the wallpaper -->
    <string name="wallpapers_item_name_content_description">Fons : %1$s</string>
    <!-- Snackbar message for when wallpaper is selected -->
    <string name="wallpaper_updated_snackbar_message">Fons mes a jorn !</string>
    <!-- Snackbar label for action to view selected wallpaper -->
    <string name="wallpaper_updated_snackbar_action">Visualizar</string>

    <!-- Snackbar message for when wallpaper couldn't be downloaded -->
    <string name="wallpaper_download_error_snackbar_message">Telecargament impossible del papièr pintrat</string>
    <!-- Snackbar label for action to retry downloading the wallpaper -->
    <string name="wallpaper_download_error_snackbar_action">Tornar ensajar</string>
    <!-- Snackbar message for when wallpaper couldn't be selected because of the disk error -->
    <string name="wallpaper_select_error_snackbar_message">Cambiament impossible del papièr pintrat</string>
    <!-- Text displayed that links to website containing documentation about the "Limited Edition" wallpapers. -->
    <string name="wallpaper_learn_more">Ne saber mai</string>

    <!-- Text for classic wallpapers title. The first parameter is the Firefox name. -->
    <string name="wallpaper_classic_title">%s classic</string>

    <!-- Text for artist series wallpapers title. "Artist series" represents a collection of artist collaborated wallpapers. -->
    <string name="wallpaper_artist_series_title">Seria d’artista</string>
    <!-- Description text for the artist series wallpapers with learn more link. The first parameter is the learn more string defined in wallpaper_learn_more. "Independent voices" is the name of the wallpaper collection -->
    <string name="wallpaper_artist_series_description_with_learn_more">La colleccion de Voses independentas. %s</string>
    <!-- Description text for the artist series wallpapers. "Independent voices" is the name of the wallpaper collection -->
    <string name="wallpaper_artist_series_description">La colleccion de Voses independentas.</string>
    <!-- Wallpaper onboarding dialog header text. -->
    <string name="wallpapers_onboarding_dialog_title_text">Ensajatz de colors novèlas</string>

    <!-- Wallpaper onboarding dialog body text. -->
    <string name="wallpapers_onboarding_dialog_body_text">Causissètz un fons que vos representa.</string>
    <!-- Wallpaper onboarding dialog learn more button text. The button navigates to the wallpaper settings screen. -->
    <string name="wallpapers_onboarding_dialog_explore_more_button_text">Exploratz mai de fonzes d’ecran</string>

    <!-- Add-ons general availability nimbus message-->
    <!-- Title of the Nimbus message for extension general availability-->
    <string name="addon_ga_message_title_2" tools:ignore="UnusedResources">Extensions novèlas ara disponiblas</string>
    <!-- Body of the Nimbus message for add-ons general availability. 'Firefox' intentionally hardcoded here-->
    <string name="addon_ga_message_body" tools:ignore="UnusedResources">Descobrissètz mai de 100 extensions novèlas que permeton de personalizar Firefox.</string>

    <!-- Button text of the Nimbus message for extensions general availability. -->
    <string name="addon_ga_message_button_2" tools:ignore="UnusedResources">Percórrer las extensions</string>

    <!-- Extension process crash dialog to user -->
    <!-- Title of the extension crash dialog shown to the user when enough errors have occurred with extensions and they need to be temporarily disabled -->
    <string name="extension_process_crash_dialog_title">Las extensions son temporàriament desactivadas</string>
    <!-- This is a message shown to the user when too many errors have occurred with the extensions process and they have been disabled.
    The user can decide if they would like to continue trying to start extensions or if they'd rather continue without them.
    The first parameter is the application name. -->
    <string name="extension_process_crash_dialog_message">Un o mai d’una extension an quitat de foncionar, çò que fa venir lo sistèma instable. %1$s a pas capitat a reaviar las extensions.\n\n Se relançaràn pas las extensions pendent la session actuala.\n\nLa supression o desactivacion de las extensions pòt corregir aquesta anomalia.</string>
    <!-- Button text on the extension crash dialog to prompt the user to try restarting the extensions but the dialog will reappear if it is unsuccessful again -->
    <string name="extension_process_crash_dialog_retry_button_text" tools:ignore="UnusedResources">Ensajatz de relançar las extensions</string>

    <!-- Button text on the extension crash dialog to prompt the user to continue with all extensions disabled. -->
    <string name="extension_process_crash_dialog_disable_extensions_button_text">Contunhar amb las extensions desactivadas</string>

    <!-- Account Preferences -->
    <!-- Preference for managing your account via accounts.firefox.com -->
    <string name="preferences_manage_account">Gestion del compte</string>
    <!-- Summary of the preference for managing your account via accounts.firefox.com. -->
    <string name="preferences_manage_account_summary">Cambiar lo senhal, gerir la reculhida de donadas o suprimir lo compte</string>
    <!-- Preference for triggering sync -->
    <string name="preferences_sync_now">Sincronizar ara</string>
    <!-- Preference category for sync -->
    <string name="preferences_sync_category">Causir qué sincronizar</string>
    <!-- Preference for syncing history -->
    <string name="preferences_sync_history">Istoric</string>
    <!-- Preference for syncing bookmarks -->
    <string name="preferences_sync_bookmarks">Marcapaginas</string>

    <!-- Preference for syncing passwords -->
    <string name="preferences_sync_logins_2">Senhals</string>
    <!-- Preference for syncing tabs -->
    <string name="preferences_sync_tabs_2">Onglets dobèrts</string>
    <!-- Preference for signing out -->
    <string name="preferences_sign_out">Desconnexion</string>
    <!-- Preference displays and allows changing current FxA device name -->
    <string name="preferences_sync_device_name">Nom del periferic</string>
    <!-- Text shown when user enters empty device name -->
    <string name="empty_device_name_error">Lo nom del periferic pòt pas èsser void.</string>
    <!-- Label indicating that sync is in progress -->
    <string name="sync_syncing_in_progress">Sincronizacion…</string>

    <!-- Label summary indicating that sync failed. The first parameter is the date stamp showing last time it succeeded -->
    <string name="sync_failed_summary">La sincronizacion a fracassat. Darrièra sincronizacion corrècta : %s</string>
    <!-- Label summary showing never synced -->
    <string name="sync_failed_never_synced_summary">La sincronizacion a fracassat. Darrièra sincronizacion : pas jamai</string>
    <!-- Label summary the date we last synced. The first parameter is date stamp showing last time synced -->
    <string name="sync_last_synced_summary">Darrièra sincronizacion : %s</string>
    <!-- Label summary showing never synced -->
    <string name="sync_never_synced_summary">Darrièra sincr. : pas jamai</string>

    <!-- Text for displaying the default device name.
        The first parameter is the application name, the second is the device manufacturer name
        and the third is the device model. -->
    <string name="default_device_name_2">%1$s sus %2$s %3$s</string>

    <!-- Preference for syncing payment methods -->
    <string name="preferences_sync_credit_cards_2">Metòdes de pagament</string>
    <!-- Preference for syncing addresses -->
    <string name="preferences_sync_address">Adreças</string>

    <!-- Send Tab -->
    <!-- Name of the "receive tabs" notification channel. Displayed in the "App notifications" system settings for the app -->
    <string name="fxa_received_tab_channel_name">Onglets recebuts</string>
    <!-- Description of the "receive tabs" notification channel. Displayed in the "App notifications" system settings for the app -->
    <string name="fxa_received_tab_channel_description">Notificacions d’onglets recebuts d’un Firefox sus un autre periferic.</string>
    <!--  The body for these is the URL of the tab received  -->
    <string name="fxa_tab_received_notification_name">Onglet recebut</string>
    <!-- %s is the device name -->
    <string name="fxa_tab_received_from_notification_name">Onglet de %s</string>

    <!-- Close Synced Tabs -->
    <!-- The title for a notification shown when the user closes tabs that are currently
    open on this device from another device that's signed in to the same Mozilla account.
    %1$s is a placeholder for the app name; %2$d is the number of tabs closed.  -->
    <string name="fxa_tabs_closed_notification_title">%2$d onglets tampats de %1$s</string>
    <!-- The body for a "closed synced tabs" notification. -->
    <string name="fxa_tabs_closed_text">Veire los onglets tampats recentament</string>

    <!-- Advanced Preferences -->
    <!-- Preference for tracking protection exceptions -->
    <string name="preferences_tracking_protection_exceptions">Excepcions</string>
    <!-- Button in Exceptions Preference to turn on tracking protection for all sites (remove all exceptions) -->
    <string name="preferences_tracking_protection_exceptions_turn_on_for_all">Activar per totes los sites</string>
    <!-- Text displayed when there are no exceptions -->
    <string name="exceptions_empty_message_description">Las excepcions permeton de desactivar la proteccion contra lo seguiment per de sites seleccionats.</string>
    <!-- Text displayed when there are no exceptions, with learn more link that brings users to a tracking protection SUMO page -->
    <string name="exceptions_empty_message_learn_more_link">Ne saber mai</string>

    <!-- Preference switch for usage and technical data collection -->
    <string name="preference_usage_data">Donadas tecnicas e d’utilizacion</string>
    <!-- Preference description for usage and technical data collection -->
    <string name="preferences_usage_data_description">Parteja d’informacions sus las performàncias, lo material, l’utilizacion e las personalizacions a Mozilla per nos ajudar a melhorar %1$s</string>
    <!-- Preference switch for marketing data collection -->
    <string name="preferences_marketing_data">Donadas marketing</string>
    <!-- Preference description for marketing data collection -->
    <string name="preferences_marketing_data_description2">Parteja de donadas basicas d’utilizacion amb Adjust, nòstre prestatari de marketing mobil</string>
    <!-- Title for studies preferences -->
    <string name="preference_experiments_2">Estudis</string>
    <!-- Summary for studies preferences -->
    <string name="preference_experiments_summary_2">Permet a Mozilla d’installar e lançar estudis</string>

    <!-- Turn On Sync Preferences -->
    <!-- Header of the Sync and save your data preference view -->
    <string name="preferences_sync_2">Sincronizar e enregistrar vòstras donadas</string>
    <!-- Preference for reconnecting to FxA sync -->
    <string name="preferences_sync_sign_in_to_reconnect">S’identificar per se reconnectar</string>
    <!-- Preference for removing FxA account -->
    <string name="preferences_sync_remove_account">Suprimir lo compte</string>

    <!-- Pairing Feature strings -->
    <!-- Instructions on how to access pairing -->
    <string name="pair_instructions_2"><![CDATA[Numerizatz lo còdi QR afichat sus <b>firefox.com/pair</b>]]></string>

    <!-- Toolbar Preferences -->
    <!-- Preference for using top toolbar -->
    <string name="preference_top_toolbar">Naut</string>
    <!-- Preference for using bottom toolbar -->
    <string name="preference_bottom_toolbar">Bas</string>

    <!-- Theme Preferences -->
    <!-- Preference for using light theme -->
    <string name="preference_light_theme">Clar</string>
    <!-- Preference for using dark theme -->
    <string name="preference_dark_theme">Fosc</string>

    <!-- Preference for using using dark or light theme automatically set by battery -->
    <string name="preference_auto_battery_theme">Definit per l’estalviador de batariá</string>
    <!-- Preference for using following device theme -->
    <string name="preference_follow_device_theme">Segon lo tèma del periferic</string>

    <!-- Gestures Preferences-->
    <!-- Preferences for using pull to refresh in a webpage -->
    <string name="preference_gestures_website_pull_to_refresh">Tirar per actualizar</string>
    <!-- Preference for using the dynamic toolbar -->
    <string name="preference_gestures_dynamic_toolbar">Defilar per amagar la barra d’aisinas</string>

    <!-- Preference for switching tabs by swiping horizontally on the toolbar -->
    <string name="preference_gestures_swipe_toolbar_switch_tabs" moz:removedIn="129" tools:ignore="UnusedResources">Cambiar d’onglet en lisant la barra d’aisinas cap las costats</string>
    <!-- Preference for showing the opened tabs by swiping up on the toolbar-->
    <string name="preference_gestures_swipe_toolbar_show_tabs">Dobrir los ligams en lisant la barra d’aisina amont</string>

    <!-- Library -->
    <!-- Option in Library to open Downloads page -->
    <string name="library_downloads">Telecargaments</string>
    <!-- Option in library to open Bookmarks page -->
    <string name="library_bookmarks">Marcapaginas</string>
    <!-- Option in library to open Desktop Bookmarks root page -->
    <string name="library_desktop_bookmarks_root">Marcapaginas de l’ordenador</string>
    <!-- Option in library to open Desktop Bookmarks "menu" page -->
    <string name="library_desktop_bookmarks_menu">Menú dels marcapaginas</string>
    <!-- Option in library to open Desktop Bookmarks "toolbar" page -->
    <string name="library_desktop_bookmarks_toolbar">Barra personala</string>
    <!-- Option in library to open Desktop Bookmarks "unfiled" page -->
    <string name="library_desktop_bookmarks_unfiled">Autres marcapaginas</string>
    <!-- Option in Library to open History page -->
    <string name="library_history">Istoric</string>
    <!-- Option in Library to open a new tab -->
    <string name="library_new_tab">Onglet novèl</string>
    <!-- Settings Page Title -->
    <string name="settings_title">Paramètres</string>
    <!-- Content description (not visible, for screen readers etc.): "Close button for library settings" -->
    <string name="content_description_close_button">Tampar</string>

    <!-- Title to show in alert when a lot of tabs are to be opened
    %d is a placeholder for the number of tabs that will be opened -->
    <string name="open_all_warning_title">Dobrir %d onglets ?</string>
    <!-- Message to warn users that a large number of tabs will be opened
    %s will be replaced by app name. -->
    <string name="open_all_warning_message">Dobrir tan d’onglets pòt alentir %s pendent que las paginas se cargaràn. Volètz vertadièrament contunhar ?</string>
    <!-- Dialog button text for confirming open all tabs -->
    <string name="open_all_warning_confirm">Dobrir los onglets</string>
    <!-- Dialog button text for canceling open all tabs -->
    <string name="open_all_warning_cancel">Anullar</string>

    <!-- Text to show users they have one page in the history group section of the History fragment.
    %d is a placeholder for the number of pages in the group. -->
    <string name="history_search_group_site_1">%d pagina</string>

    <!-- Text to show users they have multiple pages in the history group section of the History fragment.
    %d is a placeholder for the number of pages in the group. -->
    <string name="history_search_group_sites_1">%d paginas</string>

    <!-- Option in library for Recently Closed Tabs -->
    <string name="library_recently_closed_tabs">Onglets tampats recentament</string>
    <!-- Option in library to open Recently Closed Tabs page -->
    <string name="recently_closed_show_full_history">Afichar l’istoric complèt</string>
    <!-- Text to show users they have multiple tabs saved in the Recently Closed Tabs section of history.
    %d is a placeholder for the number of tabs selected. -->
    <string name="recently_closed_tabs">%d onglets</string>
    <!-- Text to show users they have one tab saved in the Recently Closed Tabs section of history.
    %d is a placeholder for the number of tabs selected. -->
    <string name="recently_closed_tab">%d onglet</string>
    <!-- Recently closed tabs screen message when there are no recently closed tabs -->
    <string name="recently_closed_empty_message">Cap d’onglets pas tampats recentament</string>

    <!-- Tab Management -->
    <!-- Title of preference for tabs management -->
    <string name="preferences_tabs">Onglets</string>
    <!-- Title of preference that allows a user to specify the tab view -->
    <string name="preferences_tab_view">Vista onglet</string>
    <!-- Option for a list tab view -->
    <string name="tab_view_list">Lista</string>
    <!-- Option for a grid tab view -->
    <string name="tab_view_grid">Grasilha</string>
    <!-- Title of preference that allows a user to auto close tabs after a specified amount of time -->
    <string name="preferences_close_tabs">Tampar los onglets</string>
    <!-- Option for auto closing tabs that will never auto close tabs, always allows user to manually close tabs -->
    <string name="close_tabs_manually">Manualament</string>

    <!-- Option for auto closing tabs that will auto close tabs after one day -->
    <string name="close_tabs_after_one_day">Aprèp un jorn</string>
    <!-- Option for auto closing tabs that will auto close tabs after one week -->
    <string name="close_tabs_after_one_week">Aprèp una setmana</string>
    <!-- Option for auto closing tabs that will auto close tabs after one month -->
    <string name="close_tabs_after_one_month">Aprèp un mes</string>

    <!-- Title of preference that allows a user to specify the auto-close settings for open tabs -->
    <string name="preference_auto_close_tabs" tools:ignore="UnusedResources">Auto-tampadura d’onglets dubèrts</string>

    <!-- Opening screen -->
    <!-- Title of a preference that allows a user to choose what screen to show after opening the app -->
    <string name="preferences_opening_screen">Ecran a la dubertura</string>
    <!-- Option for always opening the homepage when re-opening the app -->
    <string name="opening_screen_homepage">Pagina d’acuèlh</string>
    <!-- Option for always opening the user's last-open tab when re-opening the app -->
    <string name="opening_screen_last_tab">Darrièr onglet</string>
    <!-- Option for always opening the homepage when re-opening the app after four hours of inactivity -->
    <string name="opening_screen_after_four_hours_of_inactivity">Pagina d’acuèlh aprèp quatre oras d’inactivitat</string>
    <!-- Summary for tabs preference when auto closing tabs setting is set to manual close-->
    <string name="close_tabs_manually_summary">Tampar manualament</string>
    <!-- Summary for tabs preference when auto closing tabs setting is set to auto close tabs after one day-->
    <string name="close_tabs_after_one_day_summary">Tampar aprèp un jorn</string>
    <!-- Summary for tabs preference when auto closing tabs setting is set to auto close tabs after one week-->
    <string name="close_tabs_after_one_week_summary">Tampar aprèp una setmana</string>
    <!-- Summary for tabs preference when auto closing tabs setting is set to auto close tabs after one month-->
    <string name="close_tabs_after_one_month_summary">Tampar aprèp un mes</string>

    <!-- Summary for homepage preference indicating always opening the homepage when re-opening the app -->
    <string name="opening_screen_homepage_summary">Dobrir la pagina d’acuèlh</string>
    <!-- Summary for homepage preference indicating always opening the last-open tab when re-opening the app -->
    <string name="opening_screen_last_tab_summary">Dobrir lo darrièr onglet</string>
    <!-- Summary for homepage preference indicating opening the homepage when re-opening the app after four hours of inactivity -->
    <string name="opening_screen_after_four_hours_of_inactivity_summary">Dobrir la pagina d’acuèlh après quatre oras</string>

    <!-- Inactive tabs -->
    <!-- Category header of a preference that allows a user to enable or disable the inactive tabs feature -->
    <string name="preferences_inactive_tabs">Passar los onglets ancians a inactius</string>

    <!-- Title of inactive tabs preference -->
    <string name="preferences_inactive_tabs_title">Los onglets qu’avètz pas consultats fa doas setmanas aniràn a la seccion dels inactius.</string>

    <!-- Studies -->
    <!-- Title of the remove studies button -->
    <string name="studies_remove">Suprimir</string>
    <!-- Title of the active section on the studies list -->
    <string name="studies_active">Actiu</string>
    <!-- Description for studies, it indicates why Firefox use studies. The first parameter is the name of the application. -->
    <string name="studies_description_2">%1$s pòt installar e lançar d’estudis de temps en temps.</string>
    <!-- Learn more link for studies, links to an article for more information about studies. -->
    <string name="studies_learn_more">Ne saber mai</string>

    <!-- Dialog message shown after removing a study -->
    <string name="studies_restart_app">L’aplicacion es a se tampar per aplicar las modificacions</string>
    <!-- Dialog button to confirm the removing a study. -->
    <string name="studies_restart_dialog_ok">D’acòrdi</string>
    <!-- Dialog button text for canceling removing a study. -->
    <string name="studies_restart_dialog_cancel">Anullar</string>

    <!-- Toast shown after turning on/off studies preferences -->
    <string name="studies_toast_quit_application" tools:ignore="UnusedResources">Tampadura de l’aplicacion per aplicar las modificacions…</string>

    <!-- Sessions -->
    <!-- Title for the list of tabs -->
    <string name="tab_header_label">Onglets dobèrts</string>
    <!-- Title for the list of tabs in the current private session -->
    <string name="tabs_header_private_tabs_title">Onglets privats</string>
    <!-- Title for the list of tabs in the synced tabs -->
    <string name="tabs_header_synced_tabs_title">Onglets sincronizats</string>
    <!-- Content description (not visible, for screen readers etc.): Add tab button. Adds a news tab when pressed -->
    <string name="add_tab">Apondre un onglet</string>
    <!-- Content description (not visible, for screen readers etc.): Add tab button. Adds a news tab when pressed -->
    <string name="add_private_tab">Dobrir onglet privat</string>
    <!-- Text for the new tab button to indicate adding a new private tab in the tab -->
    <string name="tab_drawer_fab_content">Privat</string>
    <!-- Text for the new tab button to indicate syncing command on the synced tabs page -->
    <string name="tab_drawer_fab_sync">Sincronizar</string>
    <!-- Text shown in the menu for sharing all tabs -->
    <string name="tab_tray_menu_item_share">Partejar totes los onglets</string>
    <!-- Text shown in the menu to view recently closed tabs -->
    <string name="tab_tray_menu_recently_closed">Onglets tampats recentament</string>
    <!-- Text shown in the tabs tray inactive tabs section -->
    <string name="tab_tray_inactive_recently_closed" tools:ignore="UnusedResources">Tampaduras recentas</string>
    <!-- Text shown in the menu to view account settings -->
    <string name="tab_tray_menu_account_settings">Paramètres del compte</string>
    <!-- Text shown in the menu to view tab settings -->
    <string name="tab_tray_menu_tab_settings">Paramètres dels onglets</string>
    <!-- Text shown in the menu for closing all tabs -->
    <string name="tab_tray_menu_item_close">Tampar totes los onglets</string>
    <!-- Text shown in the multiselect menu for bookmarking selected tabs. -->
    <string name="tab_tray_multiselect_menu_item_bookmark">Marcar los onglets</string>
    <!-- Text shown in the multiselect menu for closing selected tabs. -->
    <string name="tab_tray_multiselect_menu_item_close">Tampar los onglets</string>
    <!-- Content description for tabs tray multiselect share button -->
    <string name="tab_tray_multiselect_share_content_description">Partejar los onglets seleccionats</string>
    <!-- Content description for tabs tray multiselect menu -->
    <string name="tab_tray_multiselect_menu_content_description">Menú dels onglets seleccionats</string>
    <!-- Content description (not visible, for screen readers etc.): Removes tab from collection button. Removes the selected tab from collection when pressed -->
    <string name="remove_tab_from_collection">Suprimir l’onglet de la colleccion</string>
    <!-- Text for button to enter multiselect mode in tabs tray -->
    <string name="tabs_tray_select_tabs">Seleccionar d’onglets</string>
    <!-- Content description (not visible, for screen readers etc.): Close tab button. Closes the current session when pressed -->
    <string name="close_tab">Tampar l’onglet</string>
    <!-- Content description (not visible, for screen readers etc.): Close tab <title> button. First parameter is tab title  -->
    <string name="close_tab_title">Tampar l’onglet %s</string>
    <!-- Content description (not visible, for screen readers etc.): Opens the open tabs menu when pressed -->
    <string name="open_tabs_menu">Dobrir lo menú dels onglets</string>
    <!-- Open tabs menu item to save tabs to collection -->
    <string name="tabs_menu_save_to_collection1">Enregistrar los onglets dins la colleccion</string>

    <!-- Text for the menu button to delete a collection -->
    <string name="collection_delete">Suprimir la colleccion</string>
    <!-- Text for the menu button to rename a collection -->
    <string name="collection_rename">Renomenar la colleccion</string>
    <!-- Text for the button to open tabs of the selected collection -->
    <string name="collection_open_tabs">Onglets dobèrts</string>
    <!-- Hint for adding name of a collection -->
    <string name="collection_name_hint">Nom de la collecion</string>
    <!-- Text for the menu button to rename a top site -->
    <string name="rename_top_site">Renommar</string>
    <!-- Text for the menu button to remove a top site -->
    <string name="remove_top_site">Suprimir</string>

    <!-- Text for the menu button to delete a top site from history -->
    <string name="delete_from_history">Suprimir de l’istoric</string>
    <!-- Postfix for private WebApp titles, placeholder is replaced with app name -->
    <string name="pwa_site_controls_title_private">%1$s (mòde privat)</string>

    <!-- History -->
    <!-- Text for the button to search all history -->
    <string name="history_search_1">Picatz de tèrmes de recèrca</string>
    <!-- Text for the button to clear all history -->
    <string name="history_delete_all">Escafar l’istoric</string>
    <!-- Text for the snackbar to confirm that multiple browsing history items has been deleted -->
    <string name="history_delete_multiple_items_snackbar">Istoric escafat</string>
    <!-- Text for the snackbar to confirm that a single browsing history item has been deleted. The first parameter is the shortened URL of the deleted history item. -->
    <string name="history_delete_single_item_snackbar">%1$s suprimit</string>
    <!-- Context description text for the button to delete a single history item -->
    <string name="history_delete_item">Suprimir</string>
    <!-- History multi select title in app bar
    The first parameter is the number of bookmarks selected -->
    <string name="history_multi_select_title">%1$d seleccionats</string>
    <!-- Text for the header that groups the history for today -->
    <string name="history_today">Uèi</string>
    <!-- Text for the header that groups the history for yesterday -->
    <string name="history_yesterday">Ièr</string>
    <!-- Text for the header that groups the history the past 7 days -->
    <string name="history_7_days">Los darrièrs 7 jorns</string>
    <!-- Text for the header that groups the history the past 30 days -->
    <string name="history_30_days">Los darrièrs 30 jorns</string>
    <!-- Text for the header that groups the history older than the last month -->
    <string name="history_older">Mai ancian</string>

    <!-- Text shown when no history exists -->
    <string name="history_empty_message">Cap d’istoric</string>

    <!-- Downloads -->
    <!-- Text for the snackbar to confirm that multiple downloads items have been removed -->
    <string name="download_delete_multiple_items_snackbar_1">Telecargament suprimits</string>
    <!-- Text for the snackbar to confirm that a single download item has been removed. The first parameter is the name of the download item. -->
    <string name="download_delete_single_item_snackbar">%1$s suprimit</string>
    <!-- Text shown when no download exists -->
    <string name="download_empty_message_1">Cap de fichièr pas telecargat</string>
    <!-- History multi select title in app bar
    The first parameter is the number of downloads selected -->
    <string name="download_multi_select_title">%1$d seleccionats</string>


    <!-- Text for the button to remove a single download item -->
    <string name="download_delete_item_1">Suprimir</string>


    <!-- Crashes -->
    <!-- Title text displayed on the tab crash page. This first parameter is the name of the application (For example: Fenix) -->
    <string name="tab_crash_title_2">%1$s a pas pogut cargar aquesta pagina.</string>
    <!-- Send crash report checkbox text on the tab crash page -->
    <string name="tab_crash_send_report">Enviar un senhalament de bug a Mozilla</string>
    <!-- Close tab button text on the tab crash page -->
    <string name="tab_crash_close">Tampar l’onglet</string>

    <!-- Restore tab button text on the tab crash page -->
    <string name="tab_crash_restore">Restablir l’onglet</string>

    <!-- Bookmarks -->
    <!-- Confirmation message for a dialog confirming if the user wants to delete the selected folder -->
    <string name="bookmark_delete_folder_confirmation_dialog">Volètz vertadièrament suprimir aqueste dorsièr ?</string>
    <!-- Confirmation message for a dialog confirming if the user wants to delete multiple items including folders. Parameter will be replaced by app name. -->
    <string name="bookmark_delete_multiple_folders_confirmation_dialog">%s suprimirà los elements seleccionats.</string>
    <!-- Text for the cancel button on delete bookmark dialog -->
    <string name="bookmark_delete_negative">Anullar</string>
    <!-- Screen title for adding a bookmarks folder -->
    <string name="bookmark_add_folder">Apondre un dossièr</string>
    <!-- Snackbar title shown after a bookmark has been created. -->
    <string name="bookmark_saved_snackbar">Marcapagina apondut !</string>
    <!-- Snackbar edit button shown after a bookmark has been created. -->
    <string name="edit_bookmark_snackbar_action">MODIFICAR</string>
    <!-- Bookmark overflow menu edit button -->
    <string name="bookmark_menu_edit_button">Modificar</string>
    <!-- Bookmark overflow menu copy button -->
    <string name="bookmark_menu_copy_button">Copiar</string>
    <!-- Bookmark overflow menu share button -->
    <string name="bookmark_menu_share_button">Partejar</string>

    <!-- Bookmark overflow menu open in new tab button -->
    <string name="bookmark_menu_open_in_new_tab_button">Dobrir dins un onglet novèl</string>
    <!-- Bookmark overflow menu open in private tab button -->
    <string name="bookmark_menu_open_in_private_tab_button">Dobrir en navigacion privada</string>
    <!-- Bookmark overflow menu open all in tabs button -->
    <string name="bookmark_menu_open_all_in_tabs_button">Tot dobrir dins d’onglets novèls</string>
    <!-- Bookmark overflow menu open all in private tabs button -->
    <string name="bookmark_menu_open_all_in_private_tabs_button">Tot dobrir dins l’onglets privats</string>
    <!-- Bookmark overflow menu delete button -->
    <string name="bookmark_menu_delete_button">Suprimir</string>
    <!--Bookmark overflow menu save button -->
    <string name="bookmark_menu_save_button">Enregistrar</string>
    <!-- Bookmark multi select title in app bar
     The first parameter is the number of bookmarks selected -->
    <string name="bookmarks_multi_select_title">%1$d seleccionats</string>
    <!-- Bookmark editing screen title -->
    <string name="edit_bookmark_fragment_title">Modificar lo marcapagina</string>
    <!-- Bookmark folder editing screen title -->
    <string name="edit_bookmark_folder_fragment_title">Modificar lo dossièr</string>
    <!-- Bookmark sign in button message -->
    <string name="bookmark_sign_in_button">Connectatz-vos per veire los marcapaginas sincronizats.</string>
    <!-- Bookmark URL editing field label -->
    <string name="bookmark_url_label">URL</string>
    <!-- Bookmark FOLDER editing field label -->
    <string name="bookmark_folder_label">DOSSIÈR</string>
    <!-- Bookmark NAME editing field label -->
    <string name="bookmark_name_label">NOM</string>
    <!-- Bookmark add folder screen title -->
    <string name="bookmark_add_folder_fragment_label">Apondre un dossièr</string>
    <!-- Bookmark select folder screen title -->
    <string name="bookmark_select_folder_fragment_label">Seleccionar un dossièr</string>
    <!-- Bookmark editing error missing title -->
    <string name="bookmark_empty_title_error">Deu aver un títol</string>
    <!-- Bookmark editing error missing or improper URL -->
    <string name="bookmark_invalid_url_error">URL invalida</string>

    <!-- Bookmark screen message for empty bookmarks folder -->
    <string name="bookmarks_empty_message">I a pas cap de marcapagina aquí</string>
    <!-- Bookmark snackbar message on deletion
     The first parameter is the host part of the URL of the bookmark deleted, if any -->
    <string name="bookmark_deletion_snackbar_message">%1$s suprimit</string>
    <!-- Bookmark snackbar message on deleting multiple bookmarks not including folders-->
    <string name="bookmark_deletion_multiple_snackbar_message_2">Marcapagina suprimit</string>

    <!-- Bookmark snackbar message on deleting multiple bookmarks including folders-->
    <string name="bookmark_deletion_multiple_snackbar_message_3">Supression dels dossièrs seleccionats</string>
    <!-- Bookmark undo button for deletion snackbar action -->
    <string name="bookmark_undo_deletion">ANULLAR</string>

    <!-- Text for the button to search all bookmarks -->
    <string name="bookmark_search">Picatz de tèrmes de recèrca</string>

    <!-- Site Permissions -->
    <!-- Button label that take the user to the Android App setting -->
    <string name="phone_feature_go_to_settings">Anar als paramètres</string>
    <!-- Content description (not visible, for screen readers etc.): Quick settings sheet
        to give users access to site specific information / settings. For example:
        Secure settings status and a button to modify site permissions -->
    <string name="quick_settings_sheet">Accès rapid als paramètres</string>
    <!-- Label that indicates that this option it the recommended one -->
    <string name="phone_feature_recommended">Recomandat</string>
    <!-- Button label for clearing all the information of site permissions-->
    <string name="clear_permissions">Escafar las permissions</string>
    <!-- Text for the OK button on Clear permissions dialog -->
    <string name="clear_permissions_positive">D’acòrdi</string>
    <!-- Text for the cancel button on Clear permissions dialog -->
    <string name="clear_permissions_negative">Anullar</string>
    <!-- Button label for clearing a site permission-->
    <string name="clear_permission">Escafar la permission</string>
    <!-- Text for the OK button on Clear permission dialog -->
    <string name="clear_permission_positive">D’acòrdi</string>
    <!-- Text for the cancel button on Clear permission dialog -->
    <string name="clear_permission_negative">Anullar</string>
    <!-- Button label for clearing all the information on all sites-->
    <string name="clear_permissions_on_all_sites">Escafar las permissions de totes los sites</string>
    <!-- Preference for altering video and audio autoplay for all websites -->
    <string name="preference_browser_feature_autoplay">Lectura automatica</string>
    <!-- Preference for altering the camera access for all websites -->
    <string name="preference_phone_feature_camera">Camèra</string>
    <!-- Preference for altering the microphone access for all websites -->
    <string name="preference_phone_feature_microphone">Microfòn</string>
    <!-- Preference for altering the location access for all websites -->
    <string name="preference_phone_feature_location">Emplaçament</string>
    <!-- Preference for altering the notification access for all websites -->
    <string name="preference_phone_feature_notification">Notificacion</string>

    <!-- Preference for altering the persistent storage access for all websites -->
    <string name="preference_phone_feature_persistent_storage">Emmagazinatge persistent</string>
    <!-- Preference for altering the storage access setting for all websites -->
    <string name="preference_phone_feature_cross_origin_storage_access">Cookies intersites</string>
    <!-- Preference for altering the EME access for all websites -->
    <string name="preference_phone_feature_media_key_system_access">Contengut contrarotlat per DRM</string>
    <!-- Label that indicates that a permission must be asked always -->
    <string name="preference_option_phone_feature_ask_to_allow">Demandar per autorizar</string>
    <!-- Label that indicates that a permission must be blocked -->
    <string name="preference_option_phone_feature_blocked">Blocat</string>
    <!-- Label that indicates that a permission must be allowed -->
    <string name="preference_option_phone_feature_allowed">Autorizat</string>
    <!--Label that indicates a permission is by the Android OS-->
    <string name="phone_feature_blocked_by_android">Blocat per Android</string>
    <!-- Preference for showing a list of websites that the default configurations won't apply to them -->
    <string name="preference_exceptions">Excepcions</string>

    <!-- Summary of tracking protection preference if tracking protection is set to off -->
    <string name="tracking_protection_off">Desactivada</string>
    <!-- Summary of tracking protection preference if tracking protection is set to standard -->
    <string name="tracking_protection_standard">Estandarda</string>
    <!-- Summary of tracking protection preference if tracking protection is set to strict -->
    <string name="tracking_protection_strict">Estricta</string>
    <!-- Summary of tracking protection preference if tracking protection is set to custom -->
    <string name="tracking_protection_custom">Personalizada</string>
    <!-- Label for global setting that indicates that all video and audio autoplay is allowed -->
    <string name="preference_option_autoplay_allowed2">Autorizar l’àudio e la vidèo</string>

    <!-- Label for site specific setting that indicates that all video and audio autoplay is allowed -->
    <string name="quick_setting_option_autoplay_allowed">Autorizar l’àudio e la vidèo</string>
    <!-- Label that indicates that video and audio autoplay is only allowed over Wi-Fi -->
    <string name="preference_option_autoplay_allowed_wifi_only2">Blocar solament l’àudio e la vidèo amb una connexion mobil</string>
    <!-- Subtext that explains 'autoplay on Wi-Fi only' option -->
    <string name="preference_option_autoplay_allowed_wifi_subtext">L’àudio e la vidèo seràn legits amb una connexion Wi-Fi</string>
    <!-- Label for global setting that indicates that video autoplay is allowed, but audio autoplay is blocked -->
    <string name="preference_option_autoplay_block_audio2">Blocar sonque l’àudio</string>
    <!-- Label for site specific setting that indicates that video autoplay is allowed, but audio autoplay is blocked -->
    <string name="quick_setting_option_autoplay_block_audio">Blocar sonque l’àudio</string>
    <!-- Label for global setting that indicates that all video and audio autoplay is blocked -->
    <string name="preference_option_autoplay_blocked3">Blocar l’àudio e la vidèo</string>
    <!-- Label for site specific setting that indicates that all video and audio autoplay is blocked -->
    <string name="quick_setting_option_autoplay_blocked">Blocar l’àudio e la vidèo</string>
    <!-- Summary of delete browsing data on quit preference if it is set to on -->
    <string name="delete_browsing_data_quit_on">Activat</string>
    <!-- Summary of delete browsing data on quit preference if it is set to off -->
    <string name="delete_browsing_data_quit_off">Desactivat</string>

    <!-- Summary of studies preference if it is set to on -->
    <string name="studies_on">Activat</string>
    <!-- Summary of studies data on quit preference if it is set to off -->
    <string name="studies_off">Desactivat</string>

    <!-- Collections -->
    <!-- Collections header on home fragment -->
    <string name="collections_header">Colleccions</string>
    <!-- Content description (not visible, for screen readers etc.): Opens the collection menu when pressed -->
    <string name="collection_menu_button_content_description">Menú de colleccion</string>
    <!-- Label to describe what collections are to a new user without any collections -->
    <string name="no_collections_description2">Amassatz çò important per vos\nGropatz las recèrcas, los sites e onglets similars per i tornar mai tard.</string>
    <!-- Title for the "select tabs" step of the collection creator -->
    <string name="create_collection_select_tabs">Seleccionar d’onglets</string>
    <!-- Title for the "select collection" step of the collection creator -->
    <string name="create_collection_select_collection">Seleccionar una colleccion</string>
    <!-- Title for the "name collection" step of the collection creator -->
    <string name="create_collection_name_collection">Nom de la colleccion</string>
    <!-- Button to add new collection for the "select collection" step of the collection creator -->
    <string name="create_collection_add_new_collection">Ajustar una colleccion nòva</string>
    <!-- Button to select all tabs in the "select tabs" step of the collection creator -->
    <string name="create_collection_select_all">Seleccionar tot</string>
    <!-- Button to deselect all tabs in the "select tabs" step of the collection creator -->
    <string name="create_collection_deselect_all">O desseleccionar tot</string>
    <!-- Text to prompt users to select the tabs to save in the "select tabs" step of the collection creator -->
    <string name="create_collection_save_to_collection_empty">Seleccionatz los onglets d’enregistrar</string>
    <!-- Text to show users how many tabs they have selected in the "select tabs" step of the collection creator.
     %d is a placeholder for the number of tabs selected. -->
    <string name="create_collection_save_to_collection_tabs_selected">%d onglets seleccionats</string>
    <!-- Text to show users they have one tab selected in the "select tabs" step of the collection creator.
    %d is a placeholder for the number of tabs selected. -->
    <string name="create_collection_save_to_collection_tab_selected">%d onglet seleccionat</string>
    <!-- Text shown in snackbar when multiple tabs have been saved in a collection -->
    <string name="create_collection_tabs_saved">Onglets enregistrats !</string>
    <!-- Text shown in snackbar when one or multiple tabs have been saved in a new collection -->
    <string name="create_collection_tabs_saved_new_collection">Colleccion enregistrada</string>
    <!-- Text shown in snackbar when one tab has been saved in a collection -->
    <string name="create_collection_tab_saved">Onglet enregistrat !</string>
    <!-- Content description (not visible, for screen readers etc.): button to close the collection creator -->
    <string name="create_collection_close">Tampar</string>
    <!-- Button to save currently selected tabs in the "select tabs" step of the collection creator-->
    <string name="create_collection_save">Enregistrar</string>

    <!-- Snackbar action to view the collection the user just created or updated -->
    <string name="create_collection_view">Veire</string>

    <!-- Text for the OK button from collection dialogs -->
    <string name="create_collection_positive">D’acòrdi</string>
    <!-- Text for the cancel button from collection dialogs -->
    <string name="create_collection_negative">Anullar</string>

    <!-- Default name for a new collection in "name new collection" step of the collection creator. %d is a placeholder for the number of collections-->
    <string name="create_collection_default_name">Colleccion %d</string>

    <!-- Share -->
    <!-- Share screen header -->
    <string name="share_header_2">Partejar</string>
    <!-- Content description (not visible, for screen readers etc.):
        "Share" button. Opens the share menu when pressed. -->
    <string name="share_button_content_description">Partejar</string>
    <!-- Text for the Save to PDF feature in the share menu -->
    <string name="share_save_to_pdf">Enregistrar en PDF</string>
    <!-- Text for error message when generating a PDF file Text. -->
    <string name="unable_to_save_to_pdf_error">Generacion PDF impossibla</string>
    <!-- Text for standard error snackbar dismiss button. -->
    <string name="standard_snackbar_error_dismiss">Ignorar</string>
    <!-- Text for error message when printing a page and it fails. -->
    <string name="unable_to_print_page_error">Impossible d’imprimir aquesta pagina</string>
    <!-- Text for the print feature in the share and browser menu -->
    <string name="menu_print">Imprimir</string>
    <!-- Sub-header in the dialog to share a link to another sync device -->
    <string name="share_device_subheader">Enviar al periferic</string>
    <!-- Sub-header in the dialog to share a link to an app from the full list -->
    <string name="share_link_all_apps_subheader">Totas las accions</string>
    <!-- Sub-header in the dialog to share a link to an app from the most-recent sorted list -->
    <string name="share_link_recent_apps_subheader">Utilizats fa res</string>
    <!-- Text for the copy link action in the share screen. -->
    <string name="share_copy_link_to_clipboard">Copiar dins lo quichapapièrs</string>
    <!-- Toast shown after copying link to clipboard -->
    <string name="toast_copy_link_to_clipboard">Copiat dins lo quichapapièrs</string>
    <!-- An option from the share dialog to sign into sync -->
    <string name="sync_sign_in">Se connectar a Sync</string>
     <!-- An option from the three dot menu to sync and save data -->
    <string name="sync_menu_sync_and_save_data">Sincronizar e enregistrar las donadas</string>
    <!-- An option from the share dialog to send link to all other sync devices -->
    <string name="sync_send_to_all">Enviar a totes los periferics</string>
    <!-- An option from the share dialog to reconnect to sync -->
    <string name="sync_reconnect">Tornar connectar a Sync</string>
    <!-- Text displayed when sync is offline and cannot be accessed -->
    <string name="sync_offline">Fòra linha</string>
    <!-- An option to connect additional devices -->
    <string name="sync_connect_device">Connectar un periferic mai</string>
    <!-- The dialog text shown when additional devices are not available -->
    <string name="sync_connect_device_dialog">Per enviar un onglet, connectatz-vos a vòstre compte Firefox sus almens un autre periferic.</string>
    <!-- Confirmation dialog button -->
    <string name="sync_confirmation_button">Comprés !</string>
    <!-- Share error message -->
    <string name="share_error_snackbar">Partatge impossible amb aquesta aplicacion</string>
    <!-- Add new device screen title -->
    <string name="sync_add_new_device_title">Enviar al periferic</string>
    <!-- Text for the warning message on the Add new device screen -->
    <string name="sync_add_new_device_message">Cap de periferic pas connectat</string>

    <!-- Text for the button to learn about sending tabs -->
    <string name="sync_add_new_device_learn_button">Ne saber mai sul mandadís d’onglets…</string>
    <!-- Text for the button to connect another device -->
    <string name="sync_add_new_device_connect_button">Connectar un autre periferic…</string>

    <!-- Notifications -->
    <!-- Text shown in the notification that pops up to remind the user that a private browsing session is active. -->
    <string name="notification_pbm_delete_text_2">Tampar los onglets privats</string>

<<<<<<< HEAD
    <!-- Microsuverys -->
    <!-- Text shown in prompt for printing microsurvey. "sec" It's an abrevation for "second". -->
    <string name="microsurvey_prompt_printing_title" tools:ignore="UnusedResources">Ajudatz a melhorar l’impression dins Firefox. Triga pas</string>

    <!-- Text shown in prompt for printing microsurvey. 'Firefox' intentionally hardcoded here--> --&gt;
    <string name="microsurvey_survey_printing_title" tools:ignore="UnusedResources">Quin es vòstre nivèl de satisfaccion de l’impression de Firefox ?</string>
    <!-- Text for option one, shown in microsurvey.-->
    <string name="microsurvey_survey_5_point_option_0" tools:ignore="UnusedResources">Indiferent</string>
    <!-- Text for option two, shown in microsurvey.-->
    <string name="microsurvey_survey_5_point_option_1" tools:ignore="UnusedResources">Plan insatisfach</string>
    <!-- Text for option three, shown in microsurvey.-->
    <string name="microsurvey_survey_5_point_option_2" tools:ignore="UnusedResources">Insatisfach</string>
    <!-- Text for option four, shown in microsurvey.-->
    <string name="microsurvey_survey_5_point_option_3" tools:ignore="UnusedResources">Satisfach</string>
    <!-- Text for option five, shown in microsurvey.-->
    <string name="microsurvey_survey_5_point_option_4" tools:ignore="UnusedResources">Plan satisfach</string>
=======
    <!-- Text for option one, shown in microsurvey.-->
    <string name="microsurvey_survey_5_point_option_0" tools:ignore="UnusedResources" moz:removedIn="130">Indiferent</string>
    <!-- Text for option two, shown in microsurvey.-->
    <string name="microsurvey_survey_5_point_option_1" tools:ignore="UnusedResources" moz:removedIn="130">Plan insatisfach</string>
    <!-- Text for option three, shown in microsurvey.-->
    <string name="microsurvey_survey_5_point_option_2" tools:ignore="UnusedResources" moz:removedIn="130">Insatisfach</string>
    <!-- Text for option four, shown in microsurvey.-->
    <string name="microsurvey_survey_5_point_option_3" tools:ignore="UnusedResources" moz:removedIn="130">Satisfach</string>
    <!-- Text for option five, shown in microsurvey.-->
    <string name="microsurvey_survey_5_point_option_4" tools:ignore="UnusedResources" moz:removedIn="130">Plan satisfach</string>
>>>>>>> 6455719a

    <!-- Text shown in the notification that pops up to remind the user that a private browsing session is active for Android 14+ -->
    <string name="notification_erase_title_android_14">Tampar los onglets privats ?</string>

    <string name="notification_erase_text_android_14">Tocatz o fasètz lisar aquesta notificacion per tampar los onglets privats.</string>

    <!-- Name of the marketing notification channel. Displayed in the "App notifications" system settings for the app -->
    <string name="notification_marketing_channel_name">Marketing</string>

    <!-- Title shown in the notification that pops up to remind the user to set fenix as default browser.
    The app name is in the text, due to limitations with localizing Nimbus experiments -->
    <string name="nimbus_notification_default_browser_title" tools:ignore="UnusedResources">Firefox es rapid e privat</string>
    <!-- Text shown in the notification that pops up to remind the user to set fenix as default browser.
    The app name is in the text, due to limitations with localizing Nimbus experiments -->
    <string name="nimbus_notification_default_browser_text" tools:ignore="UnusedResources">Far que Firefox siá lo navegador per defaut</string>
    <!-- Title shown in the notification that pops up to re-engage the user -->
    <string name="notification_re_engagement_title">Ensajatz la navegacion privada</string>

    <!-- Text shown in the notification that pops up to re-engage the user.
    %1$s is a placeholder that will be replaced by the app name. -->
    <string name="notification_re_engagement_text">Navegatz sens cap de cookies o d’istoric dins %1$s</string>

    <!-- Title A shown in the notification that pops up to re-engage the user -->
    <string name="notification_re_engagement_A_title">Navegar sens traças</string>
    <!-- Text A shown in the notification that pops up to re-engage the user.
    %1$s is a placeholder that will be replaced by the app name. -->
    <string name="notification_re_engagement_A_text">La navegacion privada de %1$s salva pas vòstras informacions.</string>
    <!-- Title B shown in the notification that pops up to re-engage the user -->
    <string name="notification_re_engagement_B_title">Realizatz vòstra primièra recèrca</string>
    <!-- Text B shown in the notification that pops up to re-engage the user -->
    <string name="notification_re_engagement_B_text">Trapatz quicòm a proximitat. O descobrissètz quicòm de risolièr.</string>

    <!-- Survey -->
    <!-- Text shown in the fullscreen message that pops up to ask user to take a short survey.
    The app name is in the text, due to limitations with localizing Nimbus experiments -->
    <string name="nimbus_survey_message_text">Ajudatz-nos a melhorar Firefox en respondent a un sondatge cort.</string>
    <!-- Preference for taking the short survey. -->
    <string name="preferences_take_survey">Participar al sondatge</string>
    <!-- Preference for not taking the short survey. -->
    <string name="preferences_not_take_survey">Non, mercé</string>

    <!-- Snackbar -->
    <!-- Text shown in snackbar when user deletes a collection -->
    <string name="snackbar_collection_deleted">Colleccion suprimida</string>
    <!-- Text shown in snackbar when user renames a collection -->
    <string name="snackbar_collection_renamed">Colleccion renomenada</string>
    <!-- Text shown in snackbar when user closes a tab -->
    <string name="snackbar_tab_closed">Onglet tampat</string>
    <!-- Text shown in snackbar when user closes all tabs -->
    <string name="snackbar_tabs_closed">Onglets tampats</string>
    <!-- Text shown in snackbar when user closes multiple inactive tabs. %1$s will be replaced with the number of tabs closed. -->
    <string name="snackbar_num_tabs_closed">Onglets tampats : %1$s</string>
    <!-- Text shown in snackbar when user bookmarks a list of tabs -->
    <string name="snackbar_message_bookmarks_saved">Marcapagina apondut !</string>
    <!-- Text shown in snackbar when user adds a site to shortcuts -->
    <string name="snackbar_added_to_shortcuts">Apondut als acorchis !</string>
    <!-- Text shown in snackbar when user closes a private tab -->
    <string name="snackbar_private_tab_closed">Onglet privat tampat</string>
    <!-- Text shown in snackbar when user closes all private tabs -->
    <string name="snackbar_private_tabs_closed">Onglets privats tampats</string>
    <!-- Text shown in snackbar when user erases their private browsing data -->
    <string name="snackbar_private_data_deleted">Donadas de navegacion privada suprimidas</string>
    <!-- Text shown in snackbar to undo deleting a tab, top site or collection -->
    <string name="snackbar_deleted_undo">ANULLAR</string>
    <!-- Text shown in snackbar when user removes a top site -->
    <string name="snackbar_top_site_removed">Site suprimit</string>
    <!-- QR code scanner prompt which appears after scanning a code, but before navigating to it
        First parameter is the name of the app, second parameter is the URL or text scanned-->
    <string name="qr_scanner_confirmation_dialog_message">Autorizar %1$s a dobrir %2$s</string>
    <!-- QR code scanner prompt dialog positive option to allow navigation to scanned link -->
    <string name="qr_scanner_dialog_positive">AUTORIZAR</string>
    <!-- QR code scanner prompt dialog positive option to deny navigation to scanned link -->
    <string name="qr_scanner_dialog_negative">REFUSAR</string>
    <!-- QR code scanner prompt dialog error message shown when a hostname does not contain http or https. -->
    <string name="qr_scanner_dialog_invalid">Adreça web pas valida.</string>
    <!-- QR code scanner prompt dialog positive option when there is an error -->
    <string name="qr_scanner_dialog_invalid_ok">D’acòrdi</string>
    <!-- Tab collection deletion prompt dialog message. Placeholder will be replaced with the collection name -->
    <string name="tab_collection_dialog_message">Volètz vertadièrament suprimir %1$s ?</string>
    <!-- Tab collection deletion prompt dialog option to delete the collection -->
    <string name="tab_collection_dialog_positive">Suprimir</string>

    <!-- Text displayed in a notification when the user enters full screen mode -->
    <string name="full_screen_notification" moz:removedIn="130" tools:ignore="UnusedResources">Mòde plen ecran actiu</string>
    <!-- Message for copying the URL via long press on the toolbar -->
    <string name="url_copied">URL copiada</string>

    <!-- Sample text for accessibility font size -->
    <string name="accessibility_text_size_sample_text_1">Aquò es un exemple de tèxt. Aquí es una demostracion de coma apareisserà lo tèxt quand aumentatz o redusissètz la talha amb aqueste paramètre.</string>
    <!-- Summary for Accessibility Text Size Scaling Preference -->
    <string name="preference_accessibility_text_size_summary">Va venir lo tèxt dels sites mai grand o mai pichon</string>
    <!-- Title for Accessibility Text Size Scaling Preference -->
    <string name="preference_accessibility_font_size_title">Talha de polissa</string>

    <!-- Title for Accessibility Text Automatic Size Scaling Preference -->
    <string name="preference_accessibility_auto_size_2">Talha de polissa automatica</string>

    <!-- Summary for Accessibility Text Automatic Size Scaling Preference -->
    <string name="preference_accessibility_auto_size_summary">La talha de polissa correspondrà a la talha dels paramètres Android. Desactivatz aquesta opcion per gerir la talha de la polissa.</string>

    <!-- Title for the Delete browsing data preference -->
    <string name="preferences_delete_browsing_data">Suprimir las donadas de navegacion</string>
    <!-- Title for the tabs item in Delete browsing data -->
    <string name="preferences_delete_browsing_data_tabs_title_2">Onglets dobèrts</string>
    <!-- Subtitle for the tabs item in Delete browsing data, parameter will be replaced with the number of open tabs -->
    <string name="preferences_delete_browsing_data_tabs_subtitle">%d onglets</string>
    <!-- Title for the data and history items in Delete browsing data -->
    <!-- Title for the history item in Delete browsing data -->
    <string name="preferences_delete_browsing_data_browsing_history_title">Istoric de navegacion</string>
    <!-- Subtitle for the data and history items in delete browsing data, parameter will be replaced with the
        number of history items the user has -->
    <string name="preferences_delete_browsing_data_browsing_data_subtitle">%d adreças</string>
    <!-- Title for the cookies and site data items in Delete browsing data -->
    <string name="preferences_delete_browsing_data_cookies_and_site_data">Cookies e donadas de sites</string>
    <!-- Subtitle for the cookies item in Delete browsing data -->
    <string name="preferences_delete_browsing_data_cookies_subtitle">La session de la màger part dels sites se tamparà</string>
    <!-- Title for the cached images and files item in Delete browsing data -->
    <string name="preferences_delete_browsing_data_cached_files">Imatges e fichièrs en cache</string>
    <!-- Subtitle for the cached images and files item in Delete browsing data -->
    <string name="preferences_delete_browsing_data_cached_files_subtitle">Libèra d’espaci d’emmagazinatge</string>
    <!-- Title for the site permissions item in Delete browsing data -->
    <string name="preferences_delete_browsing_data_site_permissions">Permissions dels sites</string>
    <!-- Title for the downloads item in Delete browsing data -->
    <string name="preferences_delete_browsing_data_downloads">Telecargaments</string>
    <!-- Text for the button to delete browsing data -->
    <string name="preferences_delete_browsing_data_button">Suprimir las donadas de navegacion</string>
    <!-- Title for the Delete browsing data on quit preference -->
    <string name="preferences_delete_browsing_data_on_quit">Suprimir las donadas de navegacion en quitant</string>
    <!-- Summary for the Delete browsing data on quit preference. "Quit" translation should match delete_browsing_data_on_quit_action translation. -->
    <string name="preference_summary_delete_browsing_data_on_quit_2">Suprimís automaticament las donadas de navegacion quand seleccionatz « Quitar » al menú principal</string>
    <!-- Action item in menu for the Delete browsing data on quit feature -->
    <string name="delete_browsing_data_on_quit_action">Sortir</string>

    <!-- Title text of a delete browsing data dialog. -->
    <string name="delete_history_prompt_title">Periòde de suprimir</string>
    <!-- Body text of a delete browsing data dialog. -->
    <string name="delete_history_prompt_body" moz:RemovedIn="130" tools:ignore="UnusedResources">Suprimís l’istoric (inclutz l’istoric sincronizat d’autres aparelhs), los cookies e las autras donadas de navegacion.</string>
    <!-- Body text of a delete browsing data dialog. -->
    <string name="delete_history_prompt_body_2">Suprimís l’istoric (inclutz l’istoric sincronizat d’autres aparelhs)</string>
    <!-- Radio button in the delete browsing data dialog to delete history items for the last hour. -->
    <string name="delete_history_prompt_button_last_hour">La darrièra ora</string>
    <!-- Radio button in the delete browsing data dialog to delete history items for today and yesterday. -->
    <string name="delete_history_prompt_button_today_and_yesterday">Uèi e ièr</string>
    <!-- Radio button in the delete browsing data dialog to delete all history. -->
    <string name="delete_history_prompt_button_everything">Tot</string>

    <!-- Dialog message to the user asking to delete browsing data. Parameter will be replaced by app name. -->
    <string name="delete_browsing_data_prompt_message_3">%s suprimirà las donadas de navegacion seleccionadas.</string>
    <!-- Text for the cancel button for the data deletion dialog -->
    <string name="delete_browsing_data_prompt_cancel">Anullar</string>

    <!-- Text for the allow button for the data deletion dialog -->
    <string name="delete_browsing_data_prompt_allow">Suprimir</string>

    <!-- Text for the snackbar confirmation that the data was deleted -->
    <string name="preferences_delete_browsing_data_snackbar">Donadas de navegacion suprimidas</string>
    <!-- Text for the snackbar to show the user that the deletion of browsing data is in progress -->
    <string name="deleting_browsing_data_in_progress">Supression de las donadas de navegacion…</string>

    <!-- Dialog message to the user asking to delete all history items inside the opened group. Parameter will be replaced by a history group name. -->
    <string name="delete_all_history_group_prompt_message">Suprimir totes les sites dins « %s »</string>
    <!-- Text for the cancel button for the history group deletion dialog -->
    <string name="delete_history_group_prompt_cancel">Anullar</string>
    <!-- Text for the allow button for the history group dialog -->
    <string name="delete_history_group_prompt_allow">Suprimir</string>
    <!-- Text for the snackbar confirmation that the history group was deleted -->
    <string name="delete_history_group_snackbar">Grop suprimit</string>

    <!-- Onboarding -->
    <!-- text to display in the snackbar once account is signed-in -->
    <string name="onboarding_firefox_account_sync_is_on">Sincro. activada</string>

    <!-- Onboarding theme -->
    <!-- Text shown in snackbar when multiple tabs have been sent to device -->
    <string name="sync_sent_tabs_snackbar">Onglets enviats !</string>
    <!-- Text shown in snackbar when one tab has been sent to device  -->
    <string name="sync_sent_tab_snackbar">Onglet enviat !</string>
    <!-- Text shown in snackbar when sharing tabs failed  -->
    <string name="sync_sent_tab_error_snackbar">Mandadís impossible</string>
    <!-- Text shown in snackbar for the "retry" action that the user has after sharing tabs failed -->
    <string name="sync_sent_tab_error_snackbar_action">TORNAR ENSAJAR</string>
    <!-- Title of QR Pairing Fragment -->
    <string name="sync_scan_code">Numerizatz lo còdi QR</string>
    <!-- Instructions on how to access pairing -->
    <string name="sign_in_instructions"><![CDATA[Dorbissètz Firefox sus l’ordenador a la pagina <b>https://firefox.com/pair</b>]]></string>
    <!-- Text shown for sign in pairing when ready -->
    <string name="sign_in_ready_for_scan">Prèst a numerizar</string>
    <!-- Text shown for settings option for sign with pairing -->
    <string name="sign_in_with_camera">Connectatz-vos amb la camèra</string>
    <!-- Text shown for settings option for sign with email -->
    <string name="sign_in_with_email">Utilizar una adreça electronica allòc</string>
    <!-- Text shown for settings option for create new account text.'Firefox' intentionally hardcoded here.-->
    <string name="sign_in_create_account_text"><![CDATA[Cap de compte ? <u>Creatz-ne un</u> per sincronizar Firefox entre periferics.]]></string>
    <!-- Text shown in confirmation dialog to sign out of account. The first parameter is the name of the app (e.g. Firefox Preview) -->
    <string name="sign_out_confirmation_message_2">%s quitarà de sincronizar vòstre compte mas escafarà pas las donadas de navegacion d’aqueste periferic.</string>
    <!-- Option to continue signing out of account shown in confirmation dialog to sign out of account -->
    <string name="sign_out_disconnect">Se desconectar</string>
    <!-- Option to cancel signing out shown in confirmation dialog to sign out of account -->
    <string name="sign_out_cancel">Anullar</string>

    <!-- Error message snackbar shown after the user tried to select a default folder which cannot be altered -->
    <string name="bookmark_cannot_edit_root">Modificacion del dossièr per defaut impossibla</string>

    <!-- Enhanced Tracking Protection -->
    <!-- Link displayed in enhanced tracking protection panel to access tracking protection settings -->
    <string name="etp_settings">Paramètres de proteccion</string>
    <!-- Preference title for enhanced tracking protection settings -->
    <string name="preference_enhanced_tracking_protection">Proteccion renfortida contra lo seguiment</string>
    <!-- Preference summary for enhanced tracking protection settings on/off switch -->
    <string name="preference_enhanced_tracking_protection_summary">Ara amb una proteccion totala de cookies, nòstra barrièra mai potenta pel moment contra los traçadors intersites.</string>
    <!-- Description of enhanced tracking protection. The parameter is the name of the application (For example: Firefox Fenix) -->
    <string name="preference_enhanced_tracking_protection_explanation_2">%s vos protegís de la màger part dels traçadors mai comuns que vos seguisson en linha.</string>
    <!-- Text displayed that links to website about enhanced tracking protection -->
    <string name="preference_enhanced_tracking_protection_explanation_learn_more">Ne saber mai</string>
    <!-- Preference for enhanced tracking protection for the standard protection settings -->
    <string name="preference_enhanced_tracking_protection_standard_default_1">Estandarda (per defaut)</string>
    <!-- Preference description for enhanced tracking protection for the standard protection settings -->
    <string name="preference_enhanced_tracking_protection_standard_description_5">Se cargaràn normalament las paginas mas blocaràn mens de traçadors.</string>
    <!--  Accessibility text for the Standard protection information icon  -->
    <string name="preference_enhanced_tracking_protection_standard_info_button">Çò que la proteccion contra lo seguiment estandarda bloca</string>
    <!-- Preference for enhanced tracking protection for the strict protection settings -->
    <string name="preference_enhanced_tracking_protection_strict">Estricta</string>
    <!-- Preference description for enhanced tracking protection for the strict protection settings -->
    <string name="preference_enhanced_tracking_protection_strict_description_4">Una proteccion renfortida contra lo seguiment e de performanças melhoras, mas d’unes sites pòdon quitar de foncionar.</string>
    <!--  Accessibility text for the Strict protection information icon  -->
    <string name="preference_enhanced_tracking_protection_strict_info_button">Çò que la proteccion contra lo seguiment estricta bloca</string>
    <!-- Preference for enhanced tracking protection for the custom protection settings -->
    <string name="preference_enhanced_tracking_protection_custom">Personalizada</string>
    <!-- Preference description for enhanced tracking protection for the strict protection settings -->
    <string name="preference_enhanced_tracking_protection_custom_description_2">Causissètz quines traçadors e scripts cal blocar.</string>
    <!--  Accessibility text for the Strict protection information icon  -->
    <string name="preference_enhanced_tracking_protection_custom_info_button">Çò que la proteccion contra lo seguiment personalizada bloca</string>
    <!-- Header for categories that are being blocked by current Enhanced Tracking Protection settings -->
    <!-- Preference for enhanced tracking protection for the custom protection settings for cookies-->
    <string name="preference_enhanced_tracking_protection_custom_cookies">Cookies</string>
    <!-- Option for enhanced tracking protection for the custom protection settings for cookies-->
    <string name="preference_enhanced_tracking_protection_custom_cookies_1">Traçadors intersites e de malhums socials</string>
    <!-- Option for enhanced tracking protection for the custom protection settings for cookies-->
    <string name="preference_enhanced_tracking_protection_custom_cookies_2">Cookies dels sites pas visitats</string>
    <!-- Option for enhanced tracking protection for the custom protection settings for cookies-->
    <string name="preference_enhanced_tracking_protection_custom_cookies_3">Totes los cookies tèrces (d’unes sites pòdon quitar de foncionar)</string>
    <!-- Option for enhanced tracking protection for the custom protection settings for cookies-->
    <string name="preference_enhanced_tracking_protection_custom_cookies_4">Totes los cookies (pòt arribar que d’unes sites quitan de foncionar)</string>
    <!-- Option for enhanced tracking protection for the custom protection settings for cookies-->
    <string name="preference_enhanced_tracking_protection_custom_cookies_5">Isolar los cookies intersites</string>
    <!-- Preference for Global Privacy Control for the custom privacy settings for Global Privacy Control. '&amp;' is replaced with the ampersand symbol: &-->
    <string name="preference_enhanced_tracking_protection_custom_global_privacy_control">Demandar als sites web de vendre nimai partejar mas donadas</string>
    <!-- Preference for enhanced tracking protection for the custom protection settings for tracking content -->
    <string name="preference_enhanced_tracking_protection_custom_tracking_content">Contengut utilizat pel seguiment</string>

    <!-- Option for enhanced tracking protection for the custom protection settings for tracking content-->
    <string name="preference_enhanced_tracking_protection_custom_tracking_content_1">Dins totes los onglets</string>
    <!-- Option for enhanced tracking protection for the custom protection settings for tracking content-->
    <string name="preference_enhanced_tracking_protection_custom_tracking_content_2">Sonque en navegacion privada</string>
    <!-- Preference for enhanced tracking protection for the custom protection settings -->
    <string name="preference_enhanced_tracking_protection_custom_cryptominers">Minaires de criptomonedas</string>
    <!-- Preference for enhanced tracking protection for the custom protection settings -->
    <string name="preference_enhanced_tracking_protection_custom_fingerprinters" moz:RemovedIn="130" tools:ignore="UnusedResources">Generadors d’emprentas numericas</string>
    <!-- Button label for navigating to the Enhanced Tracking Protection details -->
    <string name="enhanced_tracking_protection_details">Detalhs</string>
    <!-- Header for categories that are being being blocked by current Enhanced Tracking Protection settings -->
    <string name="enhanced_tracking_protection_blocked">Blocat</string>
    <!-- Header for categories that are being not being blocked by current Enhanced Tracking Protection settings -->
    <string name="enhanced_tracking_protection_allowed">Autorizat</string>
    <!-- Category of trackers (social media trackers) that can be blocked by Enhanced Tracking Protection -->
    <string name="etp_social_media_trackers_title">Traçadors de malhums socials</string>
    <!-- Description of social media trackers that can be blocked by Enhanced Tracking Protection -->
    <string name="etp_social_media_trackers_description">Limita la capacitat dels malhums socials de seguir vòstra activitat en linha.</string>
    <!-- Category of trackers (cross-site tracking cookies) that can be blocked by Enhanced Tracking Protection -->
    <string name="etp_cookies_title">Cookies de seguiment entre sites</string>
    <!-- Category of trackers (cross-site tracking cookies) that can be blocked by Enhanced Tracking Protection -->
    <string name="etp_cookies_title_2">Cookies intersites</string>
    <!-- Description of cross-site tracking cookies that can be blocked by Enhanced Tracking Protection -->
    <string name="etp_cookies_description">Bloca los cookies que los malhums publicitaris e las societats d’analisi de donadas utilizan per compilar vòstras donadas de navegacion sus mantun site.</string>
    <!-- Description of cross-site tracking cookies that can be blocked by Enhanced Tracking Protection -->
    <string name="etp_cookies_description_2">La proteccion totala contra los cookies los isola al site ont vos trobatz, doncas los traçadors los pòdon pas utilizar per vos pistar entres sites.</string>
    <!-- Category of trackers (cryptominers) that can be blocked by Enhanced Tracking Protection -->
    <string name="etp_cryptominers_title">Minaires de criptomonedas</string>
    <!-- Description of cryptominers that can be blocked by Enhanced Tracking Protection -->
    <string name="etp_cryptominers_description">Empacha los scripts malvolents d’accedir a vòstre periferic per minar de moneda numerica.</string>
    <!-- Category of trackers (fingerprinters) that can be blocked by Enhanced Tracking Protection -->
    <string name="etp_fingerprinters_title" moz:RemovedIn="130" tools:ignore="UnusedResources">Generadors d’emprentas numericas</string>
    <!-- Description of fingerprinters that can be blocked by Enhanced Tracking Protection -->
    <string name="etp_fingerprinters_description" moz:RemovedIn="130" tools:ignore="UnusedResources">Empacha la culhida de donadas unicas identificables quant a vòstre periferic que pòdon èsser utilizadas pel seguiment.</string>
    <!-- Category of trackers (tracking content) that can be blocked by Enhanced Tracking Protection -->
    <string name="etp_tracking_content_title">Contengut utilizat pel seguiment</string>

    <!-- Description of tracking content that can be blocked by Enhanced Tracking Protection -->
    <string name="etp_tracking_content_description">Empacha lo cargament de publicitats, vidèos e autre contengut que contenon de còdi de seguiment. Pòt afectar d’unas foncionalitats de sites web.</string>
    <!-- Enhanced Tracking Protection message that protection is currently on for this site -->
    <string name="etp_panel_on">Las proteccions son activadas per aqueste site</string>
    <!-- Enhanced Tracking Protection message that protection is currently off for this site -->
    <string name="etp_panel_off">Las proteccions son desactivadas per aqueste site</string>
    <!-- Header for exceptions list for which sites enhanced tracking protection is always off -->
    <string name="enhanced_tracking_protection_exceptions">La proteccion renfortida contra lo seguiment es desactivada per aquestes sites</string>
    <!-- Content description (not visible, for screen readers etc.): Navigate
    back from ETP details (Ex: Tracking content) -->
    <string name="etp_back_button_content_description">Tornar</string>
    <!-- About page link text to open what's new link -->
    <string name="about_whats_new">Qu’es nòu dins %s</string>

    <!-- Open source licenses page title
    The first parameter is the app name -->
    <string name="open_source_licenses_title">%s | Bibliotècas liuras</string>

    <!-- Category of trackers (redirect trackers) that can be blocked by Enhanced Tracking Protection -->
    <string name="etp_redirect_trackers_title">Traçador per redireccion</string>

    <!-- Description of redirect tracker cookies that can be blocked by Enhanced Tracking Protection -->
    <string name="etp_redirect_trackers_description">Escafa los cookies definits per redireccion cap als sites web coneguts per far seguiment</string>

    <!-- Description of the SmartBlock Enhanced Tracking Protection feature. The * symbol is intentionally hardcoded here,
         as we use it on the UI to indicate which trackers have been partially unblocked.  -->
    <string name="preference_etp_smartblock_description">D’unes traçadors marcats cai-jos son estats parcialament desblocats per aquesta pagina pr’amor qu’avètz interagit amb eles *.</string>
    <!-- Text displayed that links to website about enhanced tracking protection SmartBlock -->
    <string name="preference_etp_smartblock_learn_more">Ne saber mai</string>

    <!-- Content description (not visible, for screen readers etc.):
    Enhanced tracking protection exception preference icon for ETP settings. -->
    <string name="preference_etp_exceptions_icon_description">Icòna de preferéncia d’excepcion de proteccion renfortida contra lo seguiment</string>

    <!-- About page link text to open support link -->
    <string name="about_support">Assisténcia</string>

    <!-- About page link text to list of past crashes (like about:crashes on desktop) -->
    <string name="about_crashes">Plantatges</string>
    <!-- About page link text to open privacy notice link -->
    <string name="about_privacy_notice">Politica de confidencialitat</string>
    <!-- About page link text to open know your rights link -->
    <string name="about_know_your_rights">Vòstres dreches</string>
    <!-- About page link text to open licensing information link -->
    <string name="about_licensing_information">Entresenhas sus la licéncia</string>

    <!-- About page link text to open a screen with libraries that are used -->
    <string name="about_other_open_source_libraries">Bibliotècas qu’utilizam</string>

    <!-- Toast shown to the user when they are activating the secret dev menu
        The first parameter is number of long clicks left to enable the menu -->
    <string name="about_debug_menu_toast_progress">Menú de desbugatge : %1$d clic(s) restant(s) per l’activar</string>
    <string name="about_debug_menu_toast_done">Menú de desbugatge activat</string>

    <!-- Browser long press popup menu -->
    <!-- Copy the current url -->
    <string name="browser_toolbar_long_press_popup_copy">Copiar</string>
    <!-- Paste & go the text in the clipboard. '&amp;' is replaced with the ampersand symbol: & -->
    <string name="browser_toolbar_long_press_popup_paste_and_go">Pegar e anar</string>
    <!-- Paste the text in the clipboard -->
    <string name="browser_toolbar_long_press_popup_paste">Pegar</string>
    <!-- Snackbar message shown after an URL has been copied to clipboard. -->
    <string name="browser_toolbar_url_copied_to_clipboard_snackbar">URL copiada dins lo quichapapièrs.</string>

    <!-- Title text for the Add To Homescreen dialog -->
    <string name="add_to_homescreen_title">Apondre a l’ecran d’acuèlh</string>
    <!-- Cancel button text for the Add to Homescreen dialog -->
    <string name="add_to_homescreen_cancel">Anullar</string>

    <!-- Add button text for the Add to Homescreen dialog -->
    <string name="add_to_homescreen_add">Apondre</string>
    <!-- Continue to website button text for the first-time Add to Homescreen dialog -->
    <string name="add_to_homescreen_continue">Contunhar cap al site web</string>

    <!-- Placeholder text for the TextView in the Add to Homescreen dialog -->
    <string name="add_to_homescreen_text_placeholder">Nom de l’acorchi</string>

    <!-- Describes the add to homescreen functionality -->
    <string name="add_to_homescreen_description_2">Podètz facilament apondre aqueste site a l’ecran d’acuèlh de vòstre periferic per i accedir dirèctament e i navegar coma se foguèsse una aplicacion.</string>

    <!-- Preference for managing the settings for logins and passwords in Fenix -->
    <string name="preferences_passwords_logins_and_passwords_2">Senhals</string>
    <!-- Preference for managing the saving of logins and passwords in Fenix -->
    <string name="preferences_passwords_save_logins_2">Salvar senhals</string>
    <!-- Preference option for asking to save passwords in Fenix -->
    <string name="preferences_passwords_save_logins_ask_to_save">Demandar per salvar</string>
    <!-- Preference option for never saving passwords in Fenix -->
    <string name="preferences_passwords_save_logins_never_save">Salvar pas jamai</string>

    <!-- Preference for autofilling saved logins in Firefox (in web content), %1$s will be replaced with the app name -->
    <string name="preferences_passwords_autofill2">Emplenatge automatic dins %1$s</string>
    <!-- Description for the preference for autofilling saved logins in Firefox (in web content), %1$s will be replaced with the app name -->
    <string name="preferences_passwords_autofill_description">Emplenar e enregistrar los noms d’utilizaire e los senhals als sites web en utilizant %1$s.</string>
    <!-- Preference for autofilling logins from Fenix in other apps (e.g. autofilling the Twitter app) -->
    <string name="preferences_android_autofill">Emplenatge automatic dins d’autras aplicacions</string>

    <!-- Description for the preference for autofilling logins from Fenix in other apps (e.g. autofilling the Twitter app) -->
    <string name="preferences_android_autofill_description">Emplena los noms d’utilizaires e los senhals d’autres aplicacions sus vòstre periferic.</string>

    <!-- Preference option for adding a password -->
    <string name="preferences_logins_add_login_2">Apondre un senhal</string>

    <!-- Preference for syncing saved passwords in Fenix -->
    <string name="preferences_passwords_sync_logins_2">Sincronizar los senhals</string>
    <!-- Preference for syncing saved passwords in Fenix, when not signed in-->
    <string name="preferences_passwords_sync_logins_across_devices_2">Sincronizar los senhals entre los periferics</string>
    <!-- Preference to access list of saved passwords -->
    <string name="preferences_passwords_saved_logins_2">Senhals salvats</string>
    <!-- Description of empty list of saved passwords. Placeholder is replaced with app name.  -->
    <string name="preferences_passwords_saved_logins_description_empty_text_2">Los senhals que salvatz o sincronizatz amb %s seràn listats aquí. Totes los senhals qu’enregistratz son chifrats.
</string>
    <!-- Clickable text for opening an external link for more information about Sync. -->
    <string name="preferences_passwords_saved_logins_description_empty_learn_more_link_2">Per ne saber mai sus sync</string>
    <!-- Preference to access list of login exceptions that we never save logins for -->
    <string name="preferences_passwords_exceptions">Excepcions</string>
    <!-- Empty description of list of login exceptions that we never save passwords for. Parameter will be replaced by app name. -->
    <string name="preferences_passwords_exceptions_description_empty_2">%s enregistrarà pas los senhals pels sites listats aicí.</string>
    <!-- Description of list of login exceptions that we never save passwords for. Parameter will be replaced by app name. -->
    <string name="preferences_passwords_exceptions_description_2">%s enregistrarà pas los senhals per aquestes sites.</string>
    <!-- Text on button to remove all saved login exceptions -->
    <string name="preferences_passwords_exceptions_remove_all">Suprimir totas las excepcions</string>
    <!-- Hint for search box in passwords list -->
    <string name="preferences_passwords_saved_logins_search_2">Recercar de senhals</string>
    <!-- The header for the site that a login is for -->
    <string name="preferences_passwords_saved_logins_site">Site</string>
    <!-- The header for the username for a login -->
    <string name="preferences_passwords_saved_logins_username">Nom d’utilizaire</string>
    <!-- The header for the password for a login -->
    <string name="preferences_passwords_saved_logins_password">Senhal</string>
    <!-- Shown in snackbar to tell user that the password has been copied -->
    <string name="logins_password_copied">Senhal copiat al quichapapièrs</string>
    <!-- Shown in snackbar to tell user that the username has been copied -->
    <string name="logins_username_copied">Nom d’utilizaire copiat al quichapapièrs</string>
    <!-- Content Description (for screenreaders etc) read for the button to copy a password in logins-->
    <string name="saved_logins_copy_password">Copiar lo senhal</string>
    <!-- Content Description (for screenreaders etc) read for the button to clear a password while editing a login-->
    <string name="saved_logins_clear_password">Escafar senhal</string>
    <!-- Content Description (for screenreaders etc) read for the button to copy a username in logins -->
    <string name="saved_login_copy_username">Copiar lo nom d’utilizaire</string>
    <!-- Content Description (for screenreaders etc) read for the button to clear a username while editing a login -->
    <string name="saved_login_clear_username">Escafar identificant</string>
    <!-- Content Description (for screenreaders etc) read for the button to clear the hostname field while creating a login -->
    <string name="saved_login_clear_hostname">Escafar lo nom d’òste</string>
    <!-- Content Description (for screenreaders etc) read for the button to open a site in logins -->
    <string name="saved_login_open_site">Dobrir lo site dins lo navegador</string>
    <!-- Content Description (for screenreaders etc) read for the button to reveal a password in logins -->
    <string name="saved_login_reveal_password">Mostrar lo senhal</string>
    <!-- Content Description (for screenreaders etc) read for the button to hide a password in logins -->
    <string name="saved_login_hide_password">Amagar lo senhal</string>

    <!-- Message displayed in biometric prompt displayed for authentication before allowing users to view their passwords -->
    <string name="logins_biometric_prompt_message_2">Desblocatz per veire los senhals salvats</string>
    <!-- Title of warning dialog if users have no device authentication set up -->
    <string name="logins_warning_dialog_title_2">Securizatz los senhals salvats</string>
    <!-- Message of warning dialog if users have no device authentication set up -->
    <string name="logins_warning_dialog_message_2">Configuratz un esquèma de desverrolhatge, un còdi PIN o un senhal per protegir vòstres senhals salvats se per cas qualqu’un accedisca a vòstre aparelh.</string>
    <!-- Negative button to ignore warning dialog if users have no device authentication set up -->
    <string name="logins_warning_dialog_later">Mai tard</string>
    <!-- Positive button to send users to set up a pin of warning dialog if users have no device authentication set up -->
    <string name="logins_warning_dialog_set_up_now">O configurar ara</string>
    <!-- Title of PIN verification dialog to direct users to re-enter their device credentials to access their logins -->
    <string name="logins_biometric_prompt_message_pin">Desverrolhatz lo periferic</string>
    <!-- Title for Accessibility Force Enable Zoom Preference -->
    <string name="preference_accessibility_force_enable_zoom">Zoom per totes los sites</string>
    <!-- Summary for Accessibility Force Enable Zoom Preference -->
    <string name="preference_accessibility_force_enable_zoom_summary">Activar per permetre de zoomar amb dos dets encara que lo site empache aquò.</string>
    <!-- Saved logins sorting strategy menu item -by name- (if selected, it will sort saved logins alphabetically) -->
    <string name="saved_logins_sort_strategy_alphabetically">Nom (A-Z)</string>
    <!-- Saved logins sorting strategy menu item -by last used- (if selected, it will sort saved logins by last used) -->
    <string name="saved_logins_sort_strategy_last_used">Darrièra utilizacion</string>

    <!-- Content description (not visible, for screen readers etc.) -->
    <string name="saved_logins_menu_dropdown_chevron_icon_content_description_2">Menú de tria dels senhals</string>

    <!-- Autofill -->
    <!-- Preference and title for managing the autofill settings -->
    <string name="preferences_autofill">Emplenament automatic</string>
    <!-- Preference and title for managing the settings for addresses -->
    <string name="preferences_addresses">Adreças</string>
    <!-- Preference and title for managing the settings for payment methods -->
    <string name="preferences_credit_cards_2">Metòdes de pagament</string>
    <!-- Preference for saving and autofilling credit cards -->
    <string name="preferences_credit_cards_save_and_autofill_cards_2">Enregistrar e entresenhar los metòdes de pagament</string>
    <!-- Preference summary for saving and autofilling payment method data. Parameter will be replaced by app name. -->
    <string name="preferences_credit_cards_save_and_autofill_cards_summary_2">%s chifra totes los metòdes de pagament qu’enregistratz</string>
    <!-- Preference option for syncing credit cards across devices. This is displayed when the user is not signed into sync -->
    <string name="preferences_credit_cards_sync_cards_across_devices">Sincronizar las cartas entre los periferics</string>
    <!-- Preference option for syncing credit cards across devices. This is displayed when the user is signed into sync -->
    <string name="preferences_credit_cards_sync_cards">Sincronizar las cartas</string>

    <!-- Preference option for adding a card -->
    <string name="preferences_credit_cards_add_credit_card_2">Apondre una carta</string>
    <!-- Preference option for managing saved cards -->
    <string name="preferences_credit_cards_manage_saved_cards_2">Gerir las cartas</string>
    <!-- Preference option for adding an address -->
    <string name="preferences_addresses_add_address">Apondre una adreça</string>
    <!-- Preference option for managing saved addresses -->
    <string name="preferences_addresses_manage_addresses">Gerir las adreças</string>

    <!-- Preference for saving and filling addresses -->
    <string name="preferences_addresses_save_and_autofill_addresses_2">Salvar e emplenar automaticament las adreças</string>

    <!-- Preference summary for saving and filling address data -->
    <string name="preferences_addresses_save_and_autofill_addresses_summary_2">Incluses los numèros de telefòn e las adreças electronicas</string>

    <!-- Title of the "Add card" screen -->
    <string name="credit_cards_add_card">Apondre una carta</string>
    <!-- Title of the "Edit card" screen -->
    <string name="credit_cards_edit_card">Modificar la carta</string>
    <!-- The header for the card number of a credit card -->
    <string name="credit_cards_card_number">Numèro de carta</string>
    <!-- The header for the expiration date of a credit card -->
    <string name="credit_cards_expiration_date">Data d’expiracion</string>
    <!-- The label for the expiration date month of a credit card to be used by a11y services-->
    <string name="credit_cards_expiration_date_month">Mes d’expiracion</string>
    <!-- The label for the expiration date year of a credit card to be used by a11y services-->
    <string name="credit_cards_expiration_date_year">Annada d’expiracion</string>
    <!-- The header for the name on the credit card -->
    <string name="credit_cards_name_on_card">Titular</string>
    <!-- The text for the "Delete card" menu item for deleting a credit card -->
    <string name="credit_cards_menu_delete_card">Suprimir la carta</string>
    <!-- The text for the "Delete card" button for deleting a credit card -->
    <string name="credit_cards_delete_card_button">Suprimir la carta</string>
    <!-- The text for the confirmation message of "Delete card" dialog -->
    <string name="credit_cards_delete_dialog_confirmation_2">Suprimir la carta ?</string>
    <!-- The text for the positive button on "Delete card" dialog -->
    <string name="credit_cards_delete_dialog_button">Suprimir</string>
    <!-- The title for the "Save" menu item for saving a credit card -->
    <string name="credit_cards_menu_save">Enregistrar</string>
    <!-- The text for the "Save" button for saving a credit card -->
    <string name="credit_cards_save_button">Enregistrar</string>
    <!-- The text for the "Cancel" button for cancelling adding, updating or deleting a credit card -->
    <string name="credit_cards_cancel_button">Anullar</string>

    <!-- Title of the "Saved cards" screen -->
    <string name="credit_cards_saved_cards">Cartas enregistradas</string>

    <!-- Error message for card number validation -->
    <string name="credit_cards_number_validation_error_message_2">Picatz un numèro de carta valid</string>
    <!-- Error message for card name on card validation -->
    <string name="credit_cards_name_on_card_validation_error_message_2">Apondre un nom</string>
    <!-- Message displayed in biometric prompt displayed for authentication before allowing users to view their saved credit cards -->
    <string name="credit_cards_biometric_prompt_message">Desblocatz per veire las cartas enregistradas</string>

    <!-- Title of warning dialog if users have no device authentication set up -->
    <string name="credit_cards_warning_dialog_title_2">Securizatz los metòdes de pagament enregistrats</string>
    <!-- Message of warning dialog if users have no device authentication set up -->
    <string name="credit_cards_warning_dialog_message_3">Configuratz un esquèma de desverrolhatge, un còdi PIN o un senhal per protegir vòstres mejans de pagament se per cas qualqu’un accedisca a vòstre aparelh.</string>
    <!-- Positive button to send users to set up a pin of warning dialog if users have no device authentication set up -->
    <string name="credit_cards_warning_dialog_set_up_now">Configurar ara</string>
    <!-- Negative button to ignore warning dialog if users have no device authentication set up -->
    <string name="credit_cards_warning_dialog_later">Mai tard</string>
    <!-- Title of PIN verification dialog to direct users to re-enter their device credentials to access their credit cards -->
    <string name="credit_cards_biometric_prompt_message_pin">Desverrolhatz lo periferic</string>

    <!-- Message displayed in biometric prompt for authentication, before allowing users to use their stored payment method information -->
    <string name="credit_cards_biometric_prompt_unlock_message_2">Desblocatz per utilizar de metòdes de pagament enregistrats</string>
    <!-- Title of the "Add address" screen -->
    <string name="addresses_add_address">Apondon d’adreça</string>
    <!-- Title of the "Edit address" screen -->
    <string name="addresses_edit_address">Modificar l’adreça</string>
    <!-- Title of the "Manage addresses" screen -->
    <string name="addresses_manage_addresses">Gestion de las adreças</string>
    <!-- The header for the name of an address. Name represents a person's full name, typically made up of a first, middle and last name, e.g. John Joe Doe. -->
    <string name="addresses_name">Nom</string>
    <!-- The header for the street address of an address -->
    <string name="addresses_street_address">Adreça postala</string>
    <!-- The header for the city of an address -->
    <string name="addresses_city">Vila</string>
    <!-- The header for the subregion of an address when "state" should be used -->
    <string name="addresses_state">Estat</string>
    <!-- The header for the subregion of an address when "province" should be used -->
    <string name="addresses_province">Region</string>
    <!-- The header for the zip code of an address -->
    <string name="addresses_zip">Còdi postal</string>
    <!-- The header for the country or region of an address -->
    <string name="addresses_country">País o region</string>
    <!-- The header for the phone number of an address -->
    <string name="addresses_phone">Telefòn</string>
    <!-- The header for the email of an address -->
    <string name="addresses_email">Adreça electronica</string>
    <!-- The text for the "Save" button for saving an address -->
    <string name="addresses_save_button">Enregistrar</string>
    <!-- The text for the "Cancel" button for cancelling adding, updating or deleting an address -->
    <string name="addresses_cancel_button">Anullar</string>
    <!-- The text for the "Delete address" button for deleting an address -->
    <string name="addressess_delete_address_button">Suprimir l’adreça</string>

    <!-- The title for the "Delete address" confirmation dialog -->
    <string name="addressess_confirm_dialog_message_2">Suprimir aquesta adreça ?</string>
    <!-- The text for the positive button on "Delete address" dialog -->
    <string name="addressess_confirm_dialog_ok_button">Suprimir</string>
    <!-- The text for the negative button on "Delete address" dialog -->
    <string name="addressess_confirm_dialog_cancel_button">Anullar</string>
    <!-- The text for the "Save address" menu item for saving an address -->
    <string name="address_menu_save_address">Enregistrar l’adreça</string>
    <!-- The text for the "Delete address" menu item for deleting an address -->
    <string name="address_menu_delete_address">Suprimir l’adreça</string>

    <!-- Title of the Add search engine screen -->
    <string name="search_engine_add_custom_search_engine_title">Apondre un motor de recèrca</string>
    <!-- Content description (not visible, for screen readers etc.): Title for the button that navigates to add new engine screen -->
    <string name="search_engine_add_custom_search_engine_button_content_description">Apondre un motor de recèrca novèl</string>
    <!-- Title of the Edit search engine screen -->
    <string name="search_engine_edit_custom_search_engine_title">Modificar lo motor de recèrca</string>
    <!-- Text for the menu button to edit a search engine -->
    <string name="search_engine_edit">Modificar</string>
    <!-- Text for the menu button to delete a search engine -->
    <string name="search_engine_delete">Suprimir</string>

    <!-- Label for the TextField in which user enters custom search engine name -->
    <string name="search_add_custom_engine_name_label">Nom</string>
    <!-- Placeholder text shown in the Search Engine Name text field before a user enters text -->
    <string name="search_add_custom_engine_name_hint_2">Nom del motor de recèrca</string>
    <!-- Label for the TextField in which user enters custom search engine URL -->
    <string name="search_add_custom_engine_url_label">URL del motor de recèrca</string>
    <!-- Placeholder text shown in the Search String TextField before a user enters text -->
    <string name="search_add_custom_engine_search_string_hint_2">URL d’utilizar per las recèrcas</string>
    <!-- Description text for the Search String TextField. The %s is part of the string -->
    <string name="search_add_custom_engine_search_string_example" formatted="false">Remplaçar los tèrmes de la recèrca per « %s ». Per exemple :\nhttps://www.google.com/search?q=%s</string>

    <!-- Accessibility description for the form in which details about the custom search engine are entered -->
    <string name="search_add_custom_engine_form_description">Detalhs del motor de recèrca personalizat</string>

    <!-- Label for the TextField in which user enters custom search engine suggestion URL -->
    <string name="search_add_custom_engine_suggest_url_label">API de suggestions de recèrcas (opcional)</string>
    <!-- Placeholder text shown in the Search Suggestion String TextField before a user enters text -->
    <string name="search_add_custom_engine_suggest_string_hint">URL de l’API de suggestions de recèrcas</string>
    <!-- Description text for the Search Suggestion String TextField. The %s is part of the string -->
    <string name="search_add_custom_engine_suggest_string_example_2" formatted="false">Remplaçatz la requèsta per « %s ».
Exemple :\nhttps://suggestqueries.google.com/complete/search?client=firefox&amp;q=%s</string>
    <!-- The text for the "Save" button for saving a custom search engine -->
    <string name="search_custom_engine_save_button">Enregistrar</string>

    <!-- Text shown when a user leaves the name field empty -->
    <string name="search_add_custom_engine_error_empty_name">Picatz lo nom del motor de recèrca</string>
    <!-- Text shown when a user leaves the search string field empty -->
    <string name="search_add_custom_engine_error_empty_search_string">Picatz una cadena de recèrca</string>
    <!-- Text shown when a user leaves out the required template string -->
    <string name="search_add_custom_engine_error_missing_template">Verificatz que la cadena de recèrca correspond al format de l’exemple</string>
    <!-- Text shown when we aren't able to validate the custom search query. The first parameter is the url of the custom search engine -->
    <string name="search_add_custom_engine_error_cannot_reach">Error de connexion a « %s »</string>
    <!-- Text shown when a user creates a new search engine -->
    <string name="search_add_custom_engine_success_message">%s creat</string>
    <!-- Text shown when a user successfully edits a custom search engine -->
    <string name="search_edit_custom_engine_success_message">%s enregistrat</string>
    <!-- Text shown when a user successfully deletes a custom search engine -->
    <string name="search_delete_search_engine_success_message">%s : supression realizada</string>

    <!-- Heading for the instructions to allow a permission -->
    <string name="phone_feature_blocked_intro">Per l’autorizar :</string>

    <!-- First step for the allowing a permission -->
    <string name="phone_feature_blocked_step_settings">1. Anar als paramètres Android</string>
    <!-- Second step for the allowing a permission -->
    <string name="phone_feature_blocked_step_permissions"><![CDATA[2. Tocar <b>Permissions</b>]]></string>
    <!-- Third step for the allowing a permission (Fore example: Camera) -->
    <string name="phone_feature_blocked_step_feature"><![CDATA[3. Bascular <b>%1$s</b> sus ACTIVAT]]></string>

    <!-- Label that indicates a site is using a secure connection -->
    <string name="quick_settings_sheet_secure_connection_2">La connexion es segura</string>
    <!-- Label that indicates a site is using a insecure connection -->
    <string name="quick_settings_sheet_insecure_connection_2">La connexion es pas segura</string>
    <!-- Label to clear site data -->
    <string name="clear_site_data">Escafar los cookies e las donadas de site</string>
    <!-- Confirmation message for a dialog confirming if the user wants to delete all data for current site -->
    <string name="confirm_clear_site_data"><![CDATA[Volètz vertadièrament suprimir totes los cookies e totas las donadas del site<b>%s</b> ?]]></string>
    <!-- Confirmation message for a dialog confirming if the user wants to delete all the permissions for all sites-->
    <string name="confirm_clear_permissions_on_all_sites">Volètz vertadièrament suprimir totas las autorizacions per totes los sites ?</string>
    <!-- Confirmation message for a dialog confirming if the user wants to delete all the permissions for a site-->
    <string name="confirm_clear_permissions_site">Volètz vertadièrament suprimir totas las autorizacions per aqueste site ?</string>
    <!-- Confirmation message for a dialog confirming if the user wants to set default value a permission for a site-->
    <string name="confirm_clear_permission_site">Volètz vertadièrament suprimir aquesta autorizacion per aqueste site ?</string>
    <!-- label shown when there are not site exceptions to show in the site exception settings -->
    <string name="no_site_exceptions">Cap d’excepcions de site</string>
    <!-- Bookmark deletion confirmation -->
    <string name="bookmark_deletion_confirmation">Volètz vertadièrament suprimir aqueste marcapagina ?</string>
    <!-- Browser menu button that adds a shortcut to the home fragment -->
    <string name="browser_menu_add_to_shortcuts">Apondre als acorchis</string>
    <!-- Browser menu button that removes a shortcut from the home fragment -->
    <string name="browser_menu_remove_from_shortcuts">Suprimir dels acorchis</string>
    <!-- text shown before the issuer name to indicate who its verified by, parameter is the name of
     the certificate authority that verified the ticket-->
    <string name="certificate_info_verified_by">Verificat per : %1$s</string>
    <!-- Login overflow menu delete button -->
    <string name="login_menu_delete_button">Suprimir</string>
    <!-- Login overflow menu edit button -->
    <string name="login_menu_edit_button">Modificar</string>
    <!-- Message in delete confirmation dialog for password -->
    <string name="login_deletion_confirmation_2">Volètz vertadièrament suprimir aqueste senhal ?</string>
    <!-- Positive action of a dialog asking to delete  -->
    <string name="dialog_delete_positive">Suprimir</string>

    <!-- Negative action of a dialog asking to delete login -->
    <string name="dialog_delete_negative">Anullar</string>
    <!--  The saved password options menu description. -->
    <string name="login_options_menu_2">Opcions de senhal</string>
    <!--  The editable text field for a website address. -->
    <string name="saved_login_hostname_description_3">Lo camp de tèxt modificable per l’adreça del site web.</string>
    <!--  The editable text field for a username. -->
    <string name="saved_login_username_description_3">Lo camp de tèxt modificable pel nom d’utilizaire.</string>
    <!--  The editable text field for a login's password. -->
    <string name="saved_login_password_description_2">Lo camp de tèxt modificable pel senhal.</string>
    <!--  The button description to save changes to an edited password. -->
    <string name="save_changes_to_login_2">Enregistrar las modificacions.</string>
    <!--  The page title for editing a saved password. -->
    <string name="edit_2">Modificar lo senhal</string>
    <!--  The page title for adding new password. -->
    <string name="add_login_2">Apondre un senhal</string>
    <!--  Error text displayed underneath the password field when it is in an error case. -->
    <string name="saved_login_password_required_2">Picar lo senhal</string>
    <!--  The error message in add login view when username field is blank. -->
    <string name="saved_login_username_required_2">Picar un nom d’utilizaire</string>
    <!--  The error message in add login view when hostname field is blank. -->
    <string name="saved_login_hostname_required" tools:ignore="UnusedResources">Lo nom d’òste es obligatòri</string>
    <!--  The error message in add login view when hostname field is blank. -->
    <string name="saved_login_hostname_required_2" tools:ignore="UnusedResources">Picar una adreça web</string>
    <!-- Voice search button content description  -->
    <string name="voice_search_content_description">Recèrca a la votz</string>
    <!-- Voice search prompt description displayed after the user presses the voice search button -->
    <string name="voice_search_explainer">Parlatz ara</string>

    <!--  The error message in edit login view when a duplicate username exists. -->
    <string name="saved_login_duplicate">Un identificant amb aqueste nom d’utilizaire existís ja</string>

    <!-- This is the hint text that is shown inline on the hostname field of the create new login page. 'https://www.example.com' intentionally hardcoded here -->
    <string name="add_login_hostname_hint_text">https://www.exemple.com</string>

    <!-- This is an error message shown below the hostname field of the add login page when a hostname does not contain http or https. -->
    <string name="add_login_hostname_invalid_text_3">L’adreça web deu conténer « https:// » o « http:// ».</string>
    <!-- This is an error message shown below the hostname field of the add login page when a hostname is invalid. -->
    <string name="add_login_hostname_invalid_text_2">Un nom d’òste valid es requerit</string>

    <!-- Synced Tabs -->
    <!-- Text displayed to ask user to connect another device as no devices found with account -->
    <string name="synced_tabs_connect_another_device">Connectatz un autre periferic.</string>
    <!-- Text displayed asking user to re-authenticate -->
    <string name="synced_tabs_reauth">Tornatz vos autentificar.</string>
    <!-- Text displayed when user has disabled tab syncing in Firefox Sync Account -->
    <string name="synced_tabs_enable_tab_syncing">Activatz la sincronizacion dels onglets.</string>
    <!-- Text displayed when user has no tabs that have been synced -->
    <string name="synced_tabs_no_tabs">Avètz pas cap d’autres onglets dubèrts sus Firefox de vòstres autres periferics.</string>
    <!-- Text displayed in the synced tabs screen when a user is not signed in to Firefox Sync describing Synced Tabs -->
    <string name="synced_tabs_sign_in_message">Vejatz la lista dels onglets dels autres periferics.</string>
    <!-- Text displayed on a button in the synced tabs screen to link users to sign in when a user is not signed in to Firefox Sync -->
    <string name="synced_tabs_sign_in_button">Se connectar a Sync</string>

    <!-- The text displayed when a synced device has no tabs to show in the list of Synced Tabs. -->
    <string name="synced_tabs_no_open_tabs">Cap d’onglet pas dobèrt</string>

    <!-- Content description for expanding a group of synced tabs. -->
    <string name="synced_tabs_expand_group">Desplegar lo grop d’onglets sincronizats</string>
    <!-- Content description for collapsing a group of synced tabs. -->
    <string name="synced_tabs_collapse_group">Plegar lo grop d’onglets sincronizats</string>

    <!-- Top Sites -->
    <!-- Title text displayed in the dialog when shortcuts limit is reached. -->
    <string name="shortcut_max_limit_title">Arribat a la limita dels acorchis</string>
    <!-- Content description text displayed in the dialog when shortcut limit is reached. -->
    <string name="shortcut_max_limit_content">Per apondre un acorchi novèl, suprimissètz-ne un. Tocatz e demoratz quichat per ne suprimir un.</string>
    <!-- Confirmation dialog button text when top sites limit is reached. -->
    <string name="top_sites_max_limit_confirmation_button">Òc, plan comprés</string>

    <!-- Label for the preference to show the shortcuts for the most visited top sites on the homepage -->
    <string name="top_sites_toggle_top_recent_sites_4">Acorchis</string>
    <!-- Title text displayed in the rename top site dialog. -->
    <string name="top_sites_rename_dialog_title">Nom</string>
    <!-- Hint for renaming title of a shortcut -->
    <string name="shortcut_name_hint">Nom de l’acorchi</string>
    <!-- Button caption to confirm the renaming of the top site. -->
    <string name="top_sites_rename_dialog_ok">D’acòrdi</string>
    <!-- Dialog button text for canceling the rename top site prompt. -->
    <string name="top_sites_rename_dialog_cancel">Anullar</string>

    <!-- Text for the menu button to open the homepage settings. -->
    <string name="top_sites_menu_settings">Paramètres</string>
    <!-- Text for the menu button to navigate to sponsors and privacy support articles. '&amp;' is replaced with the ampersand symbol: & -->
    <string name="top_sites_menu_sponsor_privacy">Nòstres esponsòrs e vòstra vida privada</string>
    <!-- Label text displayed for a sponsored top site. -->
    <string name="top_sites_sponsored_label">Esponsorizat</string>

    <!-- Inactive tabs in the tabs tray -->
    <!-- Title text displayed in the tabs tray when a tab has been unused for 14 days. -->
    <string name="inactive_tabs_title">Onglets inactius</string>
    <!-- Content description for closing all inactive tabs -->
    <string name="inactive_tabs_delete_all">Tampar los onglets inactius</string>

    <!-- Content description for expanding the inactive tabs section. -->
    <string name="inactive_tabs_expand_content_description">Espandir los onglets inactius</string>
    <!-- Content description for collapsing the inactive tabs section. -->
    <string name="inactive_tabs_collapse_content_description">Plegar los onglets inactius</string>

    <!-- Inactive tabs auto-close message in the tabs tray -->
    <!-- The header text of the auto-close message when the user is asked if they want to turn on the auto-closing of inactive tabs. -->
    <string name="inactive_tabs_auto_close_message_header" tools:ignore="UnusedResources">Tampadura automatica aprèp un mes ?</string>
    <!-- A description below the header to notify the user what the inactive tabs auto-close feature is. -->
    <string name="inactive_tabs_auto_close_message_description" tools:ignore="UnusedResources">Firefox pòot tampar los onglets qu’avètz pas consultats pendent lo mes passat.</string>

    <!-- A call to action below the description to allow the user to turn on the auto closing of inactive tabs. -->
    <string name="inactive_tabs_auto_close_message_action" tools:ignore="UnusedResources">ACTIVAR LA TAMPADURA AUTO</string>

    <!-- Text for the snackbar to confirm auto-close is enabled for inactive tabs -->
    <string name="inactive_tabs_auto_close_message_snackbar">Tampadura auto activada</string>

    <!-- Awesome bar suggestion's headers -->
    <!-- Search suggestions title for Firefox Suggest. -->
    <string name="firefox_suggest_header">Firefox suggerís</string>

    <!-- Title for search suggestions when Google is the default search suggestion engine. -->
    <string name="google_search_engine_suggestion_header">Recèrca Google</string>
    <!-- Title for search suggestions when the default search suggestion engine is anything other than Google. The first parameter is default search engine name. -->
    <string name="other_default_search_engine_suggestion_header">Recèrca %s</string>

    <!-- Default browser experiment -->
    <!-- Default browser card title -->
    <string name="default_browser_experiment_card_title">Cambiatz vòstre navegador per defaut</string>
    <!-- Default browser card text -->
    <string name="default_browser_experiment_card_text">Causir de dobrir los sites web, los corrièls e messatges automaticament dins Firefox.</string>

    <!-- Content description for close button in collection placeholder. -->
    <string name="remove_home_collection_placeholder_content_description">Suprimir</string>

    <!-- Content description radio buttons with a link to more information -->
    <string name="radio_preference_info_content_description">Clicatz per aver de detalhs</string>

    <!-- Content description for the action bar "up" button -->
    <string name="action_bar_up_description" moz:removedIn="124" tools:ignore="UnusedResources">Remontar</string>

    <!-- Content description for privacy content close button -->
    <string name="privacy_content_close_button_content_description">Tampar</string>

    <!-- Pocket recommended stories -->
    <!-- Header text for a section on the home screen. -->
    <string name="pocket_stories_header_1">Articles suggerits</string>
    <!-- Header text for a section on the home screen. -->
    <string name="pocket_stories_categories_header">Articles per tèma</string>
    <!-- Text of a button allowing users to access an external url for more Pocket recommendations. -->
    <string name="pocket_stories_placeholder_text">Ne descobrir mai</string>
    <!-- Title of an app feature. Smaller than a heading. The first parameter is product name Pocket -->
    <string name="pocket_stories_feature_title_2">Fonciona gràcia a %s.</string>
    <!-- Caption for describing a certain feature. The placeholder is for a clickable text (eg: Learn more) which will load an url in a new tab when clicked.  -->
    <string name="pocket_stories_feature_caption">Membre de la familha Firefox. %s</string>
    <!-- Clickable text for opening an external link for more information about Pocket. -->
    <string name="pocket_stories_feature_learn_more">Ne saber mai</string>

    <!-- Text indicating that the Pocket story that also displays this text is a sponsored story by other 3rd party entity. -->
    <string name="pocket_stories_sponsor_indication">Esponsorizat</string>

    <!-- Snackbar message for enrolling in a Nimbus experiment from the secret settings when Studies preference is Off.-->
    <string name="experiments_snackbar">Activar la telemetria per enviar de donadas</string>
    <!-- Snackbar button text to navigate to telemetry settings.-->
    <string name="experiments_snackbar_button">Anar als paramètres</string>

    <!-- Review quality check feature-->
    <!-- Name for the review quality check feature used as title for the panel. -->
    <string name="review_quality_check_feature_name_2">Verificador d’avises</string>
    <!-- Summary for grades A and B for review quality check adjusted grading. -->
    <string name="review_quality_check_grade_a_b_description">Avises fisables</string>
    <!-- Summary for grade C for review quality check adjusted grading. -->
    <string name="review_quality_check_grade_c_description">Mescladís d’avises fisables e non fisables</string>
    <!-- Summary for grades D and F for review quality check adjusted grading. -->
    <string name="review_quality_check_grade_d_f_description">Avises non fisables</string>
    <!-- Text for title presenting the reliability of a product's reviews. -->
    <string name="review_quality_check_grade_title">Quina es la fisabilitat d’aquestes avises ?</string>
    <!-- Title for when the rating has been updated by the review checker -->
    <string name="review_quality_check_adjusted_rating_title">Evaluacion corregida</string>
    <!-- Description for a product's adjusted star rating. The text presents that the product's reviews which were evaluated as unreliable were removed from the adjusted rating. -->
    <string name="review_quality_check_adjusted_rating_description_2">Elaborat amb d’avises fisables</string>
    <!-- Title for list of highlights from a product's review emphasizing a product's important traits. -->
    <string name="review_quality_check_highlights_title">Elements essencials dels avises recents</string>
    <!-- Title for section explaining how we analyze the reliability of a product's reviews. -->
    <string name="review_quality_check_explanation_title">Coma determinam la qualitat d’un avís</string>
    <!-- Paragraph explaining how we analyze the reliability of a product's reviews. First parameter is the Fakespot product name. In the phrase "Fakespot by Mozilla", "by" can be localized. Does not need to stay by. -->
    <string name="review_quality_check_explanation_body_reliability">Utilizam una tecnologia d’IA de %s per Mozilla per verificar la fisabilitat des avises de produches. Vos ajudarà sonque a jutjar la qualitat dels avises non pas çò dels produches.</string>
    <!-- Paragraph explaining the grading system we use to classify the reliability of a product's reviews. -->
    <string name="review_quality_check_info_review_grade_header"><![CDATA[Assignam als avises una <b>notacion alfabetica</b> de A a F.]]></string>
    <!-- Description explaining grades A and B for review quality check adjusted grading. -->
    <string name="review_quality_check_info_grade_info_AB">Avises fisables. Pensam que los avises venon probablament de vertadièrs clients que daissèron d’avises sincèrs e objectius.</string>
    <!-- Description explaining grade C for review quality check adjusted grading. -->
    <string name="review_quality_check_info_grade_info_C">Pensam que los avises mesclan d’avises fisables e non fisables.</string>
    <!-- Description explaining grades D and F for review quality check adjusted grading. -->
    <string name="review_quality_check_info_grade_info_DF">Avises pas fisables. Pensam que los avises son probablament de falses o son biaissats.</string>
    <!-- Paragraph explaining how a product's adjusted grading is calculated. -->
    <string name="review_quality_check_explanation_body_adjusted_grading"><![CDATA[L’<b>evaluacion corregida</b> es basada suls avises que pensam que son fisables.]]></string>
    <!-- Paragraph explaining product review highlights. First parameter is the name of the retailer (e.g. Amazon). -->
    <string name="review_quality_check_explanation_body_highlights"><![CDATA[<b>Notables</b> venon dels avises de %s dels darrièrs 80 jorns que pensam que son fisables.]]></string>
    <!-- Text for learn more caption presenting a link with information about review quality. First parameter is for clickable text defined in review_quality_check_info_learn_more_link. -->
    <string name="review_quality_check_info_learn_more">Per ne saber mai sus %s.</string>
    <!-- Clickable text that links to review quality check SuMo page. First parameter is the Fakespot product name. -->
    <string name="review_quality_check_info_learn_more_link_2">cossí %s determina la qualitat de l’avís</string>
    <!-- Text for title of settings section. -->
    <string name="review_quality_check_settings_title">Paramètres</string>
    <!-- Text for label for switch preference to show recommended products from review quality check settings section. -->
    <string name="review_quality_check_settings_recommended_products">Afichar de publicitats dins lo verificador d’avises</string>
    <!-- Description for switch preference to show recommended products from review quality check settings section. First parameter is for clickable text defined in review_quality_check_settings_recommended_products_learn_more.-->
    <string name="review_quality_check_settings_recommended_products_description_2" tools:ignore="UnusedResources">Veiretz ocasionalament de publicitats per de produches pertinents. Fasèm sonque la reclama de produches amb avises fisables. %s</string>
    <!-- Clickable text that links to review quality check recommended products support article. -->
    <string name="review_quality_check_settings_recommended_products_learn_more" tools:ignore="UnusedResources">Ne saber mai</string>
    <!-- Text for turning sidebar off button from review quality check settings section. -->
    <string name="review_quality_check_settings_turn_off">Copar lo verificador d’avises</string>
    <!-- Text for title of recommended product section. This is displayed above a product image, suggested as an alternative to the product reviewed. -->
    <string name="review_quality_check_ad_title" tools:ignore="UnusedResources">Produits alternatius</string>
    <!-- Caption for recommended product section indicating this is an ad by Fakespot. First parameter is the Fakespot product name. -->
    <string name="review_quality_check_ad_caption" tools:ignore="UnusedResources">Publicitat de %s</string>
    <!-- Caption for review quality check panel. First parameter is for clickable text defined in review_quality_check_powered_by_link. -->
    <string name="review_quality_check_powered_by_2">Lo verificador d’avises fonciona gràcia a %s</string>
    <!-- Clickable text that links to Fakespot.com. First parameter is the Fakespot product name. In the phrase "Fakespot by Mozilla", "by" can be localized. Does not need to stay by. -->
    <string name="review_quality_check_powered_by_link" tools:ignore="UnusedResources">%s per Mozilla</string>
    <!-- Text for title of warning card informing the user that the current analysis is outdated. -->
    <string name="review_quality_check_outdated_analysis_warning_title" tools:ignore="UnusedResources">Informacions novèlas d’evaluar</string>
    <!-- Text for button from warning card informing the user that the current analysis is outdated. Clicking this should trigger the product's re-analysis. -->
    <string name="review_quality_check_outdated_analysis_warning_action" tools:ignore="UnusedResources">Verificar ara</string>
    <!-- Title for warning card informing the user that the current product does not have enough reviews for a review analysis. -->
    <string name="review_quality_check_no_reviews_warning_title">I a pas encara pro d’avises</string>
    <!-- Text for body of warning card informing the user that the current product does not have enough reviews for a review analysis. -->
    <string name="review_quality_check_no_reviews_warning_body">Quand aqueste produch aja mai d’avises, ne poirem verificar la qualitat.</string>
    <!-- Title for warning card informing the user that the current product is currently not available. -->
    <string name="review_quality_check_product_availability_warning_title">Lo produit es pas disponible</string>
    <!-- Text for the body of warning card informing the user that the current product is currently not available. -->
    <string name="review_quality_check_product_availability_warning_body">Se tornatz veire aqueste produch en estòc, senhalatz-lo e verificarem los avises.</string>
    <!-- Clickable text for warning card informing the user that the current product is currently not available. Clicking this should inform the server that the product is available. -->
    <string name="review_quality_check_product_availability_warning_action_2">Senhalar que’l produch es en estòc</string>
    <!-- Title for warning card informing the user that the current product's analysis is still processing. The parameter is the percentage progress (0-100%) of the analysis process (e.g. 56%). -->
    <string name="review_quality_check_analysis_in_progress_warning_title_2">Evaluacion de la qualitat dels avises (%s)</string>
    <!-- Text for body of warning card informing the user that the current product's analysis is still processing. -->
    <string name="review_quality_check_analysis_in_progress_warning_body">Aquò trigar unes 60 segondas.</string>
    <!-- Title for info card displayed after the user reports a product is back in stock. -->
    <string name="review_quality_check_analysis_requested_info_title">Mercés pel senhalament !</string>
    <!-- Text for body of info card displayed after the user reports a product is back in stock. -->
    <string name="review_quality_check_analysis_requested_info_body">Deuriam aver d’informacions tocant los avises d’aqueste produch d’aquí 24 oras. Tornatz mai tard.</string>
    <!-- Title for info card displayed when the user review checker while on a product that Fakespot does not analyze (e.g. gift cards, music). -->
    <string name="review_quality_check_not_analyzable_info_title">Podèm pas verificar aquestes avises</string>
    <!-- Text for body of info card displayed when the user review checker while on a product that Fakespot does not analyze (e.g. gift cards, music). -->
    <string name="review_quality_check_not_analyzable_info_body">Malastrosament, podèm pas verificar la qualitat dels avises d’unes tipes de produches. Per exemple, las cartas present, la transmission de vidèo, la musica e los jòcs.</string>
    <!-- Title for info card displayed when another user reported the displayed product is back in stock. -->
    <string name="review_quality_check_analysis_requested_other_user_info_title" tools:ignore="UnusedResources">Mai d’info lèu</string>
    <!-- Text for body of info card displayed when another user reported the displayed product is back in stock. -->
    <string name="review_quality_check_analysis_requested_other_user_info_body" tools:ignore="UnusedResources">Deuriam aver d’informacions tocant los avises d’aqueste produch d’aquí 24 oras. Tornatz mai tard.</string>
    <!-- Title for info card displayed to the user when analysis finished updating. -->
    <string name="review_quality_check_analysis_updated_confirmation_title" tools:ignore="UnusedResources">Las analisis son a jorn</string>
    <!-- Text for the action button from info card displayed to the user when analysis finished updating. -->
    <string name="review_quality_check_analysis_updated_confirmation_action" tools:ignore="UnusedResources">Plan realizat</string>
    <!-- Title for error card displayed to the user when an error occurred. -->
    <string name="review_quality_check_generic_error_title">Cap d’info pas disponible pel moment</string>
    <!-- Text for body of error card displayed to the user when an error occurred. -->
    <string name="review_quality_check_generic_error_body">Sèm a trabalhar per resòlver aqueste problèma. Mercés de tornar ensajar mai tard.</string>
    <!-- Title for error card displayed to the user when the device is disconnected from the network. -->
    <string name="review_quality_check_no_connection_title">Cap de connexion ret</string>
    <!-- Text for body of error card displayed to the user when the device is disconnected from the network. -->
    <string name="review_quality_check_no_connection_body">Verificatz la connexion ret puèi tornatz ensajar d’actualizar la pagina.</string>
    <!-- Title for card displayed to the user for products whose reviews were not analyzed yet. -->
    <string name="review_quality_check_no_analysis_title">Cap d’informacion suls avises pel moment</string>
    <!-- Text for the body of card displayed to the user for products whose reviews were not analyzed yet. -->
    <string name="review_quality_check_no_analysis_body">Per saber si los avises son fisables, verificatz lor qualitat. Sonque pren 60 segondas.</string>
    <!-- Text for button from body of card displayed to the user for products whose reviews were not analyzed yet. Clicking this should trigger a product analysis. -->
    <string name="review_quality_check_no_analysis_link">Valorar la qualitat dels avises</string>
    <!-- Headline for review quality check contextual onboarding card. -->
    <string name="review_quality_check_contextual_onboarding_title">Ensajatz nòstra guida de fisança pels avises de produches</string>
    <!-- Description for review quality check contextual onboarding card. The first and last two parameters are for retailer names (e.g. Amazon, Walmart). The second parameter is for the name of the application (e.g. Firefox). -->
    <string name="review_quality_check_contextual_onboarding_description">Agachatz quina fisabilitat acordar als avises de produches sus %1$s abans de crompar. Lo verificador d’avises, una foncionalitat experimentala de %2$s, es integrada al navegador. Fonciona tanben per %3$s e %4$s.</string>
    <!-- Description for review quality check contextual onboarding card. The first parameters is for retailer name (e.g. Amazon). The second parameter is for the name of the application (e.g. Firefox). -->
    <string name="review_quality_check_contextual_onboarding_description_one_vendor">Agachatz quina fisabilitat acordar als avises de produches sus %1$s abans de crompar. Lo verificador d’avises, una foncionalitat experimentala de %2$s, es integrada al navegador.</string>
    <!-- Paragraph presenting review quality check feature. First parameter is the Fakespot product name. Second parameter is for clickable text defined in review_quality_check_contextual_onboarding_learn_more_link. In the phrase "Fakespot by Mozilla", "by" can be localized. Does not need to stay by. -->
    <string name="review_quality_check_contextual_onboarding_learn_more">Amb lo poder de %1$s per Mozilla, vos ajudam a evitar los avises biaissats e non autentics. Nòstre modèl d’IA es a se melhorar en permanéncia per vos protegir quand crompatz. %2$s</string>
    <!-- Clickable text from the contextual onboarding card that links to review quality check support article. -->
    <string name="review_quality_check_contextual_onboarding_learn_more_link">Ne saber mai</string>
    <!-- Caption text to be displayed in review quality check contextual onboarding card above the opt-in button. First parameter is Firefox app name, third parameter is the Fakespot product name. Second & fourth are for clickable texts defined in review_quality_check_contextual_onboarding_privacy_policy_3 and review_quality_check_contextual_onboarding_terms_use. -->
    <string name="review_quality_check_contextual_onboarding_caption_3" moz:RemovedIn="124" tools:ignore="UnusedResources">En seleccionant « Òc-ben, ensajar », acceptatz la %2$s de %1$s e la %4$s de %3$s.</string>
    <!-- Caption text to be displayed in review quality check contextual onboarding card above the opt-in button. First parameter is Firefox app name, third parameter is the Fakespot product name. Second & fourth are for clickable texts defined in review_quality_check_contextual_onboarding_privacy_policy_3 and review_quality_check_contextual_onboarding_terms_use. -->
    <string name="review_quality_check_contextual_onboarding_caption_4">En seleccionant « Òc-ben, ensajar », acceptatz la %2$s de %1$s e la %4$s de %3$s.</string>
    <!-- Clickable text from the review quality check contextual onboarding card that links to Fakespot privacy notice. -->
    <string name="review_quality_check_contextual_onboarding_privacy_policy_3">politica de confidencialitat</string>
    <!-- Clickable text from the review quality check contextual onboarding card that links to Fakespot terms of use. -->
    <string name="review_quality_check_contextual_onboarding_terms_use">condicions d’utilizacion</string>
    <!-- Text for opt-in button from the review quality check contextual onboarding card. -->
    <string name="review_quality_check_contextual_onboarding_primary_button_text">Òc-ben, ensajar</string>
    <!-- Text for opt-out button from the review quality check contextual onboarding card. -->
    <string name="review_quality_check_contextual_onboarding_secondary_button_text">Mai tard</string>
    <!-- Text for the first CFR presenting the review quality check feature. -->
    <string name="review_quality_check_first_cfr_message">Verificatz se vos podètz fisar dels avises sul produch, abans de crompar.</string>
    <!-- Text displayed in the first CFR presenting the review quality check feature that opens the review checker when clicked. -->
    <string name="review_quality_check_first_cfr_action" tools:ignore="UnusedResources">Ensajar lo verificador d’avises</string>
    <!-- Text for the second CFR presenting the review quality check feature. -->
    <string name="review_quality_check_second_cfr_message">Aquestes avises son fisables ? Verificatz-o ara per veire una evaluacion corregida.</string>
    <!-- Text displayed in the second CFR presenting the review quality check feature that opens the review checker when clicked. -->
    <string name="review_quality_check_second_cfr_action" tools:ignore="UnusedResources">Dobrir lo verificador d’avises</string>
    <!-- Flag showing that the review quality check feature is work in progress. -->
    <string name="review_quality_check_beta_flag">Beta</string>
    <!-- Content description (not visible, for screen readers etc.) for opening browser menu button to open review quality check bottom sheet. -->
    <string name="review_quality_check_open_handle_content_description">Dobrir lo verificador d’avises</string>
    <!-- Content description (not visible, for screen readers etc.) for closing browser menu button to open review quality check bottom sheet. -->
    <string name="review_quality_check_close_handle_content_description">Tampar lo verificador d’avises</string>
    <!-- Content description (not visible, for screen readers etc.) for review quality check star rating. First parameter is the number of stars (1-5) representing the rating. -->
    <string name="review_quality_check_star_rating_content_description">%1$s estelas de 5</string>
    <!-- Text for minimize button from highlights card. When clicked the highlights card should reduce its size. -->
    <string name="review_quality_check_highlights_show_less">Ne veire mens</string>
    <!-- Text for maximize button from highlights card. When clicked the highlights card should expand to its full size. -->
    <string name="review_quality_check_highlights_show_more">Ne veire mai</string>
    <!-- Text for highlights card quality category header. Reviews shown under this header should refer the product's quality. -->
    <string name="review_quality_check_highlights_type_quality">Qualitat</string>
    <!-- Text for highlights card price category header. Reviews shown under this header should refer the product's price. -->
    <string name="review_quality_check_highlights_type_price">Prètz</string>
    <!-- Text for highlights card shipping category header. Reviews shown under this header should refer the product's shipping. -->
    <string name="review_quality_check_highlights_type_shipping">Expedicion</string>

    <!-- Text for highlights card packaging and appearance category header. Reviews shown under this header should refer the product's packaging and appearance. -->
    <string name="review_quality_check_highlights_type_packaging_appearance">Embalatge e aparéncia</string>
    <!-- Text for highlights card competitiveness category header. Reviews shown under this header should refer the product's competitiveness. -->
    <string name="review_quality_check_highlights_type_competitiveness">Competitivitat</string>

    <!-- Text that is surrounded by quotes. The parameter is the actual text that is in quotes. An example of that text could be: Excellent craftsmanship, and that is displayed as “Excellent craftsmanship”. The text comes from a buyer's review that the feature is highlighting"   -->
    <string name="surrounded_with_quotes">« %s »</string>

    <!-- Accessibility services actions labels. These will be appended to accessibility actions like "Double tap to.." but not by or applications but by services like Talkback. -->
    <!-- Action label for elements that can be collapsed if interacting with them. Talkback will append this to say "Double tap to collapse". -->
    <string name="a11y_action_label_collapse">plegar</string>
    <!-- Current state for elements that can be collapsed if interacting with them. Talkback will dictate this after a state change. -->
    <string name="a11y_state_label_collapsed">reduit</string>
    <!-- Action label for elements that can be expanded if interacting with them. Talkback will append this to say "Double tap to expand". -->
    <string name="a11y_action_label_expand">desplegar</string>
    <!-- Current state for elements that can be expanded if interacting with them. Talkback will dictate this after a state change. -->
    <string name="a11y_state_label_expanded">desvolopat</string>
    <!-- Action label for links to a website containing documentation about a wallpaper collection. Talkback will append this to say "Double tap to open link to learn more about this collection". -->
    <string name="a11y_action_label_wallpaper_collection_learn_more">dobrir lo ligam per ne saber mai tocant aquesta colleccion</string>
    <!-- Action label for links that point to an article. Talkback will append this to say "Double tap to read the article". -->
    <string name="a11y_action_label_read_article">legir l’article</string>
    <!-- Action label for links to the Firefox Pocket website. Talkback will append this to say "Double tap to open link to learn more". -->
    <string name="a11y_action_label_pocket_learn_more">dobrissètz lo ligam per ne saber mai</string>
    <!-- Content description for headings announced by accessibility service. The first parameter is the text of the heading. Talkback will announce the first parameter and then speak the word "Heading" indicating to the user that this text is a heading for a section. -->
    <string name="a11y_heading">%s, títol</string>

    <!-- Title for dialog displayed when trying to access links present in a text. -->
    <string name="a11y_links_title">Ligams</string>
    <!-- Additional content description for text bodies that contain urls. -->
    <string name="a11y_links_available">Ligams disponibles</string>

    <!-- Translations feature-->

    <!-- Translation request dialog -->
    <!-- Title for the translation dialog that allows a user to translate the webpage. -->
    <string name="translations_bottom_sheet_title">Traduire aquesta pagina ?</string>
    <!-- Title for the translation dialog after a translation was completed successfully.
    The first parameter is the name of the language that the page was translated from, for example, "French".
    The second parameter is the name of the language that the page was translated to, for example, "English". -->
    <string name="translations_bottom_sheet_title_translation_completed">Pagina traducha en %1$s, originala en %2$s</string>
    <!-- Title for the translation dialog that allows a user to translate the webpage when a user uses the translation feature the first time. The first parameter is the name of the application, for example, "Fenix". -->
    <string name="translations_bottom_sheet_title_first_time">Ensajar las traduccions privadas dins %1$s</string>
    <!-- Additional information on the translation dialog that appears when a user uses the translation feature the first time. The first parameter is clickable text with a link, for example, "Learn more". -->
    <string name="translations_bottom_sheet_info_message">Per respectar vòstra vida privada, las traduccions quitan pas jamai vòstre aparelh. De lengas e amelhoraments novèls seràn lèu disponibles ! %1$s</string>
    <!-- Text that links to additional information about the Firefox translations feature. -->
    <string name="translations_bottom_sheet_info_message_learn_more">Ne saber mai</string>
    <!-- Label for the dropdown to select which language to translate from on the translations dialog. Usually the translate from language selected will be the same as the page language. -->
    <string name="translations_bottom_sheet_translate_from">Traduire de</string>
    <!-- Label for the dropdown to select which language to translate to on the translations dialog. Usually the translate to language selected will be the user's preferred language. -->
    <string name="translations_bottom_sheet_translate_to">Traduire en</string>
    <!-- Label for the dropdown to select which language to translate from on the translations dialog when the page language is not supported. This selection is to allow the user to select another language, in case we automatically detected the page language incorrectly. -->
    <string name="translations_bottom_sheet_translate_from_unsupported_language">Ensajatz una autra lenga font</string>
    <!-- Button text on the translations dialog to dismiss the dialog and return to the browser. -->
    <string name="translations_bottom_sheet_negative_button">Pas ara</string>
    <!-- Button text on the translations dialog to restore the translated website back to the original untranslated version. -->
    <string name="translations_bottom_sheet_negative_button_restore">Veire la pagina originala</string>
    <!-- Accessibility announcement (not visible, for screen readers etc.) for the translations dialog after restore button was pressed that indicates the original untranslated page was loaded. -->
    <string name="translations_bottom_sheet_restore_accessibility_announcement">Pagina originala non traducha cargada</string>
    <!-- Button text on the translations dialog when a translation error appears, used to dismiss the dialog and return to the browser. -->
    <string name="translations_bottom_sheet_negative_button_error">Acabat</string>
    <!-- Button text on the translations dialog to begin a translation of the website. -->
    <string name="translations_bottom_sheet_positive_button">Traduire</string>
    <!-- Button text on the translations dialog when a translation error appears. -->
    <string name="translations_bottom_sheet_positive_button_error">Tornar ensajar</string>
    <!-- Inactive button text on the translations dialog that indicates a translation is currently in progress. This button will be accompanied by a loading icon. -->
    <string name="translations_bottom_sheet_translating_in_progress">Traduccions</string>
    <!-- Button content description (not visible, for screen readers etc.) for the translations dialog translate button that indicates a translation is currently in progress. -->
    <string name="translations_bottom_sheet_translating_in_progress_content_description">Traduccion en cors</string>

    <!-- Default dropdown option when initially selecting a language from the translations dialog language selection dropdown. -->
    <string name="translations_bottom_sheet_default_dropdown_selection">Causir una lenga</string>
    <!-- The title of the warning card informs the user that a translation could not be completed. -->
    <string name="translation_error_could_not_translate_warning_text">I a agut un problèma al moment de traduire. Ensajatz tornamai.</string>
    <!-- The title of the warning card informs the user that the list of languages cannot be loaded. -->
    <string name="translation_error_could_not_load_languages_warning_text">Cargament impossible de las lengas. Mercés de verificar la connexion Internet puèi tornar ensajar.</string>
    <!-- The title of the warning card informs the user that a language is not supported. The first parameter is the name of the language that is not supported. -->
    <string name="translation_error_language_not_supported_warning_text">Desolat, prenèm pas encara en carga aquesta lenga : %1$s.</string>

    <!-- Snackbar title shown if the user closes the Translation Request dialogue and a translation is in progress. -->
    <string name="translation_in_progress_snackbar">Traduccions…</string>


    <!-- Title for the data saving mode warning dialog used in the translation request dialog.
    This dialog will be presented when the user attempts to perform
    a translation without the necessary language files downloaded first when Android's data saver mode is enabled and the user is not using WiFi.
    The first parameter is the size in kilobytes or megabytes of the language file. -->
    <string name="translations_download_language_file_dialog_title">Telecargar la lenga en mòde estalvi de donadas (%1$s) ?</string>


    <!-- Translations options dialog -->
    <!-- Title of the translation options dialog that allows a user to set their translation options for the site the user is currently on. -->
    <string name="translation_option_bottom_sheet_title_heading">Opcions de traduccion</string>
    <!-- Toggle switch label that allows a user to set the setting if they would like the browser to always offer or suggest translations when available. -->
    <string name="translation_option_bottom_sheet_always_translate">Totjorn prepausar de traduire</string>
    <!-- Toggle switch label that allows a user to set if they would like a given language to automatically translate or not. The first parameter is the language name, for example, "Spanish". -->
    <string name="translation_option_bottom_sheet_always_translate_in_language">Totjorn traduire las paginas en %1$s</string>
    <!-- Toggle switch label that allows a user to set if they would like to never be offered a translation of the given language. The first parameter is the language name, for example, "Spanish". -->
    <string name="translation_option_bottom_sheet_never_translate_in_language">Traduire pas jamai las paginas en %1$s</string>
    <!-- Toggle switch label that allows a user to set the setting if they would like the browser to never translate the site the user is currently visiting. -->
    <string name="translation_option_bottom_sheet_never_translate_site">Traduire pas jamai aqueste site</string>
    <!-- Toggle switch description that will appear under the "Never translate these sites" settings toggle switch to provide more information on how this setting interacts with other settings. -->
    <string name="translation_option_bottom_sheet_switch_never_translate_site_description">Remplaça totes los autres paramètres</string>
    <!-- Toggle switch description that will appear under the "Never translate" and "Always translate" toggle switch settings to provide more information on how these  settings interacts with other settings. -->
    <string name="translation_option_bottom_sheet_switch_description">Remplaça las proposicions de traduccion</string>
    <!-- Button text for the button that will take the user to the translation settings dialog. -->
    <string name="translation_option_bottom_sheet_translation_settings">Paramètres de traduccion</string>

    <!-- Button text for the button that will take the user to a website to learn more about how translations works in the given app. The first parameter is the name of the application, for example, "Fenix". -->
    <string name="translation_option_bottom_sheet_about_translations">A prepaus de las traduccions dins %1$s</string>

    <!-- Content description (not visible, for screen readers etc.) for closing the translations bottom sheet. -->
    <string name="translation_option_bottom_sheet_close_content_description">Tampar l’onglet de traduccion</string>

    <!-- The title of the warning card informs the user that an error has occurred at page settings. -->
    <string name="translation_option_bottom_sheet_error_warning_text">D’unes paramètres son temporàriament indisponibles.</string>

    <!-- Translation settings dialog -->
    <!-- Title of the translation settings dialog that allows a user to set their preferred translation settings. -->
    <string name="translation_settings_toolbar_title">Traduccions</string>
    <!-- Toggle switch label that indicates that the browser should signal or indicate when a translation is possible for any page. -->
    <string name="translation_settings_offer_to_translate">Prepausar de traduire quand es possible</string>
    <!-- Toggle switch label that indicates that downloading files required for translating is permitted when using data saver mode in Android. -->
    <string name="translation_settings_always_download">Totjorn telecargar las lengas en mòde estalvi de donadas</string>
    <!-- Section header text that begins the section of a list of different options the user may select to adjust their translation preferences. -->
    <string name="translation_settings_translation_preference">Preferéncias de traduccion</string>
    <!-- Button text for the button that will take the user to the automatic translations settings dialog. On the automatic translations settings dialog, the user can set if translations should occur automatically for a given language. -->
    <string name="translation_settings_automatic_translation">Traduccion automatica</string>

    <!-- Button text for the button that will take the user to the never translate these sites dialog. On the never translate these sites dialog, the user can set if translations should never occur on certain websites. -->
    <string name="translation_settings_automatic_never_translate_sites">Traduire pas jamai aquestes sites</string>
    <!-- Button text for the button that will take the user to the download languages dialog. On the download languages dialog, the user can manage which languages they would like to download for translations. -->
    <string name="translation_settings_download_language">Telecargar de lengas</string>

    <!-- Automatic translation preference screen -->
    <!-- Title of the automatic translation preference screen that will appear on the toolbar.-->
    <string name="automatic_translation_toolbar_title_preference">Traduccion automatica</string>

    <!-- Screen header presenting the automatic translation preference feature. It will appear under the toolbar. -->
    <string name="automatic_translation_header_preference">Seleccionatz una lenga per gerir las preferéncias « Totjorn traduire » e « Traduire pas jamai ».</string>

    <!-- The title of the warning card informs the user that the system could not load languages for translation settings. -->
    <string name="automatic_translation_error_warning_text">Cargament de las lengas impossible. Mercés de tornar ensajar mai tard.</string>

    <!-- Automatic translation options preference screen -->
    <!-- Preference option for offering to translate. Radio button title text.-->
    <string name="automatic_translation_option_offer_to_translate_title_preference">Prepausar de traduire (per defaut)</string>
    <!-- Preference option for offering to translate. Radio button summary text. The first parameter is the name of the app defined in app_name (for example: Fenix)-->
    <string name="automatic_translation_option_offer_to_translate_summary_preference">%1$s prepausarà de traduire los sites dins aquesta lenga.</string>
    <!-- Preference option for always translate. Radio button title text. -->
    <string name="automatic_translation_option_always_translate_title_preference">Totjorn traduire</string>
    <!-- Preference option for always translate. Radio button summary text. The first parameter is the name of the app defined in app_name (for example: Fenix)-->
    <string name="automatic_translation_option_always_translate_summary_preference">%1$s traduirà automaticament aquesta lenga al cargament de la pagina.</string>
    <!-- Preference option for never translate. Radio button title text.-->
    <string name="automatic_translation_option_never_translate_title_preference">Traduire pas jamai</string>

    <!-- Preference option for never translate. Radio button summary text. The first parameter is the name of the app defined in app_name (for example: Fenix)-->
    <string name="automatic_translation_option_never_translate_summary_preference">%1$s prepausarà pas jamai de traduire los sites dins aquesta lenga.</string>

    <!-- Never translate site preference screen -->
    <!-- Title of the never translate site preference screen that will appear on the toolbar.-->
    <string name="never_translate_site_toolbar_title_preference">Traduire pas jamai aquestes sites</string>
    <!-- Screen header presenting the never translate site preference feature. It will appear under the toolbar. -->
    <string name="never_translate_site_header_preference">Per apondre un site novèl : consultatz-lo e seleccionatz « Traduire pas jamai aqueste site » dins lo menú de las traduccions.</string>
    <!-- Content description (not visible, for screen readers etc.): For a never-translated site list item that is selected.
             The first parameter is web site url (for example:"wikipedia.com") -->
    <string name="never_translate_site_item_list_content_description_preference">Suprimir %1$s</string>
    <!-- The title of the warning card informs the user that an error has occurred at the never translate sites list. -->
    <string name="never_translate_site_error_warning_text">Cargament del site impossible. Mercés de tornar ensajar mai tard.</string>
    <!-- The Delete site dialogue title will appear when the user clicks on a list item.
             The first parameter is web site url (for example:"wikipedia.com") -->
    <string name="never_translate_site_dialog_title_preference">Suprimir %1$s ?</string>
    <!-- The Delete site dialogue positive button will appear when the user clicks on a list item. The site will be deleted. -->
    <string name="never_translate_site_dialog_confirm_delete_preference">Suprimir</string>
    <!-- The Delete site dialogue negative button will appear when the user clicks on a list item. The dialog will be dismissed. -->
    <string name="never_translate_site_dialog_cancel_preference">Anullar</string>

    <!-- Download languages preference screen -->
    <!-- Title of the download languages preference screen toolbar.-->
    <string name="download_languages_toolbar_title_preference">Telecargar de lengas</string>
    <!-- Screen header presenting the download language preference feature. It will appear under the toolbar.The first parameter is "Learn More," a clickable text with a link. Talkback will append this to say "Double tap to open link to learn more". -->
    <string name="download_languages_header_preference">Telecargatz de lengas complètas per aver de traduccions mai rapidas e fòra linha. %1$s</string>
    <!-- Clickable text from the screen header that links to a website. -->
    <string name="download_languages_header_learn_more_preference">Ne saber mai</string>
    <!-- The subhead of the download language preference screen will appear above the pivot language. -->
    <string name="download_languages_available_languages_preference">Lengas disponiblas</string>
    <!-- Text that will appear beside a core or pivot language package name to show that the language is necessary for the translation feature to function. -->
    <string name="download_languages_default_system_language_require_preference">requesit</string>
    <!-- A text for download language preference item.
    The first parameter is the language name, for example, "Spanish".
    The second parameter is the language file size, for example, "(3.91 KB)" or, if the language package name is a pivot language, "(required)". -->
    <string name="download_languages_language_item_preference">%1$s (%2$s)</string>
    <!-- The subhead of the download language preference screen will appear above the items that were not downloaded. -->
    <string name="download_language_header_preference">Telecargar de lengas</string>
    <!-- All languages list item. When the user presses this item, they can download all languages. -->
    <string name="download_language_all_languages_item_preference">Totas las lengas</string>
    <!-- All languages list item. When the user presses this item, they can delete all languages that were downloaded. -->
    <string name="download_language_all_languages_item_preference_to_delete">Suprimir totas las lengas</string>
    <!-- Content description (not visible, for screen readers etc.): For a language list item that was downloaded, the user can now delete it. -->
    <string name="download_languages_item_content_description_downloaded_state">Suprimir</string>
    <!-- Content description (not visible, for screen readers etc.): For a language list item, downloading is in progress. -->
    <string name="download_languages_item_content_description_in_progress_state" moz:removedIn="129" tools:ignore="UnusedResources">En cors</string>
    <!-- Content description (not visible, for screen readers etc.): For a language list item that was not downloaded. -->
    <string name="download_languages_item_content_description_not_downloaded_state">Telecargar</string>
<<<<<<< HEAD
    <!-- Content description (not visible, for screen readers etc.): For a language list item that is selected. -->
    <string name="download_languages_item_content_description_selected_state" moz:removedIn="127" tools:ignore="UnusedResources">Seleccionats</string>
=======

    <!-- The title of the warning card informs the user that an error has occurred when fetching the list of languages. -->
    <string name="download_languages_fetch_error_warning_text">Cargament de las lengas impossible. Mercés de tornar ensajar mai tard.</string>
    <!-- The title of the warning card informs the user that an error has occurred at downloading a language.
      The first parameter is the language name, for example, "Spanish". -->
    <string name="download_languages_error_warning_text"><![CDATA[Telecargament impossible de <b>%1$s</b>. Tornatz ensajar.]]></string>
    <!-- The title of the warning card informs the user that an error has occurred at deleting a language.
          The first parameter is the language name, for example, "Spanish". -->
    <string name="download_languages_delete_error_warning_text"><![CDATA[Supression impossibla <b>%1$s</b>. Tornatz ensajar.]]></string>
>>>>>>> 6455719a

    <!-- Title for the dialog used by the translations feature to confirm deleting a language.
    The dialog will be presented when the user requests deletion of a language.
    The first parameter is the name of the language, for example, "Spanish" and the second parameter is the size in kilobytes or megabytes of the language file. -->
    <string name="delete_language_file_dialog_title">Suprimir %1$s (%2$s) ?</string>
    <!-- Additional information for the dialog used by the translations feature to confirm deleting a language. The first parameter is the name of the application, for example, "Fenix". -->
    <string name="delete_language_file_dialog_message">Se suprimissètz aquesta lenga, %1$s la telecargarà parcialament dins vòstre cache a cada traduccion.</string>
    <!-- Title for the dialog used by the translations feature to confirm deleting all languages file.
    The dialog will be presented when the user requests deletion of all languages file.
    The first parameter is the size in kilobytes or megabytes of the language file. -->
    <string name="delete_language_all_languages_file_dialog_title">Suprimir totas las lengas (%1$s) ?</string>
    <!-- Additional information for the dialog used by the translations feature to confirm deleting all languages file. The first parameter is the name of the application, for example, "Fenix". -->
    <string name="delete_language_all_languages_file_dialog_message">Se suprimissètz totas aquestas lengas, %1$s las telecargarà parcialament dins vòstre cache a cada traduccion.</string>
    <!-- Button text on the dialog used by the translations feature to confirm deleting a language. -->
    <string name="delete_language_file_dialog_positive_button_text">Suprimir</string>
    <!-- Button text on the dialog used by the translations feature to cancel deleting a language. -->
    <string name="delete_language_file_dialog_negative_button_text">Anullar</string>

    <!-- Title for the data saving mode warning dialog used by the translations feature.
    This dialog will be presented when the user attempts to download a language or perform
    a translation without the necessary language files downloaded first when Android's data saver mode is enabled and the user is not using WiFi.
    The first parameter is the size in kilobytes or megabytes of the language file.-->
    <string name="download_language_file_dialog_title">Telecargar en mòde estalvi de donadas (%1$s) ?</string>
    <!-- Additional information for the data saving mode warning dialog used by the translations feature. This text explains the reason a download is required for a translation. -->
    <string name="download_language_file_dialog_message_all_languages">Telecargam parcialament de lengas dins vòstre cache per que las traduccions demòren privadas.</string>
    <!-- Additional information for the data saving mode warning dialog used by the translations feature. This text explains the reason a download is required for a translation without mentioning the cache. -->
    <string name="download_language_file_dialog_message_all_languages_no_cache" moz:removedIn="129" tools:ignore="UnusedResources">Telecargam parcialament de lengas per que las traduccions demòren privadas.</string>
    <!-- Checkbox label text on the data saving mode warning dialog used by the translations feature. This checkbox allows users to ignore the data usage warnings. -->
    <string name="download_language_file_dialog_checkbox_text">Totjorn telecargar en mòde estalvi de donadas</string>
    <!-- Button text on the data saving mode warning dialog used by the translations feature to allow users to confirm they wish to continue and download the language file. -->
    <string name="download_language_file_dialog_positive_button_text">Telecargar</string>
    <!-- Button text on the data saving mode warning dialog used by the translations feature to allow users to confirm they wish to continue and download the language file and perform a translation. -->
    <string name="download_language_file_dialog_positive_button_text_all_languages">Telecargar e traduire</string>
    <!-- Button text on the data saving mode warning dialog used by the translations feature to allow users to cancel the action and not perform a download of the language file. -->
    <string name="download_language_file_dialog_negative_button_text">Anullar</string>

    <!-- Debug drawer -->
    <!-- The user-facing title of the Debug Drawer feature. -->
    <string name="debug_drawer_title">Aisinas de desbugatge</string>
    <!-- Content description (not visible, for screen readers etc.): Navigate back within the debug drawer. -->
    <string name="debug_drawer_back_button_content_description">Tornar</string>

    <!-- Content description (not visible, for screen readers etc.): Open debug drawer. -->
    <string name="debug_drawer_fab_content_description">Dobrir lo panèl de desvolopament</string>

    <!-- Debug drawer tabs tools -->
    <!-- The title of the Tab Tools feature in the Debug Drawer. -->
    <string name="debug_drawer_tab_tools_title">Aisinas d’onglet</string>
    <!-- The title of the tab count section in Tab Tools. -->
    <string name="debug_drawer_tab_tools_tab_count_title">Nombre d’onglets</string>
    <!-- The active tab count category in the tab count section in Tab Tools. -->
    <string name="debug_drawer_tab_tools_tab_count_active">Actiu</string>
    <!-- The inactive tab count category in the tab count section in Tab Tools. -->
    <string name="debug_drawer_tab_tools_tab_count_inactive">Inactius</string>
    <!-- The private tab count category in the tab count section in Tab Tools. -->
    <string name="debug_drawer_tab_tools_tab_count_private">Privats</string>
    <!-- The total tab count category in the tab count section in Tab Tools. -->
    <string name="debug_drawer_tab_tools_tab_count_total">Total</string>
    <!-- The title of the tab creation tool section in Tab Tools. -->
    <string name="debug_drawer_tab_tools_tab_creation_tool_title">Aisina de creacion d’onglet</string>
    <!-- The label of the text field in the tab creation tool. -->
    <string name="debug_drawer_tab_tools_tab_creation_tool_text_field_label">Nombre d’onglets de crear</string>
    <!-- The error message of the text field in the tab creation tool when the text field is empty -->
    <string name="debug_drawer_tab_tools_tab_quantity_empty_error">Lo compte de tèxt es void</string>
    <!-- The error message of the text field in the tab creation tool when the text field has characters other than digits -->
    <string name="debug_drawer_tab_tools_tab_quantity_non_digits_error">Picatz pas que de nombre entièr positius</string>
    <!-- The error message of the text field in the tab creation tool when the text field is a zero -->
    <string name="debug_drawer_tab_tools_tab_quantity_non_zero_error">Picatz un nombre superior a zèro</string>
    <!-- The error message of the text field in the tab creation tool when the text field is a
        quantity greater than the max tabs. The first parameter is the maximum number of tabs
        that can be generated in one operation.-->
    <string name="debug_drawer_tab_tools_tab_quantity_exceed_max_error">Avètz depassat lo nombre maximal d’onglets (%1$s) que se pòt generar en una sola operacion</string>
    <!-- The button text to add tabs to the active tab group in the tab creation tool. -->
    <string name="debug_drawer_tab_tools_tab_creation_tool_button_text_active">Apondre als onglets actius</string>
    <!-- The button text to add tabs to the inactive tab group in the tab creation tool. -->
    <string name="debug_drawer_tab_tools_tab_creation_tool_button_text_inactive">Apondre als onglets inactius</string>
    <!-- The button text to add tabs to the private tab group in the tab creation tool. -->
    <string name="debug_drawer_tab_tools_tab_creation_tool_button_text_private">Apondre als onglets privats</string>

    <!-- Micro survey -->

    <!-- Microsurvey -->
    <!-- Prompt view -->
    <!-- The microsurvey prompt title. Note: The word "Firefox" should NOT be translated -->
    <string name="micro_survey_prompt_title" tools:ignore="UnusedResources">Ajudatz-nos a melhorar Firefox. Aquò pren pas qu’una minuta.</string>
    <!-- The continue button label -->
    <string name="micro_survey_continue_button_label" tools:ignore="UnusedResources">Contunhar</string>
    <!-- Survey view -->
<<<<<<< HEAD
    <!-- The survey header -->
    <string name="micro_survey_survey_header" moz:removedIn="129" tools:ignore="UnusedResources">Participar al sondatge</string>
    <!-- The survey header -->
    <string name="micro_survey_survey_header_2">Mercés de respondre al sondatge</string>
    <!-- The privacy notice link -->
    <string name="micro_survey_privacy_notice" moz:removedIn="129" tools:ignore="UnusedResources">Politica de confidencialitat</string>
    <!-- The privacy notice link -->
=======
    <!-- The survey header -->
    <string name="micro_survey_survey_header" moz:removedIn="129" tools:ignore="UnusedResources">Participar al sondatge</string>
    <!-- The survey header -->
    <string name="micro_survey_survey_header_2">Mercés de respondre al sondatge</string>
    <!-- The privacy notice link -->
    <string name="micro_survey_privacy_notice" moz:removedIn="129" tools:ignore="UnusedResources">Politica de confidencialitat</string>
    <!-- The privacy notice link -->
>>>>>>> 6455719a
    <string name="micro_survey_privacy_notice_2">Politica de confidencialitat</string>
    <!-- The submit button label text -->
    <string name="micro_survey_submit_button_label">Mandar</string>
    <!-- The close button label text -->
    <string name="micro_survey_close_button_label" moz:removedIn="128" tools:ignore="UnusedResources">Tampar</string>
    <!-- The survey completion header -->
    <string name="micro_survey_survey_header_confirmation" tools:ignore="UnusedResources">Sondatge acabat</string>
    <!-- The survey completion confirmation text -->
    <string name="micro_survey_feedback_confirmation">Mercés per vòstre retorn !</string>
    <!-- Option for likert scale -->
    <string name="likert_scale_option_1" tools:ignore="UnusedResources">Plan satisfach</string>
    <!-- Option for likert scale -->
    <string name="likert_scale_option_2" tools:ignore="UnusedResources">Satisfach</string>
    <!-- Option for likert scale -->
    <string name="likert_scale_option_3" tools:ignore="UnusedResources">Indiferent</string>
    <!-- Option for likert scale -->
    <string name="likert_scale_option_4" tools:ignore="UnusedResources">Insatisfach</string>
    <!-- Option for likert scale -->
    <string name="likert_scale_option_5" tools:ignore="UnusedResources">Plan insatisfach</string>

    <!-- Option for likert scale -->
    <string name="likert_scale_option_6" tools:ignore="UnusedResources">O utilizi pas</string>
<<<<<<< HEAD
    <!-- Text shown in prompt for homepage microsurvey. 'Firefox' intentionally hardcoded here- -->
    <string name="microsurvey_prompt_homepage_title" tools:ignore="UnusedResources">Sètz satisfach de vòstra pagina d’acuèlh Firefox ?</string>
    <!-- Accessibility -->
    <!-- Content description (not visible, for screen readers etc.) for opening microsurvey bottom sheet. -->
    <string name="microsurvey_open_handle_content_description" tools:ignore="UnusedResources">Dobrir lo sondatge</string>
    <!-- Content description (not visible, for screen readers etc.) for closing microsurvey bottom sheet. -->
    <string name="microsurvey_close_handle_content_description" tools:ignore="UnusedResources">Tampar lo sondatge</string>
    <!-- Content description for "X" button that is closing microsurvey. -->
    <string name="microsurvey_close_button_content_description" tools:ignore="UnusedResources">Tampar</string>
=======
    <!-- Text shown in prompt for homepage microsurvey. Note: The word "Firefox" should NOT be translated. -->
    <string name="microsurvey_prompt_homepage_title" tools:ignore="UnusedResources">Sètz satisfach de vòstra pagina d’acuèlh Firefox ?</string>
    <!-- Text shown in prompt for printing microsurvey. "sec" It's an abbreviation for "second". Note: The word "Firefox" should NOT be translated. -->
    <string name="microsurvey_prompt_printing_title" tools:ignore="UnusedResources">Ajudatz a melhorar l’impression dins Firefox. Triga pas</string>

    <!-- Text shown in prompt for printing microsurvey. Note: The word "Firefox" should NOT be translated. -->
    <string name="microsurvey_survey_printing_title" tools:ignore="UnusedResources">Quin es vòstre nivèl de satisfaccion de l’impression de Firefox ?</string>
    <!-- Accessibility -->
    <!-- Content description for the survey application icon. Note: The word "Firefox" should NOT be translated.  -->
    <string name="microsurvey_app_icon_content_description">Logotipe del Firefox</string>
    <!-- Content description for the survey feature icon. -->
    <string name="microsurvey_feature_icon_content_description">Icòna de la foncion de sondatge</string>
    <!-- Content description (not visible, for screen readers etc.) for opening microsurvey bottom sheet. -->
    <string name="microsurvey_open_handle_content_description" tools:ignore="UnusedResources" moz:removedIn="130">Dobrir lo sondatge</string>
    <!-- Content description (not visible, for screen readers etc.) for closing microsurvey bottom sheet. -->
    <string name="microsurvey_close_handle_content_description">Tampar lo sondatge</string>
    <!-- Content description for "X" button that is closing microsurvey. -->
    <string name="microsurvey_close_button_content_description">Tampar</string>
>>>>>>> 6455719a

    <!-- Debug drawer logins -->
    <!-- The title of the Logins feature in the Debug Drawer. -->
    <string name="debug_drawer_logins_title">Identificants</string>
    <!-- The title of the logins section in the Logins feature, where the parameter will be the site domain  -->
    <string name="debug_drawer_logins_current_domain_label">Domeni actual : %s</string>
    <!-- The label for a button to add a new fake login for the current domain in the Logins feature. -->
    <string name="debug_drawer_logins_add_login_button">Apondre un fals identificant per aqueste domeni</string>
    <!-- Content description for delete button where parameter will be the username of the login -->
    <string name="debug_drawer_logins_delete_login_button_content_description">Suprimir l’identificant amb lo nom d’utilizaire %s</string>

    </resources><|MERGE_RESOLUTION|>--- conflicted
+++ resolved
@@ -1416,24 +1416,6 @@
     <!-- Text shown in the notification that pops up to remind the user that a private browsing session is active. -->
     <string name="notification_pbm_delete_text_2">Tampar los onglets privats</string>
 
-<<<<<<< HEAD
-    <!-- Microsuverys -->
-    <!-- Text shown in prompt for printing microsurvey. "sec" It's an abrevation for "second". -->
-    <string name="microsurvey_prompt_printing_title" tools:ignore="UnusedResources">Ajudatz a melhorar l’impression dins Firefox. Triga pas</string>
-
-    <!-- Text shown in prompt for printing microsurvey. 'Firefox' intentionally hardcoded here--> --&gt;
-    <string name="microsurvey_survey_printing_title" tools:ignore="UnusedResources">Quin es vòstre nivèl de satisfaccion de l’impression de Firefox ?</string>
-    <!-- Text for option one, shown in microsurvey.-->
-    <string name="microsurvey_survey_5_point_option_0" tools:ignore="UnusedResources">Indiferent</string>
-    <!-- Text for option two, shown in microsurvey.-->
-    <string name="microsurvey_survey_5_point_option_1" tools:ignore="UnusedResources">Plan insatisfach</string>
-    <!-- Text for option three, shown in microsurvey.-->
-    <string name="microsurvey_survey_5_point_option_2" tools:ignore="UnusedResources">Insatisfach</string>
-    <!-- Text for option four, shown in microsurvey.-->
-    <string name="microsurvey_survey_5_point_option_3" tools:ignore="UnusedResources">Satisfach</string>
-    <!-- Text for option five, shown in microsurvey.-->
-    <string name="microsurvey_survey_5_point_option_4" tools:ignore="UnusedResources">Plan satisfach</string>
-=======
     <!-- Text for option one, shown in microsurvey.-->
     <string name="microsurvey_survey_5_point_option_0" tools:ignore="UnusedResources" moz:removedIn="130">Indiferent</string>
     <!-- Text for option two, shown in microsurvey.-->
@@ -1444,7 +1426,6 @@
     <string name="microsurvey_survey_5_point_option_3" tools:ignore="UnusedResources" moz:removedIn="130">Satisfach</string>
     <!-- Text for option five, shown in microsurvey.-->
     <string name="microsurvey_survey_5_point_option_4" tools:ignore="UnusedResources" moz:removedIn="130">Plan satisfach</string>
->>>>>>> 6455719a
 
     <!-- Text shown in the notification that pops up to remind the user that a private browsing session is active for Android 14+ -->
     <string name="notification_erase_title_android_14">Tampar los onglets privats ?</string>
@@ -2640,10 +2621,6 @@
     <string name="download_languages_item_content_description_in_progress_state" moz:removedIn="129" tools:ignore="UnusedResources">En cors</string>
     <!-- Content description (not visible, for screen readers etc.): For a language list item that was not downloaded. -->
     <string name="download_languages_item_content_description_not_downloaded_state">Telecargar</string>
-<<<<<<< HEAD
-    <!-- Content description (not visible, for screen readers etc.): For a language list item that is selected. -->
-    <string name="download_languages_item_content_description_selected_state" moz:removedIn="127" tools:ignore="UnusedResources">Seleccionats</string>
-=======
 
     <!-- The title of the warning card informs the user that an error has occurred when fetching the list of languages. -->
     <string name="download_languages_fetch_error_warning_text">Cargament de las lengas impossible. Mercés de tornar ensajar mai tard.</string>
@@ -2653,7 +2630,6 @@
     <!-- The title of the warning card informs the user that an error has occurred at deleting a language.
           The first parameter is the language name, for example, "Spanish". -->
     <string name="download_languages_delete_error_warning_text"><![CDATA[Supression impossibla <b>%1$s</b>. Tornatz ensajar.]]></string>
->>>>>>> 6455719a
 
     <!-- Title for the dialog used by the translations feature to confirm deleting a language.
     The dialog will be presented when the user requests deletion of a language.
@@ -2742,7 +2718,6 @@
     <!-- The continue button label -->
     <string name="micro_survey_continue_button_label" tools:ignore="UnusedResources">Contunhar</string>
     <!-- Survey view -->
-<<<<<<< HEAD
     <!-- The survey header -->
     <string name="micro_survey_survey_header" moz:removedIn="129" tools:ignore="UnusedResources">Participar al sondatge</string>
     <!-- The survey header -->
@@ -2750,15 +2725,6 @@
     <!-- The privacy notice link -->
     <string name="micro_survey_privacy_notice" moz:removedIn="129" tools:ignore="UnusedResources">Politica de confidencialitat</string>
     <!-- The privacy notice link -->
-=======
-    <!-- The survey header -->
-    <string name="micro_survey_survey_header" moz:removedIn="129" tools:ignore="UnusedResources">Participar al sondatge</string>
-    <!-- The survey header -->
-    <string name="micro_survey_survey_header_2">Mercés de respondre al sondatge</string>
-    <!-- The privacy notice link -->
-    <string name="micro_survey_privacy_notice" moz:removedIn="129" tools:ignore="UnusedResources">Politica de confidencialitat</string>
-    <!-- The privacy notice link -->
->>>>>>> 6455719a
     <string name="micro_survey_privacy_notice_2">Politica de confidencialitat</string>
     <!-- The submit button label text -->
     <string name="micro_survey_submit_button_label">Mandar</string>
@@ -2781,17 +2747,6 @@
 
     <!-- Option for likert scale -->
     <string name="likert_scale_option_6" tools:ignore="UnusedResources">O utilizi pas</string>
-<<<<<<< HEAD
-    <!-- Text shown in prompt for homepage microsurvey. 'Firefox' intentionally hardcoded here- -->
-    <string name="microsurvey_prompt_homepage_title" tools:ignore="UnusedResources">Sètz satisfach de vòstra pagina d’acuèlh Firefox ?</string>
-    <!-- Accessibility -->
-    <!-- Content description (not visible, for screen readers etc.) for opening microsurvey bottom sheet. -->
-    <string name="microsurvey_open_handle_content_description" tools:ignore="UnusedResources">Dobrir lo sondatge</string>
-    <!-- Content description (not visible, for screen readers etc.) for closing microsurvey bottom sheet. -->
-    <string name="microsurvey_close_handle_content_description" tools:ignore="UnusedResources">Tampar lo sondatge</string>
-    <!-- Content description for "X" button that is closing microsurvey. -->
-    <string name="microsurvey_close_button_content_description" tools:ignore="UnusedResources">Tampar</string>
-=======
     <!-- Text shown in prompt for homepage microsurvey. Note: The word "Firefox" should NOT be translated. -->
     <string name="microsurvey_prompt_homepage_title" tools:ignore="UnusedResources">Sètz satisfach de vòstra pagina d’acuèlh Firefox ?</string>
     <!-- Text shown in prompt for printing microsurvey. "sec" It's an abbreviation for "second". Note: The word "Firefox" should NOT be translated. -->
@@ -2810,7 +2765,6 @@
     <string name="microsurvey_close_handle_content_description">Tampar lo sondatge</string>
     <!-- Content description for "X" button that is closing microsurvey. -->
     <string name="microsurvey_close_button_content_description">Tampar</string>
->>>>>>> 6455719a
 
     <!-- Debug drawer logins -->
     <!-- The title of the Logins feature in the Debug Drawer. -->
