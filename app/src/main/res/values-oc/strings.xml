--- conflicted
+++ resolved
@@ -116,15 +116,12 @@
     <!-- Text for the message displayed for the popup promoting the long press of navigation in the navigation bar. -->
     <string name="navbar_navigation_buttons_cfr_message">Tocatz de longa las sagetas per sautar entre paginas de l’istoric d’aqueste onglet.</string>
 
-<<<<<<< HEAD
-=======
     <!-- Tablet navigation bar "contextual feature recommendation" (CFR) -->
     <!-- Text for the title displayed in the contextual feature recommendation popup promoting the tablet navigation bar. -->
     <string name="tablet_nav_bar_cfr_title">Nòu : sagetas per anar enrèire e endavant d’una tocada</string>
     <!-- Text for the message displayed in the contextual feature recommendation popup promoting the tablet navigation bar. -->
     <string name="tablet_nav_bar_cfr_message">Aprofechatz d’una navegacion mai rapida al cap dels dets.</string>
 
->>>>>>> 80823484
     <!-- Text for the info dialog when camera permissions have been denied but user tries to access a camera feature. -->
     <string name="camera_permissions_needed_message">Accès a la camèra necessari. Anatz als paramètres Android, tocatz Autorizacions puèi Autorizar.</string>
     <!-- Text for the positive action button to go to Android Settings to grant permissions. -->
@@ -466,17 +463,10 @@
     <string name="juno_onboarding_sign_in_title_2">Demoratz en lòc segur amb lo chiframent quand basculatz d’aparelh</string>
     <!-- Description for sign in to sync screen. Nimbus experiments do not support string placeholders.
      Note: The word "Firefox" should NOT be translated -->
-<<<<<<< HEAD
-    <string name="juno_onboarding_sign_in_description_2" moz:RemovedIn="130" tools:ignore="UnusedResources">Quand vos connectatz e activatz la sincronizacion, vòstra seguretat es renfortida. Firefox chifra vòstres senhals, marcapaginas e encara mai de causas.</string>
-    <!-- Description for sign in to sync screen. Nimbus experiments do not support string placeholders.
-     Note: The word "Firefox" should NOT be translated -->
-    <string name="juno_onboarding_sign_in_description_3">Firefox chifra los senhals, los marcapaginas, e encara mai quand utilizatz la sincronizacion.</string>
-=======
     <string name="juno_onboarding_sign_in_description_2" moz:RemovedIn="130" tools:ignore="BrandUsage,UnusedResources">Quand vos connectatz e activatz la sincronizacion, vòstra seguretat es renfortida. Firefox chifra vòstres senhals, marcapaginas e encara mai de causas.</string>
     <!-- Description for sign in to sync screen. Nimbus experiments do not support string placeholders.
      Note: The word "Firefox" should NOT be translated -->
     <string name="juno_onboarding_sign_in_description_3" tools:ignore="BrandUsage">Firefox chifra los senhals, los marcapaginas, e encara mai quand utilizatz la sincronizacion.</string>
->>>>>>> 80823484
     <!-- Text for the button to sign in to sync on the device -->
     <string name="juno_onboarding_sign_in_positive_button" tools:ignore="UnusedResources">Connexion</string>
     <!-- Text for the button dismiss the screen and move on with the flow -->
