<?xml version="1.0" encoding="utf-8"?>
<resources xmlns:tools="http://schemas.android.com/tools" xmlns:moz="http://mozac.org/tools">
    <!-- App name for private browsing mode. The first parameter is the name of the app defined in app_name (for example: Fenix)-->
    <string name="app_name_private_5">%s privat</string>
    <!-- App name for private browsing mode. The first parameter is the name of the app defined in app_name (for example: Fenix)-->
    <string name="app_name_private_4">%s (nav. privada)</string>

    <!-- Home Fragment -->
    <!-- Content description (not visible, for screen readers etc.): "Three dot" menu button. -->
    <string name="content_description_menu">Mai d’opcions</string>
    <!-- Content description (not visible, for screen readers etc.): "Private Browsing" menu button. -->
    <string name="content_description_private_browsing_button">Activar la navegacion privada</string>
    <!-- Content description (not visible, for screen readers etc.): "Private Browsing" menu button. -->
    <string name="content_description_disable_private_browsing_button">Desactivar la navigacion privada.</string>
    <!-- Content description (not visible, for screen readers etc.): "Private Browsing" menu button. -->
    <string name="content_description_private_browsing">Navegacion privada</string>
    <!-- Placeholder text shown in the search bar before a user enters text for the default engine -->
    <string name="search_hint">Recèrca o adreça</string>

    <!-- Placeholder text shown in the search bar before a user enters text for a general engine -->
    <string name="search_hint_general_engine">Recercar sul web</string>
    <!-- Placeholder text shown in search bar when using history search -->
    <string name="history_search_hint">Cercar dins l’istoric</string>
    <!-- Placeholder text shown in search bar when using bookmarks search -->
    <string name="bookmark_search_hint">Cercar dins los marcapaginas</string>
    <!-- Placeholder text shown in search bar when using tabs search -->
    <string name="tab_search_hint">Cercar pels onglets</string>
    <!-- Placeholder text shown in the search bar when using application search engines -->
    <string name="application_search_hint">Picatz un tèrme de recèrca</string>
    <!-- No Open Tabs Message Description -->
    <string name="no_open_tabs_description">Vòstres onglets dobèrts seràn visibles aquí.</string>

    <!-- No Private Tabs Message Description -->
    <string name="no_private_tabs_description">Los onglets privats se mostraràn aquí.</string>

    <!-- Tab tray multi select title in app bar. The first parameter is the number of tabs selected -->
    <string name="tab_tray_multi_select_title">%1$d seleccionats</string>
    <!-- Label of button in create collection dialog for creating a new collection  -->
    <string name="tab_tray_add_new_collection">Ajustar una colleccion nòva</string>
    <!-- Label of editable text in create collection dialog for naming a new collection  -->
    <string name="tab_tray_add_new_collection_name">Nom</string>
    <!-- Label of button in save to collection dialog for selecting a current collection  -->
    <string name="tab_tray_select_collection">Seleccionar una colleccion</string>
    <!-- Content description for close button while in multiselect mode in tab tray -->
    <string name="tab_tray_close_multiselect_content_description">Sortir del mòde seleccion multipla</string>
    <!-- Content description for save to collection button while in multiselect mode in tab tray -->
    <string name="tab_tray_collection_button_multiselect_content_description">Enregistrar los onglets seleccionats dins la colleccion</string>
    <!-- Content description on checkmark while tab is selected in multiselect mode in tab tray -->
    <string name="tab_tray_multiselect_selected_content_description" moz:removedIn="136" tools:ignore="UnusedResources">Seleccionat</string>

    <!-- Home - Bookmarks -->
    <!-- Title for the home screen section with bookmarks. -->
    <string name="home_bookmarks_title">Marcapaginas</string>
    <!-- Content description for the button which navigates the user to show all of their bookmarks. -->
    <string name="home_bookmarks_show_all_content_description">Afichar totes los marcapaginas</string>
    <!-- Text for the menu button to remove a recently saved bookmark from the user's home screen -->
    <string name="home_bookmarks_menu_item_remove">Suprimir</string>

    <!-- About content. The first parameter is the name of the application. (For example: Fenix) -->
    <string name="about_content">%1$s es produch per Mozilla.</string>

    <!-- Private Browsing -->
    <!-- Explanation for private browsing displayed to users on home view when they first enable private mode
        The first parameter is the name of the app defined in app_name (for example: Fenix) -->
    <string name="private_browsing_placeholder_description_2">%1$s escafa vòstre istoric de recèrcas e de navegacion quand quitatz l’aplicacion o tampatz totes los onglets e fenèstras de navegacion privada. Malgrat qu’aquò vos faga pas venir anonim pels sites web o vòstre provesidor Internet, fa venir mai simple de gardar privat çò que fasètz en linha pels autres qu’utilizan aqueste aparelh.</string>
    <string name="private_browsing_common_myths">Mites màgers de la navegacion privada</string>

    <!-- True Private Browsing Mode -->
    <!-- Title for info card on private homescreen in True Private Browsing Mode. -->
    <string name="felt_privacy_desc_card_title">Daissatz pas cap de traça sus aqueste aparelh</string>
    <!-- Explanation for private browsing displayed to users on home view when they first enable
        private mode in our new Total Private Browsing mode.
        The first parameter is the name of the app defined in app_name (for example: Firefox Nightly)
        The second parameter is the clickable link text in felt_privacy_info_card_subtitle_link_text -->
    <string name="felt_privacy_info_card_subtitle_2">%1$s suprimís los cookies, istoric e donadas de sites quand tampatz totes los onglets de navegacion privada. %2$s</string>
    <!-- Clickable portion of the explanation for private browsing that links the user to our
        about privacy page.
        This string is used in felt_privacy_info_card_subtitle as the second parameter.-->
    <string name="felt_privacy_info_card_subtitle_link_text">Qual pòt veire activitat ?</string>

    <!-- Private mode shortcut "contextual feature recommendation" (CFR) -->
    <!-- Text for the Private mode shortcut CFR message for adding a private mode shortcut to open private tabs from the Home screen -->
    <string name="private_mode_cfr_message_2">Lançar vòstre onglet privat venent d’una tòca.</string>
    <!-- Text for the positive button to accept adding a Private Browsing shortcut to the Home screen -->
    <string name="private_mode_cfr_pos_button_text">Apondre a l’ecran d’acuèlh</string>
    <!-- Text for the negative button to decline adding a Private Browsing shortcut to the Home screen -->
    <string name="cfr_neg_button_text">Non, mercé</string>

    <!-- Open in App "contextual feature recommendation" (CFR) -->
    <!-- Text for the info message. The first parameter is the name of the application.-->
    <string name="open_in_app_cfr_info_message_2">Podètz configurar %1$s per dobrir automaticament los ligams dins las aplicacions.</string>
    <!-- Text for the positive action button -->
    <string name="open_in_app_cfr_positive_button_text">Anar als paramètres</string>
    <!-- Text for the negative action button -->
    <string name="open_in_app_cfr_negative_button_text">Ignorar</string>


    <!-- Private browsing erase action "contextual feature recommendation" (CFR) -->
    <!-- Text for the message displayed in the contextual feature recommendation popup promoting the erase private browsing feature. -->
    <string name="erase_action_cfr_message">Tocatz aicí per començar una session privada freja. Suprimirà l’istoric, los cookies — tot.</string>


    <!-- Toolbar "contextual feature recommendation" (CFR) -->
    <!-- Text for the title displayed in the contextual feature recommendation popup promoting the navigation bar. -->
    <string name="navbar_cfr_title">Navegatz mai rapidament amb lo nòu sistèma de navegacion</string>

    <!-- Text for the message displayed in the contextual feature recommendation popup promoting the navigation bar. -->
    <string name="navbar_cfr_message_2">Sus un site web, aquesta barra s’amaga quand vos desplaçatz enbàs per ganhar d’espaci suplementari.</string>

    <!-- Text for the message displayed for the popup promoting the long press of navigation in the navigation bar. -->
    <string name="navbar_navigation_buttons_cfr_message">Tocatz de longa las sagetas per sautar entre paginas de l’istoric d’aqueste onglet.</string>

    <!-- Address bar swipe "contextual feature recommendation" (CFR) -->
    <!-- Text for the title displayed in the contextual feature recommendation popup promoting swipe of address bar. -->
    <string name="address_bar_swipe_cfr_title">Lisar la barra d’aisina per cambiar d’onglets</string>
    <!-- Text for the message displayed in the contextual feature recommendation popup promoting swipe of address bar. -->
    <string name="address_bar_swipe_cfr_message">Lisatz a esquèrra o drecha per cambiar. Lisatz a esquèrra sus vòstre darrièra onglet per dobrir un onglet novèl.</string>

    <!-- Text for the info dialog when camera permissions have been denied but user tries to access a camera feature. -->
    <string name="camera_permissions_needed_message">Accès a la camèra necessari. Anatz als paramètres Android, tocatz Autorizacions puèi Autorizar.</string>
    <!-- Text for the positive action button to go to Android Settings to grant permissions. -->
    <string name="camera_permissions_needed_positive_button_text">Anar als paramètres</string>
    <!-- Text for the negative action button to dismiss the dialog. -->
    <string name="camera_permissions_needed_negative_button_text">Ignorar</string>

    <!-- Text for the banner message to tell users about our auto close feature. -->
    <string name="tab_tray_close_tabs_banner_message">Definir quand tampar automaticament los onglets pas visualizats lo jorn, la setmana o lo mes passat.</string>
    <!-- Text for the positive action button to go to Settings for auto close tabs. -->
    <string name="tab_tray_close_tabs_banner_positive_button_text">Veire las opcions</string>
    <!-- Text for the negative action button to dismiss the Close Tabs Banner. -->
    <string name="tab_tray_close_tabs_banner_negative_button_text">Ignorar</string>

    <!-- Text for the banner message to tell users about our inactive tabs feature. -->
    <string name="tab_tray_inactive_onboarding_message">Los onglets qu’avètz pas consultats fa dos setmanas son desplaçats aicí.</string>
    <!-- Text for the action link to go to Settings for inactive tabs. -->
    <string name="tab_tray_inactive_onboarding_button_text">Desactivar los paramètres</string>

    <!-- Text for title for the auto-close dialog of the inactive tabs. -->
    <string name="tab_tray_inactive_auto_close_title">Tampadura automatica aprèp un mes ?</string>
    <!-- Text for the body for the auto-close dialog of the inactive tabs.
        The first parameter is the name of the application.-->
    <string name="tab_tray_inactive_auto_close_body_2">%1$s pòt tampar los onglets qu’avètz pas consultats pendent lo mes passat.</string>
    <!-- Content description for close button in the auto-close dialog of the inactive tabs. -->
    <string name="tab_tray_inactive_auto_close_button_content_description">Tampar</string>

    <!-- Text for turn on auto close tabs button in the auto-close dialog of the inactive tabs. -->
    <string name="tab_tray_inactive_turn_on_auto_close_button_2">Activar la tampadura auto</string>


    <!-- Home screen icons - Long press shortcuts -->
    <!-- Shortcut action to open new tab -->
    <string name="home_screen_shortcut_open_new_tab_2">Onglet novèl</string>

    <!-- Shortcut action to open new private tab -->
    <string name="home_screen_shortcut_open_new_private_tab_2">Novèl onglet de nav. privada</string>

    <!-- Shortcut action to open Passwords screen -->
    <string name="home_screen_shortcut_passwords">Senhals</string>

    <!-- Recent Tabs -->
    <!-- Header text for jumping back into the recent tab in the home screen -->
    <string name="recent_tabs_header">Tornar a aqueste onglet</string>
    <!-- Button text for showing all the tabs in the tabs tray -->
    <string name="recent_tabs_show_all">O afichar tot</string>

    <!-- Content description for the button which navigates the user to show all recent tabs in the tabs tray. -->
    <string name="recent_tabs_show_all_content_description_2">Afichar lo boton dels onglets recents</string>

    <!-- Text for button in synced tab card that opens synced tabs tray -->
    <string name="recent_tabs_see_all_synced_tabs_button_text">Veire totes los onglets sincronizats</string>
    <!-- Accessibility description for device icon used for recent synced tab -->
    <string name="recent_tabs_synced_device_icon_content_description">Periferic sincronizat</string>
    <!-- Text for the dropdown menu to remove a recent synced tab from the homescreen -->
    <string name="recent_synced_tab_menu_item_remove">Levar</string>
    <!-- Text for the menu button to remove a grouped highlight from the user's browsing history
         in the Recently visited section -->
    <string name="recent_tab_menu_item_remove">Levar</string>

    <!-- History Metadata -->
    <!-- Header text for a section on the home screen that displays grouped highlights from the
         user's browsing history, such as topics they have researched or explored on the web -->
    <string name="history_metadata_header_2">Visitats fa res</string>
    <!-- Text for the menu button to remove a grouped highlight from the user's browsing history
         in the Recently visited section -->
    <string name="recently_visited_menu_item_remove">Suprimir</string>

    <!-- Content description for the button which navigates the user to show all of their history. -->
    <string name="past_explorations_show_all_content_description_2">Afichar totas las navegacions passadas</string>

    <!-- Browser Fragment -->
    <!-- Content description (not visible, for screen readers etc.): Navigate backward (browsing history) -->
    <string name="browser_menu_back">Tornar</string>
    <!-- Content description (not visible, for screen readers etc.): Navigate forward (browsing history) -->
    <string name="browser_menu_forward">Pagina seguenta</string>
    <!-- Content description (not visible, for screen readers etc.): Refresh current website -->
    <string name="browser_menu_refresh">Actualizar</string>
    <!-- Content description (not visible, for screen readers etc.): Stop loading current website -->
    <string name="browser_menu_stop">Arrestar</string>
    <!-- Browser menu button that opens the extensions manager -->
    <string name="browser_menu_extensions">Extensions</string>
    <!-- Browser menu banner header text for extensions onboarding.
        The first parameter is the name of the app defined in app_name (for example: Fenix). -->
    <string name="browser_menu_extensions_banner_onboarding_header">Adaptatz %s a vòstre estil</string>
    <!-- Browser menu banner header text for extensions onboarding when all installed extensions have been disabled. -->
    <string name="browser_menu_disabled_extensions_banner_onboarding_header">Avètz d’extensions installadas, mas son pas activadas</string>
    <!-- Browser menu banner body text for extensions onboarding.
        The first parameter is the name of the app defined in app_name (for example: Fenix). -->
    <string name="browser_menu_extensions_banner_onboarding_body">Las extensions melhoran la navegacion, de la modificacion de l’aparéncia o del compòrtament de %s dusca las performanças per la confidencialitat e la seguretat.</string>
    <!-- Browser menu banner body text for extensions onboarding when all installed extensions have been disabled.
     The first parameter is the name of the button that opens extension manager (for example "Manage extensions"). -->
    <string name="browser_menu_disabled_extensions_banner_onboarding_body">Per utilizar d’extensions, activatz-las als paramètres o en seleccionant « %s » çai-jos.</string>
    <!-- Browser menu banner link text for learning more about extensions -->
    <string name="browser_menu_extensions_banner_learn_more">Ne saber mai</string>
    <!-- Browser menu button that opens the extensions manager -->
    <string name="browser_menu_manage_extensions">Gerir las extensions</string>
    <!-- Content description (not visible, for screen readers etc.): Section heading for recommended extensions.-->
    <string name="browser_menu_recommended_section_content_description">Extensions recomandadas</string>
    <!-- Content description (not visible, for screen readers etc.): Label for plus icon used to add extension.
      The first parameter is the name of the extension (for example: ClearURLs). -->
    <string name="browser_menu_extension_plus_icon_content_description_2">Apondre %1$s</string>
    <!-- Browser menu button that opens AMO in a tab -->
    <string name="browser_menu_discover_more_extensions">Descobrir mai d’extensions</string>
    <!-- Browser menu description that is shown when one or more extensions are disabled due to extension errors -->
    <string name="browser_menu_extensions_disabled_description">Temporàriament desactivat</string>
    <!-- The description of the browser menu appears when the user hasn't installed any extensions. -->
    <string name="browser_menu_no_extensions_installed_description">Cap d’extension pas activada</string>
    <!-- Browser menu button that opens account settings -->
    <string name="browser_menu_account_settings">Informacion compte</string>
    <!-- Browser menu button that sends a user to help articles -->
    <string name="browser_menu_help">Ajuda</string>
    <!-- Browser menu button that sends a to a the what's new article -->
    <string name="browser_menu_whats_new">Novetats</string>
    <!-- Browser menu button that opens the settings menu -->
    <string name="browser_menu_settings">Paramètres</string>
    <!-- Browser menu button that opens a user's library -->
    <string name="browser_menu_library">Bibliotèca</string>
    <!-- Browser menu toggle that requests a desktop site -->
    <string name="browser_menu_desktop_site">Version ordenador</string>
    <!-- Browser menu button that reopens a private tab as a regular tab -->
    <string name="browser_menu_open_in_regular_tab">Dobrir dins un onglet classic</string>
    <!-- Browser menu toggle that adds a shortcut to the site on the device home screen. -->
    <string name="browser_menu_add_to_homescreen">Apondre a l’ecran d’acuèlh</string>
    <!-- Browser menu toggle that adds a PWA of the site on the device home screen. -->
    <string name="browser_menu_add_app_to_homescreen">Apondre l’aplicacion a l’ecran d’acuèlh</string>
    <!-- Browser menu toggle that adds a shortcut to the site on the device home screen. -->
    <string name="browser_menu_add_to_homescreen_2">Apondre a l’ecran d’acuèlh…</string>
    <!-- Browser menu toggle that adds a PWA of the site on the device home screen. -->
    <string name="browser_menu_add_app_to_homescreen_2">Apondre l’aplicacion a l’ecran d’acuèlh…</string>
    <!-- Text for notifying users that Xiaomi devices require additional permissions to add to home screen -->
    <string name="browser_menu_add_to_homescreen_xiaomi">Los aparelhs Xiaomi pòdon aver besonh d\'autorizacions suplementàrias per apondre d\'acorchis a l\'ecran d\'acuèlh. Verificatz vòstres paramètres.</string>
    <!-- Content description (not visible, for screen readers etc.) for the Resync tabs button -->
    <string name="resync_button_content_description">Tornar sincronizar</string>
    <!-- Browser menu button that opens the find in page menu -->
    <string name="browser_menu_find_in_page">Recercar dins la pagina</string>
    <!-- Browser menu button that opens the find in page menu -->
    <string name="browser_menu_find_in_page_2">Recercar dins la pagina…</string>
    <!-- Browser menu button that opens the translations dialog, which has options to translate the current browser page. -->
    <string name="browser_menu_translations">Traduire la pagina</string>
    <!-- Browser menu button that saves the current tab to a collection -->
    <string name="browser_menu_save_to_collection">Salvar a la colleccion…</string>
    <!-- Browser menu button that saves the current tab to a collection -->
    <string name="browser_menu_save_to_collection_2">Salvar a la colleccion</string>
    <!-- Browser menu button that open a share menu to share the current site -->
    <string name="browser_menu_share">Partejar</string>
    <!-- Browser menu button that open a share menu to share the current site -->
    <string name="browser_menu_share_2">Partejar…</string>
    <!-- Browser menu button shown in custom tabs that opens the current tab in Fenix
        The first parameter is the name of the app defined in app_name (for example: Fenix) -->
    <string name="browser_menu_open_in_fenix">Dobrir amb %1$s</string>
    <!-- Browser menu text shown in custom tabs to indicate this is a Fenix tab
        The first parameter is the name of the app defined in app_name (for example: Fenix) -->
    <string name="browser_menu_powered_by">FONCIONA GRÀCIA A %1$s</string>
    <!-- Browser menu text shown in custom tabs to indicate this is a Fenix tab
        The first parameter is the name of the app defined in app_name (for example: Fenix) -->
    <string name="browser_menu_powered_by2">Fonciona gràcia a %1$s</string>

    <!-- Browser menu button to put the current page in reader mode -->
    <string name="browser_menu_read">Mòde lectura</string>
    <!-- Browser menu button content description to close reader mode and return the user to the regular browser -->
    <string name="browser_menu_read_close">Tampar la vista de lectura</string>
    <!-- Browser menu button to open the current page in an external app -->
    <string name="browser_menu_open_app_link">Dobrir amb l’aplicacion</string>

    <!-- Browser menu button to show reader view appearance controls e.g. the used font type and size -->
    <string name="browser_menu_customize_reader_view">Personalizar la vista lectura</string>
    <!-- Browser menu button to show reader view appearance controls e.g. the used font type and size -->
    <string name="browser_menu_customize_reader_view_2">Personalizar la vista lectura</string>
    <!-- Browser menu label for adding a bookmark -->
    <string name="browser_menu_add">Apondre</string>
    <!-- Browser menu label for editing a bookmark -->
    <string name="browser_menu_edit">Modificar</string>

    <!-- Button shown on the home page that opens the Customize home settings -->
    <string name="browser_menu_customize_home_1">Personalizar la pagina d’acuèlh</string>

    <!-- Browser menu label to sign in to sync on the device using Mozilla accounts -->
    <string name="browser_menu_sign_in">Connexion</string>
    <!-- Browser menu caption label for the "Sign in" browser menu item described in `browser_menu_sign_in` -->
    <string name="browser_menu_sign_in_caption">Sincronizar los senhals, onglets e encara mai</string>

    <!-- Browser menu label to sign back in to sync on the device when the user's account needs to be reauthenticated -->
    <string name="browser_menu_sign_back_in_to_sync">Reconnectatz-vos per sincronizar</string>
    <!-- Browser menu caption label for the "Sign back in to sync" browser menu item described in `browser_menu_sign_back_in_to_sync` when there is an error in syncing -->
    <string name="browser_menu_syncing_paused_caption">Sincronizacion en pausa</string>
    <!-- Browser menu label that creates a private tab -->
    <string name="browser_menu_new_private_tab">Novèl onglet de nav. privada</string>
    <!-- Browser menu label that navigates to the Password screen -->
    <string name="browser_menu_passwords">Senhals</string>

    <!-- Browser menu label that navigates to the SUMO page for the Firefox for Android release notes.
         The first parameter is the name of the app defined in app_name (for example: Fenix)-->
    <string name="browser_menu_new_in_firefox">Novetats dins %1$s</string>
    <!-- Browser menu label that toggles the request for the desktop site of the currently visited page -->
    <string name="browser_menu_switch_to_desktop_site">Passar en version ordenador</string>
    <!-- Browser menu label that toggles the request for the mobile site of the currently visited page -->
    <string name="browser_menu_switch_to_mobile_site">Passar en version mobil</string>
    <!-- Browser menu label that navigates to the page tools sub-menu -->
    <string name="browser_menu_tools">Aisinas</string>
    <!-- Content description (not visible, for screen readers etc.): Back button for all menu redesign sub-menu -->
    <string name="browser_menu_back_button_content_description">Tornar al menú principal</string>
    <!-- Content description (not visible, for screen readers etc.) for bottom sheet handlebar main menu. -->
    <string name="browser_main_menu_handlebar_content_description">Tampar lo panèl del menú principal</string>
    <!-- Content description (not visible, for screen readers etc.) for main menu help button. -->
    <string name="browser_main_menu_content_description_help_button">Ajuda</string>
    <!-- Content description (not visible, for screen readers etc.) for main menu settings button. -->
    <string name="browser_main_menu_content_description_settings_button">Paramètres</string>
    <!-- Content description (not visible, for screen readers etc.) for bottom sheet handlebar extensions menu. -->
    <string name="browser_extensions_menu_handlebar_content_description">Tampar lo panèl del menú de las extensions</string>
    <!-- Content description (not visible, for screen readers etc.) for bottom sheet handlebar save menu. -->
    <string name="browser_save_menu_handlebar_content_description">Tampar lo panèl del menú d’enregistrament</string>
    <!-- Content description (not visible, for screen readers etc.) for bottom sheet handlebar tools menu. -->
    <string name="browser_tools_menu_handlebar_content_description">Tampar lo panèl del menú de las aisinas</string>
    <!-- Content description (not visible, for screen readers etc.) for bottom sheet handlebar custom tab menu. -->
    <string name="browser_custom_tab_menu_handlebar_content_description">Tampar lo panèl del menú dels onglets personalizats</string>
    <!-- Browser menu description that describes the various tools related menu items inside of the tools sub-menu -->
    <string name="browser_menu_tools_description_with_translate" moz:removedIn="134" tools:ignore="UnusedResources">Mòde lectura, traduire, imprimir, partejar, dobrir dins una aplicacion</string>
    <!-- Browser menu description that describes the various tools related menu items inside of the tools sub-menu -->
    <string name="browser_menu_tools_description" moz:removedIn="134" tools:ignore="UnusedResources">Mòde lectura, imprimir, partejar, dobrir dins una aplicacion</string>
    <!-- Browser menu description that describes the various tools related menu items inside of the tools sub-menu
         The first parameter is the label of the report site issue (for example: Report Site issue) -->
    <string name="browser_menu_tools_description_with_translate_with_report_site" moz:removedIn="135" tools:ignore="UnusedResources">Mòde lectura, traduire, %s, imprimir, partejar, dobrir dins una aplicacion</string>
    <!-- Browser menu description that describes the various tools related menu items inside of the tools sub-menu when the "Report broken site" feature is available-->
    <string name="browser_menu_tools_description_with_translate_with_report_site_2">Mòde lectura, traduire, senhalar un site copat, imprimir, partejar, dobrir dins una aplicacion</string>
<<<<<<< HEAD
    <!-- Browser menu description that describes the various tools related menu items inside of the tools sub-menu -->
    <string name="browser_menu_tools_description_with_translate_without_report_site">Mòde lectura, traduire, imprimir, partejar, dobrir dins una aplicacion</string>
    <!-- Browser menu description that describes the various tools related menu items inside of the tools sub-menu
         The first parameter is the label of the report site issue (for example: Report Site issue) -->
    <string name="browser_menu_tools_description_with_report_site" moz:removedIn="135" tools:ignore="UnusedResources">Mòde lectura, %s, imprimir, partejar, dobrir dins una aplicacion</string>
    <!-- Browser menu description that describes the various tools related menu items inside of the tools sub-menu when the "Report broken site" feature is available-->
    <string name="browser_menu_tools_description_with_report_site_2">Mòde lectura, senhalar un site copat, imprimir, partejar, dobrir dins una aplicacion</string>
    <!-- Browser menu description that describes the various tools related menu items inside of the tools sub-menu -->
=======
    <!-- Browser menu description that describes the various tools related menu items inside of the tools sub-menu -->
    <string name="browser_menu_tools_description_with_translate_without_report_site">Mòde lectura, traduire, imprimir, partejar, dobrir dins una aplicacion</string>
    <!-- Browser menu description that describes the various tools related menu items inside of the tools sub-menu
         The first parameter is the label of the report site issue (for example: Report Site issue) -->
    <string name="browser_menu_tools_description_with_report_site" moz:removedIn="135" tools:ignore="UnusedResources">Mòde lectura, %s, imprimir, partejar, dobrir dins una aplicacion</string>
    <!-- Browser menu description that describes the various tools related menu items inside of the tools sub-menu when the "Report broken site" feature is available-->
    <string name="browser_menu_tools_description_with_report_site_2">Mòde lectura, senhalar un site copat, imprimir, partejar, dobrir dins una aplicacion</string>
    <!-- Browser menu description that describes the various tools related menu items inside of the tools sub-menu -->
>>>>>>> 07ff4473
    <string name="browser_menu_tools_description_without_report_site">Mòde lectura, imprimir, partejar, dobrir dins una aplicacion</string>
    <!-- Browser menu label that navigates to the save sub-menu, which contains various save related menu items such as
         bookmarking a page, saving to collection, shortcut or as a PDF, and adding to home screen -->
    <string name="browser_menu_save">Enregistrar</string>
    <!-- Browser menu description that describes the various save related menu items inside of the save sub-menu -->
    <string name="browser_menu_save_description">Apondre als marcapaginas, acorchis, acuèlh, colleccion, PDF</string>
    <!-- Browser menu label that bookmarks the currently visited page -->
    <string name="browser_menu_bookmark_this_page">Marcar aquesta pagina</string>
    <!-- Browser menu label that navigates to the edit bookmark screen for the current bookmarked page -->
    <string name="browser_menu_edit_bookmark">Modificar lo marcapagina</string>
    <!-- Browser menu label that the saves the currently visited page as a PDF -->
    <string name="browser_menu_save_as_pdf">Enregistrar en PDF…</string>
    <!-- Browser menu label for turning ON reader view of the current visited page -->
    <string name="browser_menu_turn_on_reader_view">Passar a la vista lectura</string>
    <!-- Browser menu label for turning OFF reader view of the current visited page -->
    <string name="browser_menu_turn_off_reader_view">Quitar lo mòde lectura</string>
    <!-- Browser menu button that reopens a private tab as a regular tab -->
<<<<<<< HEAD
    <string name="browser_menu_open_in_normal_tab">Desplaçar cap a un onglet non privat</string>dsa
=======
    <string name="browser_menu_open_in_normal_tab">Desplaçar cap a un onglet non privat</string>
>>>>>>> 07ff4473
    <!-- Browser menu label for navigating to the translation feature, which provides language translation options the current visited page -->
    <string name="browser_menu_translate_page">Traduire la pagina…</string>
    <!-- Browser menu label for navigating to the Web Compat Reporter feature, which provides users the ability to send bug reports for broken sites. -->
    <string name="browser_menu_webcompat_reporter">Senhalar un site copat…</string>
    <!-- Browser menu label that is displayed when the current page has been translated by the translation feature.
         The first parameter is the name of the language that page was translated to (e.g. English). -->
    <string name="browser_menu_translated_to">Traduch en %1$s</string>
    <!-- Browser menu label for the print feature -->
    <string name="browser_menu_print">Imprimir…</string>

    <!-- Browser menu label for the Delete browsing data on quit feature.
        The first parameter is the name of the app defined in app_name (for example: Fenix). -->
    <string name="browser_menu_delete_browsing_data_on_quit">Quitar %s</string>

    <!-- Menu "contextual feature recommendation" (CFR) -->
    <!-- Text for the title in the contextual feature recommendation popup promoting the menu feature. -->
    <string name="menu_cfr_title">Nòu : menú simplificat</string>
    <!-- Text for the message in the contextual feature recommendation popup promoting the menu feature. -->
    <string name="menu_cfr_body">Trobar tot mai rapidament : de la navegacion privada a las accions d\'enregistrar.</string>

    <!-- Extensions management fragment -->
    <!-- Text displayed when there are no extensions to be shown -->
    <string name="extensions_management_no_extensions">Cap d’extension aquí</string>

    <!-- Browser Toolbar -->
    <!-- Content description for the Home screen button on the browser toolbar -->
    <string name="browser_toolbar_home">Ecran d’acuèlh</string>

    <!-- Content description (not visible, for screen readers etc.): Erase button: Erase the browsing
         history and go back to the home screen. -->
    <string name="browser_toolbar_erase">Netejar l’istoric de navegacion</string>
    <!-- Content description for the translate page toolbar button that opens the translations dialog when no translation has occurred. -->
    <string name="browser_toolbar_translate">Traduire la pagina</string>

    <!-- Content description (not visible, for screen readers etc.) for the translate page toolbar button that opens the translations dialog when the page is translated successfully.
         The first parameter is the name of the language that is displayed in the original page. (For example: English)
         The second parameter is the name of the language which the page was translated to. (For example: French) -->
    <string name="browser_toolbar_translated_successfully">Pagina traducha en %1$s, originala en %2$s.</string>

    <!-- Locale Settings Fragment -->
    <!-- Content description for tick mark on selected language -->
    <string name="a11y_selected_locale_content_description">Lenga seleccionada</string>
    <!-- Text for default locale item -->
    <string name="default_locale_text">Segon la lenga del periferic</string>
    <!-- Placeholder text shown in the search bar before a user enters text -->
    <string name="locale_search_hint">Cercar una lenga</string>

    <!-- Search Fragment -->
    <!-- Button in the search view that lets a user search by scanning a QR code -->
    <string name="search_scan_button_2">Numerizar un còdi QR</string>
    <!-- Button in the search view when shortcuts are displayed that takes a user to the search engine settings -->
    <string name="search_shortcuts_engine_settings">Paramètres del motor de recèrca</string>
    <!-- Button in the search view that lets a user navigate to the site in their clipboard -->
    <string name="awesomebar_clipboard_title">Utilizar lo ligam del quichapapièr</string>
    <!-- Button in the search suggestions onboarding that allows search suggestions in private sessions -->
    <string name="search_suggestions_onboarding_allow_button">Autorizar</string>
    <!-- Button in the search suggestions onboarding that does not allow search suggestions in private sessions -->
    <string name="search_suggestions_onboarding_do_not_allow_button">Autorizar pas</string>
    <!-- Search suggestion onboarding hint title text -->
    <string name="search_suggestions_onboarding_title">Autorizar las suggestions de recèrca en navegacion privada ?</string>
    <!-- Search suggestion onboarding hint description text, first parameter is the name of the app defined in app_name (for example: Fenix)-->
    <string name="search_suggestions_onboarding_text">%s enviarà tot çò que picatz dins la barra d’adreça al motor de recèrca</string>

    <!-- Search engine suggestion title text. The first parameter is the name of the suggested engine-->
    <string name="search_engine_suggestions_title">Cercar %s</string>
    <!-- Search engine suggestion description text -->
    <string name="search_engine_suggestions_description">Recèrcas dirèctament dins la barra d’adreça</string>

    <!-- Menu option in the search selector menu to open the search settings -->
    <string name="search_settings_menu_item">Paramètres de recèrca</string>

    <!-- Header text for the search selector menu -->
    <string name="search_header_menu_item_2">Aqueste còp cercar amb :</string>

    <!-- Content description (not visible, for screen readers etc.): Search engine icon.
    The parameter is the search engine name (for example: DuckDuckGo). -->
    <string name="search_engine_icon_content_description_1">Motor de recèrca : %s</string>

    <!-- Content description (not visible, for screen readers etc.) of the search engine selector from the search toolbar.
    The parameter is the search engine name (for example: DuckDuckGo).
    The colon character (in "%s:") is intended to have the screen reader make a small pause between the search engine name and the description of the button. -->
    <string name="search_engine_selector_content_description">%s : selector de motor de recèrca</string>

    <!-- Home onboarding -->
    <!-- Home onboarding dialog welcome screen title text. -->
    <string name="onboarding_home_welcome_title_2">Benvengut dins un Internet mai personal</string>
    <!-- Home onboarding dialog welcome screen description text. -->
    <string name="onboarding_home_welcome_description">Mai de colors. Melhora confidencialitat. Meteis engatjament per las personas abans lo profièch.</string>
    <!-- Home onboarding dialog sign into sync screen title text. -->
    <string name="onboarding_home_sync_title_3">Bascular d’ecran es mai facil que jamai</string>
    <!-- Home onboarding dialog sign into sync screen description text. -->
    <string name="onboarding_home_sync_description">Tornatz ont èretz amb los onglets d’autres aparelhs que figuran ara per la pagina d’acuèlh.</string>
    <!-- Text for the button to continue the onboarding on the home onboarding dialog. -->
    <string name="onboarding_home_get_started_button">Per començar</string>
    <!-- Text for the button to navigate to the sync sign in screen on the home onboarding dialog. -->
    <string name="onboarding_home_sign_in_button">Connexion</string>
    <!-- Text for the button to skip the onboarding on the home onboarding dialog. -->
    <string name="onboarding_home_skip_button">Passar</string>

    <!-- Onboarding home screen sync popup dialog message, shown on top of Recent Synced Tabs in the Jump back in section. -->
    <string name="sync_cfr_message">Vòstre onglets son sincronizatz ! Tornatz ont èretz sus vòstre autre aparelh.</string>

    <!-- Content description (not visible, for screen readers etc.): Close button for the home onboarding dialog -->
    <string name="onboarding_home_content_description_close_button">Tampar</string>

    <!-- Juno first user onboarding flow experiment, strings are marked unused as they are only referenced by Nimbus experiments. -->
    <!-- Description for learning more about our privacy notice. -->
    <string name="juno_onboarding_privacy_notice_text" tools:ignore="BrandUsage">Politica de confidencialitat de Firefox</string>
    <!-- Title for set firefox as default browser screen used by Nimbus experiments. -->
    <string name="juno_onboarding_default_browser_title_nimbus_2">Nos impòrta vòstra vida privada</string>
    <!-- Title for set firefox as default browser screen used by Nimbus experiments.
        Note: The word "Firefox" should NOT be translated -->
    <string name="juno_onboarding_default_browser_title_nimbus_3" tools:ignore="BrandUsage,UnusedResources">Descobrissètz perque de milions de personas aiman Firefox</string>
    <!-- Title for set firefox as default browser screen used by Nimbus experiments. -->
    <string name="juno_onboarding_default_browser_title_nimbus_4" tools:ignore="UnusedResources">La navegacion segura amb mai d’opcions</string>
    <!-- Description for set firefox as default browser screen used by Nimbus experiments. -->
    <string name="juno_onboarding_default_browser_description_nimbus_3">Nòstre navegador es sostengut per una organizacion sens tòca lucrativa empacha automaticament las entrepresas de vos pistar secrètament pel web.</string>
    <!-- Description for set firefox as default browser screen used by Nimbus experiments. -->
    <string name="juno_onboarding_default_browser_description_nimbus_4" tools:ignore="UnusedResources">Mai de 100 milions de personas protegisson lor vida privada en causissent un navegador sostengut per una organizacion sens tòca lucrativa.</string>
    <!-- Description for set firefox as default browser screen used by Nimbus experiments. -->
    <string name="juno_onboarding_default_browser_description_nimbus_5" tools:ignore="UnusedResources">De traçadors coneguts ? Automaticament blocats. D’extensions ? Ensajatz-una de las 700. De fichièrs PDF ? Nòstre lector integrat ne fa venir la gestion simpla.</string>
    <!-- Text for the button to set firefox as default browser on the device -->
    <string name="juno_onboarding_default_browser_positive_button" tools:ignore="UnusedResources">Definir coma navegador per defaut</string>
    <!-- Text for the button dismiss the screen and move on with the flow -->
    <string name="juno_onboarding_default_browser_negative_button" tools:ignore="UnusedResources">Pas ara</string>
    <!-- Title for sign in to sync screen. -->
    <string name="juno_onboarding_sign_in_title_2">Demoratz en lòc segur amb lo chiframent quand basculatz d’aparelh</string>
    <!-- Description for sign in to sync screen. Nimbus experiments do not support string placeholders.
     Note: The word "Firefox" should NOT be translated -->
    <string name="juno_onboarding_sign_in_description_3" tools:ignore="BrandUsage">Firefox chifra los senhals, los marcapaginas, e encara mai quand utilizatz la sincronizacion.</string>
    <!-- Text for the button to sign in to sync on the device -->
    <string name="juno_onboarding_sign_in_positive_button" tools:ignore="UnusedResources">Connexion</string>
    <!-- Text for the button dismiss the screen and move on with the flow -->
    <string name="juno_onboarding_sign_in_negative_button" tools:ignore="UnusedResources">Pas ara</string>
    <!-- Title for enable notification permission screen used by Nimbus experiments. Nimbus experiments do not support string placeholders.
        Note: The word "Firefox" should NOT be translated -->
    <string name="juno_onboarding_enable_notifications_title_nimbus_2" tools:ignore="BrandUsage">Las notificacions vos ajudan a demorar en seguretat amb Firefox</string>
    <!-- Description for enable notification permission screen used by Nimbus experiments. Nimbus experiments do not support string placeholders.
       Note: The word "Firefox" should NOT be translated -->
    <string name="juno_onboarding_enable_notifications_description_nimbus_2" tools:ignore="BrandUsage">Enviatz d’onglets d’un aparelh a l’autre en tot seguretat e descobrissètz d’autras foncionalitats de proteccion de la vida privada de Firefox.</string>
    <!-- Text for the button to request notification permission on the device -->
    <string name="juno_onboarding_enable_notifications_positive_button" tools:ignore="UnusedResources">Activar las notificacions</string>
    <!-- Text for the button dismiss the screen and move on with the flow -->
    <string name="juno_onboarding_enable_notifications_negative_button" tools:ignore="UnusedResources">Mai tard</string>

    <!-- Title for add search widget screen used by Nimbus experiments. Nimbus experiments do not support string placeholders.
        Note: The word "Firefox" should NOT be translated -->
    <string name="juno_onboarding_add_search_widget_title" tools:ignore="BrandUsage,UnusedResources">Ensajar lo widget de recèrca Firefox</string>
    <!-- Description for add search widget screen used by Nimbus experiments. Nimbus experiments do not support string placeholders.
        Note: The word "Firefox" should NOT be translated -->
    <string name="juno_onboarding_add_search_widget_description" tools:ignore="BrandUsage,UnusedResources">Amb Firefox per l’ecran d’acuèlh auretz accès facilament al navegador dedicat a la vida privada que bloca los traçadors intersites.</string>
    <!-- Text for the button to add search widget on the device used by Nimbus experiments. Nimbus experiments do not support string placeholders.
        Note: The word "Firefox" should NOT be translated -->
    <string name="juno_onboarding_add_search_widget_positive_button" tools:ignore="BrandUsage,UnusedResources">Apondre lo widget Firefox</string>
    <!-- Text for the button to dismiss the screen and move on with the flow -->
    <string name="juno_onboarding_add_search_widget_negative_button" tools:ignore="UnusedResources">Pas ara</string>

    <!-- Onboarding header for the add-ons card used by Nimbus experiments. Nimbus experiments do not support string placeholders.
    Note: The word "Firefox" should NOT be translated -->
    <string name="onboarding_add_on_header" tools:ignore="BrandUsage,UnusedResources">Personalizatz Firefox amb d’extensions</string>
    <!-- Onboarding sub header for the add-ons card, used by Nimbus experiments. -->
    <string name="onboarding_add_on_sub_header" tools:ignore="UnusedResources">Apondètz d\'extensions tèrças per melhorar la seguretat, la productivitat e mai.</string>
    <!-- Onboarding add-ons card, for checking more add-ons on, used by Nimbus experiments. -->
    <string name="onboarding_add_on_explore_more_extensions_2">Exploratz d’autras extensions</string>
    <!-- Onboarding add-ons card, button for start browsing, used by Nimbus experiments. -->
    <string name="onboarding_add_on_start_browsing_button_2">Començar de navegar</string>
    <!-- Ublock name for the onboarding add-ons card, used by Nimbus experiments. Note: The word "Ublock Origin" is a brand name should NOT be translated -->
    <string name="onboarding_add_on_ublock_name" tools:ignore="UnusedResources">uBlock Origin</string>
    <!-- Ublock description for the onboarding add-ons card, used by Nimbus experiments. -->
    <string name="onboarding_add_on_ublock_description" tools:ignore="UnusedResources">Blocatz las publicitats amb eficacitat.</string>
    <!-- Privacy Badger name for the onboarding add-ons card, used by Nimbus experiments. Note: The word "Privacy Badger" is a brand name should NOT be translated -->
    <string name="onboarding_add_on_privacy_badger_name" tools:ignore="UnusedResources">Privacy Badger</string>
    <!-- Privacy Badger description for the onboarding add-ons card, used by Nimbus experiments. -->
    <string name="onboarding_add_on_privacy_badger_description" tools:ignore="UnusedResources">Una jòia de proteccion contra lo seguiment. Blocatz los elements de seguiment invisibles e las publicitats que vos espian.</string>
    <!-- Search by Image name for the onboarding add-ons card, used by Nimbus experiments. Note: The word "Search by Image" is a brand name should NOT be translated -->
    <string name="onboarding_add_on_search_by_image_name" tools:ignore="UnusedResources">Cercar per imatge</string>

    <!-- Search by Image description for the onboarding add-ons card, used by Nimbus experiments. -->
    <string name="onboarding_add_on_search_by_image_description" tools:ignore="UnusedResources">Trobatz un imatge interessant e obtenètz mai d’informacion.</string>
    <!-- Dark Reader name for the onboarding add-ons card, used by Nimbus experiments. Note: The word "Dark Reader" is a brand name should NOT be translated -->
    <string name="onboarding_add_on_dark_reader_name" tools:ignore="UnusedResources">Dark Reader</string>

    <!-- Privacy Badger description for the onboarding add-ons card, used by Nimbus experiments. -->
    <string name="onboarding_add_on_dark_reader_description" tools:ignore="UnusedResources">Mòde fosc personalizat pel web mobil.</string>
    <!-- Label for the number of reviews for an add-on. The parameter is for the formatted number of reviews e.g. "1,234", "12,345", "123,456". -->
    <string name="onboarding_add_on_reviews_label">Avises : %1$s</string>
    <!-- Content description for the add-on icon. -->
    <string name="onboarding_add_on_icon_content_description">Icòna del modul</string>
    <!-- Content description for the an installed add-on icon. -->
    <string name="onboarding_installed_add_on_icon_content_description">Icòna de module complementari installat</string>
    <!-- Content description for the an installing add-on icon. -->
    <string name="onboarding_installing_add_on_icon_content_description">Icòna d’installacion de modul complementari</string>
    <!-- Content description for the add add-on button. -->
    <string name="onboarding_add_on_add_button_content_description">Boton Apondre un modul complementari</string>
    <!-- Content description for the star rating group. -->
    <string name="onboarding_add_on_star_rating_content_description">Notat %1$s de 5</string>

    <!-- Title for the privacy preferences dialog shown during onboarding. Note: The word "Firefox" should NOT be translated. -->
<<<<<<< HEAD
    <string name="onboarding_preferences_dialog_title" tools:ignore="BrandUsage,UnusedResources">Ajudatz-nos a melhorar Firefox</string>
    <!-- Title for the crash reporting option in the privacy preferences dialog shown during onboarding. -->
    <string name="onboarding_preferences_dialog_crash_reporting_title" tools:ignore="UnusedResources">Enviar automaticament los rapòrts de plantatge</string>
    <!-- Description for the crash reporting option in the privacy preferences dialog shown during onboarding. -->
    <string name="onboarding_preferences_dialog_crash_reporting_description" tools:ignore="UnusedResources"> Los rapòrts de plantatge nos permeton de diagnosticar e de corregir de problèmas amb lo navegador. Los rapòrts pòdon conténer de donadas personalas o sensiblas. </string>
    <!-- Learn more link for the crash reporting option in the privacy preferences dialog shown during onboarding. -->
    <string name="onboarding_preferences_dialog_crash_reporting_learn_more" tools:ignore="UnusedResources">Ne saber mai suls rapòrts de plantatge</string>
    <!-- Title for the usage data option in the privacy preferences dialog shown during onboarding. Note: The word "Mozilla" should NOT be translated. -->
    <string name="onboarding_preferences_dialog_usage_data_title" tools:ignore="UnusedResources">Enviar de donadas tecnicas e d’interraccion a Mozilla</string>
    <!-- Description for the usage data option in the privacy preferences dialog shown during onboarding. Note: The word "Firefox" should NOT be translated. -->
    <string name="onboarding_preferences_dialog_usage_data_description" tools:ignore="BrandUsage,UnusedResources">Donadas a prepaus de  vòstre aparelh, la configuracion materiala, e cossí utilizatz Firefox ajudan a melhorar las caracteristicas, la performança, e l’estabilitat per los utilizaires en tot luòc.</string>
    <!-- Learn more link for the usage data option in the privacy preferences dialog shown during onboarding. -->
    <string name="onboarding_preferences_dialog_usage_data_learn_more" tools:ignore="UnusedResources">Ne saber mai tocant las donadas d’utilizacion</string>
    <!-- Positive button label for the privacy preferences dialog shown during onboarding. -->
    <string name="onboarding_preferences_dialog_positive_button" tools:ignore="UnusedResources">Acabat</string>
    <!-- Negative button label for the privacy preferences dialog shown during onboarding. -->
    <string name="onboarding_preferences_dialog_negative_button" tools:ignore="UnusedResources">Anullar</string>

    <!-- Terms of service onboarding title card label. 'Firefox' intentionally hardcoded here-->
    <string name="onboarding_welcome_to_firefox" tools:ignore="UnusedResources,BrandUsage">Benvenguda dins Firefox</string>
    <!-- Terms of service onboarding page continue button label. -->
    <string name="onboarding_term_of_service_agree_and_continue_button_label" tools:ignore="UnusedResources">Acceptar e contunhar</string>
    <!-- Line one of the terms of service onboarding page. 'Firefox' is intentionally hardcoded. %1$s is replaced by an active link, using onboarding_term_of_service_line_one_link_text as text (“Terms of Service”). -->
    <string name="onboarding_term_of_service_line_one" tools:ignore="UnusedResources,BrandUsage">En contunhant, acceptatz las %1$s de Firefox.</string>
    <!-- Used as text for the link in onboarding_term_of_service_line_one. -->
    <string name="onboarding_term_of_service_line_one_link_text" tools:ignore="UnusedResources,BrandUsage">condicions d\'utilizacion</string>
    <!-- Line two of the terms of service onboarding page. 'Firefox' is intentionally hardcoded. %1$s is replaced by an active link, using onboarding_term_of_service_line_two_link_text as text (Privacy Notice”). -->
    <string name="onboarding_term_of_service_line_two" tools:ignore="UnusedResources,BrandUsage">Firefox se tracha per vòstra vida privada. Legissètz mai tocant aquò dins nòstra %1$s.</string>
    <!-- Used as text for the link in onboarding_term_of_service_line_two. -->
    <string name="onboarding_term_of_service_line_two_link_text" tools:ignore="UnusedResources,BrandUsage">politica de confidencialitat</string>
    <!-- Line three of the terms of service onboarding page. 'Firefox' and 'Mozilla' are intentionally hardcoded. %1$S is replaced by an active link, using onboarding_term_of_service_line_three_link_text as text (Manage”). -->
    <string name="onboarding_term_of_service_line_three" tools:ignore="UnusedResources,BrandUsage">Per ajudar a melhorar lo navegador, Firefox envia de donadas de diagnostic e d\'interaccion a Mozilla. %1$s</string>
    <!-- Used as text for the link in onboarding_term_of_service_line_three. -->
    <string name="onboarding_term_of_service_line_three_link_text" tools:ignore="UnusedResources,BrandUsage">Gestion</string>
=======
    <string name="onboarding_preferences_dialog_title" tools:ignore="BrandUsage">Ajudatz-nos a melhorar Firefox</string>
    <!-- Title for the crash reporting option in the privacy preferences dialog shown during onboarding. -->
    <string name="onboarding_preferences_dialog_crash_reporting_title">Enviar automaticament los rapòrts de plantatge</string>
    <!-- Description for the crash reporting option in the privacy preferences dialog shown during onboarding. -->
    <string name="onboarding_preferences_dialog_crash_reporting_description"> Los rapòrts de plantatge nos permeton de diagnosticar e de corregir de problèmas amb lo navegador. Los rapòrts pòdon conténer de donadas personalas o sensiblas. </string>
    <!-- Learn more link for the crash reporting option in the privacy preferences dialog shown during onboarding. -->
    <string name="onboarding_preferences_dialog_crash_reporting_learn_more" moz:removedIn="136" tools:ignore="UnusedResources">Ne saber mai suls rapòrts de plantatge</string>
    <!-- Title for the usage data option in the privacy preferences dialog shown during onboarding. Note: The word "Mozilla" should NOT be translated. -->
    <string name="onboarding_preferences_dialog_usage_data_title">Enviar de donadas tecnicas e d’interraccion a Mozilla</string>
    <!-- Description for the usage data option in the privacy preferences dialog shown during onboarding. Note: The word "Firefox" should NOT be translated. -->
    <string name="onboarding_preferences_dialog_usage_data_description" moz:removedIn="136" tools:ignore="BrandUsage,UnusedResources">Donadas a prepaus de  vòstre aparelh, la configuracion materiala, e cossí utilizatz Firefox ajudan a melhorar las caracteristicas, la performança, e l’estabilitat per los utilizaires en tot luòc.</string>
    <!-- Learn more link for the usage data option in the privacy preferences dialog shown during onboarding. -->
    <string name="onboarding_preferences_dialog_usage_data_learn_more" moz:removedIn="136" tools:ignore="UnusedResources">Ne saber mai tocant las donadas d’utilizacion</string>
    <!-- Positive button label for the privacy preferences dialog shown during onboarding. -->
    <string name="onboarding_preferences_dialog_positive_button">Acabat</string>
    <!-- Negative button label for the privacy preferences dialog shown during onboarding. -->
    <string name="onboarding_preferences_dialog_negative_button">Anullar</string>

    <!-- Terms of service onboarding title card label. 'Firefox' intentionally hardcoded here-->
    <string name="onboarding_welcome_to_firefox" tools:ignore="BrandUsage">Benvenguda dins Firefox</string>
    <!-- Terms of service onboarding page continue button label. -->
    <string name="onboarding_term_of_service_agree_and_continue_button_label">Acceptar e contunhar</string>
    <!-- Line one of the terms of service onboarding page. %1$s is replaced by an active link, using onboarding_term_of_service_line_one_link_text as text (“Firefox Terms of Use”). -->
    <string name="onboarding_term_of_service_line_one" moz:removedIn="136" tools:ignore="BrandUsage, UnusedResources">En contunhant, acceptatz las %1$s de Firefox.</string>
    <!-- Used as text for the link in onboarding_term_of_service_line_one. -->
    <string name="onboarding_term_of_service_line_one_link_text" moz:removedIn="136" tools:ignore="UnusedResources">condicions d\'utilizacion</string>
    <!-- Line two of the terms of service onboarding page. 'Firefox' is intentionally hardcoded. %1$s is replaced by an active link, using onboarding_term_of_service_line_two_link_text as text (“Privacy Notice”). -->
    <string name="onboarding_term_of_service_line_two" moz:removedIn="136" tools:ignore="UnusedResources,BrandUsage">Firefox se tracha per vòstra vida privada. Legissètz mai tocant aquò dins nòstra %1$s.</string>
    <!-- Used as text for the link in onboarding_term_of_service_line_two. -->
    <string name="onboarding_term_of_service_line_two_link_text">politica de confidencialitat</string>
    <!-- Line three of the terms of service onboarding page. 'Firefox' and 'Mozilla' are intentionally hardcoded. %1$S is replaced by an active link, using onboarding_term_of_service_line_three_link_text as text (“Manage”). -->
    <string name="onboarding_term_of_service_line_three" tools:ignore="BrandUsage">Per ajudar a melhorar lo navegador, Firefox envia de donadas de diagnostic e d\'interaccion a Mozilla. %1$s</string>
    <!-- Used as text for the link in onboarding_term_of_service_line_three. -->
    <string name="onboarding_term_of_service_line_three_link_text">Gestion</string>
>>>>>>> 07ff4473

    <!-- Onboarding header for the toolbar selection card, used by Nimbus experiments. -->
    <string name="onboarding_customize_toolbar_title" tools:ignore="UnusedResources">Causissètz ont conhar la barra d’aisinas</string>
    <!-- Onboarding sub header for toolbar selection card, used by Nimbus experiments. -->
    <string name="onboarding_customize_toolbar_description" tools:ignore="UnusedResources">Gardatz las recèrcas a man.</string>
    <!-- Onboarding label for 'Save and continue' button, used by Nimbus experiments. -->
    <string name="onboarding_save_and_continue_button">Enregistrar e contunhar</string>
    <!-- Onboarding toolbar selection card label for 'skip' button, used by Nimbus experiments. -->
<<<<<<< HEAD
    <string name="onboarding_customize_toolbar_skip_button">Passar</string>
=======
    <string name="onboarding_customize_toolbar_skip_button" moz:removedIn="135" tools:ignore="UnusedResources">Passar</string>
>>>>>>> 07ff4473
    <!-- Onboarding toolbar selection card label for 'top' option, used by Nimbus experiments. -->
    <string name="onboarding_customize_toolbar_top_option">Naut</string>
    <!-- Onboarding toolbar selection card label for 'bottom' option, used by Nimbus experiments. -->
    <string name="onboarding_customize_toolbar_bottom_option">Bas</string>

<<<<<<< HEAD
=======
    <!-- Onboarding toolbar selection card content description for the main image. -->
    <string name="onboarding_customize_toolbar_main_image_content_description">Imatge grand d’entèsta de la vista de seleccion de barra d’aisinas que mòstra una barra d’aisinas illustrada.</string>
>>>>>>> 07ff4473
    <!-- Onboarding toolbar selection card content description for the toolbar placement image. %1$s is placeholder for either 'top' or 'bottom'. -->
    <string name="onboarding_customize_toolbar_placement_content_description" moz:removedIn="135" tools:ignore="UnusedResources">Imatge de la barra d’aisinas %1$s</string>

    <!-- Onboarding toolbar selection card content description for the toolbar placement image. -->
    <string name="onboarding_customize_toolbar_placement_bottom_content_description">Imatge de la barra d’aisina inferiora</string>
    <string name="onboarding_customize_toolbar_placement_top_content_description">Imatge de la barra d’aisina superiora</string>

<<<<<<< HEAD
=======
    <!-- Onboarding toolbar selection card label for 'Not now' button, used by Nimbus experiments. -->
    <string name="onboarding_customize_toolbar_not_now_button" moz:removedIn="136" tools:ignore="UnusedResources">Pas ara</string>

>>>>>>> 07ff4473
    <!-- Onboarding header for the theme selection card, used by Nimbus experiments. -->
    <string name="onboarding_customize_theme_title" tools:ignore="UnusedResources">Causir un tèma</string>
    <!-- Onboarding sub header for theme selection card, used by Nimbus experiments. -->
    <string name="onboarding_customize_theme_description" tools:ignore="UnusedResources">Vejatz lo web amb lo melhor angle.</string>
    <!-- Onboarding label for 'Save and start browsing' button, used by Nimbus experiments. -->
    <string name="onboarding_save_and_start_button">Enregistrar e començar de navegar</string>
    <!-- Onboarding theme selection card label for 'skip' button, used by Nimbus experiments. -->
<<<<<<< HEAD
    <string name="onboarding_customize_theme_skip_button">Passar</string>
=======
    <string name="onboarding_customize_theme_skip_button" moz:removedIn="135" tools:ignore="UnusedResources">Passar</string>
>>>>>>> 07ff4473
    <!-- Onboarding theme selection card label for 'dark' option, used by Nimbus experiments. -->
    <string name="onboarding_customize_theme_dark_option">Escur</string>
    <!-- Onboarding theme selection card label for 'light' option, used by Nimbus experiments. -->
    <string name="onboarding_customize_theme_light_option">Clar</string>
    <!-- Onboarding theme selection card label for 'System auto' option, used by Nimbus experiments. -->
    <string name="onboarding_customize_theme_system_option">Sistèma auto</string>
<<<<<<< HEAD
    <!-- Onboarding theme selection card content description for the theme selection image. %1$s is placeholder for either 'system', 'light' or 'dark'. -->
    <string name="onboarding_customize_theme_content_description">Imatge del tèma %1$s</string>

=======
    <!-- Onboarding theme selection card content description for the main image. -->
    <string name="onboarding_customize_theme_main_image_content_description">Imatge grand d’entèsta de la vista de la seleccion de tèma, que mòstra un artista illustrat e d’espleches creatius.</string>
    <!-- Onboarding theme selection card content description for the theme selection image. %1$s is placeholder for either 'system', 'light' or 'dark'. -->
    <string name="onboarding_customize_theme_content_description">Imatge del tèma %1$s</string>

    <!-- Onboarding theme selection card label for 'Not now' button, used by Nimbus experiments. -->
    <string name="onboarding_customize_theme_not_now_button" moz:removedIn="136" tools:ignore="UnusedResources">Pas ara</string>

>>>>>>> 07ff4473
    <!-- Search Widget -->
    <!-- Content description for searching with a widget. The first parameter is the name of the application.-->
    <string name="search_widget_content_description_2">Dobrir dins un onglet %1$s novèl</string>
    <!-- Text preview for smaller sized widgets -->
    <string name="search_widget_text_short">Recercar</string>
    <!-- Text preview for larger sized widgets -->
    <string name="search_widget_text_long">Recercar sul web</string>

    <!-- Content description (not visible, for screen readers etc.): Voice search -->
    <string name="search_widget_voice">Recèrca a la votz</string>

    <!-- Preferences -->
    <!-- Title for the settings page-->
    <string name="settings">Paramètres</string>
    <!-- Preference category for general settings -->
    <string name="preferences_category_general">General</string>
    <!-- Preference category for all links about Fenix -->
    <string name="preferences_category_about">A prepaus</string>
    <!-- Preference category for settings related to changing the default search engine -->
    <string name="preferences_category_select_default_search_engine">Seleccionatz-ne un</string>
    <!-- Preference for settings related to managing search shortcuts for the quick search menu -->
    <string name="preferences_manage_search_shortcuts_2">Gerir los motors de recèrcas alternatius</string>
    <!-- Summary for preference for settings related to managing search shortcuts for the quick search menu -->
    <string name="preferences_manage_search_shortcuts_summary">Modificar los motors de recèrca visibles al menú de recèrca</string>
    <!-- Preference category for settings related to managing search shortcuts for the quick search menu -->
    <string name="preferences_category_engines_in_search_menu">Motors de recèrca visibles al menú de recèrca</string>
    <!-- Preference for settings related to changing the default search engine -->
    <string name="preferences_default_search_engine">Motor de recèrca per defaut</string>
    <!-- Preference for settings related to Search -->
    <string name="preferences_search">Recèrca</string>
    <!-- Preference for settings related to Search engines -->
    <string name="preferences_search_engines">Motors de recèrca</string>
    <!-- Preference for settings related to Search engines suggestions-->
    <string name="preferences_search_engines_suggestions">Suggestions dels motors de recèrcas</string>
    <!-- Preference Category for settings related to Search address bar -->
    <string name="preferences_settings_address_bar">Preferéncias de la barra d’adreça</string>
    <!-- Preference Category for settings to Firefox Suggest -->
    <string name="preference_search_address_bar_fx_suggest" tools:ignore="BrandUsage">Barra d’adreça - Firefox Suggest</string>
    <!-- Preference link to Learn more about Firefox Suggest -->
    <string name="preference_search_learn_about_fx_suggest" tools:ignore="BrandUsage">Ne saber mai tocant Firefox Suggest</string>
    <!-- Preference link to rating Fenix on the Play Store -->
    <string name="preferences_rate">Valorar sus Google Play</string>
    <!-- Preference linking to about page for Fenix
        The first parameter is the name of the app defined in app_name (for example: Fenix) -->
    <string name="preferences_about">A prepaus de %1$s</string>

    <!-- Preference for settings related to changing the default browser -->
    <string name="preferences_set_as_default_browser">Definir coma navegador per defaut</string>
    <!-- Preference category for advanced settings -->
    <string name="preferences_category_advanced">Avançat</string>
    <!-- Preference category for privacy and security settings -->
    <string name="preferences_category_privacy_security">Vida privada e seguretat</string>
    <!-- Preference for advanced site settings -->
    <string name="preferences_site_settings">Paramètres de site</string>
    <!-- Preference for private browsing options -->
    <string name="preferences_private_browsing_options">Navegacion privada</string>
    <!-- Preference for opening links in a private tab-->
    <string name="preferences_open_links_in_a_private_tab">Dobrir los ligams en navigacion privada</string>
    <!-- Preference for allowing screenshots to be taken while in a private tab-->
    <string name="preferences_allow_screenshots_in_private_mode">Permetre las capturas d’ecran en navegacion privada</string>
    <!-- Will inform the user of the risk of activating Allow screenshots in private browsing option -->
    <string name="preferences_screenshots_in_private_mode_disclaimer">Se permés, los onglets privats seràn tanben visibles quand mantunas aplicacions son dubèrtas</string>
    <!-- Preference for adding private browsing shortcut -->
    <string name="preferences_add_private_browsing_shortcut">Ajustar un acorchi per la navegacion privada</string>
    <!-- Preference for enabling "HTTPS-Only" mode -->
    <string name="preferences_https_only_title">Mòde HTTPS solament</string>

    <!-- Label for cookie banner section in quick settings panel. -->
    <string name="cookie_banner_blocker">Blocador de bandièras de cookies</string>
    <!-- Preference for removing cookie/consent banners from sites automatically in private mode. See reduce_cookie_banner_summary for additional context. -->
    <string name="preferences_cookie_banner_reduction_private_mode">Blocador de bandièras de cookies en navegacion privada</string>

    <!-- Text for indicating cookie banner handling is off this site, this is shown as part of the protections panel with the tracking protection toggle -->
    <string name="reduce_cookie_banner_off_for_site">Desactivada per aqueste site</string>
    <!-- Text for cancel button indicating that cookie banner reduction is not supported for the current site, this is shown as part of the cookie banner details view. -->
    <string name="cookie_banner_handling_details_site_is_not_supported_cancel_button">Anullar</string>
    <!-- Text for request support button indicating that cookie banner reduction is not supported for the current site, this is shown as part of the cookie banner details view. -->
    <string name="cookie_banner_handling_details_site_is_not_supported_request_support_button_2" moz:RemovedIn="130" tools:ignore="UnusedResources">Enviar la demanda</string>
    <!-- Text for request support button indicating that cookie banner reduction is not supported for the current site, this is shown as part of the cookie banner details view. -->
    <string name="cookie_banner_handling_details_site_is_not_supported_request_support_button_3">Demandar l’apondon del site</string>
    <!-- Text for title indicating that cookie banner reduction is not supported for the current site, this is shown as part of the cookie banner details view. -->
    <string name="cookie_banner_handling_details_site_is_not_supported_title_2" moz:RemovedIn="130" tools:ignore="UnusedResources">Demandar la presa en carga d’aqueste site ?</string>
    <!-- Text for title indicating that cookie banner reduction is not supported for the current site, this is shown as part of the cookie banner details view. The first parameter is the application name -->
    <string name="cookie_banner_handling_details_site_is_not_supported_title_3">Demandar a %1$s de refusar automaticament los cookies</string>
    <!-- Label for the snackBar, after the user reports with success a website where cookie banner reducer did not work -->
    <string name="cookie_banner_handling_report_site_snack_bar_text_2">Demanda enviada</string>
    <!-- Text for indicating cookie banner handling is on this site, this is shown as part of the protections panel with the tracking protection toggle -->
    <string name="reduce_cookie_banner_on_for_site">Activada per aqueste site</string>
    <!-- Text for indicating that a request for unsupported site was sent to Nimbus (it's a Mozilla library for experiments), this is shown as part of the protections panel with the tracking protection toggle -->
    <string name="reduce_cookie_banner_unsupported_site_request_submitted_2">Demanda de presa en carga enviada</string>
    <!-- Text for indicating cookie banner handling is currently not supported for this site, this is shown as part of the protections panel with the tracking protection toggle -->
    <string name="reduce_cookie_banner_unsupported_site">Site actualament pas pres en carga</string>
    <!-- Title text for a detail explanation indicating cookie banner handling is on this site, this is shown as part of the cookie banner panel in the toolbar. The first parameter is a shortened URL of the current site-->
    <string name="reduce_cookie_banner_details_panel_title_on_for_site_1">Activar lo blocador de bandièras de cookies per aqueste site %1$s ?</string>

    <!-- Title text for a detail explanation indicating cookie banner handling is off this site, this is shown as part of the cookie banner panel in the toolbar. The first parameter is a shortened URL of the current site-->
    <string name="reduce_cookie_banner_details_panel_title_off_for_site_1">Desactivar lo blocador de bandièras de cookies per %1$s ?</string>
    <!-- Title text for a detail explanation indicating cookie banner reducer didn't work for the current site, this is shown as part of the cookie banner panel in the toolbar. The first parameter is the application name-->
    <string name="reduce_cookie_banner_details_panel_title_unsupported_site_request_2">%1$s pòt pas refusar automaticament las demandas de cookies per aqueste site. Podètz enviar una demanda de presa en carga d’aqueste site pel futur.</string>

    <!-- Title text for a detail explanation indicating cookie banner reducer didn't work for the current site, this is shown as part of the cookie banner panel in the toolbar.-->
    <string name="reduce_cookie_banner_details_panel_title_unsupported_site_request_3">Actualament podèm pas refusar automaticament las fenèstras surgissentas de cookies sus aqueste site.</string>
    <!-- Long text for a detail explanation indicating what will happen if cookie banner handling is off for a site, this is shown as part of the cookie banner panel in the toolbar. The first parameter is the application name -->
    <string name="reduce_cookie_banner_details_panel_description_off_for_site_1">Desactivatz-lo e %1$s escafarà los cookies puèi recargarà aqueste site. Vos poiriá desconnectar de la session o voidar lo panièr de crompas.</string>
    <!-- Long text for a detail explanation indicating what will happen if cookie banner handling is on for a site, this is shown as part of the cookie banner panel in the toolbar. The first parameter is the application name -->
    <string name="reduce_cookie_banner_details_panel_description_on_for_site_3">Activatz-lo e %1$s ensajarà de refusar automaticament las banièras de cookies sus aqueste site.</string>

    <!--Title for the cookie banner re-engagement CFR, the placeholder is replaced with app name -->
    <string name="cookie_banner_cfr_title">%1$s ven de refusar un cookie per vos</string>

    <!--Message for the cookie banner re-engagement CFR -->
    <string name="cookie_banner_cfr_message">Mens de distraccions, mens de cookies que vos pistan sus aqueste site.</string>

    <!-- Description of the preference to enable "HTTPS-Only" mode. -->
    <string name="preferences_https_only_summary">Ensaja automaticament de se connectar als sites amb lo chiframent HTTPS per una seguretat melhorada.</string>
    <!-- Summary of https only preference if https only is set to off -->
    <string name="preferences_https_only_off">Desactivat</string>
    <!-- Summary of https only preference if https only is set to on in all tabs -->
    <string name="preferences_https_only_on_all">Per totes los onglets</string>
    <!-- Summary of https only preference if https only is set to on in private tabs only -->
    <string name="preferences_https_only_on_private">Pels onglets privats</string>
    <!-- Text displayed that links to website containing documentation about "HTTPS-Only" mode -->
    <string name="preferences_http_only_learn_more">Ne saber mai</string>
    <!-- Option for the https only setting -->
    <string name="preferences_https_only_in_all_tabs">Activar per totes los onglets</string>
    <!-- Option for the https only setting -->
    <string name="preferences_https_only_in_private_tabs">Activar sonque en navegacion privada</string>
    <!-- Title shown in the error page for when trying to access a http website while https only mode is enabled. -->
    <string name="errorpage_httpsonly_title">Site securizat pas disponible</string>
    <!-- Message shown in the error page for when trying to access a http website while https only mode is enabled. The message has two paragraphs. This is the first. -->
    <string name="errorpage_httpsonly_message_title">Fòrt probablament lo site web pren simplament pas en carga lo HTTPS.</string>
    <!-- Message shown in the error page for when trying to access a http website while https only mode is enabled. The message has two paragraphs. This is the second. -->
    <string name="errorpage_httpsonly_message_summary">Pasmens es tanben possible qu’un atacaire siá implicat. Se contunhatz sus aqueste site, deuriatz pas dintrar d’informacions confidencialas. Dins aqueste cas lo mòde HTTPS solament serà temporàriament desactivat per aqueste site.</string>
    <!-- Preference for accessibility -->
    <string name="preferences_accessibility">Accessibilitat</string>
    <!-- Preference to override the Mozilla account server -->
    <string name="preferences_override_account_server">Servidor de compte Mozilla personalizat</string>
    <!-- Preference to override the Sync token server -->
    <string name="preferences_override_sync_tokenserver">Servidor Sync personalizat</string>
    <!-- Toast shown after updating the Mozilla account/Sync server override preferences -->
    <string name="toast_override_account_sync_server_done">Servidor de sincronizacion o compte Mozilla modificat. Tampadura de l’aplicacion per aplicar las modificacions…</string>
    <!-- Preference category for account information -->
    <string name="preferences_category_account">Compte</string>
    <!-- Preference for changing where the AddressBar is positioned -->
    <string name="preferences_toolbar_2">Emplaçament de la barra d’adreça</string>
    <!-- Preference for changing default theme to dark or light mode -->
    <string name="preferences_theme">Tèma</string>
    <!-- Preference for customizing the home screen -->
    <string name="preferences_home_2">Pagina d’acuèlh</string>
    <!-- Preference for gestures based actions -->
    <string name="preferences_gestures">Gèstes</string>
    <!-- Preference for settings related to visual options -->
    <string name="preferences_customize">Personalizacion</string>
    <!-- Preference description for banner about signing in -->
    <string name="preferences_sign_in_description_2">Connectatz-vos per sincronizar onglets, marcapaginas, senhals e plan mai encara.</string>
    <!-- Preference shown instead of account display name while account profile information isn't available yet. -->
    <string name="preferences_account_default_name_2">Compte Mozilla</string>
    <!-- Preference text for account title when there was an error syncing FxA -->
    <string name="preferences_account_sync_error">Tornatz vos connectar per reprendre la sincronizacion</string>
    <!-- Preference for language -->
    <string name="preferences_language">Lenga</string>

    <!-- Preference for translations -->
    <string name="preferences_translations">Traduccions</string>
    <!-- Preference for data choices -->
    <string name="preferences_data_choices">Donadas collectadas</string>
    <!-- Preference for data collection -->
    <string name="preferences_data_collection">Culhida de donadas</string>
    <!-- Preference for developers -->
    <string name="preferences_remote_debugging">Desbugatge distant per USB</string>
    <!-- Preference title for switch preference to show search suggestions -->
    <string name="preferences_show_search_suggestions">Mostrar las suggestions de recèrca</string>
    <!-- Preference title for switch preference to show voice search button -->
    <string name="preferences_show_voice_search">Mostrar la recèrca a la votz</string>
    <!-- Preference title for switch preference to show search suggestions also in private mode -->
    <string name="preferences_show_search_suggestions_in_private">Mostrar en navegacion privada</string>
    <!-- Preference title for switch preference to show a clipboard suggestion when searching -->
    <string name="preferences_show_clipboard_suggestions">Mostrar las suggestions del quicha-papièr</string>
    <!-- Preference title for switch preference to suggest browsing history when searching -->
    <string name="preferences_search_browsing_history">Recercar dins l’istoric de navegacion</string>
    <!-- Preference title for switch preference to suggest bookmarks when searching -->
    <string name="preferences_search_bookmarks">Cercar dins los marcapaginas</string>
    <!-- Preference title for switch preference to suggest synced tabs when searching -->
    <string name="preferences_search_synced_tabs">Cercar dins los onglets sincronizats</string>
    <!-- Preference for account settings -->
    <string name="preferences_account_settings">Paramètres del compte</string>
    <!-- Preference for enabling url autocomplete-->
    <string name="preferences_enable_autocomplete_urls">Autocomplecion URL</string>
    <!-- Preference title for switch preference to show sponsored Firefox Suggest search suggestions -->
    <string name="preferences_show_sponsored_suggestions">Suggestions d’esponsòrs</string>
    <!-- Summary for preference to show sponsored Firefox Suggest search suggestions.
         The first parameter is the name of the application. -->
    <string name="preferences_show_sponsored_suggestions_summary">Sosténer %1$s en afichant ocasionalament de suggestions esponsorizadas</string>
    <!-- Preference title for switch preference to show Firefox Suggest search suggestions for web content.
         The first parameter is the name of the application. -->
    <string name="preferences_show_nonsponsored_suggestions">Suggestions de %1$s</string>
    <!-- Summary for preference to show Firefox Suggest search suggestions for web content -->
    <string name="preferences_show_nonsponsored_suggestions_summary">Obténer de suggestions del Wel en relacion amb vòstra recèrca</string>
    <!-- Preference for open links in third party apps -->
    <string name="preferences_open_links_in_apps">Dobrir los ligams dins las aplicacions</string>
    <!-- Preference for open links in third party apps always open in apps option -->
    <string name="preferences_open_links_in_apps_always">Totjorn</string>
    <!-- Preference for open links in third party apps ask before opening option -->
    <string name="preferences_open_links_in_apps_ask">Demandar avant dobertura</string>
    <!-- Preference for open links in third party apps never open in apps option -->
    <string name="preferences_open_links_in_apps_never">Pas jamai</string>
    <!-- Preference for open download with an external download manager app -->
    <string name="preferences_external_download_manager">Gestionari de telecargament extèrn</string>
    <!-- Preference for enabling gecko engine logs -->
    <string name="preferences_enable_gecko_logs">Activar los jornals Gecko</string>
    <!-- Message to indicate users that we are quitting the application to apply the changes -->
    <string name="quit_application">Tampadura de l’aplicacion per aplicar las modificacions…</string>

    <!-- Preference for extensions -->
    <string name="preferences_extensions">Extensions</string>
    <!-- Preference for installing a local extension -->
    <string name="preferences_install_local_extension">Installar una extension d’un fichièr estant</string>
    <!-- Preference for notifications -->
    <string name="preferences_notifications">Notificacions</string>

    <!-- Summary for notification preference indicating notifications are allowed -->
    <string name="notifications_allowed_summary">Autorizadas</string>
    <!-- Summary for notification preference indicating notifications are not allowed -->
    <string name="notifications_not_allowed_summary">Non autorizadas</string>

    <!-- Add-on Permissions -->
    <!-- The title of the required permissions section from addon's permissions screen -->
    <string name="addons_permissions_heading_required" tools:ignore="UnusedResources">Requesida</string>
    <!-- The title of the optional permissions section from addon's permissions screen -->
    <string name="addons_permissions_heading_optional" tools:ignore="UnusedResources">Facultativa</string>
    <!-- The title of the origin permission option allowing a user to enable the extension to run on all sites -->
    <string name="addons_permissions_allow_for_all_sites" tools:ignore="UnusedResources">Autorizar per totes los sites</string>
    <!-- The subtitle for the allow for all sites preference toggle -->
    <string name="addons_permissions_allow_for_all_sites_subtitle" tools:ignore="UnusedResources">Se vos fisatz d’aquesta extension, podètz li donar l’autorizacion per quin site web que siá.</string>

    <!-- The text shown when an extension does not require permissions -->
    <string name="addons_does_not_require_permissions">Aquesta extension demanda pas cap d\'autorizacion.</string>

    <!-- Add-on Preferences -->
    <!-- Preference to customize the configured AMO (addons.mozilla.org) collection -->
    <string name="preferences_customize_extension_collection">Colleccion d’extensions personalizada</string>
    <!-- Button caption to confirm the add-on collection configuration -->
    <string name="customize_addon_collection_ok">D’acòrdi</string>
    <!-- Button caption to abort the add-on collection configuration -->
    <string name="customize_addon_collection_cancel">Anullar</string>
    <!-- Hint displayed on input field for custom collection name -->
    <string name="customize_addon_collection_hint">Nom de la collecion</string>

    <!-- Hint displayed on input field for custom collection user ID-->
    <string name="customize_addon_collection_user_hint">Proprietari de la colleccion (ID utilizaire)</string>

    <!-- Toast shown after confirming the custom extension collection configuration -->
    <string name="toast_customize_extension_collection_done">Colleccion d’extensions modificada. Tampadura de l’aplicacion per aplicar las modificacions…</string>

    <!-- Customize Home -->
    <!-- Header text for jumping back into the recent tab in customize the home screen -->
    <string name="customize_toggle_jump_back_in">Tornar a aqueste onglet</string>
    <!-- Title for the customize home screen section with bookmarks. -->
    <string name="customize_toggle_bookmarks">Marcapaginas</string>
    <!-- Title for the customize home screen section with recently visited. Recently visited is
    a section where users see a list of tabs that they have visited in the past few days -->
    <string name="customize_toggle_recently_visited">Visitats fa res</string>

    <!-- Title for the customize home screen section with Pocket. -->
    <string name="customize_toggle_pocket_2">Articles suggerits</string>
    <!-- Summary for the customize home screen section with Pocket. The first parameter is product name Pocket -->
    <string name="customize_toggle_pocket_summary">Articles provesits per %s</string>
    <!-- Title for the customize home screen section with sponsored Pocket stories. -->
    <string name="customize_toggle_pocket_sponsored">Istòrias pairinejadas</string>
    <!-- Title for the opening wallpaper settings screen -->
    <string name="customize_wallpapers">Fonzes</string>
    <!-- Title for the customize home screen section with sponsored shortcuts. -->
    <string name="customize_toggle_contile">Acorchis pairinejats</string>

    <!-- Wallpapers -->
    <!-- Content description for various wallpapers. The first parameter is the name of the wallpaper -->
    <string name="wallpapers_item_name_content_description">Fons : %1$s</string>
    <!-- Snackbar message for when wallpaper is selected -->
    <string name="wallpaper_updated_snackbar_message">Fons mes a jorn !</string>
    <!-- Snackbar label for action to view selected wallpaper -->
    <string name="wallpaper_updated_snackbar_action">Visualizar</string>

    <!-- Snackbar message for when wallpaper couldn't be downloaded -->
    <string name="wallpaper_download_error_snackbar_message">Telecargament impossible del papièr pintrat</string>
    <!-- Snackbar label for action to retry downloading the wallpaper -->
    <string name="wallpaper_download_error_snackbar_action">Tornar ensajar</string>
    <!-- Snackbar message for when wallpaper couldn't be selected because of the disk error -->
    <string name="wallpaper_select_error_snackbar_message">Cambiament impossible del papièr pintrat</string>
    <!-- Text displayed that links to website containing documentation about the "Limited Edition" wallpapers. -->
    <string name="wallpaper_learn_more">Ne saber mai</string>

    <!-- Text for classic wallpapers title. The first parameter is the Firefox name. -->
    <string name="wallpaper_classic_title">%s classic</string>

    <!-- Text for artist series wallpapers title. "Artist series" represents a collection of artist collaborated wallpapers. -->
    <string name="wallpaper_artist_series_title">Seria d’artista</string>
    <!-- Description text for the artist series wallpapers with learn more link. The first parameter is the learn more string defined in wallpaper_learn_more. "Independent voices" is the name of the wallpaper collection -->
    <string name="wallpaper_artist_series_description_with_learn_more">La colleccion de Voses independentas. %s</string>
    <!-- Description text for the artist series wallpapers. "Independent voices" is the name of the wallpaper collection -->
    <string name="wallpaper_artist_series_description">La colleccion de Voses independentas.</string>
    <!-- Wallpaper onboarding dialog header text. -->
    <string name="wallpapers_onboarding_dialog_title_text">Ensajatz de colors novèlas</string>

    <!-- Wallpaper onboarding dialog body text. -->
    <string name="wallpapers_onboarding_dialog_body_text">Causissètz un fons que vos representa.</string>
    <!-- Wallpaper onboarding dialog learn more button text. The button navigates to the wallpaper settings screen. -->
    <string name="wallpapers_onboarding_dialog_explore_more_button_text">Exploratz mai de fonzes d’ecran</string>

    <!-- Add-ons general availability nimbus message-->
    <!-- Title of the Nimbus message for extension general availability-->
    <string name="addon_ga_message_title_2" tools:ignore="UnusedResources">Extensions novèlas ara disponiblas</string>
    <!-- Body of the Nimbus message for add-ons general availability. 'Firefox' intentionally hardcoded here-->
    <string name="addon_ga_message_body" tools:ignore="BrandUsage,UnusedResources">Descobrissètz mai de 100 extensions novèlas que permeton de personalizar Firefox.</string>

    <!-- Button text of the Nimbus message for extensions general availability. -->
    <string name="addon_ga_message_button_2" tools:ignore="UnusedResources">Percórrer las extensions</string>

    <!-- Extension process crash dialog to user -->
    <!-- Title of the extension crash dialog shown to the user when enough errors have occurred with extensions and they need to be temporarily disabled -->
    <string name="extension_process_crash_dialog_title">Las extensions son temporàriament desactivadas</string>
    <!-- This is a message shown to the user when too many errors have occurred with the extensions process and they have been disabled.
    The user can decide if they would like to continue trying to start extensions or if they'd rather continue without them.
    The first parameter is the application name. -->
    <string name="extension_process_crash_dialog_message">Un o mai d’una extension an quitat de foncionar, çò que fa venir lo sistèma instable. %1$s a pas capitat a reaviar las extensions.\n\n Se relançaràn pas las extensions pendent la session actuala.\n\nLa supression o desactivacion de las extensions pòt corregir aquesta anomalia.</string>
    <!-- Button text on the extension crash dialog to prompt the user to try restarting the extensions but the dialog will reappear if it is unsuccessful again -->
    <string name="extension_process_crash_dialog_retry_button_text" tools:ignore="UnusedResources">Ensajatz de relançar las extensions</string>

    <!-- Button text on the extension crash dialog to prompt the user to continue with all extensions disabled. -->
    <string name="extension_process_crash_dialog_disable_extensions_button_text">Contunhar amb las extensions desactivadas</string>

    <!-- Account Preferences -->
    <!-- Preference for managing your account via accounts.firefox.com -->
    <string name="preferences_manage_account">Gestion del compte</string>
    <!-- Summary of the preference for managing your account via accounts.firefox.com. -->
    <string name="preferences_manage_account_summary">Cambiar lo senhal, gerir la reculhida de donadas o suprimir lo compte</string>
    <!-- Preference for triggering sync -->
    <string name="preferences_sync_now">Sincronizar ara</string>
    <!-- Preference category for sync -->
    <string name="preferences_sync_category">Causir qué sincronizar</string>
    <!-- Preference for syncing history -->
    <string name="preferences_sync_history">Istoric</string>
    <!-- Preference for syncing bookmarks -->
    <string name="preferences_sync_bookmarks">Marcapaginas</string>

    <!-- Preference for syncing passwords -->
    <string name="preferences_sync_logins_2">Senhals</string>
    <!-- Preference for syncing tabs -->
    <string name="preferences_sync_tabs_2">Onglets dobèrts</string>
    <!-- Preference for signing out -->
    <string name="preferences_sign_out">Desconnexion</string>
    <!-- Preference displays and allows changing current FxA device name -->
    <string name="preferences_sync_device_name">Nom del periferic</string>
    <!-- Text shown when user enters empty device name -->
    <string name="empty_device_name_error">Lo nom del periferic pòt pas èsser void.</string>
    <!-- Label indicating that sync is in progress -->
    <string name="sync_syncing_in_progress">Sincronizacion…</string>

    <!-- Label summary indicating that sync failed. The first parameter is the date stamp showing last time it succeeded -->
    <string name="sync_failed_summary">La sincronizacion a fracassat. Darrièra sincronizacion corrècta : %s</string>
    <!-- Label summary showing never synced -->
    <string name="sync_failed_never_synced_summary">La sincronizacion a fracassat. Darrièra sincronizacion : pas jamai</string>
    <!-- Label summary the date we last synced. The first parameter is date stamp showing last time synced -->
    <string name="sync_last_synced_summary">Darrièra sincronizacion : %s</string>
    <!-- Label summary showing never synced -->
    <string name="sync_never_synced_summary">Darrièra sincr. : pas jamai</string>

    <!-- Text for displaying the default device name.
        The first parameter is the application name, the second is the device manufacturer name
        and the third is the device model. -->
    <string name="default_device_name_2">%1$s sus %2$s %3$s</string>

    <!-- Preference for syncing payment methods -->
    <string name="preferences_sync_credit_cards_2">Metòdes de pagament</string>
    <!-- Preference for syncing addresses -->
    <string name="preferences_sync_address">Adreças</string>

    <!-- Send Tab -->
    <!-- Name of the "receive tabs" notification channel. Displayed in the "App notifications" system settings for the app -->
    <string name="fxa_received_tab_channel_name">Onglets recebuts</string>
    <!-- Description of the "receive tabs" notification channel. Displayed in the "App notifications" system settings for the app -->
    <string name="fxa_received_tab_channel_description" tools:ignore="BrandUsage">Notificacions d’onglets recebuts d’un Firefox sus un autre periferic.</string>
    <!--  The body for these is the URL of the tab received  -->
    <string name="fxa_tab_received_notification_name">Onglet recebut</string>
    <!-- %s is the device name -->
    <string name="fxa_tab_received_from_notification_name">Onglet de %s</string>

    <!-- Close Synced Tabs -->
    <!-- The title for a notification shown when the user closes tabs that are currently
    open on this device from another device that's signed in to the same Mozilla account.
    %1$s is a placeholder for the app name; %2$d is the number of tabs closed.  -->
    <string name="fxa_tabs_closed_notification_title">%2$d onglets tampats de %1$s</string>
    <!-- The body for a "closed synced tabs" notification. -->
    <string name="fxa_tabs_closed_text">Veire los onglets tampats recentament</string>

    <!-- Advanced Preferences -->
    <!-- Preference for tracking protection exceptions -->
    <string name="preferences_tracking_protection_exceptions">Excepcions</string>
    <!-- Button in Exceptions Preference to turn on tracking protection for all sites (remove all exceptions) -->
    <string name="preferences_tracking_protection_exceptions_turn_on_for_all">Activar per totes los sites</string>
    <!-- Text displayed when there are no exceptions -->
    <string name="exceptions_empty_message_description">Las excepcions permeton de desactivar la proteccion contra lo seguiment per de sites seleccionats.</string>
    <!-- Text displayed when there are no exceptions, with learn more link that brings users to a tracking protection SUMO page -->
    <string name="exceptions_empty_message_learn_more_link">Ne saber mai</string>

    <!-- Preference switch for usage and technical data collection -->
    <string name="preference_usage_data" moz:removedIn="134" tools:ignore="UnusedResources">Donadas tecnicas e d’utilizacion</string>
    <!-- Preference switch for usage and technical data collection -->
    <string name="preference_usage_data_1">Donadas tecnicas e d’interaccion</string>
    <!-- Preference switch for usage and technical learn more link -->
    <string name="preference_usage_data_learn_more" tools:ignore="UnusedResources">Ne saber mai</string>
    <!-- Preference description for usage and technical data collection -->
    <string name="preferences_usage_data_description">Parteja d’informacions sus las performàncias, lo material, l’utilizacion e las personalizacions a Mozilla per nos ajudar a melhorar %1$s</string>
    <!-- Preference switch for marketing data collection -->
    <string name="preferences_marketing_data">Donadas marketing</string>
    <!-- Preference description for marketing data collection -->
    <string name="preferences_marketing_data_description2" moz:removedIn="134" tools:ignore="UnusedResources">Parteja de donadas basicas d’utilizacion amb Adjust, nòstre prestatari de marketing mobil</string>
    <!-- Preference description for marketing data collection. Note: The words "Firefox" and "Mozilla" should NOT be translated -->
    <string name="preferences_marketing_data_description_3" tools:ignore="BrandUsage">Partetjar las informacions sus lo biais qu’avètz descobèrt Firefox amb los partenaris de marketing de Mozilla. Aquò nos ajuda a desvolopar Firefox e a crear un melhor Internet.</string>
    <!-- Learn more link for marketing data preference -->
    <string name="preferences_marketing_data_learn_more">Ne saber mai tocant las donadas de marketing</string>

    <!-- Preference switch title for automatically submitting crash reports -->
    <string name="preferences_automatically_send_crashes_title">Enviar automaticament los rapòrts de plantatge</string>
    <string name="preferences_automatically_submit_crashes_title" moz:removedIn="136" tools:ignore="UnusedResources">Enviar automaticament los rapòrts de plantatge</string>

    <!-- Preference switch description for automatically submitting crash reports -->
    <string name="preferences_automatically_send_crashes_description">Aquò nos permet de diagnosticar e de corregir de problèmas amb lo navegador. Los rapòrts pòdon conténer de donadas personalas o sensiblas. </string>
    <string name="preferences_automatically_submit_crashes_description" moz:removedIn="136" tools:ignore="UnusedResources">Partejar automaticament al lançament las donadas de plantatge amb Mozilla se se produsisson de plantatges.</string>

    <!-- Title for studies preferences -->
    <string name="preference_experiments_2">Estudis</string>
    <!-- Summary for studies preferences -->
    <string name="preference_experiments_summary_2">Permet a Mozilla d’installar e lançar estudis</string>

    <!-- Turn On Sync Preferences -->
    <!-- Header of the Sync and save your data preference view -->
    <string name="preferences_sync_2">Sincronizar e enregistrar vòstras donadas</string>
    <!-- Preference for reconnecting to FxA sync -->
    <string name="preferences_sync_sign_in_to_reconnect">S’identificar per se reconnectar</string>
    <!-- Preference for removing FxA account -->
    <string name="preferences_sync_remove_account">Suprimir lo compte</string>

    <!-- Pairing Feature strings -->
    <!-- Instructions on how to access pairing -->
    <string name="pair_instructions_2"><![CDATA[Numerizatz lo còdi QR afichat sus <b>firefox.com/pair</b>]]></string>

    <!-- Toolbar Preferences -->
    <!-- Preference for using top toolbar -->
    <string name="preference_top_toolbar">Naut</string>
    <!-- Preference for using bottom toolbar -->
    <string name="preference_bottom_toolbar">Bas</string>

    <!-- Theme Preferences -->
    <!-- Preference for using light theme -->
    <string name="preference_light_theme">Clar</string>
    <!-- Preference for using dark theme -->
    <string name="preference_dark_theme">Fosc</string>

    <!-- Preference for using using dark or light theme automatically set by battery -->
    <string name="preference_auto_battery_theme">Definit per l’estalviador de batariá</string>
    <!-- Preference for using following device theme -->
    <string name="preference_follow_device_theme">Segon lo tèma del periferic</string>

    <!-- Gestures Preferences-->
    <!-- Preferences for using pull to refresh in a webpage -->
    <string name="preference_gestures_website_pull_to_refresh">Tirar per actualizar</string>
    <!-- Preference for using the dynamic toolbar -->
    <string name="preference_gestures_dynamic_toolbar">Defilar per amagar la barra d’aisinas</string>

    <!-- Preference for showing the opened tabs by swiping up on the toolbar-->
    <string name="preference_gestures_swipe_toolbar_show_tabs">Dobrir los ligams en lisant la barra d’aisina amont</string>

    <!-- Preference for using the dynamic toolbars -->
    <string name="preference_gestures_dynamic_toolbar_2">Desplaçatz-vos per amagar la barra d’adreça e la barra d’aisinas</string>
    <!-- Preference for switching tabs by swiping horizontally on the addressbar -->
    <string name="preference_gestures_swipe_toolbar_switch_tabs_2">Cambiatz d’onglet en lisant la barra d’adreça lateralament</string>

    <!-- Library -->
    <!-- Option in Library to open Downloads page -->
    <string name="library_downloads">Telecargaments</string>
    <!-- Option in library to open Bookmarks page -->
    <string name="library_bookmarks">Marcapaginas</string>
    <!-- Option in library to open Desktop Bookmarks root page -->
    <string name="library_desktop_bookmarks_root">Marcapaginas de l’ordenador</string>
    <!-- Option in library to open Desktop Bookmarks "menu" page -->
    <string name="library_desktop_bookmarks_menu">Menú dels marcapaginas</string>
    <!-- Option in library to open Desktop Bookmarks "toolbar" page -->
    <string name="library_desktop_bookmarks_toolbar">Barra personala</string>
    <!-- Option in library to open Desktop Bookmarks "unfiled" page -->
    <string name="library_desktop_bookmarks_unfiled">Autres marcapaginas</string>
    <!-- Option in Library to open History page -->
    <string name="library_history">Istoric</string>
    <!-- Option in Library to open a new tab -->
    <string name="library_new_tab">Onglet novèl</string>
    <!-- Settings Page Title -->
    <string name="settings_title">Paramètres</string>
    <!-- Content description (not visible, for screen readers etc.): "Close button for library settings" -->
    <string name="content_description_close_button">Tampar</string>

    <!-- Title to show in alert when a lot of tabs are to be opened
    %d is a placeholder for the number of tabs that will be opened -->
    <string name="open_all_warning_title">Dobrir %d onglets ?</string>
    <!-- Message to warn users that a large number of tabs will be opened
    %s will be replaced by app name. -->
    <string name="open_all_warning_message">Dobrir tan d’onglets pòt alentir %s pendent que las paginas se cargaràn. Volètz vertadièrament contunhar ?</string>
    <!-- Dialog button text for confirming open all tabs -->
    <string name="open_all_warning_confirm">Dobrir los onglets</string>
    <!-- Dialog button text for canceling open all tabs -->
    <string name="open_all_warning_cancel">Anullar</string>

    <!-- Text to show users they have one page in the history group section of the History fragment.
    %d is a placeholder for the number of pages in the group. -->
    <string name="history_search_group_site_1">%d pagina</string>

    <!-- Text to show users they have multiple pages in the history group section of the History fragment.
    %d is a placeholder for the number of pages in the group. -->
    <string name="history_search_group_sites_1">%d paginas</string>

    <!-- Option in library for Recently Closed Tabs -->
    <string name="library_recently_closed_tabs">Onglets tampats recentament</string>
    <!-- Option in library to open Recently Closed Tabs page -->
    <string name="recently_closed_show_full_history">Afichar l’istoric complèt</string>
    <!-- Text to show users they have multiple tabs saved in the Recently Closed Tabs section of history.
    %d is a placeholder for the number of tabs selected. -->
    <string name="recently_closed_tabs">%d onglets</string>
    <!-- Text to show users they have one tab saved in the Recently Closed Tabs section of history.
    %d is a placeholder for the number of tabs selected. -->
    <string name="recently_closed_tab">%d onglet</string>
    <!-- Recently closed tabs screen message when there are no recently closed tabs -->
    <string name="recently_closed_empty_message">Cap d’onglets pas tampats recentament</string>

    <!-- Tab Management -->
    <!-- Title of preference for tabs management -->
    <string name="preferences_tabs">Onglets</string>
    <!-- Title of preference that allows a user to specify the tab view -->
    <string name="preferences_tab_view">Vista onglet</string>
    <!-- Option for a list tab view -->
    <string name="tab_view_list">Lista</string>
    <!-- Option for a grid tab view -->
    <string name="tab_view_grid">Grasilha</string>
    <!-- Title of preference that allows a user to auto close tabs after a specified amount of time -->
    <string name="preferences_close_tabs">Tampar los onglets</string>
    <!-- Option for auto closing tabs that will never auto close tabs, always allows user to manually close tabs -->
    <string name="close_tabs_manually">Manualament</string>

    <!-- Option for auto closing tabs that will auto close tabs after one day -->
    <string name="close_tabs_after_one_day">Aprèp un jorn</string>
    <!-- Option for auto closing tabs that will auto close tabs after one week -->
    <string name="close_tabs_after_one_week">Aprèp una setmana</string>
    <!-- Option for auto closing tabs that will auto close tabs after one month -->
    <string name="close_tabs_after_one_month">Aprèp un mes</string>

    <!-- Title of preference that allows a user to specify the auto-close settings for open tabs -->
    <string name="preference_auto_close_tabs" tools:ignore="UnusedResources">Auto-tampadura d’onglets dubèrts</string>

    <!-- Opening screen -->
    <!-- Title of a preference that allows a user to choose what screen to show after opening the app -->
    <string name="preferences_opening_screen">Ecran a la dubertura</string>
    <!-- Option for always opening the homepage when re-opening the app -->
    <string name="opening_screen_homepage">Pagina d’acuèlh</string>
    <!-- Option for always opening the user's last-open tab when re-opening the app -->
    <string name="opening_screen_last_tab">Darrièr onglet</string>
    <!-- Option for always opening the homepage when re-opening the app after four hours of inactivity -->
    <string name="opening_screen_after_four_hours_of_inactivity">Pagina d’acuèlh aprèp quatre oras d’inactivitat</string>
    <!-- Summary for tabs preference when auto closing tabs setting is set to manual close-->
    <string name="close_tabs_manually_summary">Tampar manualament</string>
    <!-- Summary for tabs preference when auto closing tabs setting is set to auto close tabs after one day-->
    <string name="close_tabs_after_one_day_summary">Tampar aprèp un jorn</string>
    <!-- Summary for tabs preference when auto closing tabs setting is set to auto close tabs after one week-->
    <string name="close_tabs_after_one_week_summary">Tampar aprèp una setmana</string>
    <!-- Summary for tabs preference when auto closing tabs setting is set to auto close tabs after one month-->
    <string name="close_tabs_after_one_month_summary">Tampar aprèp un mes</string>

    <!-- Summary for homepage preference indicating always opening the homepage when re-opening the app -->
    <string name="opening_screen_homepage_summary">Dobrir la pagina d’acuèlh</string>
    <!-- Summary for homepage preference indicating always opening the last-open tab when re-opening the app -->
    <string name="opening_screen_last_tab_summary">Dobrir lo darrièr onglet</string>
    <!-- Summary for homepage preference indicating opening the homepage when re-opening the app after four hours of inactivity -->
    <string name="opening_screen_after_four_hours_of_inactivity_summary">Dobrir la pagina d’acuèlh après quatre oras</string>

    <!-- Inactive tabs -->
    <!-- Category header of a preference that allows a user to enable or disable the inactive tabs feature -->
    <string name="preferences_inactive_tabs">Passar los onglets ancians a inactius</string>

    <!-- Title of inactive tabs preference -->
    <string name="preferences_inactive_tabs_title">Los onglets qu’avètz pas consultats fa doas setmanas aniràn a la seccion dels inactius.</string>

    <!-- Studies -->
    <!-- Title of the remove studies button -->
    <string name="studies_remove">Suprimir</string>
    <!-- Title of the active section on the studies list -->
    <string name="studies_active">Actiu</string>
    <!-- Description for studies, it indicates why Firefox use studies. The first parameter is the name of the application. -->
    <string name="studies_description_2">%1$s pòt installar e lançar d’estudis de temps en temps.</string>
    <!-- Learn more link for studies, links to an article for more information about studies. -->
    <string name="studies_learn_more">Ne saber mai</string>

    <!-- Dialog message shown after removing a study -->
    <string name="studies_restart_app" moz:removedIn="135">L’aplicacion es a se tampar per aplicar las modificacions</string>
    <!-- Dialog button to confirm the removing a study. -->
    <string name="studies_restart_dialog_ok" moz:removedIn="135">D’acòrdi</string>
    <!-- Dialog button text for canceling removing a study. -->
    <string name="studies_restart_dialog_cancel" moz:removedIn="135">Anullar</string>

    <!-- Toast shown after turning on/off studies preferences -->
    <string name="studies_toast_quit_application" moz:removedIn="135" tools:ignore="UnusedResources">Tampadura de l’aplicacion per aplicar las modificacions…</string>

    <!-- Sessions -->
    <!-- Title for the list of tabs -->
    <string name="tab_header_label" moz:removedIn="135" tools:ignore="UnusedResources">Onglets dobèrts</string>
    <!-- Title for the list of tabs in the current private session -->
    <string name="tabs_header_private_tabs_title" moz:removedIn="136" tools:ignore="UnusedResources">Onglets privats</string>
    <!-- Title for the list of tabs in the synced tabs -->
    <string name="tabs_header_synced_tabs_title" moz:removedIn="136" tools:ignore="UnusedResources">Onglets sincronizats</string>
    <!-- Content description (not visible, for screen readers etc.): Add tab button. Adds a news tab when pressed -->
    <string name="add_tab">Apondre un onglet</string>
    <!-- Content description (not visible, for screen readers etc.): Add tab button. Adds a news tab when pressed -->
    <string name="add_private_tab">Dobrir onglet privat</string>
    <!-- Text for the new tab button to indicate adding a new private tab in the tab -->
    <string name="tab_drawer_fab_content">Privat</string>
    <!-- Text for the new tab button to indicate syncing command on the synced tabs page -->
    <string name="tab_drawer_fab_sync">Sincronizar</string>
    <!-- Text shown in the menu for sharing all tabs -->
    <string name="tab_tray_menu_item_share">Partejar totes los onglets</string>
    <!-- Text shown in the menu to view recently closed tabs -->
    <string name="tab_tray_menu_recently_closed">Onglets tampats recentament</string>
    <!-- Text shown in the tabs tray inactive tabs section -->
    <string name="tab_tray_inactive_recently_closed" tools:ignore="UnusedResources">Tampaduras recentas</string>
    <!-- Text shown in the menu to view account settings -->
    <string name="tab_tray_menu_account_settings">Paramètres del compte</string>
    <!-- Text shown in the menu to view tab settings -->
    <string name="tab_tray_menu_tab_settings">Paramètres dels onglets</string>
    <!-- Text shown in the menu for closing all tabs -->
    <string name="tab_tray_menu_item_close">Tampar totes los onglets</string>
    <!-- Text shown in the multiselect menu for bookmarking selected tabs. -->
    <string name="tab_tray_multiselect_menu_item_bookmark">Marcar los onglets</string>
    <!-- Text shown in the multiselect menu for closing selected tabs. -->
    <string name="tab_tray_multiselect_menu_item_close">Tampar los onglets</string>
    <!-- Content description for tabs tray multiselect share button -->
    <string name="tab_tray_multiselect_share_content_description">Partejar los onglets seleccionats</string>
    <!-- Content description for tabs tray multiselect menu -->
    <string name="tab_tray_multiselect_menu_content_description">Menú dels onglets seleccionats</string>
    <!-- Content description (not visible, for screen readers etc.): Removes tab from collection button. Removes the selected tab from collection when pressed -->
    <string name="remove_tab_from_collection">Suprimir l’onglet de la colleccion</string>
    <!-- Text for button to enter multiselect mode in tabs tray -->
    <string name="tabs_tray_select_tabs">Seleccionar d’onglets</string>
    <!-- Content description (not visible, for screen readers etc.): Close tab button. Closes the current session when pressed -->
    <string name="close_tab">Tampar l’onglet</string>
    <!-- Content description (not visible, for screen readers etc.): Close tab <title> button. First parameter is tab title  -->
    <string name="close_tab_title">Tampar l’onglet %s</string>
    <!-- Content description (not visible, for screen readers etc.): Opens the open tabs menu when pressed -->
    <string name="open_tabs_menu">Dobrir lo menú dels onglets</string>
    <!-- Open tabs menu item to save tabs to collection -->
    <string name="tabs_menu_save_to_collection1">Enregistrar los onglets dins la colleccion</string>

    <!-- Text for the menu button to delete a collection -->
    <string name="collection_delete">Suprimir la colleccion</string>
    <!-- Text for the menu button to rename a collection -->
    <string name="collection_rename">Renomenar la colleccion</string>
    <!-- Text for the button to open tabs of the selected collection -->
    <string name="collection_open_tabs">Onglets dobèrts</string>
    <!-- Hint for adding name of a collection -->
    <string name="collection_name_hint">Nom de la collecion</string>
    <!-- Text for the menu button to remove a top site -->
    <string name="remove_top_site">Suprimir</string>

    <!-- Text for the menu button to delete a top site from history -->
    <string name="delete_from_history">Suprimir de l’istoric</string>
    <!-- Postfix for private WebApp titles, placeholder is replaced with app name -->
    <string name="pwa_site_controls_title_private">%1$s (mòde privat)</string>

    <!-- History -->
    <!-- Text for the button to search all history -->
    <string name="history_search_1">Picatz de tèrmes de recèrca</string>
    <!-- Text for the button to clear all history -->
    <string name="history_delete_all">Escafar l’istoric</string>
    <!-- Text for the snackbar to confirm that multiple browsing history items has been deleted -->
    <string name="history_delete_multiple_items_snackbar">Istoric escafat</string>
    <!-- Text for the snackbar to confirm that a single browsing history item has been deleted. The first parameter is the shortened URL of the deleted history item. -->
    <string name="history_delete_single_item_snackbar">%1$s suprimit</string>
    <!-- Context description text for the button to delete a single history item -->
    <string name="history_delete_item">Suprimir</string>
    <!-- History multi select title in app bar
    The first parameter is the number of bookmarks selected -->
    <string name="history_multi_select_title">%1$d seleccionats</string>
    <!-- Text for the header that groups the history for today -->
    <string name="history_today">Uèi</string>
    <!-- Text for the header that groups the history for yesterday -->
    <string name="history_yesterday">Ièr</string>
    <!-- Text for the header that groups the history the past 7 days -->
    <string name="history_7_days">Los darrièrs 7 jorns</string>
    <!-- Text for the header that groups the history the past 30 days -->
    <string name="history_30_days">Los darrièrs 30 jorns</string>
    <!-- Text for the header that groups the history older than the last month -->
    <string name="history_older">Mai ancian</string>

    <!-- Text shown when no history exists -->
    <string name="history_empty_message">Cap d’istoric</string>

    <!-- Downloads -->
    <!-- Text for the snackbar to confirm that multiple downloads items have been removed -->
    <string name="download_delete_multiple_items_snackbar_1">Telecargament suprimits</string>
    <!-- Text for the snackbar to confirm that a single download item has been removed. The first parameter is the name of the download item. -->
    <string name="download_delete_single_item_snackbar">%1$s suprimit</string>
    <!-- Text shown when no download exists -->
    <string name="download_empty_message_1">Cap de fichièr pas telecargat</string>
    <!-- History multi select title in app bar
    The first parameter is the number of downloads selected -->
    <string name="download_multi_select_title">%1$d seleccionats</string>


    <!-- Text for the button to remove a single download item -->
    <string name="download_delete_item_1">Suprimir</string>


    <!-- WebCompat Reporter -->
    <!-- The title of the Web Compat Reporter feature. This is displayed in the top app bar. -->
    <string name="webcompat_reporter_screen_title">Senhalar un site copat</string>
    <!-- The description of the Web Compat Reporter feature. This first parameter is the name of the application (For example: Fenix) -->
    <string name="webcompat_reporter_description">Ajudatz a melhorar %1$s per totòm. Lo personal de Mozilla utiliza las informacions qu’enviatz per resòlvre de problèmas suls sites web.</string>
    <!-- The text field label of the URL text field. This is displayed above the user-inputted URL. -->
    <string name="webcompat_reporter_label_url">URL</string>
    <!-- The error message of the URL text field when an invalid URL has been entered. -->
    <string name="webcompat_reporter_url_error_invalid">Picatz una URL valida</string>
    <!-- The label/title of an optional field in the Web Compat Reporter feature for explaining a high-level reason why the site is broken. -->
    <string name="webcompat_reporter_label_whats_broken" moz:removedIn="136" tools:ignore="UnusedResources">Qu’es copat ? (facultatiu)</string>
    <!-- The placeholder text for the dropdown where a user selects a high-level reason why the site is broken. -->
    <string name="webcompat_reporter_choose_reason">Causissètz una rason</string>
    <!-- The label/title of an optional field in the Web Compat Reporter feature for adding additional information. -->
    <string name="webcompat_reporter_label_description">Descrivètz lo problèma (facultatiu)</string>
    <!-- The button text for navigating away from the feature to provide more information on the broken site's bug report. -->
    <string name="webcompat_reporter_send_more_info">Enviar mai d’informacions</string>
    <!-- The button text for the cancel button to leave the Web Compat Reporter feature. -->
    <string name="webcompat_reporter_cancel">Anullar</string>
    <!-- The button text for the send button to submit the provided form data. -->
    <string name="webcompat_reporter_send">Mandar</string>


    <!-- These reason strings are dropdown options on a WebCompat reporter form, indicating what is broken on the site. -->
    <!-- Broken site reason text for site slow or not working -->
    <string name="webcompat_reporter_reason_slow">Site lent o non foncional</string>
    <!-- Broken site reason text for images or videos -->
    <string name="webcompat_reporter_reason_media">Imatges o vidèos</string>
    <!-- Broken site reason text for buttons, links, and other content -->
    <string name="webcompat_reporter_reason_content">Botons, ligams o autre contengut</string>
    <!-- Broken site reason text for sign in or sign out -->
    <string name="webcompat_reporter_reason_account">Connexion o desconnexion</string>
    <!-- Broken site reason text for ad blocker -->
    <string name="webcompat_reporter_reason_ad_blocker">Blocador de publicitat</string>
    <!-- Broken site reason text for something else -->
    <string name="webcompat_reporter_reason_other">Quicòm mai</string>

    <!-- Crashes -->
    <!-- Title text displayed on the tab crash page. This first parameter is the name of the application (For example: Fenix) -->
    <string name="tab_crash_title_2">%1$s a pas pogut cargar aquesta pagina.</string>
    <!-- Send crash report checkbox text on the tab crash page -->
    <string name="tab_crash_send_report">Enviar un senhalament de bug a Mozilla</string>
    <!-- Close tab button text on the tab crash page -->
    <string name="tab_crash_close">Tampar l’onglet</string>

    <!-- Restore tab button text on the tab crash page -->
    <string name="tab_crash_restore">Restablir l’onglet</string>

    <!-- Unsubmitted crash dialog title, The first parameter is the name of the app (e.g. Firefox)  -->
    <string name="unsubmitted_crash_dialog_title">%s a degut reaviar</string>
    <!-- Unsubmitted crash dialog checkbox label for automatically sending reports in the future -->
    <string name="unsubmitted_crash_dialog_checkbox_label">Enviar automaticament los rapòrts de plantatge</string>
    <!-- Unsubmitted crash dialog negative button to dismiss the dialog -->
    <string name="unsubmitted_crash_dialog_negative_button">Tampar</string>
    <!-- Unsubmitted crash dialog positive button to submit crash report -->
    <string name="unsubmitted_crash_dialog_positive_button">Mandar un rapòrt de plantatge</string>

    <!-- Bookmarks -->
    <!-- Confirmation message for a dialog confirming if the user wants to delete the selected folder -->
    <string name="bookmark_delete_folder_confirmation_dialog">Volètz vertadièrament suprimir aqueste dorsièr ?</string>
    <!-- Confirmation message for a dialog confirming if the user wants to delete multiple items. -->
    <string name="bookmark_delete_folders_confirmation_dialog">Volètz vertadièrament suprimir los elements seleccionats ?</string>
    <!-- Confirmation message for a dialog confirming if the user wants to delete multiple items including folders. Parameter will be replaced by app name. -->
    <string name="bookmark_delete_multiple_folders_confirmation_dialog">%s suprimirà los elements seleccionats.</string>
    <!-- Text for the cancel button on delete bookmark dialog -->
    <string name="bookmark_delete_negative">Anullar</string>
    <!-- Screen title for adding a bookmarks folder -->
    <string name="bookmark_add_folder">Apondre un dossièr</string>
    <!-- Snackbar title that confirms a bookmark was saved into a folder. Parameter will be replaced by the name of the folder the bookmark was saved into. -->
    <string name="bookmark_saved_in_folder_snackbar">Enregistrat dins « %s »</string>
    <!-- Snackbar edit button shown after a bookmark has been created. -->
    <string name="edit_bookmark_snackbar_action">MODIFICAR</string>
    <!-- Bookmark menu move button -->
    <string name="bookmark_menu_move_button">Desplaçar</string>
    <!-- Bookmark overflow menu edit button -->
    <string name="bookmark_menu_edit_button">Modificar</string>
    <!-- Bookmark overflow menu copy button -->
    <string name="bookmark_menu_copy_button">Copiar</string>
    <!-- Bookmark overflow menu share button -->
    <string name="bookmark_menu_share_button">Partejar</string>

    <!-- Bookmark overflow menu open in new tab button -->
    <string name="bookmark_menu_open_in_new_tab_button">Dobrir dins un onglet novèl</string>
    <!-- Bookmark overflow menu open in private tab button -->
    <string name="bookmark_menu_open_in_private_tab_button">Dobrir en navigacion privada</string>
    <!-- Bookmark overflow menu open all in tabs button -->
    <string name="bookmark_menu_open_all_in_tabs_button">Tot dobrir dins d’onglets novèls</string>
    <!-- Bookmark overflow menu open all in private tabs button -->
    <string name="bookmark_menu_open_all_in_private_tabs_button">Tot dobrir dins l’onglets privats</string>
    <!-- Bookmark overflow menu delete button -->
    <string name="bookmark_menu_delete_button">Suprimir</string>
    <!--Bookmark overflow menu save button -->
    <string name="bookmark_menu_save_button">Enregistrar</string>
    <!-- Bookmark multi select title in app bar
     The first parameter is the number of bookmarks selected -->
    <string name="bookmarks_multi_select_title">%1$d seleccionats</string>
    <!-- Bookmark editing screen title -->
    <string name="edit_bookmark_fragment_title">Modificar lo marcapagina</string>
    <!-- Bookmark folder editing screen title -->
    <string name="edit_bookmark_folder_fragment_title">Modificar lo dossièr</string>
    <!-- Bookmark sign in button message -->
    <string name="bookmark_sign_in_button">Connectatz-vos per veire los marcapaginas sincronizats.</string>
    <!-- Bookmark URL editing field label -->
    <string name="bookmark_url_label">URL</string>
    <!-- Bookmark FOLDER editing field label -->
    <string name="bookmark_folder_label">DOSSIÈR</string>
    <!-- Text indicating which folder a bookmark or folder will be saved in -->
    <string name="bookmark_save_in_label">Enregistrar dins</string>
    <!-- Bookmark NAME editing field label -->
    <string name="bookmark_name_label">NOM</string>
    <!-- Label for a text input field for a bookmark or folder name -->
    <string name="bookmark_name_label_normal_case">Nom</string>
    <!-- Bookmark add folder screen title -->
    <string name="bookmark_add_folder_fragment_label">Apondre un dossièr</string>
    <!-- Bookmark select folder screen title -->
    <string name="bookmark_select_folder_fragment_label">Seleccionar un dossièr</string>
    <!-- Bookmark editing error missing title -->
    <string name="bookmark_empty_title_error">Deu aver un títol</string>
    <!-- Bookmark editing error missing or improper URL -->
    <string name="bookmark_invalid_url_error">URL invalida</string>

    <!-- Bookmark screen message for empty bookmarks folder -->
    <string name="bookmarks_empty_message">I a pas cap de marcapagina aquí</string>
    <!-- Bookmark snackbar message on deletion
     The first parameter is the host part of the URL of the bookmark deleted, if any -->
    <string name="bookmark_deletion_snackbar_message">%1$s suprimit</string>
    <!-- Bookmark snackbar message on deleting multiple bookmarks not including folders-->
    <string name="bookmark_deletion_multiple_snackbar_message_2">Marcapagina suprimit</string>

    <!-- Bookmark snackbar message on deleting multiple bookmarks including folders-->
    <string name="bookmark_deletion_multiple_snackbar_message_3">Supression dels dossièrs seleccionats</string>
    <!-- Bookmark undo button for deletion snackbar action -->
    <string name="bookmark_undo_deletion">ANULLAR</string>

    <!-- Bookmark snackbar message for deleting a single item. Parameter is the title of the item being deleted -->
    <string name="bookmark_delete_single_item">%s suprimit</string>
    <!-- Bookmark snackbar message for deleting multiple items. Parameter is the number of items being deleted -->
    <string name="bookmark_delete_multiple_items">%s elements suprimits</string>
    <!-- Text for the button to search all bookmarks -->
    <string name="bookmark_search">Picatz de tèrmes de recèrca</string>

    <!-- Content description for the bookmark navigation bar back button -->
    <string name="bookmark_navigate_back_button_content_description">Tornar</string>
    <!-- Content description for the bookmark list new folder navigation bar button -->
    <string name="bookmark_add_new_folder_button_content_description">Apondre un dossièr novèl</string>
    <!-- Content description for the bookmark screen delete bookmark navigation bar button -->
    <string name="bookmark_delete_bookmark_content_description">Suprimir lo marcapagina</string>
    <!-- Content description for the bookmark screen delete bookmark folder navigation bar button -->
    <string name="bookmark_delete_folder_content_description">Suprimir lo dossièr</string>
    <!-- Content description for bookmark search floating action button -->
    <string name="bookmark_search_button_content_description">Cercar dins los marcapaginas</string>
    <!-- Content description for the overflow menu for a bookmark item. Paramter will a folder name or bookmark title. -->
    <string name="bookmark_item_menu_button_content_description">Menú del marcapagina %s</string>

    <!-- Title for the bookmark list empty state-->
    <string name="bookmark_empty_list_title">Cap de marcapagina pel moment</string>

    <!-- Description for the bookmark list empty state when you're not signed into sync. -->
    <string name="bookmark_empty_list_guest_description">Enregistratz los sites pendent la navegacion. Connectatz-vos per recuperar los marcapaginas dempuèi d\'autres aparelhs sincronizats.</string>
    <!-- Text for the button to navigate to sync authentication -->
    <string name="bookmark_empty_list_guest_cta">Se connectar a Sync</string>
    <!-- Description for the bookmark list empty state when you're signed into sync. -->
    <string name="bookmark_empty_list_authenticated_description">Salvatz de sites en navegant. Se recuperaràn tanben los marcapaginas d’autres aparelhs sincronizats.</string>
    <!-- Description for the bookmark list empty state when you're in an empty folder. -->
    <string name="bookmark_empty_list_folder_description">Ajustatz de marcapaginas pendent vòstre navegacion per tornar a vòstres sites preferits mai tard.</string>
    <!-- Description for the add new folder button when selecting a folder. -->
    <string name="bookmark_select_folder_new_folder_button_title">Dossièr novèl</string>

    <!-- Site Permissions -->
    <!-- Button label that take the user to the Android App setting -->
    <string name="phone_feature_go_to_settings">Anar als paramètres</string>
    <!-- Content description (not visible, for screen readers etc.): Quick settings sheet
        to give users access to site specific information / settings. For example:
        Secure settings status and a button to modify site permissions -->
    <string name="quick_settings_sheet">Accès rapid als paramètres</string>
    <!-- Label that indicates that this option it the recommended one -->
    <string name="phone_feature_recommended">Recomandat</string>
    <!-- Button label for clearing all the information of site permissions-->
    <string name="clear_permissions">Escafar las permissions</string>
    <!-- Text for the OK button on Clear permissions dialog -->
    <string name="clear_permissions_positive">D’acòrdi</string>
    <!-- Text for the cancel button on Clear permissions dialog -->
    <string name="clear_permissions_negative">Anullar</string>
    <!-- Button label for clearing a site permission-->
    <string name="clear_permission">Escafar la permission</string>
    <!-- Text for the OK button on Clear permission dialog -->
    <string name="clear_permission_positive">D’acòrdi</string>
    <!-- Text for the cancel button on Clear permission dialog -->
    <string name="clear_permission_negative">Anullar</string>
    <!-- Button label for clearing all the information on all sites-->
    <string name="clear_permissions_on_all_sites">Escafar las permissions de totes los sites</string>
    <!-- Preference for altering video and audio autoplay for all websites -->
    <string name="preference_browser_feature_autoplay">Lectura automatica</string>
    <!-- Preference for altering the camera access for all websites -->
    <string name="preference_phone_feature_camera">Camèra</string>
    <!-- Preference for altering the microphone access for all websites -->
    <string name="preference_phone_feature_microphone">Microfòn</string>
    <!-- Preference for altering the location access for all websites -->
    <string name="preference_phone_feature_location">Emplaçament</string>
    <!-- Preference for altering the notification access for all websites -->
    <string name="preference_phone_feature_notification">Notificacion</string>

    <!-- Preference for altering the persistent storage access for all websites -->
    <string name="preference_phone_feature_persistent_storage">Emmagazinatge persistent</string>
    <!-- Preference for altering the storage access setting for all websites -->
    <string name="preference_phone_feature_cross_origin_storage_access">Cookies intersites</string>
    <!-- Preference for altering the EME access for all websites -->
    <string name="preference_phone_feature_media_key_system_access">Contengut contrarotlat per DRM</string>
    <!-- Label that indicates that a permission must be asked always -->
    <string name="preference_option_phone_feature_ask_to_allow">Demandar per autorizar</string>
    <!-- Label that indicates that a permission must be blocked -->
    <string name="preference_option_phone_feature_blocked">Blocat</string>
    <!-- Label that indicates that a permission must be allowed -->
    <string name="preference_option_phone_feature_allowed">Autorizat</string>
    <!--Label that indicates a permission is by the Android OS-->
    <string name="phone_feature_blocked_by_android">Blocat per Android</string>
    <!-- Preference for showing a list of websites that the default configurations won't apply to them -->
    <string name="preference_exceptions">Excepcions</string>

    <!-- Summary of tracking protection preference if tracking protection is set to off -->
    <string name="tracking_protection_off">Desactivada</string>
    <!-- Summary of tracking protection preference if tracking protection is set to standard -->
    <string name="tracking_protection_standard">Estandarda</string>
    <!-- Summary of tracking protection preference if tracking protection is set to strict -->
    <string name="tracking_protection_strict">Estricta</string>
    <!-- Summary of tracking protection preference if tracking protection is set to custom -->
    <string name="tracking_protection_custom">Personalizada</string>
    <!-- Label for global setting that indicates that all video and audio autoplay is allowed -->
    <string name="preference_option_autoplay_allowed2">Autorizar l’àudio e la vidèo</string>

    <!-- Label for site specific setting that indicates that all video and audio autoplay is allowed -->
    <string name="quick_setting_option_autoplay_allowed">Autorizar l’àudio e la vidèo</string>
    <!-- Label that indicates that video and audio autoplay is only allowed over Wi-Fi -->
    <string name="preference_option_autoplay_allowed_wifi_only2">Blocar solament l’àudio e la vidèo amb una connexion mobil</string>
    <!-- Subtext that explains 'autoplay on Wi-Fi only' option -->
    <string name="preference_option_autoplay_allowed_wifi_subtext">L’àudio e la vidèo seràn legits amb una connexion Wi-Fi</string>
    <!-- Label for global setting that indicates that video autoplay is allowed, but audio autoplay is blocked -->
    <string name="preference_option_autoplay_block_audio2">Blocar sonque l’àudio</string>
    <!-- Label for site specific setting that indicates that video autoplay is allowed, but audio autoplay is blocked -->
    <string name="quick_setting_option_autoplay_block_audio">Blocar sonque l’àudio</string>
    <!-- Label for global setting that indicates that all video and audio autoplay is blocked -->
    <string name="preference_option_autoplay_blocked3">Blocar l’àudio e la vidèo</string>
    <!-- Label for site specific setting that indicates that all video and audio autoplay is blocked -->
    <string name="quick_setting_option_autoplay_blocked">Blocar l’àudio e la vidèo</string>
    <!-- Summary of delete browsing data on quit preference if it is set to on -->
    <string name="delete_browsing_data_quit_on">Activat</string>
    <!-- Summary of delete browsing data on quit preference if it is set to off -->
    <string name="delete_browsing_data_quit_off">Desactivat</string>

    <!-- Summary of studies preference if it is set to on -->
    <string name="studies_on">Activat</string>
    <!-- Summary of studies data on quit preference if it is set to off -->
    <string name="studies_off">Desactivat</string>

    <!-- Category header of a preference that allows a user to alter settings related to web permissions. -->
    <string name="preferences_category_permissions">Permissions</string>
    <!-- Category header of a preference that allows a user to alter settings related to web content. -->
    <string name="preferences_category_content">Contengut</string>
    <!-- Preference for altering the default browsing mode. When enabled, the desktop site will always be requested. -->
    <string name="preference_feature_desktop_mode_default">Totjorn demandar la version ordenador</string>

    <!-- Collections -->
    <!-- Collections header on home fragment -->
    <string name="collections_header">Colleccions</string>
    <!-- Content description (not visible, for screen readers etc.): Opens the collection menu when pressed -->
    <string name="collection_menu_button_content_description">Menú de colleccion</string>
    <!-- Label to describe what collections are to a new user without any collections -->
    <string name="no_collections_description2">Amassatz çò important per vos\nGropatz las recèrcas, los sites e onglets similars per i tornar mai tard.</string>
    <!-- Title for the "select tabs" step of the collection creator -->
    <string name="create_collection_select_tabs">Seleccionar d’onglets</string>
    <!-- Title for the "select collection" step of the collection creator -->
    <string name="create_collection_select_collection">Seleccionar una colleccion</string>
    <!-- Title for the "name collection" step of the collection creator -->
    <string name="create_collection_name_collection">Nom de la colleccion</string>
    <!-- Button to add new collection for the "select collection" step of the collection creator -->
    <string name="create_collection_add_new_collection">Ajustar una colleccion nòva</string>
    <!-- Button to select all tabs in the "select tabs" step of the collection creator -->
    <string name="create_collection_select_all">Seleccionar tot</string>
    <!-- Button to deselect all tabs in the "select tabs" step of the collection creator -->
    <string name="create_collection_deselect_all">O desseleccionar tot</string>
    <!-- Text to prompt users to select the tabs to save in the "select tabs" step of the collection creator -->
    <string name="create_collection_save_to_collection_empty">Seleccionatz los onglets d’enregistrar</string>
    <!-- Text to show users how many tabs they have selected in the "select tabs" step of the collection creator.
     %d is a placeholder for the number of tabs selected. -->
    <string name="create_collection_save_to_collection_tabs_selected">%d onglets seleccionats</string>
    <!-- Text to show users they have one tab selected in the "select tabs" step of the collection creator.
    %d is a placeholder for the number of tabs selected. -->
    <string name="create_collection_save_to_collection_tab_selected">%d onglet seleccionat</string>
    <!-- Text shown in snackbar when multiple tabs have been saved in a collection -->
    <string name="create_collection_tabs_saved">Onglets enregistrats !</string>
    <!-- Text shown in snackbar when one or multiple tabs have been saved in a new collection -->
    <string name="create_collection_tabs_saved_new_collection">Colleccion enregistrada</string>
    <!-- Text shown in snackbar when one tab has been saved in a collection -->
    <string name="create_collection_tab_saved">Onglet enregistrat !</string>
    <!-- Content description (not visible, for screen readers etc.): button to close the collection creator -->
    <string name="create_collection_close">Tampar</string>
    <!-- Button to save currently selected tabs in the "select tabs" step of the collection creator-->
    <string name="create_collection_save">Enregistrar</string>

    <!-- Snackbar action to view the collection the user just created or updated -->
    <string name="create_collection_view">Veire</string>

    <!-- Text for the OK button from collection dialogs -->
    <string name="create_collection_positive">D’acòrdi</string>
    <!-- Text for the cancel button from collection dialogs -->
    <string name="create_collection_negative">Anullar</string>

    <!-- Default name for a new collection in "name new collection" step of the collection creator. %d is a placeholder for the number of collections-->
    <string name="create_collection_default_name">Colleccion %d</string>

    <!-- Share -->
    <!-- Share screen header -->
    <string name="share_header_2">Partejar</string>
    <!-- Content description (not visible, for screen readers etc.):
        "Share" button. Opens the share menu when pressed. -->
    <string name="share_button_content_description">Partejar</string>
    <!-- Text for the Save to PDF feature in the share menu -->
    <string name="share_save_to_pdf">Enregistrar en PDF</string>
    <!-- Text for error message when generating a PDF file Text. -->
    <string name="unable_to_save_to_pdf_error">Generacion PDF impossibla</string>
    <!-- Text for standard error snackbar dismiss button. -->
    <string name="standard_snackbar_error_dismiss">Ignorar</string>
    <!-- Text for error message when printing a page and it fails. -->
    <string name="unable_to_print_page_error">Impossible d’imprimir aquesta pagina</string>
    <!-- Text for the print feature in the share and browser menu -->
    <string name="menu_print">Imprimir</string>
    <!-- Sub-header in the dialog to share a link to another sync device -->
    <string name="share_device_subheader">Enviar al periferic</string>
    <!-- Sub-header in the dialog to share a link to an app from the full list -->
    <string name="share_link_all_apps_subheader">Totas las accions</string>
    <!-- Sub-header in the dialog to share a link to an app from the most-recent sorted list -->
    <string name="share_link_recent_apps_subheader">Utilizats fa res</string>
    <!-- Text for the copy link action in the share screen. -->
    <string name="share_copy_link_to_clipboard">Copiar dins lo quichapapièrs</string>
    <!-- Toast shown after copying link to clipboard -->
    <string name="toast_copy_link_to_clipboard">Copiat dins lo quichapapièrs</string>
    <!-- An option from the share dialog to sign into sync -->
    <string name="sync_sign_in">Se connectar a Sync</string>
     <!-- An option from the three dot menu to sync and save data -->
    <string name="sync_menu_sync_and_save_data">Sincronizar e enregistrar las donadas</string>
    <!-- An option from the share dialog to send link to all other sync devices -->
    <string name="sync_send_to_all">Enviar a totes los periferics</string>
    <!-- An option from the share dialog to reconnect to sync -->
    <string name="sync_reconnect">Tornar connectar a Sync</string>
    <!-- Text displayed when sync is offline and cannot be accessed -->
    <string name="sync_offline">Fòra linha</string>
    <!-- An option to connect additional devices -->
    <string name="sync_connect_device">Connectar un periferic mai</string>
    <!-- The dialog text shown when additional devices are not available -->
    <string name="sync_connect_device_dialog" tools:ignore="BrandUsage">Per enviar un onglet, connectatz-vos a vòstre compte Firefox sus almens un autre periferic.</string>
    <!-- Confirmation dialog button -->
    <string name="sync_confirmation_button">Comprés !</string>
    <!-- Share error message -->
    <string name="share_error_snackbar">Partatge impossible amb aquesta aplicacion</string>
    <!-- Add new device screen title -->
    <string name="sync_add_new_device_title">Enviar al periferic</string>
    <!-- Text for the warning message on the Add new device screen -->
    <string name="sync_add_new_device_message">Cap de periferic pas connectat</string>

    <!-- Text for the button to learn about sending tabs -->
    <string name="sync_add_new_device_learn_button">Ne saber mai sul mandadís d’onglets…</string>
    <!-- Text for the button to connect another device -->
    <string name="sync_add_new_device_connect_button">Connectar un autre periferic…</string>

    <!-- Notifications -->
    <!-- Text shown in the notification that pops up to remind the user that a private browsing session is active. -->
    <string name="notification_pbm_delete_text_2">Tampar los onglets privats</string>

    <!-- Text shown in the notification that pops up to remind the user that a private browsing session is active for Android 14+ -->
    <string name="notification_erase_title_android_14">Tampar los onglets privats ?</string>

    <string name="notification_erase_text_android_14">Tocatz o fasètz lisar aquesta notificacion per tampar los onglets privats.</string>

    <!-- Name of the marketing notification channel. Displayed in the "App notifications" system settings for the app -->
    <string name="notification_marketing_channel_name">Marketing</string>

    <!-- Title shown in the notification that pops up to remind the user to set fenix as default browser.
    The app name is in the text, due to limitations with localizing Nimbus experiments -->
    <string name="nimbus_notification_default_browser_title" tools:ignore="BrandUsage,UnusedResources">Firefox es rapid e privat</string>
    <!-- Text shown in the notification that pops up to remind the user to set fenix as default browser.
    The app name is in the text, due to limitations with localizing Nimbus experiments -->
    <string name="nimbus_notification_default_browser_text" tools:ignore="BrandUsage,UnusedResources">Far que Firefox siá lo navegador per defaut</string>
    <!-- Title shown in the notification that pops up to re-engage the user -->
    <string name="notification_re_engagement_title">Ensajatz la navegacion privada</string>

    <!-- Text shown in the notification that pops up to re-engage the user.
    %1$s is a placeholder that will be replaced by the app name. -->
    <string name="notification_re_engagement_text">Navegatz sens cap de cookies o d’istoric dins %1$s</string>

    <!-- Title A shown in the notification that pops up to re-engage the user -->
    <string name="notification_re_engagement_A_title">Navegar sens traças</string>
    <!-- Text A shown in the notification that pops up to re-engage the user.
    %1$s is a placeholder that will be replaced by the app name. -->
    <string name="notification_re_engagement_A_text">La navegacion privada de %1$s salva pas vòstras informacions.</string>
    <!-- Title B shown in the notification that pops up to re-engage the user -->
    <string name="notification_re_engagement_B_title">Realizatz vòstra primièra recèrca</string>
    <!-- Text B shown in the notification that pops up to re-engage the user -->
    <string name="notification_re_engagement_B_text">Trapatz quicòm a proximitat. O descobrissètz quicòm de risolièr.</string>

    <!-- Survey -->
    <!-- Text shown in the fullscreen message that pops up to ask user to take a short survey.
    The app name is in the text, due to limitations with localizing Nimbus experiments -->
    <string name="nimbus_survey_message_text" tools:ignore="BrandUsage">Ajudatz-nos a melhorar Firefox en respondent a un sondatge cort.</string>
    <!-- Preference for taking the short survey. -->
    <string name="preferences_take_survey">Participar al sondatge</string>
    <!-- Preference for not taking the short survey. -->
    <string name="preferences_not_take_survey">Non, mercé</string>

    <!-- Snackbar -->
    <!-- Text shown in snackbar when user deletes a collection -->
    <string name="snackbar_collection_deleted">Colleccion suprimida</string>
    <!-- Text shown in snackbar when user renames a collection -->
    <string name="snackbar_collection_renamed">Colleccion renomenada</string>
    <!-- Text shown in snackbar when user closes a tab -->
    <string name="snackbar_tab_closed">Onglet tampat</string>
    <!-- Text shown in snackbar when user closes all tabs -->
    <string name="snackbar_tabs_closed">Onglets tampats</string>
    <!-- Text shown in snackbar when user closes multiple inactive tabs. %1$s will be replaced with the number of tabs closed. -->
    <string name="snackbar_num_tabs_closed">Onglets tampats : %1$s</string>
    <!-- Text shown in snackbar when user bookmarks a list of tabs. Parameter will be replaced by the name of the folder the bookmark was saved into.-->
    <string name="snackbar_message_bookmarks_saved_in">Marcapagina salvat dins « %s » !</string>
    <!-- Text shown in snackbar when user adds a site to shortcuts -->
    <string name="snackbar_added_to_shortcuts">Apondut als acorchis !</string>
    <!-- Text shown in snackbar when user closes a private tab -->
    <string name="snackbar_private_tab_closed">Onglet privat tampat</string>
    <!-- Text shown in snackbar when user closes all private tabs -->
    <string name="snackbar_private_tabs_closed">Onglets privats tampats</string>
    <!-- Text shown in snackbar when user erases their private browsing data -->
    <string name="snackbar_private_data_deleted">Donadas de navegacion privada suprimidas</string>
    <!-- Text shown in snackbar to undo deleting a tab, top site or collection -->
    <string name="snackbar_deleted_undo">ANULLAR</string>
    <!-- Text shown in snackbar when user removes a top site -->
    <string name="snackbar_top_site_removed">Site suprimit</string>
    <!-- QR code scanner prompt which appears after scanning a code, but before navigating to it
        First parameter is the name of the app, second parameter is the URL or text scanned-->
    <string name="qr_scanner_confirmation_dialog_message">Autorizar %1$s a dobrir %2$s</string>
    <!-- QR code scanner prompt dialog positive option to allow navigation to scanned link -->
    <string name="qr_scanner_dialog_positive">AUTORIZAR</string>
    <!-- QR code scanner prompt dialog positive option to deny navigation to scanned link -->
    <string name="qr_scanner_dialog_negative">REFUSAR</string>
    <!-- QR code scanner prompt dialog error message shown when a hostname does not contain http or https. -->
    <string name="qr_scanner_dialog_invalid">Adreça web pas valida.</string>
    <!-- QR code scanner prompt dialog positive option when there is an error -->
    <string name="qr_scanner_dialog_invalid_ok">D’acòrdi</string>
    <!-- Tab collection deletion prompt dialog message. Placeholder will be replaced with the collection name -->
    <string name="tab_collection_dialog_message">Volètz vertadièrament suprimir %1$s ?</string>
    <!-- Tab collection deletion prompt dialog option to delete the collection -->
    <string name="tab_collection_dialog_positive">Suprimir</string>

    <!-- Message for copying the URL via long press on the toolbar -->
    <string name="url_copied">URL copiada</string>

    <!-- Sample text for accessibility font size -->
    <string name="accessibility_text_size_sample_text_1">Aquò es un exemple de tèxt. Aquí es una demostracion de coma apareisserà lo tèxt quand aumentatz o redusissètz la talha amb aqueste paramètre.</string>
    <!-- Summary for Accessibility Text Size Scaling Preference -->
    <string name="preference_accessibility_text_size_summary">Va venir lo tèxt dels sites mai grand o mai pichon</string>
    <!-- Title for Accessibility Text Size Scaling Preference -->
    <string name="preference_accessibility_font_size_title">Talha de polissa</string>

    <!-- Title for Accessibility Text Automatic Size Scaling Preference -->
    <string name="preference_accessibility_auto_size_2">Talha de polissa automatica</string>

    <!-- Summary for Accessibility Text Automatic Size Scaling Preference -->
    <string name="preference_accessibility_auto_size_summary">La talha de polissa correspondrà a la talha dels paramètres Android. Desactivatz aquesta opcion per gerir la talha de la polissa.</string>

    <!-- Title for the Delete browsing data preference -->
    <string name="preferences_delete_browsing_data">Suprimir las donadas de navegacion</string>
    <!-- Title for the tabs item in Delete browsing data -->
    <string name="preferences_delete_browsing_data_tabs_title_2">Onglets dobèrts</string>
    <!-- Subtitle for the tabs item in Delete browsing data, parameter will be replaced with the number of open tabs -->
    <string name="preferences_delete_browsing_data_tabs_subtitle">%d onglets</string>
    <!-- Title for the data and history items in Delete browsing data -->
    <!-- Title for the history item in Delete browsing data -->
    <string name="preferences_delete_browsing_data_browsing_history_title">Istoric de navegacion</string>
    <!-- Subtitle for the data and history items in delete browsing data, parameter will be replaced with the
        number of history items the user has -->
    <string name="preferences_delete_browsing_data_browsing_data_subtitle">%d adreças</string>
    <!-- Title for the cookies and site data items in Delete browsing data -->
    <string name="preferences_delete_browsing_data_cookies_and_site_data">Cookies e donadas de sites</string>
    <!-- Subtitle for the cookies item in Delete browsing data -->
    <string name="preferences_delete_browsing_data_cookies_subtitle">La session de la màger part dels sites se tamparà</string>
    <!-- Title for the cached images and files item in Delete browsing data -->
    <string name="preferences_delete_browsing_data_cached_files">Imatges e fichièrs en cache</string>
    <!-- Subtitle for the cached images and files item in Delete browsing data -->
    <string name="preferences_delete_browsing_data_cached_files_subtitle">Libèra d’espaci d’emmagazinatge</string>
    <!-- Title for the site permissions item in Delete browsing data -->
    <string name="preferences_delete_browsing_data_site_permissions">Permissions dels sites</string>
    <!-- Title for the downloads item in Delete browsing data -->
    <string name="preferences_delete_browsing_data_downloads">Telecargaments</string>
    <!-- Text for the button to delete browsing data -->
    <string name="preferences_delete_browsing_data_button">Suprimir las donadas de navegacion</string>
    <!-- Title for the Delete browsing data on quit preference -->
    <string name="preferences_delete_browsing_data_on_quit">Suprimir las donadas de navegacion en quitant</string>
    <!-- Summary for the Delete browsing data on quit preference. "Quit" translation should match delete_browsing_data_on_quit_action translation. -->
    <string name="preference_summary_delete_browsing_data_on_quit_2">Suprimís automaticament las donadas de navegacion quand seleccionatz « Quitar » al menú principal</string>
    <!-- Action item in menu for the Delete browsing data on quit feature -->
    <string name="delete_browsing_data_on_quit_action">Sortir</string>

    <!-- Title text of a delete browsing data dialog. -->
    <string name="delete_history_prompt_title">Periòde de suprimir</string>
    <!-- Body text of a delete browsing data dialog. -->
    <string name="delete_history_prompt_body_2">Suprimís l’istoric (inclutz l’istoric sincronizat d’autres aparelhs)</string>
    <!-- Radio button in the delete browsing data dialog to delete history items for the last hour. -->
    <string name="delete_history_prompt_button_last_hour">La darrièra ora</string>
    <!-- Radio button in the delete browsing data dialog to delete history items for today and yesterday. -->
    <string name="delete_history_prompt_button_today_and_yesterday">Uèi e ièr</string>
    <!-- Radio button in the delete browsing data dialog to delete all history. -->
    <string name="delete_history_prompt_button_everything">Tot</string>

    <!-- Dialog message to the user asking to delete browsing data. Parameter will be replaced by app name. -->
    <string name="delete_browsing_data_prompt_message_3">%s suprimirà las donadas de navegacion seleccionadas.</string>
    <!-- Text for the cancel button for the data deletion dialog -->
    <string name="delete_browsing_data_prompt_cancel">Anullar</string>

    <!-- Text for the allow button for the data deletion dialog -->
    <string name="delete_browsing_data_prompt_allow">Suprimir</string>

    <!-- Text for the snackbar confirmation that the data was deleted -->
    <string name="preferences_delete_browsing_data_snackbar">Donadas de navegacion suprimidas</string>
    <!-- Text for the snackbar to show the user that the deletion of browsing data is in progress -->
    <string name="deleting_browsing_data_in_progress">Supression de las donadas de navegacion…</string>

    <!-- Dialog message to the user asking to delete all history items inside the opened group. Parameter will be replaced by a history group name. -->
    <string name="delete_all_history_group_prompt_message">Suprimir totes les sites dins « %s »</string>
    <!-- Text for the cancel button for the history group deletion dialog -->
    <string name="delete_history_group_prompt_cancel">Anullar</string>
    <!-- Text for the allow button for the history group dialog -->
    <string name="delete_history_group_prompt_allow">Suprimir</string>
    <!-- Text for the snackbar confirmation that the history group was deleted -->
    <string name="delete_history_group_snackbar">Grop suprimit</string>

    <!-- Onboarding -->
    <!-- text to display in the snackbar once account is signed-in -->
    <string name="onboarding_firefox_account_sync_is_on">Sincro. activada</string>

    <!-- Onboarding theme -->
    <!-- Text shown in snackbar when multiple tabs have been sent to device -->
    <string name="sync_sent_tabs_snackbar">Onglets enviats !</string>
    <!-- Text shown in snackbar when one tab has been sent to device  -->
    <string name="sync_sent_tab_snackbar">Onglet enviat !</string>
    <!-- Text shown in snackbar when sharing tabs failed  -->
    <string name="sync_sent_tab_error_snackbar">Mandadís impossible</string>
    <!-- Text shown in snackbar for the "retry" action that the user has after sharing tabs failed -->
    <string name="sync_sent_tab_error_snackbar_action">TORNAR ENSAJAR</string>
    <!-- Title of QR Pairing Fragment -->
    <string name="sync_scan_code">Numerizatz lo còdi QR</string>
    <!-- Instructions on how to access pairing -->
    <string name="sign_in_instructions" tools:ignore="BrandUsage"><![CDATA[Dorbissètz Firefox sus l’ordenador a la pagina <b>https://firefox.com/pair</b>]]></string>
    <!-- Text shown for sign in pairing when ready -->
    <string name="sign_in_ready_for_scan">Prèst a numerizar</string>
    <!-- Text shown for settings option for sign with pairing -->
    <string name="sign_in_with_camera">Connectatz-vos amb la camèra</string>
    <!-- Text shown for settings option for sign with email -->
    <string name="sign_in_with_email">Utilizar una adreça electronica allòc</string>
    <!-- Text shown for settings option for create new account text.'Firefox' intentionally hardcoded here.-->
    <string name="sign_in_create_account_text" tools:ignore="BrandUsage"><![CDATA[Cap de compte ? <u>Creatz-ne un</u> per sincronizar Firefox entre periferics.]]></string>
    <!-- Text shown in confirmation dialog to sign out of account. The first parameter is the name of the app (e.g. Firefox Preview) -->
    <string name="sign_out_confirmation_message_2">%s quitarà de sincronizar vòstre compte mas escafarà pas las donadas de navegacion d’aqueste periferic.</string>
    <!-- Option to continue signing out of account shown in confirmation dialog to sign out of account -->
    <string name="sign_out_disconnect">Se desconectar</string>
    <!-- Option to cancel signing out shown in confirmation dialog to sign out of account -->
    <string name="sign_out_cancel">Anullar</string>

    <!-- Error message snackbar shown after the user tried to select a default folder which cannot be altered -->
    <string name="bookmark_cannot_edit_root">Modificacion del dossièr per defaut impossibla</string>

    <!-- Enhanced Tracking Protection -->
    <!-- Link displayed in enhanced tracking protection panel to access tracking protection settings -->
    <string name="etp_settings">Paramètres de proteccion</string>
    <!-- Preference title for enhanced tracking protection settings -->
    <string name="preference_enhanced_tracking_protection">Proteccion renfortida contra lo seguiment</string>
    <!-- Preference summary for enhanced tracking protection settings on/off switch -->
    <string name="preference_enhanced_tracking_protection_summary">Ara amb una proteccion totala de cookies, nòstra barrièra mai potenta pel moment contra los traçadors intersites.</string>
    <!-- Description of enhanced tracking protection. The parameter is the name of the application (For example: Firefox Fenix) -->
    <string name="preference_enhanced_tracking_protection_explanation_2">%s vos protegís de la màger part dels traçadors mai comuns que vos seguisson en linha.</string>
    <!-- Text displayed that links to website about enhanced tracking protection -->
    <string name="preference_enhanced_tracking_protection_explanation_learn_more">Ne saber mai</string>
    <!-- Preference for enhanced tracking protection for the standard protection settings -->
    <string name="preference_enhanced_tracking_protection_standard_default_1">Estandarda (per defaut)</string>
    <!-- Preference description for enhanced tracking protection for the standard protection settings -->
    <string name="preference_enhanced_tracking_protection_standard_description_5">Se cargaràn normalament las paginas mas blocaràn mens de traçadors.</string>
    <!--  Accessibility text for the Standard protection information icon  -->
    <string name="preference_enhanced_tracking_protection_standard_info_button">Çò que la proteccion contra lo seguiment estandarda bloca</string>
    <!-- Preference for enhanced tracking protection for the strict protection settings -->
    <string name="preference_enhanced_tracking_protection_strict">Estricta</string>
    <!-- Preference description for enhanced tracking protection for the strict protection settings -->
    <string name="preference_enhanced_tracking_protection_strict_description_4">Una proteccion renfortida contra lo seguiment e de performanças melhoras, mas d’unes sites pòdon quitar de foncionar.</string>
    <!--  Accessibility text for the Strict protection information icon  -->
    <string name="preference_enhanced_tracking_protection_strict_info_button">Çò que la proteccion contra lo seguiment estricta bloca</string>
    <!-- Preference for enhanced tracking protection for the custom protection settings -->
    <string name="preference_enhanced_tracking_protection_custom">Personalizada</string>
    <!-- Preference description for enhanced tracking protection for the strict protection settings -->
    <string name="preference_enhanced_tracking_protection_custom_description_2">Causissètz quines traçadors e scripts cal blocar.</string>
    <!--  Accessibility text for the Strict protection information icon  -->
    <string name="preference_enhanced_tracking_protection_custom_info_button">Çò que la proteccion contra lo seguiment personalizada bloca</string>
    <!-- Header for categories that are being blocked by current Enhanced Tracking Protection settings -->
    <!-- Preference for enhanced tracking protection for the custom protection settings for cookies-->
    <string name="preference_enhanced_tracking_protection_custom_cookies">Cookies</string>
    <!-- Option for enhanced tracking protection for the custom protection settings for cookies-->
    <string name="preference_enhanced_tracking_protection_custom_cookies_1">Traçadors intersites e de malhums socials</string>
    <!-- Option for enhanced tracking protection for the custom protection settings for cookies-->
    <string name="preference_enhanced_tracking_protection_custom_cookies_2">Cookies dels sites pas visitats</string>
    <!-- Option for enhanced tracking protection for the custom protection settings for cookies-->
    <string name="preference_enhanced_tracking_protection_custom_cookies_3">Totes los cookies tèrces (d’unes sites pòdon quitar de foncionar)</string>
    <!-- Option for enhanced tracking protection for the custom protection settings for cookies-->
    <string name="preference_enhanced_tracking_protection_custom_cookies_4">Totes los cookies (pòt arribar que d’unes sites quitan de foncionar)</string>
    <!-- Option for enhanced tracking protection for the custom protection settings for cookies-->
    <string name="preference_enhanced_tracking_protection_custom_cookies_5">Isolar los cookies intersites</string>
    <!-- Preference for Global Privacy Control for the custom privacy settings for Global Privacy Control. '&amp;' is replaced with the ampersand symbol: &-->
    <string name="preference_enhanced_tracking_protection_custom_global_privacy_control">Demandar als sites web de vendre nimai partejar mas donadas</string>
    <!-- Preference for enhanced tracking protection for the custom protection settings for tracking content -->
    <string name="preference_enhanced_tracking_protection_custom_tracking_content">Contengut utilizat pel seguiment</string>

    <!-- Option for enhanced tracking protection for the custom protection settings for tracking content-->
    <string name="preference_enhanced_tracking_protection_custom_tracking_content_1">Dins totes los onglets</string>
    <!-- Option for enhanced tracking protection for the custom protection settings for tracking content-->
    <string name="preference_enhanced_tracking_protection_custom_tracking_content_2">Sonque en navegacion privada</string>
    <!-- Preference for enhanced tracking protection for the custom protection settings -->
    <string name="preference_enhanced_tracking_protection_custom_cryptominers">Minaires de criptomonedas</string>
    <!-- Preference for enhanced tracking protection for the custom protection settings -->
    <string name="preference_enhanced_tracking_protection_custom_known_fingerprinters">Generadors d’emprentas numericas coneguts</string>
    <!-- Button label for navigating to the Enhanced Tracking Protection details -->
    <string name="enhanced_tracking_protection_details">Detalhs</string>
    <!-- Header for categories that are being being blocked by current Enhanced Tracking Protection settings -->
    <string name="enhanced_tracking_protection_blocked">Blocat</string>
    <!-- Header for categories that are being not being blocked by current Enhanced Tracking Protection settings -->
    <string name="enhanced_tracking_protection_allowed">Autorizat</string>
    <!-- Category of trackers (social media trackers) that can be blocked by Enhanced Tracking Protection -->
    <string name="etp_social_media_trackers_title">Traçadors de malhums socials</string>
    <!-- Description of social media trackers that can be blocked by Enhanced Tracking Protection -->
    <string name="etp_social_media_trackers_description">Limita la capacitat dels malhums socials de seguir vòstra activitat en linha.</string>
    <!-- Category of trackers (cross-site tracking cookies) that can be blocked by Enhanced Tracking Protection -->
    <string name="etp_cookies_title">Cookies de seguiment entre sites</string>
    <!-- Category of trackers (cross-site tracking cookies) that can be blocked by Enhanced Tracking Protection -->
    <string name="etp_cookies_title_2">Cookies intersites</string>
    <!-- Description of cross-site tracking cookies that can be blocked by Enhanced Tracking Protection -->
    <string name="etp_cookies_description">Bloca los cookies que los malhums publicitaris e las societats d’analisi de donadas utilizan per compilar vòstras donadas de navegacion sus mantun site.</string>
    <!-- Description of cross-site tracking cookies that can be blocked by Enhanced Tracking Protection -->
    <string name="etp_cookies_description_2">La proteccion totala contra los cookies los isola al site ont vos trobatz, doncas los traçadors los pòdon pas utilizar per vos pistar entres sites.</string>
    <!-- Category of trackers (cryptominers) that can be blocked by Enhanced Tracking Protection -->
    <string name="etp_cryptominers_title">Minaires de criptomonedas</string>
    <!-- Description of cryptominers that can be blocked by Enhanced Tracking Protection -->
    <string name="etp_cryptominers_description">Empacha los scripts malvolents d’accedir a vòstre periferic per minar de moneda numerica.</string>
    <!-- Description of fingerprinters that can be blocked by Enhanced Tracking Protection -->
    <string name="etp_known_fingerprinters_description">Empacha la culhida de donadas unicas identificables quant a vòstre periferic que pòdon èsser utilizadas pel seguiment.</string>
    <!-- Category of trackers (tracking content) that can be blocked by Enhanced Tracking Protection -->
    <string name="etp_tracking_content_title">Contengut utilizat pel seguiment</string>

    <!-- Description of tracking content that can be blocked by Enhanced Tracking Protection -->
    <string name="etp_tracking_content_description">Empacha lo cargament de publicitats, vidèos e autre contengut que contenon de còdi de seguiment. Pòt afectar d’unas foncionalitats de sites web.</string>
    <!-- Enhanced Tracking Protection message that protection is currently on for this site -->
    <string name="etp_panel_on">Las proteccions son activadas per aqueste site</string>
    <!-- Enhanced Tracking Protection message that protection is currently off for this site -->
    <string name="etp_panel_off">Las proteccions son desactivadas per aqueste site</string>
    <!-- Header for exceptions list for which sites enhanced tracking protection is always off -->
    <string name="enhanced_tracking_protection_exceptions">La proteccion renfortida contra lo seguiment es desactivada per aquestes sites</string>
    <!-- Content description (not visible, for screen readers etc.): Navigate
    back from ETP details (Ex: Tracking content) -->
    <string name="etp_back_button_content_description">Tornar</string>
    <!-- About page link text to open what's new link -->
    <string name="about_whats_new">Qu’es nòu dins %s</string>

    <!-- Open source licenses page title
    The first parameter is the app name -->
    <string name="open_source_licenses_title">%s | Bibliotècas liuras</string>

    <!-- Category of trackers (redirect trackers) that can be blocked by Enhanced Tracking Protection -->
    <string name="etp_redirect_trackers_title">Traçador per redireccion</string>

    <!-- Description of redirect tracker cookies that can be blocked by Enhanced Tracking Protection -->
    <string name="etp_redirect_trackers_description">Escafa los cookies definits per redireccion cap als sites web coneguts per far seguiment</string>

    <!-- Preference for fingerprinting protection for the custom protection settings -->
    <string name="etp_suspected_fingerprinters_title">Generadors d’emprentas numericas suspècte</string>
    <!-- Description of fingerprinters that can be blocked by fingerprinting protection -->
    <string name="etp_suspected_fingerprinters_description">Activar la proteccion contra los generadors d’emprenta numerica per arrestar los que son suspèctes.</string>
    <!-- Category of trackers (fingerprinters) that can be blocked by Enhanced Tracking Protection -->
    <string name="etp_known_fingerprinters_title">Generadors d’emprentas numericas coneguts</string>
    <!-- Description of the SmartBlock Enhanced Tracking Protection feature. The * symbol is intentionally hardcoded here,
         as we use it on the UI to indicate which trackers have been partially unblocked.  -->
    <string name="preference_etp_smartblock_description">D’unes traçadors marcats cai-jos son estats parcialament desblocats per aquesta pagina pr’amor qu’avètz interagit amb eles *.</string>
    <!-- Text displayed that links to website about enhanced tracking protection SmartBlock -->
    <string name="preference_etp_smartblock_learn_more">Ne saber mai</string>

    <!-- Content description (not visible, for screen readers etc.):
    Enhanced tracking protection exception preference icon for ETP settings. -->
    <string name="preference_etp_exceptions_icon_description">Icòna de preferéncia d’excepcion de proteccion renfortida contra lo seguiment</string>

    <!-- About page link text to open support link -->
    <string name="about_support">Assisténcia</string>

    <!-- About page link text to list of past crashes (like about:crashes on desktop) -->
    <string name="about_crashes">Plantatges</string>
    <!-- About page link text to open privacy notice link -->
    <string name="about_privacy_notice">Politica de confidencialitat</string>
    <!-- About page link text to open know your rights link -->
    <string name="about_know_your_rights">Vòstres dreches</string>
    <!-- About page link text to open licensing information link -->
    <string name="about_licensing_information">Entresenhas sus la licéncia</string>

    <!-- About page link text to open a screen with libraries that are used -->
    <string name="about_other_open_source_libraries">Bibliotècas qu’utilizam</string>

    <!-- Toast shown to the user when they are activating the secret dev menu
        The first parameter is number of long clicks left to enable the menu -->
    <string name="about_debug_menu_toast_progress">Menú de desbugatge : %1$d clic(s) restant(s) per l’activar</string>
    <string name="about_debug_menu_toast_done">Menú de desbugatge activat</string>

    <!-- Browser long press popup menu -->
    <!-- Copy the current url -->
    <string name="browser_toolbar_long_press_popup_copy">Copiar</string>
    <!-- Paste & go the text in the clipboard. '&amp;' is replaced with the ampersand symbol: & -->
    <string name="browser_toolbar_long_press_popup_paste_and_go">Pegar e anar</string>
    <!-- Paste the text in the clipboard -->
    <string name="browser_toolbar_long_press_popup_paste">Pegar</string>
    <!-- Snackbar message shown after an URL has been copied to clipboard. -->
    <string name="browser_toolbar_url_copied_to_clipboard_snackbar">URL copiada dins lo quichapapièrs.</string>

    <!-- Title text for the Add To Homescreen dialog -->
    <string name="add_to_homescreen_title">Apondre a l’ecran d’acuèlh</string>
    <!-- Cancel button text for the Add to Homescreen dialog -->
    <string name="add_to_homescreen_cancel">Anullar</string>

    <!-- Add button text for the Add to Homescreen dialog -->
    <string name="add_to_homescreen_add">Apondre</string>
    <!-- Continue to website button text for the first-time Add to Homescreen dialog -->
    <string name="add_to_homescreen_continue">Contunhar cap al site web</string>

    <!-- Placeholder text for the TextView in the Add to Homescreen dialog -->
    <string name="add_to_homescreen_text_placeholder">Nom de l’acorchi</string>

    <!-- Describes the add to homescreen functionality -->
    <string name="add_to_homescreen_description_2">Podètz facilament apondre aqueste site a l’ecran d’acuèlh de vòstre periferic per i accedir dirèctament e i navegar coma se foguèsse una aplicacion.</string>

    <!-- Preference for managing the settings for logins and passwords in Fenix -->
    <string name="preferences_passwords_logins_and_passwords_2">Senhals</string>
    <!-- Preference for managing the saving of logins and passwords in Fenix -->
    <string name="preferences_passwords_save_logins_2">Salvar senhals</string>
    <!-- Preference option for asking to save passwords in Fenix -->
    <string name="preferences_passwords_save_logins_ask_to_save">Demandar per salvar</string>
    <!-- Preference option for never saving passwords in Fenix -->
    <string name="preferences_passwords_save_logins_never_save">Salvar pas jamai</string>

    <!-- Preference for autofilling saved logins in Firefox (in web content), %1$s will be replaced with the app name -->
    <string name="preferences_passwords_autofill2">Emplenatge automatic dins %1$s</string>
    <!-- Description for the preference for autofilling saved logins in Firefox (in web content), %1$s will be replaced with the app name -->
    <string name="preferences_passwords_autofill_description">Emplenar e enregistrar los noms d’utilizaire e los senhals als sites web en utilizant %1$s.</string>
    <!-- Preference for autofilling logins from Fenix in other apps (e.g. autofilling the Twitter app) -->
    <string name="preferences_android_autofill">Emplenatge automatic dins d’autras aplicacions</string>

    <!-- Description for the preference for autofilling logins from Fenix in other apps (e.g. autofilling the Twitter app) -->
    <string name="preferences_android_autofill_description">Emplena los noms d’utilizaires e los senhals d’autres aplicacions sus vòstre periferic.</string>

    <!-- Preference option for adding a password -->
    <string name="preferences_logins_add_login_2">Apondre un senhal</string>

    <!-- Preference for syncing saved passwords in Fenix -->
    <string name="preferences_passwords_sync_logins_2">Sincronizar los senhals</string>
    <!-- Preference for syncing saved passwords in Fenix, when not signed in-->
    <string name="preferences_passwords_sync_logins_across_devices_2">Sincronizar los senhals entre los periferics</string>
    <!-- Preference to access list of saved passwords -->
    <string name="preferences_passwords_saved_logins_2">Senhals salvats</string>
    <!-- Description of empty list of saved passwords. Placeholder is replaced with app name.  -->
    <string name="preferences_passwords_saved_logins_description_empty_text_2">Los senhals que salvatz o sincronizatz amb %s seràn listats aquí. Totes los senhals qu’enregistratz son chifrats.
</string>
    <!-- Clickable text for opening an external link for more information about Sync. -->
    <string name="preferences_passwords_saved_logins_description_empty_learn_more_link_2">Per ne saber mai sus sync</string>
    <!-- Preference to access list of login exceptions that we never save logins for -->
    <string name="preferences_passwords_exceptions">Excepcions</string>
    <!-- Empty description of list of login exceptions that we never save passwords for. Parameter will be replaced by app name. -->
    <string name="preferences_passwords_exceptions_description_empty_2">%s enregistrarà pas los senhals pels sites listats aicí.</string>
    <!-- Description of list of login exceptions that we never save passwords for. Parameter will be replaced by app name. -->
    <string name="preferences_passwords_exceptions_description_2">%s enregistrarà pas los senhals per aquestes sites.</string>
    <!-- Text on button to remove all saved login exceptions -->
    <string name="preferences_passwords_exceptions_remove_all">Suprimir totas las excepcions</string>
    <!-- Hint for search box in passwords list -->
    <string name="preferences_passwords_saved_logins_search_2">Recercar de senhals</string>
    <!-- The header for the site that a login is for -->
    <string name="preferences_passwords_saved_logins_site">Site</string>
    <!-- The header for the username for a login -->
    <string name="preferences_passwords_saved_logins_username">Nom d’utilizaire</string>
    <!-- The header for the password for a login -->
    <string name="preferences_passwords_saved_logins_password">Senhal</string>
    <!-- Shown in snackbar to tell user that the password has been copied -->
    <string name="logins_password_copied">Senhal copiat al quichapapièrs</string>
    <!-- Shown in snackbar to tell user that the username has been copied -->
    <string name="logins_username_copied">Nom d’utilizaire copiat al quichapapièrs</string>
    <!-- Content Description (for screenreaders etc) read for the button to copy a password in logins-->
    <string name="saved_logins_copy_password">Copiar lo senhal</string>
    <!-- Content Description (for screenreaders etc) read for the button to clear a password while editing a login-->
    <string name="saved_logins_clear_password">Escafar senhal</string>
    <!-- Content Description (for screenreaders etc) read for the button to copy a username in logins -->
    <string name="saved_login_copy_username">Copiar lo nom d’utilizaire</string>
    <!-- Content Description (for screenreaders etc) read for the button to clear a username while editing a login -->
    <string name="saved_login_clear_username">Escafar identificant</string>
    <!-- Content Description (for screenreaders etc) read for the button to clear the hostname field while creating a login -->
    <string name="saved_login_clear_hostname">Escafar lo nom d’òste</string>
    <!-- Content Description (for screenreaders etc) read for the button to open a site in logins -->
    <string name="saved_login_open_site">Dobrir lo site dins lo navegador</string>
    <!-- Content Description (for screenreaders etc) read for the button to reveal a password in logins -->
    <string name="saved_login_reveal_password">Mostrar lo senhal</string>
    <!-- Content Description (for screenreaders etc) read for the button to hide a password in logins -->
    <string name="saved_login_hide_password">Amagar lo senhal</string>

    <!-- Message displayed in biometric prompt displayed for authentication before allowing users to view their passwords -->
    <string name="logins_biometric_prompt_message_2">Desblocatz per veire los senhals salvats</string>
    <!-- Title of warning dialog if users have no device authentication set up -->
    <string name="logins_warning_dialog_title_2">Securizatz los senhals salvats</string>
    <!-- Message of warning dialog if users have no device authentication set up -->
    <string name="logins_warning_dialog_message_2">Configuratz un esquèma de desverrolhatge, un còdi PIN o un senhal per protegir vòstres senhals salvats se per cas qualqu’un accedisca a vòstre aparelh.</string>
    <!-- Negative button to ignore warning dialog if users have no device authentication set up -->
    <string name="logins_warning_dialog_later">Mai tard</string>
    <!-- Positive button to send users to set up a pin of warning dialog if users have no device authentication set up -->
    <string name="logins_warning_dialog_set_up_now">O configurar ara</string>
    <!-- Title of PIN verification dialog to direct users to re-enter their device credentials to access their logins -->
    <string name="logins_biometric_prompt_message_pin">Desverrolhatz lo periferic</string>
    <!-- Title for Accessibility Force Enable Zoom Preference -->
    <string name="preference_accessibility_force_enable_zoom">Zoom per totes los sites</string>
    <!-- Summary for Accessibility Force Enable Zoom Preference -->
    <string name="preference_accessibility_force_enable_zoom_summary">Activar per permetre de zoomar amb dos dets encara que lo site empache aquò.</string>
    <!-- Saved logins sorting strategy menu item -by name- (if selected, it will sort saved logins alphabetically) -->
    <string name="saved_logins_sort_strategy_alphabetically">Nom (A-Z)</string>
    <!-- Saved logins sorting strategy menu item -by last used- (if selected, it will sort saved logins by last used) -->
    <string name="saved_logins_sort_strategy_last_used">Darrièra utilizacion</string>

    <!-- Content description (not visible, for screen readers etc.) -->
    <string name="saved_logins_menu_dropdown_chevron_icon_content_description_2">Menú de tria dels senhals</string>

    <!-- Autofill -->
    <!-- Preference and title for managing the autofill settings -->
    <string name="preferences_autofill">Emplenament automatic</string>
    <!-- Preference and title for managing the settings for addresses -->
    <string name="preferences_addresses">Adreças</string>
    <!-- Preference and title for managing the settings for payment methods -->
    <string name="preferences_credit_cards_2">Metòdes de pagament</string>
    <!-- Preference for saving and autofilling credit cards -->
    <string name="preferences_credit_cards_save_and_autofill_cards_2">Enregistrar e entresenhar los metòdes de pagament</string>
    <!-- Preference summary for saving and autofilling payment method data. Parameter will be replaced by app name. -->
    <string name="preferences_credit_cards_save_and_autofill_cards_summary_2">%s chifra totes los metòdes de pagament qu’enregistratz</string>
    <!-- Preference option for syncing credit cards across devices. This is displayed when the user is not signed into sync -->
    <string name="preferences_credit_cards_sync_cards_across_devices">Sincronizar las cartas entre los periferics</string>
    <!-- Preference option for syncing credit cards across devices. This is displayed when the user is signed into sync -->
    <string name="preferences_credit_cards_sync_cards">Sincronizar las cartas</string>

    <!-- Preference option for adding a card -->
    <string name="preferences_credit_cards_add_credit_card_2">Apondre una carta</string>
    <!-- Preference option for managing saved cards -->
    <string name="preferences_credit_cards_manage_saved_cards_2">Gerir las cartas</string>
    <!-- Preference option for adding an address -->
    <string name="preferences_addresses_add_address">Apondre una adreça</string>
    <!-- Preference option for managing saved addresses -->
    <string name="preferences_addresses_manage_addresses">Gerir las adreças</string>

    <!-- Preference for saving and filling addresses -->
    <string name="preferences_addresses_save_and_autofill_addresses_2">Salvar e emplenar automaticament las adreças</string>

    <!-- Preference summary for saving and filling address data -->
    <string name="preferences_addresses_save_and_autofill_addresses_summary_2">Incluses los numèros de telefòn e las adreças electronicas</string>

    <!-- Title of the "Add card" screen -->
    <string name="credit_cards_add_card">Apondre una carta</string>
    <!-- Title of the "Edit card" screen -->
    <string name="credit_cards_edit_card">Modificar la carta</string>
    <!-- The header for the card number of a credit card -->
    <string name="credit_cards_card_number">Numèro de carta</string>
    <!-- The header for the expiration date of a credit card -->
    <string name="credit_cards_expiration_date">Data d’expiracion</string>
    <!-- The label for the expiration date month of a credit card to be used by a11y services-->
    <string name="credit_cards_expiration_date_month">Mes d’expiracion</string>
    <!-- The label for the expiration date year of a credit card to be used by a11y services-->
    <string name="credit_cards_expiration_date_year">Annada d’expiracion</string>
    <!-- The header for the name on the credit card -->
    <string name="credit_cards_name_on_card">Titular</string>
    <!-- The text for the "Delete card" menu item for deleting a credit card -->
    <string name="credit_cards_menu_delete_card">Suprimir la carta</string>
    <!-- The text for the "Delete card" button for deleting a credit card -->
    <string name="credit_cards_delete_card_button">Suprimir la carta</string>
    <!-- The text for the confirmation message of "Delete card" dialog -->
    <string name="credit_cards_delete_dialog_confirmation_2">Suprimir la carta ?</string>
    <!-- The text for the positive button on "Delete card" dialog -->
    <string name="credit_cards_delete_dialog_button">Suprimir</string>
    <!-- The title for the "Save" menu item for saving a credit card -->
    <string name="credit_cards_menu_save">Enregistrar</string>
    <!-- The text for the "Save" button for saving a credit card -->
    <string name="credit_cards_save_button">Enregistrar</string>
    <!-- The text for the "Cancel" button for cancelling adding, updating or deleting a credit card -->
    <string name="credit_cards_cancel_button">Anullar</string>

    <!-- Title of the "Saved cards" screen -->
    <string name="credit_cards_saved_cards">Cartas enregistradas</string>

    <!-- Error message for card number validation -->
    <string name="credit_cards_number_validation_error_message_2">Picatz un numèro de carta valid</string>
    <!-- Error message for card name on card validation -->
    <string name="credit_cards_name_on_card_validation_error_message_2">Apondre un nom</string>
    <!-- Message displayed in biometric prompt displayed for authentication before allowing users to view their saved credit cards -->
    <string name="credit_cards_biometric_prompt_message">Desblocatz per veire las cartas enregistradas</string>

    <!-- Title of warning dialog if users have no device authentication set up -->
    <string name="credit_cards_warning_dialog_title_2">Securizatz los metòdes de pagament enregistrats</string>
    <!-- Message of warning dialog if users have no device authentication set up -->
    <string name="credit_cards_warning_dialog_message_3">Configuratz un esquèma de desverrolhatge, un còdi PIN o un senhal per protegir vòstres mejans de pagament se per cas qualqu’un accedisca a vòstre aparelh.</string>
    <!-- Positive button to send users to set up a pin of warning dialog if users have no device authentication set up -->
    <string name="credit_cards_warning_dialog_set_up_now">Configurar ara</string>
    <!-- Negative button to ignore warning dialog if users have no device authentication set up -->
    <string name="credit_cards_warning_dialog_later">Mai tard</string>
    <!-- Title of PIN verification dialog to direct users to re-enter their device credentials to access their credit cards -->
    <string name="credit_cards_biometric_prompt_message_pin">Desverrolhatz lo periferic</string>

    <!-- Message displayed in biometric prompt for authentication, before allowing users to use their stored payment method information -->
    <string name="credit_cards_biometric_prompt_unlock_message_2">Desblocatz per utilizar de metòdes de pagament enregistrats</string>
    <!-- Title of the "Add address" screen -->
    <string name="addresses_add_address">Apondon d’adreça</string>
    <!-- Title of the "Edit address" screen -->
    <string name="addresses_edit_address">Modificar l’adreça</string>
    <!-- Title of the "Manage addresses" screen -->
    <string name="addresses_manage_addresses">Gestion de las adreças</string>
    <!-- The header for the name of an address. Name represents a person's full name, typically made up of a first, middle and last name, e.g. John Joe Doe. -->
    <string name="addresses_name">Nom</string>
    <!-- The header for the street address of an address -->
    <string name="addresses_street_address">Adreça postala</string>
    <!-- The header for the city of an address -->
    <string name="addresses_city">Vila</string>
    <!-- The header for the subregion of an address when "state" should be used -->
    <string name="addresses_state">Estat</string>
    <!-- The header for the subregion of an address when "province" should be used -->
    <string name="addresses_province">Region</string>
    <!-- The header for the zip code of an address -->
    <string name="addresses_zip">Còdi postal</string>
    <!-- The header for the country or region of an address -->
    <string name="addresses_country">País o region</string>
    <!-- The header for the phone number of an address -->
    <string name="addresses_phone">Telefòn</string>
    <!-- The header for the email of an address -->
    <string name="addresses_email">Adreça electronica</string>
    <!-- The text for the "Save" button for saving an address -->
    <string name="addresses_save_button">Enregistrar</string>
    <!-- The text for the "Cancel" button for cancelling adding, updating or deleting an address -->
    <string name="addresses_cancel_button">Anullar</string>
    <!-- The text for the "Delete address" button for deleting an address -->
    <string name="addressess_delete_address_button">Suprimir l’adreça</string>

    <!-- The title for the "Delete address" confirmation dialog -->
    <string name="addressess_confirm_dialog_message_2">Suprimir aquesta adreça ?</string>
    <!-- The text for the positive button on "Delete address" dialog -->
    <string name="addressess_confirm_dialog_ok_button">Suprimir</string>
    <!-- The text for the negative button on "Delete address" dialog -->
    <string name="addressess_confirm_dialog_cancel_button">Anullar</string>
    <!-- The text for the "Save address" menu item for saving an address -->
    <string name="address_menu_save_address">Enregistrar l’adreça</string>
    <!-- The text for the "Delete address" menu item for deleting an address -->
    <string name="address_menu_delete_address">Suprimir l’adreça</string>

    <!-- Title of the Add search engine screen -->
    <string name="search_engine_add_custom_search_engine_title">Apondre un motor de recèrca</string>
    <!-- Content description (not visible, for screen readers etc.): Title for the button that navigates to add new engine screen -->
    <string name="search_engine_add_custom_search_engine_button_content_description">Apondre un motor de recèrca novèl</string>
    <!-- Title of the Edit search engine screen -->
    <string name="search_engine_edit_custom_search_engine_title">Modificar lo motor de recèrca</string>
    <!-- Text for the menu button to edit a search engine -->
    <string name="search_engine_edit">Modificar</string>
    <!-- Text for the menu button to delete a search engine -->
    <string name="search_engine_delete">Suprimir</string>

    <!-- Label for the TextField in which user enters custom search engine name -->
    <string name="search_add_custom_engine_name_label">Nom</string>
    <!-- Placeholder text shown in the Search Engine Name text field before a user enters text -->
    <string name="search_add_custom_engine_name_hint_2">Nom del motor de recèrca</string>
    <!-- Label for the TextField in which user enters custom search engine URL -->
    <string name="search_add_custom_engine_url_label">URL del motor de recèrca</string>
    <!-- Placeholder text shown in the Search String TextField before a user enters text -->
    <string name="search_add_custom_engine_search_string_hint_2">URL d’utilizar per las recèrcas</string>
    <!-- Description text for the Search String TextField. The %s is part of the string -->
    <string name="search_add_custom_engine_search_string_example" formatted="false">Remplaçar los tèrmes de la recèrca per « %s ». Per exemple :\nhttps://www.google.com/search?q=%s</string>

    <!-- Accessibility description for the form in which details about the custom search engine are entered -->
    <string name="search_add_custom_engine_form_description">Detalhs del motor de recèrca personalizat</string>

    <!-- Label for the TextField in which user enters custom search engine suggestion URL -->
    <string name="search_add_custom_engine_suggest_url_label">API de suggestions de recèrcas (opcional)</string>
    <!-- Placeholder text shown in the Search Suggestion String TextField before a user enters text -->
    <string name="search_add_custom_engine_suggest_string_hint">URL de l’API de suggestions de recèrcas</string>
    <!-- Description text for the Search Suggestion String TextField. The %s is part of the string -->
    <string name="search_add_custom_engine_suggest_string_example_2" formatted="false">Remplaçatz la requèsta per « %s ».
Exemple :\nhttps://suggestqueries.google.com/complete/search?client=firefox&amp;q=%s</string>
    <!-- The text for the "Save" button for saving a custom search engine -->
    <string name="search_custom_engine_save_button">Enregistrar</string>

    <!-- Text shown when a user leaves the name field empty -->
    <string name="search_add_custom_engine_error_empty_name">Picatz lo nom del motor de recèrca</string>
    <!-- Text shown when a user leaves the search string field empty -->
    <string name="search_add_custom_engine_error_empty_search_string">Picatz una cadena de recèrca</string>
    <!-- Text shown when a user leaves out the required template string -->
    <string name="search_add_custom_engine_error_missing_template">Verificatz que la cadena de recèrca correspond al format de l’exemple</string>
    <!-- Text shown when we aren't able to validate the custom search query. The first parameter is the url of the custom search engine -->
    <string name="search_add_custom_engine_error_cannot_reach">Error de connexion a « %s »</string>
    <!-- Text shown when a user creates a new search engine -->
    <string name="search_add_custom_engine_success_message">%s creat</string>
    <!-- Text shown when a user successfully edits a custom search engine -->
    <string name="search_edit_custom_engine_success_message">%s enregistrat</string>
    <!-- Text shown when a user successfully deletes a custom search engine -->
    <string name="search_delete_search_engine_success_message">%s : supression realizada</string>

    <!-- Heading for the instructions to allow a permission -->
    <string name="phone_feature_blocked_intro">Per l’autorizar :</string>

    <!-- First step for the allowing a permission -->
    <string name="phone_feature_blocked_step_settings">1. Anar als paramètres Android</string>
    <!-- Second step for the allowing a permission -->
    <string name="phone_feature_blocked_step_permissions"><![CDATA[2. Tocar <b>Permissions</b>]]></string>
    <!-- Third step for the allowing a permission (Fore example: Camera) -->
    <string name="phone_feature_blocked_step_feature"><![CDATA[3. Bascular <b>%1$s</b> sus ACTIVAT]]></string>

    <!-- Label that indicates a site is using a secure connection -->
    <string name="quick_settings_sheet_secure_connection_2">La connexion es segura</string>
    <!-- Label that indicates a site is using a insecure connection -->
    <string name="quick_settings_sheet_insecure_connection_2">La connexion es pas segura</string>
    <!-- Label to clear site data -->
    <string name="clear_site_data">Escafar los cookies e las donadas de site</string>
    <!-- Confirmation message for a dialog confirming if the user wants to delete all data for current site -->
    <string name="confirm_clear_site_data"><![CDATA[Volètz vertadièrament suprimir totes los cookies e totas las donadas del site<b>%s</b> ?]]></string>
    <!-- Confirmation message for a dialog confirming if the user wants to delete all the permissions for all sites-->
    <string name="confirm_clear_permissions_on_all_sites">Volètz vertadièrament suprimir totas las autorizacions per totes los sites ?</string>
    <!-- Confirmation message for a dialog confirming if the user wants to delete all the permissions for a site-->
    <string name="confirm_clear_permissions_site">Volètz vertadièrament suprimir totas las autorizacions per aqueste site ?</string>
    <!-- Confirmation message for a dialog confirming if the user wants to set default value a permission for a site-->
    <string name="confirm_clear_permission_site">Volètz vertadièrament suprimir aquesta autorizacion per aqueste site ?</string>
    <!-- label shown when there are not site exceptions to show in the site exception settings -->
    <string name="no_site_exceptions">Cap d’excepcions de site</string>
    <!-- Bookmark deletion confirmation -->
    <string name="bookmark_deletion_confirmation">Volètz vertadièrament suprimir aqueste marcapagina ?</string>
    <!-- Browser menu button that adds a shortcut to the home fragment -->
    <string name="browser_menu_add_to_shortcuts">Apondre als acorchis</string>
    <!-- Browser menu button that removes a shortcut from the home fragment -->
    <string name="browser_menu_remove_from_shortcuts">Suprimir dels acorchis</string>
    <!-- text shown before the issuer name to indicate who its verified by, parameter is the name of
     the certificate authority that verified the ticket-->
    <string name="certificate_info_verified_by">Verificat per : %1$s</string>
    <!-- Login overflow menu delete button -->
    <string name="login_menu_delete_button">Suprimir</string>
    <!-- Login overflow menu edit button -->
    <string name="login_menu_edit_button">Modificar</string>
    <!-- Message in delete confirmation dialog for password -->
    <string name="login_deletion_confirmation_2">Volètz vertadièrament suprimir aqueste senhal ?</string>
    <!-- Positive action of a dialog asking to delete  -->
    <string name="dialog_delete_positive">Suprimir</string>

    <!-- Negative action of a dialog asking to delete login -->
    <string name="dialog_delete_negative">Anullar</string>
    <!--  The saved password options menu description. -->
    <string name="login_options_menu_2">Opcions de senhal</string>
    <!--  The editable text field for a website address. -->
    <string name="saved_login_hostname_description_3">Lo camp de tèxt modificable per l’adreça del site web.</string>
    <!--  The editable text field for a username. -->
    <string name="saved_login_username_description_3">Lo camp de tèxt modificable pel nom d’utilizaire.</string>
    <!--  The editable text field for a login's password. -->
    <string name="saved_login_password_description_2">Lo camp de tèxt modificable pel senhal.</string>
    <!--  The button description to save changes to an edited password. -->
    <string name="save_changes_to_login_2">Enregistrar las modificacions.</string>
    <!--  The page title for editing a saved password. -->
    <string name="edit_2">Modificar lo senhal</string>
    <!--  The page title for adding new password. -->
    <string name="add_login_2">Apondre un senhal</string>
    <!--  Error text displayed underneath the password field when it is in an error case. -->
    <string name="saved_login_password_required_2">Picar lo senhal</string>
    <!--  The error message in add login view when username field is blank. -->
    <string name="saved_login_username_required_2">Picar un nom d’utilizaire</string>
    <!--  The error message in add login view when hostname field is blank. -->
    <string name="saved_login_hostname_required" tools:ignore="UnusedResources">Lo nom d’òste es obligatòri</string>
    <!--  The error message in add login view when hostname field is blank. -->
    <string name="saved_login_hostname_required_2" tools:ignore="UnusedResources">Picar una adreça web</string>
    <!-- Voice search button content description  -->
    <string name="voice_search_content_description">Recèrca a la votz</string>
    <!-- Voice search prompt description displayed after the user presses the voice search button -->
    <string name="voice_search_explainer">Parlatz ara</string>

    <!--  The error message in edit login view when a duplicate username exists. -->
    <string name="saved_login_duplicate">Un identificant amb aqueste nom d’utilizaire existís ja</string>

    <!-- This is the hint text that is shown inline on the hostname field of the create new login page. 'https://www.example.com' intentionally hardcoded here -->
    <string name="add_login_hostname_hint_text">https://www.exemple.com</string>

    <!-- This is an error message shown below the hostname field of the add login page when a hostname does not contain http or https. -->
    <string name="add_login_hostname_invalid_text_3">L’adreça web deu conténer « https:// » o « http:// ».</string>
    <!-- This is an error message shown below the hostname field of the add login page when a hostname is invalid. -->
    <string name="add_login_hostname_invalid_text_2">Un nom d’òste valid es requerit</string>

    <!-- Synced Tabs -->
    <!-- Text displayed to ask user to connect another device as no devices found with account -->
    <string name="synced_tabs_connect_another_device">Connectatz un autre periferic.</string>
    <!-- Text displayed asking user to re-authenticate -->
    <string name="synced_tabs_reauth">Tornatz vos autentificar.</string>
    <!-- Text displayed when user has disabled tab syncing in Firefox Sync Account -->
    <string name="synced_tabs_enable_tab_syncing">Activatz la sincronizacion dels onglets.</string>
    <!-- Text displayed when user has no tabs that have been synced -->
    <string name="synced_tabs_no_tabs" tools:ignore="BrandUsage">Avètz pas cap d’autres onglets dubèrts sus Firefox de vòstres autres periferics.</string>
    <!-- Text displayed in the synced tabs screen when a user is not signed in to Firefox Sync describing Synced Tabs -->
    <string name="synced_tabs_sign_in_message">Vejatz la lista dels onglets dels autres periferics.</string>
    <!-- Text displayed on a button in the synced tabs screen to link users to sign in when a user is not signed in to Firefox Sync -->
    <string name="synced_tabs_sign_in_button">Se connectar a Sync</string>

    <!-- The text displayed when a synced device has no tabs to show in the list of Synced Tabs. -->
    <string name="synced_tabs_no_open_tabs">Cap d’onglet pas dobèrt</string>

    <!-- Content description for expanding a group of synced tabs. -->
    <string name="synced_tabs_expand_group">Desplegar lo grop d’onglets sincronizats</string>
    <!-- Content description for collapsing a group of synced tabs. -->
    <string name="synced_tabs_collapse_group">Plegar lo grop d’onglets sincronizats</string>

    <!-- Top Sites -->
    <!-- Title text displayed in the dialog when shortcuts limit is reached. -->
    <string name="shortcut_max_limit_title">Arribat a la limita dels acorchis</string>
    <!-- Content description text displayed in the dialog when shortcut limit is reached. -->
    <string name="shortcut_max_limit_content">Per apondre un acorchi novèl, suprimissètz-ne un. Tocatz e demoratz quichat per ne suprimir un.</string>
    <!-- Confirmation dialog button text when top sites limit is reached. -->
    <string name="top_sites_max_limit_confirmation_button">Òc, plan comprés</string>

    <!-- Label for the preference to show the shortcuts for the most visited top sites on the homepage -->
    <string name="top_sites_toggle_top_recent_sites_4">Acorchis</string>
    <!-- Title text displayed in the rename top site dialog. -->
    <string name="top_sites_rename_dialog_title">Nom</string>
    <!-- Hint for renaming title of a shortcut -->
    <string name="shortcut_name_hint">Nom de l’acorchi</string>
    <!-- Hint for editing URL of a shortcut. -->
    <string name="shortcut_url_hint">URL acorchis</string>
    <!-- Dialog button text for canceling the rename top site prompt. -->
    <string name="top_sites_rename_dialog_cancel">Anullar</string>

    <!-- Text for the menu button to open the homepage settings. -->
    <string name="top_sites_menu_settings">Paramètres</string>
    <!-- Text for the menu button to navigate to sponsors and privacy support articles. '&amp;' is replaced with the ampersand symbol: & -->
    <string name="top_sites_menu_sponsor_privacy">Nòstres esponsòrs e vòstra vida privada</string>
    <!-- Label text displayed for a sponsored top site. -->
    <string name="top_sites_sponsored_label">Esponsorizat</string>

    <!-- Text for the menu item to edit a top site. -->
    <string name="top_sites_edit_top_site">Modificar</string>
    <!-- Text for the dialog title to edit a top site. -->
    <string name="top_sites_edit_dialog_title">Modificar acorchi</string>
    <!-- Button caption to confirm the edit of the top site. -->
    <string name="top_sites_edit_dialog_save">Enregistrar</string>
    <!-- Error message when the user entered an invalid URL -->
    <string name="top_sites_edit_dialog_url_error">Picatz una URL valida</string>
    <!-- Label for the URL edit field in the edit top site dialog. -->
    <string name="top_sites_edit_dialog_url_title">URL</string>

    <!-- Inactive tabs in the tabs tray -->
    <!-- Title text displayed in the tabs tray when a tab has been unused for 14 days. -->
    <string name="inactive_tabs_title">Onglets inactius</string>
    <!-- Content description for closing all inactive tabs -->
    <string name="inactive_tabs_delete_all">Tampar los onglets inactius</string>

    <!-- Content description for expanding the inactive tabs section. -->
    <string name="inactive_tabs_expand_content_description">Espandir los onglets inactius</string>
    <!-- Content description for collapsing the inactive tabs section. -->
    <string name="inactive_tabs_collapse_content_description">Plegar los onglets inactius</string>

    <!-- Inactive tabs auto-close message in the tabs tray -->
    <!-- The header text of the auto-close message when the user is asked if they want to turn on the auto-closing of inactive tabs. -->
    <string name="inactive_tabs_auto_close_message_header" tools:ignore="UnusedResources">Tampadura automatica aprèp un mes ?</string>
    <!-- A description below the header to notify the user what the inactive tabs auto-close feature is. -->
    <string name="inactive_tabs_auto_close_message_description" tools:ignore="BrandUsage,UnusedResources">Firefox pòot tampar los onglets qu’avètz pas consultats pendent lo mes passat.</string>

    <!-- A call to action below the description to allow the user to turn on the auto closing of inactive tabs. -->
    <string name="inactive_tabs_auto_close_message_action" tools:ignore="UnusedResources">ACTIVAR LA TAMPADURA AUTO</string>

    <!-- Text for the snackbar to confirm auto-close is enabled for inactive tabs -->
    <string name="inactive_tabs_auto_close_message_snackbar">Tampadura auto activada</string>

    <!-- Awesome bar suggestion's headers -->
    <!-- Search suggestions title for Firefox Suggest. -->
    <string name="firefox_suggest_header" tools:ignore="BrandUsage">Firefox suggerís</string>

    <!-- Title for search suggestions when Google is the default search suggestion engine. -->
    <string name="google_search_engine_suggestion_header">Recèrca Google</string>
    <!-- Title for search suggestions when the default search suggestion engine is anything other than Google. The first parameter is default search engine name. -->
    <string name="other_default_search_engine_suggestion_header">Recèrca %s</string>

    <!-- Default browser experiment -->
    <!-- Default browser card title -->
    <string name="default_browser_experiment_card_title">Cambiatz vòstre navegador per defaut</string>
    <!-- Default browser card text -->
    <string name="default_browser_experiment_card_text" tools:ignore="BrandUsage">Causir de dobrir los sites web, los corrièls e messatges automaticament dins Firefox.</string>

    <!-- Content description for close button in collection placeholder. -->
    <string name="remove_home_collection_placeholder_content_description">Suprimir</string>

    <!-- Content description radio buttons with a link to more information -->
    <string name="radio_preference_info_content_description">Clicatz per aver de detalhs</string>

    <!-- Content description for the action bar "up" button -->
    <string name="action_bar_up_description">Remontar</string>

    <!-- Content description for privacy content close button -->
    <string name="privacy_content_close_button_content_description">Tampar</string>

    <!-- Pocket recommended stories -->
    <!-- Header text for a section on the home screen. -->
    <string name="pocket_stories_header_1">Articles suggerits</string>
    <!-- Header text for a section on the home screen. -->
    <string name="pocket_stories_categories_header">Articles per tèma</string>
    <!-- Text of a button allowing users to access an external url for more Pocket recommendations. -->
    <string name="pocket_stories_placeholder_text">Ne descobrir mai</string>
    <!-- Title of an app feature. Smaller than a heading. The first parameter is product name Pocket -->
    <string name="pocket_stories_feature_title_2">Fonciona gràcia a %s.</string>
    <!-- Caption for describing a certain feature. The placeholder is for a clickable text (eg: Learn more) which will load an url in a new tab when clicked.  -->
    <string name="pocket_stories_feature_caption" tools:ignore="BrandUsage">Membre de la familha Firefox. %s</string>
    <!-- Clickable text for opening an external link for more information about Pocket. -->
    <string name="pocket_stories_feature_learn_more">Ne saber mai</string>

    <!-- Text indicating that the Pocket story that also displays this text is a sponsored story by other 3rd party entity. -->
    <string name="pocket_stories_sponsor_indication">Esponsorizat</string>

    <!-- Snackbar message for enrolling in a Nimbus experiment from the secret settings when Studies preference is Off.-->
    <string name="experiments_snackbar">Activar la telemetria per enviar de donadas</string>
    <!-- Snackbar button text to navigate to telemetry settings.-->
    <string name="experiments_snackbar_button">Anar als paramètres</string>

    <!-- Review quality check feature-->
    <!-- Name for the review quality check feature used as title for the panel. -->
    <string name="review_quality_check_feature_name_2" moz:removedIn="136" tools:ignore="UnusedResources">Verificador d’avises</string>
    <!-- Summary for grades A and B for review quality check adjusted grading. -->
    <string name="review_quality_check_grade_a_b_description" moz:removedIn="136" tools:ignore="UnusedResources">Avises fisables</string>
    <!-- Summary for grade C for review quality check adjusted grading. -->
    <string name="review_quality_check_grade_c_description" moz:removedIn="136" tools:ignore="UnusedResources">Mescladís d’avises fisables e non fisables</string>
    <!-- Summary for grades D and F for review quality check adjusted grading. -->
    <string name="review_quality_check_grade_d_f_description" moz:removedIn="136" tools:ignore="UnusedResources">Avises non fisables</string>
    <!-- Text for title presenting the reliability of a product's reviews. -->
    <string name="review_quality_check_grade_title" moz:removedIn="136" tools:ignore="UnusedResources">Quina es la fisabilitat d’aquestes avises ?</string>
    <!-- Title for when the rating has been updated by the review checker -->
    <string name="review_quality_check_adjusted_rating_title" moz:removedIn="136" tools:ignore="UnusedResources">Evaluacion corregida</string>
    <!-- Description for a product's adjusted star rating. The text presents that the product's reviews which were evaluated as unreliable were removed from the adjusted rating. -->
    <string name="review_quality_check_adjusted_rating_description_2" moz:removedIn="136" tools:ignore="UnusedResources">Elaborat amb d’avises fisables</string>
    <!-- Title for list of highlights from a product's review emphasizing a product's important traits. -->
    <string name="review_quality_check_highlights_title" moz:removedIn="136" tools:ignore="UnusedResources">Elements essencials dels avises recents</string>
    <!-- Title for section explaining how we analyze the reliability of a product's reviews. -->
    <string name="review_quality_check_explanation_title" moz:removedIn="136" tools:ignore="UnusedResources">Coma determinam la qualitat d’un avís</string>
    <!-- Paragraph explaining how we analyze the reliability of a product's reviews. First parameter is the Fakespot product name. In the phrase "Fakespot by Mozilla", "by" can be localized. Does not need to stay by. -->
    <string name="review_quality_check_explanation_body_reliability" moz:removedIn="136" tools:ignore="UnusedResources">Utilizam una tecnologia d’IA de %s per Mozilla per verificar la fisabilitat des avises de produches. Vos ajudarà sonque a jutjar la qualitat dels avises non pas çò dels produches.</string>
    <!-- Paragraph explaining the grading system we use to classify the reliability of a product's reviews. -->
    <string name="review_quality_check_info_review_grade_header" moz:removedIn="136" tools:ignore="UnusedResources"><![CDATA[Assignam als avises una <b>notacion alfabetica</b> de A a F.]]></string>
    <!-- Description explaining grades A and B for review quality check adjusted grading. -->
    <string name="review_quality_check_info_grade_info_AB" moz:removedIn="136" tools:ignore="UnusedResources">Avises fisables. Pensam que los avises venon probablament de vertadièrs clients que daissèron d’avises sincèrs e objectius.</string>
    <!-- Description explaining grade C for review quality check adjusted grading. -->
    <string name="review_quality_check_info_grade_info_C" moz:removedIn="136" tools:ignore="UnusedResources">Pensam que los avises mesclan d’avises fisables e non fisables.</string>
    <!-- Description explaining grades D and F for review quality check adjusted grading. -->
    <string name="review_quality_check_info_grade_info_DF" moz:removedIn="136" tools:ignore="UnusedResources">Avises pas fisables. Pensam que los avises son probablament de falses o son biaissats.</string>
    <!-- Paragraph explaining how a product's adjusted grading is calculated. -->
    <string name="review_quality_check_explanation_body_adjusted_grading" moz:removedIn="136" tools:ignore="UnusedResources"><![CDATA[L’<b>evaluacion corregida</b> es basada suls avises que pensam que son fisables.]]></string>
    <!-- Paragraph explaining product review highlights. First parameter is the name of the retailer (e.g. Amazon). -->
    <string name="review_quality_check_explanation_body_highlights" moz:removedIn="136" tools:ignore="UnusedResources"><![CDATA[<b>Notables</b> venon dels avises de %s dels darrièrs 80 jorns que pensam que son fisables.]]></string>
    <!-- Text for learn more caption presenting a link with information about review quality. First parameter is for clickable text defined in review_quality_check_info_learn_more_link. -->
    <string name="review_quality_check_info_learn_more" moz:removedIn="136" tools:ignore="UnusedResources">Per ne saber mai sus %s.</string>
    <!-- Clickable text that links to review quality check SuMo page. First parameter is the Fakespot product name. -->
    <string name="review_quality_check_info_learn_more_link_2" moz:removedIn="136" tools:ignore="UnusedResources">cossí %s determina la qualitat de l’avís</string>
    <!-- Text for title of settings section. -->
    <string name="review_quality_check_settings_title" moz:removedIn="136" tools:ignore="UnusedResources">Paramètres</string>
    <!-- Text for label for switch preference to show recommended products from review quality check settings section. -->
    <string name="review_quality_check_settings_recommended_products" moz:removedIn="136" tools:ignore="UnusedResources">Afichar de publicitats dins lo verificador d’avises</string>
    <!-- Description for switch preference to show recommended products from review quality check settings section. First parameter is for clickable text defined in review_quality_check_settings_recommended_products_learn_more.-->
    <string name="review_quality_check_settings_recommended_products_description_2" moz:removedIn="136" tools:ignore="UnusedResources">Veiretz ocasionalament de publicitats per de produches pertinents. Fasèm sonque la reclama de produches amb avises fisables. %s</string>
    <!-- Clickable text that links to review quality check recommended products support article. -->
    <string name="review_quality_check_settings_recommended_products_learn_more" moz:removedIn="136" tools:ignore="UnusedResources">Ne saber mai</string>
    <!-- Text for turning sidebar off button from review quality check settings section. -->
    <string name="review_quality_check_settings_turn_off" moz:removedIn="136" tools:ignore="UnusedResources">Copar lo verificador d’avises</string>
    <!-- Text for title of recommended product section. This is displayed above a product image, suggested as an alternative to the product reviewed. -->
    <string name="review_quality_check_ad_title" moz:removedIn="136" tools:ignore="UnusedResources">Produits alternatius</string>
    <!-- Caption for recommended product section indicating this is an ad by Fakespot. First parameter is the Fakespot product name. -->
    <string name="review_quality_check_ad_caption" moz:removedIn="136" tools:ignore="UnusedResources">Publicitat de %s</string>
    <!-- Caption for review quality check panel. First parameter is for clickable text defined in review_quality_check_powered_by_link. -->
    <string name="review_quality_check_powered_by_2" moz:removedIn="136" tools:ignore="UnusedResources">Lo verificador d’avises fonciona gràcia a %s</string>
    <!-- Clickable text that links to Fakespot.com. First parameter is the Fakespot product name. In the phrase "Fakespot by Mozilla", "by" can be localized. Does not need to stay by. -->
    <string name="review_quality_check_powered_by_link" moz:removedIn="136" tools:ignore="UnusedResources">%s per Mozilla</string>
    <!-- Text for title of warning card informing the user that the current analysis is outdated. -->
    <string name="review_quality_check_outdated_analysis_warning_title" moz:removedIn="136" tools:ignore="UnusedResources">Informacions novèlas d’evaluar</string>
    <!-- Text for button from warning card informing the user that the current analysis is outdated. Clicking this should trigger the product's re-analysis. -->
    <string name="review_quality_check_outdated_analysis_warning_action" moz:removedIn="136" tools:ignore="UnusedResources">Verificar ara</string>
    <!-- Title for warning card informing the user that the current product does not have enough reviews for a review analysis. -->
    <string name="review_quality_check_no_reviews_warning_title" moz:removedIn="136" tools:ignore="UnusedResources">I a pas encara pro d’avises</string>
    <!-- Text for body of warning card informing the user that the current product does not have enough reviews for a review analysis. -->
    <string name="review_quality_check_no_reviews_warning_body" moz:removedIn="136" tools:ignore="UnusedResources">Quand aqueste produch aja mai d’avises, ne poirem verificar la qualitat.</string>
    <!-- Title for warning card informing the user that the current product is currently not available. -->
    <string name="review_quality_check_product_availability_warning_title" moz:removedIn="136" tools:ignore="UnusedResources">Lo produit es pas disponible</string>
    <!-- Text for the body of warning card informing the user that the current product is currently not available. -->
    <string name="review_quality_check_product_availability_warning_body" moz:removedIn="136" tools:ignore="UnusedResources">Se tornatz veire aqueste produch en estòc, senhalatz-lo e verificarem los avises.</string>
    <!-- Clickable text for warning card informing the user that the current product is currently not available. Clicking this should inform the server that the product is available. -->
    <string name="review_quality_check_product_availability_warning_action_2" moz:removedIn="136" tools:ignore="UnusedResources">Senhalar que’l produch es en estòc</string>
    <!-- Title for warning card informing the user that the current product's analysis is still processing. The parameter is the percentage progress (0-100%) of the analysis process (e.g. 56%). -->
    <string name="review_quality_check_analysis_in_progress_warning_title_2" moz:removedIn="136" tools:ignore="UnusedResources">Evaluacion de la qualitat dels avises (%s)</string>
    <!-- Text for body of warning card informing the user that the current product's analysis is still processing. -->
    <string name="review_quality_check_analysis_in_progress_warning_body" moz:removedIn="136" tools:ignore="UnusedResources">Aquò trigar unes 60 segondas.</string>
    <!-- Title for info card displayed after the user reports a product is back in stock. -->
    <string name="review_quality_check_analysis_requested_info_title" moz:removedIn="136" tools:ignore="UnusedResources">Mercés pel senhalament !</string>
    <!-- Text for body of info card displayed after the user reports a product is back in stock. -->
    <string name="review_quality_check_analysis_requested_info_body" moz:removedIn="136" tools:ignore="UnusedResources">Deuriam aver d’informacions tocant los avises d’aqueste produch d’aquí 24 oras. Tornatz mai tard.</string>
    <!-- Title for info card displayed when the user review checker while on a product that Fakespot does not analyze (e.g. gift cards, music). -->
    <string name="review_quality_check_not_analyzable_info_title" moz:removedIn="136" tools:ignore="UnusedResources">Podèm pas verificar aquestes avises</string>
    <!-- Text for body of info card displayed when the user review checker while on a product that Fakespot does not analyze (e.g. gift cards, music). -->
    <string name="review_quality_check_not_analyzable_info_body" moz:removedIn="136" tools:ignore="UnusedResources">Malastrosament, podèm pas verificar la qualitat dels avises d’unes tipes de produches. Per exemple, las cartas present, la transmission de vidèo, la musica e los jòcs.</string>
    <!-- Title for info card displayed when another user reported the displayed product is back in stock. -->
    <string name="review_quality_check_analysis_requested_other_user_info_title" moz:removedIn="136" tools:ignore="UnusedResources">Mai d’info lèu</string>
    <!-- Text for body of info card displayed when another user reported the displayed product is back in stock. -->
    <string name="review_quality_check_analysis_requested_other_user_info_body" moz:removedIn="136" tools:ignore="UnusedResources">Deuriam aver d’informacions tocant los avises d’aqueste produch d’aquí 24 oras. Tornatz mai tard.</string>
    <!-- Title for info card displayed to the user when analysis finished updating. -->
    <string name="review_quality_check_analysis_updated_confirmation_title" moz:removedIn="136" tools:ignore="UnusedResources">Las analisis son a jorn</string>
    <!-- Text for the action button from info card displayed to the user when analysis finished updating. -->
    <string name="review_quality_check_analysis_updated_confirmation_action" moz:removedIn="136" tools:ignore="UnusedResources">Plan realizat</string>
    <!-- Title for error card displayed to the user when an error occurred. -->
    <string name="review_quality_check_generic_error_title" moz:removedIn="136" tools:ignore="UnusedResources">Cap d’info pas disponible pel moment</string>
    <!-- Text for body of error card displayed to the user when an error occurred. -->
    <string name="review_quality_check_generic_error_body" moz:removedIn="136" tools:ignore="UnusedResources">Sèm a trabalhar per resòlver aqueste problèma. Mercés de tornar ensajar mai tard.</string>
    <!-- Title for error card displayed to the user when the device is disconnected from the network. -->
    <string name="review_quality_check_no_connection_title" moz:removedIn="136" tools:ignore="UnusedResources">Cap de connexion ret</string>
    <!-- Text for body of error card displayed to the user when the device is disconnected from the network. -->
    <string name="review_quality_check_no_connection_body" moz:removedIn="136" tools:ignore="UnusedResources">Verificatz la connexion ret puèi tornatz ensajar d’actualizar la pagina.</string>
    <!-- Title for card displayed to the user for products whose reviews were not analyzed yet. -->
    <string name="review_quality_check_no_analysis_title" moz:removedIn="136" tools:ignore="UnusedResources">Cap d’informacion suls avises pel moment</string>
    <!-- Text for the body of card displayed to the user for products whose reviews were not analyzed yet. -->
    <string name="review_quality_check_no_analysis_body" moz:removedIn="136" tools:ignore="UnusedResources">Per saber si los avises son fisables, verificatz lor qualitat. Sonque pren 60 segondas.</string>
    <!-- Text for button from body of card displayed to the user for products whose reviews were not analyzed yet. Clicking this should trigger a product analysis. -->
    <string name="review_quality_check_no_analysis_link" moz:removedIn="136" tools:ignore="UnusedResources">Valorar la qualitat dels avises</string>
    <!-- Headline for review quality check contextual onboarding card. -->
    <string name="review_quality_check_contextual_onboarding_title" moz:removedIn="136" tools:ignore="UnusedResources">Ensajatz nòstra guida de fisança pels avises de produches</string>
    <!-- Description for review quality check contextual onboarding card. The first and last two parameters are for retailer names (e.g. Amazon, Walmart). The second parameter is for the name of the application (e.g. Firefox). -->
    <string name="review_quality_check_contextual_onboarding_description" moz:removedIn="136" tools:ignore="UnusedResources">Agachatz quina fisabilitat acordar als avises de produches sus %1$s abans de crompar. Lo verificador d’avises, una foncionalitat experimentala de %2$s, es integrada al navegador. Fonciona tanben per %3$s e %4$s.</string>
    <!-- Description for review quality check contextual onboarding card. The first parameters is for retailer name (e.g. Amazon). The second parameter is for the name of the application (e.g. Firefox). -->
    <string name="review_quality_check_contextual_onboarding_description_one_vendor" moz:removedIn="136" tools:ignore="UnusedResources">Agachatz quina fisabilitat acordar als avises de produches sus %1$s abans de crompar. Lo verificador d’avises, una foncionalitat experimentala de %2$s, es integrada al navegador.</string>
    <!-- Paragraph presenting review quality check feature. First parameter is the Fakespot product name. Second parameter is for clickable text defined in review_quality_check_contextual_onboarding_learn_more_link. In the phrase "Fakespot by Mozilla", "by" can be localized. Does not need to stay by. -->
    <string name="review_quality_check_contextual_onboarding_learn_more" moz:removedIn="136" tools:ignore="UnusedResources">Amb lo poder de %1$s per Mozilla, vos ajudam a evitar los avises biaissats e non autentics. Nòstre modèl d’IA es a se melhorar en permanéncia per vos protegir quand crompatz. %2$s</string>
    <!-- Clickable text from the contextual onboarding card that links to review quality check support article. -->
    <string name="review_quality_check_contextual_onboarding_learn_more_link" moz:removedIn="136" tools:ignore="UnusedResources">Ne saber mai</string>
    <!-- Caption text to be displayed in review quality check contextual onboarding card above the opt-in button. First parameter is Firefox app name, third parameter is the Fakespot product name. Second & fourth are for clickable texts defined in review_quality_check_contextual_onboarding_privacy_policy_3 and review_quality_check_contextual_onboarding_terms_use. -->
    <string name="review_quality_check_contextual_onboarding_caption_4" moz:removedIn="136" tools:ignore="UnusedResources">En seleccionant « Òc-ben, ensajar », acceptatz la %2$s de %1$s e la %4$s de %3$s.</string>
    <!-- Clickable text from the review quality check contextual onboarding card that links to Fakespot privacy notice. -->
    <string name="review_quality_check_contextual_onboarding_privacy_policy_3" moz:removedIn="136" tools:ignore="UnusedResources">politica de confidencialitat</string>
    <!-- Clickable text from the review quality check contextual onboarding card that links to Fakespot terms of use. -->
    <string name="review_quality_check_contextual_onboarding_terms_use" moz:removedIn="136" tools:ignore="UnusedResources">condicions d’utilizacion</string>
    <!-- Text for opt-in button from the review quality check contextual onboarding card. -->
    <string name="review_quality_check_contextual_onboarding_primary_button_text" moz:removedIn="136" tools:ignore="UnusedResources">Òc-ben, ensajar</string>
    <!-- Text for opt-out button from the review quality check contextual onboarding card. -->
<<<<<<< HEAD
    <string name="review_quality_check_contextual_onboarding_secondary_button_text">Mai tard</string>
=======
    <string name="review_quality_check_contextual_onboarding_secondary_button_text" moz:removedIn="136" tools:ignore="UnusedResources">Mai tard</string>
>>>>>>> 07ff4473
    <!-- Content description (not visible, for screen readers etc.) for opening browser menu button to open review quality check bottom sheet. -->
    <string name="review_quality_check_open_handle_content_description" moz:removedIn="136" tools:ignore="UnusedResources">Dobrir lo verificador d’avises</string>
    <!-- Content description (not visible, for screen readers etc.) for closing browser menu button to open review quality check bottom sheet. -->
    <string name="review_quality_check_close_handle_content_description" moz:removedIn="136" tools:ignore="UnusedResources">Tampar lo verificador d’avises</string>
    <!-- Content description (not visible, for screen readers etc.) for review quality check star rating. First parameter is the number of stars (1-5) representing the rating. -->
    <string name="review_quality_check_star_rating_content_description" moz:removedIn="136" tools:ignore="UnusedResources">%1$s estelas de 5</string>
    <!-- Text for minimize button from highlights card. When clicked the highlights card should reduce its size. -->
    <string name="review_quality_check_highlights_show_less" moz:removedIn="136" tools:ignore="UnusedResources">Ne veire mens</string>
    <!-- Text for maximize button from highlights card. When clicked the highlights card should expand to its full size. -->
    <string name="review_quality_check_highlights_show_more" moz:removedIn="136" tools:ignore="UnusedResources">Ne veire mai</string>
    <!-- Text for highlights card quality category header. Reviews shown under this header should refer the product's quality. -->
    <string name="review_quality_check_highlights_type_quality" moz:removedIn="136" tools:ignore="UnusedResources">Qualitat</string>
    <!-- Text for highlights card price category header. Reviews shown under this header should refer the product's price. -->
    <string name="review_quality_check_highlights_type_price" moz:removedIn="136" tools:ignore="UnusedResources">Prètz</string>
    <!-- Text for highlights card shipping category header. Reviews shown under this header should refer the product's shipping. -->
    <string name="review_quality_check_highlights_type_shipping" moz:removedIn="136" tools:ignore="UnusedResources">Expedicion</string>

    <!-- Text for highlights card packaging and appearance category header. Reviews shown under this header should refer the product's packaging and appearance. -->
    <string name="review_quality_check_highlights_type_packaging_appearance" moz:removedIn="136" tools:ignore="UnusedResources">Embalatge e aparéncia</string>
    <!-- Text for highlights card competitiveness category header. Reviews shown under this header should refer the product's competitiveness. -->
    <string name="review_quality_check_highlights_type_competitiveness" moz:removedIn="136" tools:ignore="UnusedResources">Competitivitat</string>

    <!-- Text that is surrounded by quotes. The parameter is the actual text that is in quotes. An example of that text could be: Excellent craftsmanship, and that is displayed as “Excellent craftsmanship”. The text comes from a buyer's review that the feature is highlighting"   -->
    <string name="surrounded_with_quotes" moz:removedIn="136" tools:ignore="UnusedResources">« %s »</string>

    <!-- Accessibility services actions labels. These will be appended to accessibility actions like "Double tap to.." but not by or applications but by services like Talkback. -->
    <!-- Action label for elements that can be collapsed if interacting with them. Talkback will append this to say "Double tap to collapse". -->
    <string name="a11y_action_label_collapse">plegar</string>
    <!-- Current state for elements that can be collapsed if interacting with them. Talkback will dictate this after a state change. -->
    <string name="a11y_state_label_collapsed">reduit</string>
    <!-- Action label for elements that can be expanded if interacting with them. Talkback will append this to say "Double tap to expand". -->
    <string name="a11y_action_label_expand">desplegar</string>
    <!-- Current state for elements that can be expanded if interacting with them. Talkback will dictate this after a state change. -->
    <string name="a11y_state_label_expanded">desvolopat</string>
    <!-- Action label for links to a website containing documentation about a wallpaper collection. Talkback will append this to say "Double tap to open link to learn more about this collection". -->
    <string name="a11y_action_label_wallpaper_collection_learn_more">dobrir lo ligam per ne saber mai tocant aquesta colleccion</string>
    <!-- Action label for links that point to an article. Talkback will append this to say "Double tap to read the article". -->
    <string name="a11y_action_label_read_article">legir l’article</string>
    <!-- Action label for links to the Firefox Pocket website. Talkback will append this to say "Double tap to open link to learn more". -->
    <string name="a11y_action_label_pocket_learn_more">dobrissètz lo ligam per ne saber mai</string>
    <!-- Content description for headings announced by accessibility service. The first parameter is the text of the heading. Talkback will announce the first parameter and then speak the word "Heading" indicating to the user that this text is a heading for a section. -->
    <string name="a11y_heading">%s, títol</string>

    <!-- Title for dialog displayed when trying to access links present in a text. -->
    <string name="a11y_links_title">Ligams</string>
    <!-- Additional content description for text bodies that contain urls. -->
    <string name="a11y_links_available">Ligams disponibles</string>

    <!-- Translations feature-->

    <!-- Translation request dialog -->
    <!-- Title for the translation dialog that allows a user to translate the webpage. -->
    <string name="translations_bottom_sheet_title">Traduire aquesta pagina ?</string>
    <!-- Title for the translation dialog after a translation was completed successfully.
    The first parameter is the name of the language that the page was translated from, for example, "French".
    The second parameter is the name of the language that the page was translated to, for example, "English". -->
    <string name="translations_bottom_sheet_title_translation_completed">Pagina traducha en %1$s, originala en %2$s</string>
    <!-- Title for the translation dialog that allows a user to translate the webpage when a user uses the translation feature the first time. The first parameter is the name of the application, for example, "Fenix". -->
    <string name="translations_bottom_sheet_title_first_time">Ensajar las traduccions privadas dins %1$s</string>
    <!-- Additional information on the translation dialog that appears when a user uses the translation feature the first time. The first parameter is clickable text with a link, for example, "Learn more". -->
    <string name="translations_bottom_sheet_info_message">Per respectar vòstra vida privada, las traduccions quitan pas jamai vòstre aparelh. De lengas e amelhoraments novèls seràn lèu disponibles ! %1$s</string>
    <!-- Text that links to additional information about the Firefox translations feature. -->
    <string name="translations_bottom_sheet_info_message_learn_more">Ne saber mai</string>
    <!-- Label for the dropdown to select which language to translate from on the translations dialog. Usually the translate from language selected will be the same as the page language. -->
    <string name="translations_bottom_sheet_translate_from">Traduire de</string>
    <!-- Label for the dropdown to select which language to translate to on the translations dialog. Usually the translate to language selected will be the user's preferred language. -->
    <string name="translations_bottom_sheet_translate_to">Traduire en</string>
    <!-- Label for the dropdown to select which language to translate from on the translations dialog when the page language is not supported. This selection is to allow the user to select another language, in case we automatically detected the page language incorrectly. -->
    <string name="translations_bottom_sheet_translate_from_unsupported_language">Ensajatz una autra lenga font</string>
    <!-- Button text on the translations dialog to dismiss the dialog and return to the browser. -->
    <string name="translations_bottom_sheet_negative_button">Pas ara</string>
    <!-- Button text on the translations dialog to restore the translated website back to the original untranslated version. -->
    <string name="translations_bottom_sheet_negative_button_restore">Veire la pagina originala</string>
    <!-- Accessibility announcement (not visible, for screen readers etc.) for the translations dialog after restore button was pressed that indicates the original untranslated page was loaded. -->
    <string name="translations_bottom_sheet_restore_accessibility_announcement">Pagina originala non traducha cargada</string>
    <!-- Button text on the translations dialog when a translation error appears, used to dismiss the dialog and return to the browser. -->
    <string name="translations_bottom_sheet_negative_button_error">Acabat</string>
    <!-- Button text on the translations dialog to begin a translation of the website. -->
    <string name="translations_bottom_sheet_positive_button">Traduire</string>
    <!-- Button text on the translations dialog when a translation error appears. -->
    <string name="translations_bottom_sheet_positive_button_error">Tornar ensajar</string>
    <!-- Inactive button text on the translations dialog that indicates a translation is currently in progress. This button will be accompanied by a loading icon. -->
    <string name="translations_bottom_sheet_translating_in_progress">Traduccions</string>
    <!-- Button content description (not visible, for screen readers etc.) for the translations dialog translate button that indicates a translation is currently in progress. -->
    <string name="translations_bottom_sheet_translating_in_progress_content_description">Traduccion en cors</string>

    <!-- Default dropdown option when initially selecting a language from the translations dialog language selection dropdown. -->
    <string name="translations_bottom_sheet_default_dropdown_selection">Causir una lenga</string>
    <!-- The title of the warning card informs the user that a translation could not be completed. -->
    <string name="translation_error_could_not_translate_warning_text">I a agut un problèma al moment de traduire. Ensajatz tornamai.</string>
    <!-- The title of the warning card informs the user that the list of languages cannot be loaded. -->
    <string name="translation_error_could_not_load_languages_warning_text">Cargament impossible de las lengas. Mercés de verificar la connexion Internet puèi tornar ensajar.</string>
    <!-- The title of the warning card informs the user that a language is not supported. The first parameter is the name of the language that is not supported. -->
    <string name="translation_error_language_not_supported_warning_text">Desolat, prenèm pas encara en carga aquesta lenga : %1$s.</string>

    <!-- Snackbar title shown if the user closes the Translation Request dialogue and a translation is in progress. -->
    <string name="translation_in_progress_snackbar">Traduccions…</string>


    <!-- Title for the data saving mode warning dialog used in the translation request dialog.
    This dialog will be presented when the user attempts to perform
    a translation without the necessary language files downloaded first when Android's data saver mode is enabled and the user is not using WiFi.
    The first parameter is the size in kilobytes or megabytes of the language file. -->
    <string name="translations_download_language_file_dialog_title">Telecargar la lenga en mòde estalvi de donadas (%1$s) ?</string>


    <!-- Translations options dialog -->
    <!-- Title of the translation options dialog that allows a user to set their translation options for the site the user is currently on. -->
    <string name="translation_option_bottom_sheet_title_heading">Opcions de traduccion</string>
    <!-- Toggle switch label that allows a user to set the setting if they would like the browser to always offer or suggest translations when available. -->
    <string name="translation_option_bottom_sheet_always_translate">Totjorn prepausar de traduire</string>
    <!-- Toggle switch label that allows a user to set if they would like a given language to automatically translate or not. The first parameter is the language name, for example, "Spanish". -->
    <string name="translation_option_bottom_sheet_always_translate_in_language">Totjorn traduire las paginas en %1$s</string>
    <!-- Toggle switch label that allows a user to set if they would like to never be offered a translation of the given language. The first parameter is the language name, for example, "Spanish". -->
    <string name="translation_option_bottom_sheet_never_translate_in_language">Traduire pas jamai las paginas en %1$s</string>
    <!-- Toggle switch label that allows a user to set the setting if they would like the browser to never translate the site the user is currently visiting. -->
    <string name="translation_option_bottom_sheet_never_translate_site">Traduire pas jamai aqueste site</string>
    <!-- Toggle switch description that will appear under the "Never translate these sites" settings toggle switch to provide more information on how this setting interacts with other settings. -->
    <string name="translation_option_bottom_sheet_switch_never_translate_site_description">Remplaça totes los autres paramètres</string>
    <!-- Toggle switch description that will appear under the "Never translate" and "Always translate" toggle switch settings to provide more information on how these  settings interacts with other settings. -->
    <string name="translation_option_bottom_sheet_switch_description">Remplaça las proposicions de traduccion</string>
    <!-- Button text for the button that will take the user to the translation settings dialog. -->
    <string name="translation_option_bottom_sheet_translation_settings">Paramètres de traduccion</string>

    <!-- Button text for the button that will take the user to a website to learn more about how translations works in the given app. The first parameter is the name of the application, for example, "Fenix". -->
    <string name="translation_option_bottom_sheet_about_translations">A prepaus de las traduccions dins %1$s</string>

    <!-- Content description (not visible, for screen readers etc.) for closing the translations bottom sheet. -->
    <string name="translation_option_bottom_sheet_close_content_description">Tampar l’onglet de traduccion</string>

    <!-- The title of the warning card informs the user that an error has occurred at page settings. -->
    <string name="translation_option_bottom_sheet_error_warning_text">D’unes paramètres son temporàriament indisponibles.</string>

    <!-- Translation settings dialog -->
    <!-- Title of the translation settings dialog that allows a user to set their preferred translation settings. -->
    <string name="translation_settings_toolbar_title">Traduccions</string>
    <!-- Toggle switch label that indicates that the browser should signal or indicate when a translation is possible for any page. -->
    <string name="translation_settings_offer_to_translate">Prepausar de traduire quand es possible</string>
    <!-- Toggle switch label that indicates that downloading files required for translating is permitted when using data saver mode in Android. -->
    <string name="translation_settings_always_download">Totjorn telecargar las lengas en mòde estalvi de donadas</string>
    <!-- Section header text that begins the section of a list of different options the user may select to adjust their translation preferences. -->
    <string name="translation_settings_translation_preference">Preferéncias de traduccion</string>
    <!-- Button text for the button that will take the user to the automatic translations settings dialog. On the automatic translations settings dialog, the user can set if translations should occur automatically for a given language. -->
    <string name="translation_settings_automatic_translation">Traduccion automatica</string>

    <!-- Button text for the button that will take the user to the never translate these sites dialog. On the never translate these sites dialog, the user can set if translations should never occur on certain websites. -->
    <string name="translation_settings_automatic_never_translate_sites">Traduire pas jamai aquestes sites</string>
    <!-- Button text for the button that will take the user to the download languages dialog. On the download languages dialog, the user can manage which languages they would like to download for translations. -->
    <string name="translation_settings_download_language">Telecargar de lengas</string>

    <!-- Automatic translation preference screen -->
    <!-- Title of the automatic translation preference screen that will appear on the toolbar.-->
    <string name="automatic_translation_toolbar_title_preference">Traduccion automatica</string>

    <!-- Screen header presenting the automatic translation preference feature. It will appear under the toolbar. -->
    <string name="automatic_translation_header_preference">Seleccionatz una lenga per gerir las preferéncias « Totjorn traduire » e « Traduire pas jamai ».</string>

    <!-- The title of the warning card informs the user that the system could not load languages for translation settings. -->
    <string name="automatic_translation_error_warning_text">Cargament de las lengas impossible. Mercés de tornar ensajar mai tard.</string>

    <!-- Automatic translation options preference screen -->
    <!-- Preference option for offering to translate. Radio button title text.-->
    <string name="automatic_translation_option_offer_to_translate_title_preference">Prepausar de traduire (per defaut)</string>
    <!-- Preference option for offering to translate. Radio button summary text. The first parameter is the name of the app defined in app_name (for example: Fenix)-->
    <string name="automatic_translation_option_offer_to_translate_summary_preference">%1$s prepausarà de traduire los sites dins aquesta lenga.</string>
    <!-- Preference option for always translate. Radio button title text. -->
    <string name="automatic_translation_option_always_translate_title_preference">Totjorn traduire</string>
    <!-- Preference option for always translate. Radio button summary text. The first parameter is the name of the app defined in app_name (for example: Fenix)-->
    <string name="automatic_translation_option_always_translate_summary_preference">%1$s traduirà automaticament aquesta lenga al cargament de la pagina.</string>
    <!-- Preference option for never translate. Radio button title text.-->
    <string name="automatic_translation_option_never_translate_title_preference">Traduire pas jamai</string>

    <!-- Preference option for never translate. Radio button summary text. The first parameter is the name of the app defined in app_name (for example: Fenix)-->
    <string name="automatic_translation_option_never_translate_summary_preference">%1$s prepausarà pas jamai de traduire los sites dins aquesta lenga.</string>

    <!-- Never translate site preference screen -->
    <!-- Title of the never translate site preference screen that will appear on the toolbar.-->
    <string name="never_translate_site_toolbar_title_preference">Traduire pas jamai aquestes sites</string>
    <!-- Screen header presenting the never translate site preference feature. It will appear under the toolbar. -->
    <string name="never_translate_site_header_preference">Per apondre un site novèl : consultatz-lo e seleccionatz « Traduire pas jamai aqueste site » dins lo menú de las traduccions.</string>
    <!-- Content description (not visible, for screen readers etc.): For a never-translated site list item that is selected.
             The first parameter is web site url (for example:"wikipedia.com") -->
    <string name="never_translate_site_item_list_content_description_preference">Suprimir %1$s</string>
    <!-- The title of the warning card informs the user that an error has occurred at the never translate sites list. -->
    <string name="never_translate_site_error_warning_text">Cargament del site impossible. Mercés de tornar ensajar mai tard.</string>
    <!-- The Delete site dialogue title will appear when the user clicks on a list item.
             The first parameter is web site url (for example:"wikipedia.com") -->
    <string name="never_translate_site_dialog_title_preference">Suprimir %1$s ?</string>
    <!-- The Delete site dialogue positive button will appear when the user clicks on a list item. The site will be deleted. -->
    <string name="never_translate_site_dialog_confirm_delete_preference">Suprimir</string>
    <!-- The Delete site dialogue negative button will appear when the user clicks on a list item. The dialog will be dismissed. -->
    <string name="never_translate_site_dialog_cancel_preference">Anullar</string>

    <!-- Download languages preference screen -->
    <!-- Title of the toolbar for the translation feature screen where users may download different languages for translation. -->
    <string name="download_languages_translations_toolbar_title_preference">Telecargar de lengas</string>
    <!-- Screen header presenting the download language preference feature. It will appear under the toolbar.The first parameter is "Learn More," a clickable text with a link. Talkback will append this to say "Double tap to open link to learn more". -->
    <string name="download_languages_header_preference">Telecargatz de lengas complètas per aver de traduccions mai rapidas e fòra linha. %1$s</string>
    <!-- Clickable text from the screen header that links to a website. -->
    <string name="download_languages_header_learn_more_preference">Ne saber mai</string>
    <!-- The subhead of the download language preference screen will appear above the pivot language. -->
    <string name="download_languages_available_languages_preference">Lengas disponiblas</string>
    <!-- Text that will appear beside a core or pivot language package name to show that the language is necessary for the translation feature to function. -->
    <string name="download_languages_default_system_language_require_preference">requesit</string>
    <!-- A text for download language preference item.
    The first parameter is the language name, for example, "Spanish".
    The second parameter is the language file size, for example, "(3.91 KB)" or, if the language package name is a pivot language, "(required)". -->
    <string name="download_languages_language_item_preference">%1$s (%2$s)</string>
    <!-- The subhead of the download language preference screen will appear above the items that were not downloaded. -->
    <string name="download_language_header_preference">Telecargar de lengas</string>
    <!-- All languages list item. When the user presses this item, they can download all languages. -->
    <string name="download_language_all_languages_item_preference">Totas las lengas</string>
    <!-- All languages list item. When the user presses this item, they can delete all languages that were downloaded. -->
    <string name="download_language_all_languages_item_preference_to_delete">Suprimir totas las lengas</string>
    <!-- Content description (not visible, for screen readers etc.): For a language list item that was downloaded, the user can now delete it. -->
    <string name="download_languages_item_content_description_downloaded_state">Suprimir</string>
    <!-- Content description (not visible, for screen readers etc.): For a language list item, deleting is in progress. -->
    <string name="download_languages_item_content_description_delete_in_progress_state">En cors</string>
    <!-- Content description (not visible, for screen readers etc.): For a language list item, downloading is in progress.
    The first parameter is the language name, for example, "Spanish".
    The second parameter is the language file size, for example, "(3.91 KB)". -->
    <string name="download_languages_item_content_description_download_in_progress_state">Arrestar lo telecargament : %1$s (%2$s)</string>
    <!-- Content description (not visible, for screen readers etc.): For a language list item that was not downloaded. -->
    <string name="download_languages_item_content_description_not_downloaded_state">Telecargar</string>

    <!-- The title of the warning card informs the user that an error has occurred when fetching the list of languages. -->
    <string name="download_languages_fetch_error_warning_text">Cargament de las lengas impossible. Mercés de tornar ensajar mai tard.</string>
    <!-- The title of the warning card informs the user that an error has occurred at downloading a language.
      The first parameter is the language name, for example, "Spanish". -->
    <string name="download_languages_error_warning_text"><![CDATA[Telecargament impossible de <b>%1$s</b>. Tornatz ensajar.]]></string>
    <!-- The title of the warning card informs the user that an error has occurred at deleting a language.
          The first parameter is the language name, for example, "Spanish". -->
    <string name="download_languages_delete_error_warning_text"><![CDATA[Supression impossibla <b>%1$s</b>. Tornatz ensajar.]]></string>

    <!-- Title for the dialog used by the translations feature to confirm deleting a language.
    The dialog will be presented when the user requests deletion of a language.
    The first parameter is the name of the language, for example, "Spanish" and the second parameter is the size in kilobytes or megabytes of the language file. -->
    <string name="delete_language_file_dialog_title">Suprimir %1$s (%2$s) ?</string>
    <!-- Additional information for the dialog used by the translations feature to confirm deleting a language. The first parameter is the name of the application, for example, "Fenix". -->
    <string name="delete_language_file_dialog_message">Se suprimissètz aquesta lenga, %1$s la telecargarà parcialament dins vòstre cache a cada traduccion.</string>
    <!-- Title for the dialog used by the translations feature to confirm deleting all languages file.
    The dialog will be presented when the user requests deletion of all languages file.
    The first parameter is the size in kilobytes or megabytes of the language file. -->
    <string name="delete_language_all_languages_file_dialog_title">Suprimir totas las lengas (%1$s) ?</string>
    <!-- Additional information for the dialog used by the translations feature to confirm deleting all languages file. The first parameter is the name of the application, for example, "Fenix". -->
    <string name="delete_language_all_languages_file_dialog_message">Se suprimissètz totas aquestas lengas, %1$s las telecargarà parcialament dins vòstre cache a cada traduccion.</string>
    <!-- Button text on the dialog used by the translations feature to confirm deleting a language. -->
    <string name="delete_language_file_dialog_positive_button_text">Suprimir</string>
    <!-- Button text on the dialog used by the translations feature to cancel deleting a language. -->
    <string name="delete_language_file_dialog_negative_button_text">Anullar</string>

    <!-- Title for the data saving mode warning dialog used by the translations feature.
    This dialog will be presented when the user attempts to download a language or perform
    a translation without the necessary language files downloaded first when Android's data saver mode is enabled and the user is not using WiFi.
    The first parameter is the size in kilobytes or megabytes of the language file.-->
    <string name="download_language_file_dialog_title">Telecargar en mòde estalvi de donadas (%1$s) ?</string>
    <!-- Additional information for the data saving mode warning dialog used by the translations feature. This text explains the reason a download is required for a translation. -->
    <string name="download_language_file_dialog_message_all_languages">Telecargam parcialament de lengas dins vòstre cache per que las traduccions demòren privadas.</string>
    <!-- Checkbox label text on the data saving mode warning dialog used by the translations feature. This checkbox allows users to ignore the data usage warnings. -->
    <string name="download_language_file_dialog_checkbox_text">Totjorn telecargar en mòde estalvi de donadas</string>
    <!-- Button text on the data saving mode warning dialog used by the translations feature to allow users to confirm they wish to continue and download the language file. -->
    <string name="download_language_file_dialog_positive_button_text">Telecargar</string>
    <!-- Button text on the data saving mode warning dialog used by the translations feature to allow users to confirm they wish to continue and download the language file and perform a translation. -->
    <string name="download_language_file_dialog_positive_button_text_all_languages">Telecargar e traduire</string>
    <!-- Button text on the data saving mode warning dialog used by the translations feature to allow users to cancel the action and not perform a download of the language file. -->
    <string name="download_language_file_dialog_negative_button_text">Anullar</string>

    <!-- Unified Trust Panel -->
    <!-- Title text for the protection panel banner when the site is not secure. -->
    <string name="protection_panel_banner_not_secure_title">Mesfisatz-vos sus aqueste site</string>
    <!-- Description text for the protection panel banner when the site is not secure. -->
    <string name="protection_panel_banner_not_secure_description">La connexion es pas segura.</string>
    <!-- Title text for the protection panel banner when tracking protection is disabled. -->
    <string name="protection_panel_banner_not_protected_title">Avètz desactivat las proteccions</string>
    <!-- Description text for the protection panel banner when tracking protection is disabled.
        The first parameter is the name of the app defined in app_name (for example: Fenix) -->
    <string name="protection_panel_banner_not_protected_description">%s es pas en servici. Vos suggerissèm de reactivar las proteccions.</string>
    <!-- Title text for the protection panel banner when tracking protection is enabled.
        The first parameter is the name of the app defined in app_name (for example: Fenix) -->
    <string name="protection_panel_banner_protected_title">%s vos protegís</string>
    <!-- Description text for the protection panel banner when tracking protection is enabled. -->
    <string name="protection_panel_banner_protected_description">Sètz jos proteccion. Se trobam quicòm, vos assabentarem.</string>
    <!-- Label text for the Enhanced Tracking Protection toggle. -->
    <string name="protection_panel_etp_toggle_label">Proteccion renfortida contra lo seguiment</string>
    <!-- Description text for the Enhanced Tracking Protection toggle when tracking protection is enabled. -->
    <string name="protection_panel_etp_toggle_enabled_description">Se quicòm sembla copat sus aqueste site, ensajatz de desactivar las proteccions.</string>

    <!-- Description text for the Enhanced Tracking Protection toggle when tracking protection is disabled. -->
    <string name="protection_panel_etp_toggle_disabled_description">Las proteccions son desactivadas. Suggerissèm de las reactivar.</string>

    <!-- Debug drawer -->
    <!-- The user-facing title of the Debug Drawer feature. -->
    <string name="debug_drawer_title">Aisinas de desbugatge</string>
    <!-- Content description (not visible, for screen readers etc.): Navigate back within the debug drawer. -->
    <string name="debug_drawer_back_button_content_description">Tornar</string>

    <!-- Content description (not visible, for screen readers etc.): Open debug drawer. -->
    <string name="debug_drawer_fab_content_description">Dobrir lo panèl de desvolopament</string>

    <!-- Debug drawer tabs tools -->
    <!-- The title of the Tab Tools feature in the Debug Drawer. -->
    <string name="debug_drawer_tab_tools_title">Aisinas d’onglet</string>
    <!-- The title of the tab count section in Tab Tools. -->
    <string name="debug_drawer_tab_tools_tab_count_title">Nombre d’onglets</string>
    <!-- The active tab count category in the tab count section in Tab Tools. -->
    <string name="debug_drawer_tab_tools_tab_count_active">Actiu</string>
    <!-- The inactive tab count category in the tab count section in Tab Tools. -->
    <string name="debug_drawer_tab_tools_tab_count_inactive">Inactius</string>
    <!-- The private tab count category in the tab count section in Tab Tools. -->
    <string name="debug_drawer_tab_tools_tab_count_private">Privats</string>
    <!-- The total tab count category in the tab count section in Tab Tools. -->
    <string name="debug_drawer_tab_tools_tab_count_total">Total</string>
    <!-- The title of the tab creation tool section in Tab Tools. -->
    <string name="debug_drawer_tab_tools_tab_creation_tool_title">Aisina de creacion d’onglet</string>
    <!-- The label of the text field in the tab creation tool. -->
    <string name="debug_drawer_tab_tools_tab_creation_tool_text_field_label">Nombre d’onglets de crear</string>
    <!-- The error message of the text field in the tab creation tool when the text field is empty -->
    <string name="debug_drawer_tab_tools_tab_quantity_empty_error">Lo compte de tèxt es void</string>
    <!-- The error message of the text field in the tab creation tool when the text field has characters other than digits -->
    <string name="debug_drawer_tab_tools_tab_quantity_non_digits_error">Picatz pas que de nombre entièr positius</string>
    <!-- The error message of the text field in the tab creation tool when the text field is a zero -->
    <string name="debug_drawer_tab_tools_tab_quantity_non_zero_error">Picatz un nombre superior a zèro</string>
    <!-- The error message of the text field in the tab creation tool when the text field is a
        quantity greater than the max tabs. The first parameter is the maximum number of tabs
        that can be generated in one operation.-->
    <string name="debug_drawer_tab_tools_tab_quantity_exceed_max_error">Avètz depassat lo nombre maximal d’onglets (%1$s) que se pòt generar en una sola operacion</string>
    <!-- The button text to add tabs to the active tab group in the tab creation tool. -->
    <string name="debug_drawer_tab_tools_tab_creation_tool_button_text_active">Apondre als onglets actius</string>
    <!-- The button text to add tabs to the inactive tab group in the tab creation tool. -->
    <string name="debug_drawer_tab_tools_tab_creation_tool_button_text_inactive">Apondre als onglets inactius</string>
    <!-- The button text to add tabs to the private tab group in the tab creation tool. -->
    <string name="debug_drawer_tab_tools_tab_creation_tool_button_text_private">Apondre als onglets privats</string>

    <!-- Micro survey -->

    <!-- Microsurvey -->
    <!-- Prompt view -->
    <!-- The microsurvey prompt title. Note: The word "Firefox" should NOT be translated -->
    <string name="micro_survey_prompt_title" tools:ignore="BrandUsage,UnusedResources">Ajudatz-nos a melhorar Firefox. Aquò pren pas qu’una minuta.</string>
    <!-- The continue button label -->
    <string name="micro_survey_continue_button_label" tools:ignore="UnusedResources">Contunhar</string>
    <!-- Survey view -->
    <!-- The survey header -->
    <string name="micro_survey_survey_header_2">Mercés de respondre al sondatge</string>
    <!-- The privacy notice link -->
    <string name="micro_survey_privacy_notice_2">Politica de confidencialitat</string>
    <!-- The submit button label text -->
    <string name="micro_survey_submit_button_label">Mandar</string>
    <!-- The survey completion header -->
    <string name="micro_survey_survey_header_confirmation" tools:ignore="UnusedResources">Sondatge acabat</string>
    <!-- The survey completion confirmation text -->
    <string name="micro_survey_feedback_confirmation">Mercés per vòstre retorn !</string>
    <!-- Option for likert scale -->
    <string name="likert_scale_option_1" tools:ignore="UnusedResources">Plan satisfach</string>
    <!-- Option for likert scale -->
    <string name="likert_scale_option_2" tools:ignore="UnusedResources">Satisfach</string>
    <!-- Option for likert scale -->
    <string name="likert_scale_option_3" tools:ignore="UnusedResources">Indiferent</string>
    <!-- Option for likert scale -->
    <string name="likert_scale_option_4" tools:ignore="UnusedResources">Insatisfach</string>
    <!-- Option for likert scale -->
    <string name="likert_scale_option_5" tools:ignore="UnusedResources">Plan insatisfach</string>

    <!-- Option for likert scale -->
    <string name="likert_scale_option_6" tools:ignore="UnusedResources">O utilizi pas</string>
    <!-- Option for likert scale. Note: The word "Firefox" should NOT be translated. -->
    <string name="likert_scale_option_7" tools:ignore="BrandUsage,UnusedResources">Utilizi pas la recèrca amb Firefox</string>
    <!-- Option for likert scale -->
    <string name="likert_scale_option_8" tools:ignore="UnusedResources">Utilizi pas la sincronizacion</string>
    <!-- Text shown in prompt for printing microsurvey. "sec" It's an abbreviation for "second". Note: The word "Firefox" should NOT be translated. -->
    <string name="microsurvey_prompt_printing_title" tools:ignore="BrandUsage,UnusedResources">Ajudatz a melhorar l’impression dins Firefox. Triga pas</string>

    <!-- Text shown in prompt for search microsurvey. Note: The word "Firefox" should NOT be translated. -->
    <string name="microsurvey_prompt_search_title" tools:ignore="BrandUsage,UnusedResources">Ajudatz-vos a melhorar la recèrca dins Firefox. Pren pas qu’una minuta.</string>
    <!-- Text shown in prompt for sync microsurvey. Note: The word "Firefox" should NOT be translated. -->
    <string name="microsurvey_prompt_sync_title" tools:ignore="BrandUsage,UnusedResources">Ajudatz-vos a melhorar la sincronizacion dins Firefox. Pren pas qu’una minuta.</string>
    <!-- Text shown in the survey title for printing microsurvey. Note: The word "Firefox" should NOT be translated. -->
    <string name="microsurvey_survey_printing_title" tools:ignore="BrandUsage,UnusedResources">Quin es vòstre nivèl de satisfaccion de l’impression de Firefox ?</string>
    <!-- Text shown in the survey title for homepage microsurvey. Note: The word "Firefox" should NOT be translated. -->
    <string name="microsurvey_homepage_title" tools:ignore="BrandUsage,UnusedResources">Sètz satisfach de vòstra pagina d’acuèlh Firefox ?</string>
    <!-- Text shown in the survey title for search experience microsurvey. Note: The word "Firefox" should NOT be translated. -->
    <string name="microsurvey_search_title" tools:ignore="BrandUsage,UnusedResources">Quin es vòstre nivèl de satisfaccion de la recèrca amb Firefox ?</string>
    <!-- Text shown in the survey title for sync experience microsurvey. Note: The word "Firefox" should NOT be translated. -->
    <string name="microsurvey_sync_title" tools:ignore="BrandUsage,UnusedResources">Quin es vòstre nivèl de satisfaccion de la sincronizacion de Firefox ?</string>
    <!-- Accessibility -->
    <!-- Content description for the survey application icon. Note: The word "Firefox" should NOT be translated.  -->
    <string name="microsurvey_app_icon_content_description" tools:ignore="BrandUsage">Logotipe del Firefox</string>
    <!-- Content description for the survey feature icon. -->
    <string name="microsurvey_feature_icon_content_description">Icòna de la foncion de sondatge</string>
    <!-- Content description (not visible, for screen readers etc.) for closing microsurvey bottom sheet. -->
    <string name="microsurvey_close_handle_content_description">Tampar lo sondatge</string>
    <!-- Content description for "X" button that is closing microsurvey. -->
    <string name="microsurvey_close_button_content_description">Tampar</string>

    <!-- Debug drawer logins -->
    <!-- The title of the Logins feature in the Debug Drawer. -->
    <string name="debug_drawer_logins_title">Identificants</string>
    <!-- The title of the logins section in the Logins feature, where the parameter will be the site domain  -->
    <string name="debug_drawer_logins_current_domain_label">Domeni actual : %s</string>
    <!-- The label for a button to add a new fake login for the current domain in the Logins feature. -->
    <string name="debug_drawer_logins_add_login_button">Apondre un fals identificant per aqueste domeni</string>
    <!-- Content description for delete button where parameter will be the username of the login -->
    <string name="debug_drawer_logins_delete_login_button_content_description">Suprimir l’identificant amb lo nom d’utilizaire %s</string>

    <!-- Debug drawer addresses -->
    <!-- The title of the Addresses feature in the Debug Drawer. -->
    <string name="debug_drawer_addresses_title">Adreças</string>
    <!-- The title of the section header for the list of debug locales that can be enabled and disabled. -->
    <string name="debug_drawer_addresses_debug_locales_header">Lengas de desbugatge d’activar</string>

    <!-- Debug drawer "contextual feature recommendation" (CFR) tools -->
    <!-- The title of the CFR Tools feature in the Debug Drawer -->
    <string name="debug_drawer_cfr_tools_title">Aisinas CFR</string>

    <!-- The title of the reset CFR section in CFR Tools -->
    <string name="debug_drawer_cfr_tools_reset_cfr_title">Reïnicializar los CFR</string>

    <!-- Glean debug tools -->
    <!-- The title of the glean debugging feature -->
    <string name="glean_debug_tools_title">Aisinas de desbugatge Glean</string>

    <!-- Messages explaining how to exit fullscreen mode -->
    <!-- Message shown to explain how to exit fullscreen mode when gesture navigation is enabled. -->
    <!-- Localisation note: this text should be as short as possible, max 68 chars -->
    <string name="exit_fullscreen_with_gesture_short">Balajatz d’ennaut e utilizatz lo gèst de retorn per quitar</string>
    <!-- Message shown to explain how to exit fullscreen mode when using back button navigation. -->
    <!-- Localisation note: this text should be as short as possible, max 68 chars -->
    <string name="exit_fullscreen_with_back_button_short">Balajatz d’ennaut e quichatz retorn per quitar</string>

    <!-- Beta Label Component !-->
    <!-- Text shown as a label or tag to indicate a feature or area is still undergoing active development. Note that here "Beta" should not be translated, as it is used as an icon styled element. -->
    <string name="beta_feature">BÈTA</string>

    <!-- Root certificate expiration warnings -->
    <!-- These strings for homepage cards and push notifications to be pushed to users running outdated versions of Firefox. We want to encourage these users to update to the latest version so their extensions and other features don't stop working when Firefox's old root certificate expires on 2025-03-14. For more information, see this SUMO article: https://support.mozilla.org/kb/root-certificate-expiration !-->
    <!-- Homepage card button to open Google Play Store. "Update" is a verb. -->
    <string name="certificate_warning_homepage_card_update_now_button" tools:ignore="UnusedResources">Metre a jorn ara</string>
    <!-- Homepage card title about old Firefox version. "Update" is a verb. Note: The word "Firefox" should NOT be translated. -->
    <string name="certificate_warning_homepage_card_hca1_title" tools:ignore="BrandUsage,UnusedResources">Metètz a jorn lo navegador Firefox</string>
    <!-- Homepage card message about old Firefox version -->
    <string name="certificate_warning_homepage_card_hca1_message" tools:ignore="UnusedResources">Un certificat raiç expirarà, provocant l\'arrèst de cèrtas foncionalitats lo 14 de març.</string>
    <!-- Homepage card title about old Firefox version. "Update" is a verb. -->
    <string name="certificate_warning_homepage_card_hcr1_title" tools:ignore="UnusedResources">Cambiatz de version abans lo 14 de març.</string>
    <!-- Homepage card message about old Firefox version. Note: The word "Firefox" should NOT be translated. -->
    <string name="certificate_warning_homepage_card_hcr1_message" tools:ignore="BrandUsage,UnusedResources">Un certificat raiç expirarà, provocant l\'arrèst de cèrtas foncionalitats de vòstra version de Firefox.</string>
    <!-- Homepage card title about old Firefox version -->
    <string name="certificate_warning_homepage_card_hcw2_title" tools:ignore="UnusedResources">Mens de 7 jorns per realizar la mesa a jorn</string>
    <!-- Homepage card message about old Firefox version. Note: The word "Firefox" should NOT be translated. -->
    <string name="certificate_warning_homepage_card_hcw2_message" tools:ignore="BrandUsage,UnusedResources">A partir del 14 de març, los moduls complementaris e d’unas foncionalitats de Firefox quitaràn de foncionar perque un certificat raiç es a mand d\'expirar.</string>
    <!-- Homepage card title about old Firefox version. Note: The word "Firefox" should NOT be translated. -->
    <string name="certificate_warning_homepage_card_hcw3_title" tools:ignore="BrandUsage,UnusedResources">Darrièra oportunitat de gardar vòstre Firefox</string>
    <!-- Homepage card message about old Firefox version. Note: The word "Firefox" should NOT be translated. -->
    <string name="certificate_warning_homepage_card_hcw3_message" tools:ignore="BrandUsage,UnusedResources">Vòstre version de Firefox quitarà de foncionar corrèctament lo 14 de mars, perque un certificat raiç es a mand d’expirar.</string>
    <!-- Push notification title about old Firefox version. "Update" is a noun. -->
    <string name="certificate_warning_push_notification_update_recommended_title" tools:ignore="UnusedResources">Mesa a jorn recomandada</string>
    <!-- Push notification message about old Firefox version -->
    <string name="certificate_warning_push_notification_pnr1_message" tools:ignore="UnusedResources">Los moduls complementaris e d’autres foncionalitats quitaràn de foncionar lo 14 de març.</string>
    <!-- Push notification title about old Firefox version. Note: The word "Firefox" should NOT be translated. -->
    <string name="certificate_warning_push_notification_pnw2_title" tools:ignore="BrandUsage,UnusedResources">Utilizatz una version anciana de Firefox</string>
    <!-- Push notification message about old Firefox version. "Update" is a verb. -->
    <string name="certificate_warning_push_notification_pnw2_message" tools:ignore="UnusedResources">Realizatz la mesa a jorn abans loe 14 de març per téner d’utilizar vòstres moduls complementaris e d’autras foncionalitats.</string>
    <!-- Push notification message about old Firefox version -->
    <string name="certificate_warning_push_notification_pnw3_message" tools:ignore="UnusedResources">D’unas foncionalitats quitaràn de foncionar deman.</string>
</resources><|MERGE_RESOLUTION|>--- conflicted
+++ resolved
@@ -341,7 +341,6 @@
     <string name="browser_menu_tools_description_with_translate_with_report_site" moz:removedIn="135" tools:ignore="UnusedResources">Mòde lectura, traduire, %s, imprimir, partejar, dobrir dins una aplicacion</string>
     <!-- Browser menu description that describes the various tools related menu items inside of the tools sub-menu when the "Report broken site" feature is available-->
     <string name="browser_menu_tools_description_with_translate_with_report_site_2">Mòde lectura, traduire, senhalar un site copat, imprimir, partejar, dobrir dins una aplicacion</string>
-<<<<<<< HEAD
     <!-- Browser menu description that describes the various tools related menu items inside of the tools sub-menu -->
     <string name="browser_menu_tools_description_with_translate_without_report_site">Mòde lectura, traduire, imprimir, partejar, dobrir dins una aplicacion</string>
     <!-- Browser menu description that describes the various tools related menu items inside of the tools sub-menu
@@ -350,16 +349,6 @@
     <!-- Browser menu description that describes the various tools related menu items inside of the tools sub-menu when the "Report broken site" feature is available-->
     <string name="browser_menu_tools_description_with_report_site_2">Mòde lectura, senhalar un site copat, imprimir, partejar, dobrir dins una aplicacion</string>
     <!-- Browser menu description that describes the various tools related menu items inside of the tools sub-menu -->
-=======
-    <!-- Browser menu description that describes the various tools related menu items inside of the tools sub-menu -->
-    <string name="browser_menu_tools_description_with_translate_without_report_site">Mòde lectura, traduire, imprimir, partejar, dobrir dins una aplicacion</string>
-    <!-- Browser menu description that describes the various tools related menu items inside of the tools sub-menu
-         The first parameter is the label of the report site issue (for example: Report Site issue) -->
-    <string name="browser_menu_tools_description_with_report_site" moz:removedIn="135" tools:ignore="UnusedResources">Mòde lectura, %s, imprimir, partejar, dobrir dins una aplicacion</string>
-    <!-- Browser menu description that describes the various tools related menu items inside of the tools sub-menu when the "Report broken site" feature is available-->
-    <string name="browser_menu_tools_description_with_report_site_2">Mòde lectura, senhalar un site copat, imprimir, partejar, dobrir dins una aplicacion</string>
-    <!-- Browser menu description that describes the various tools related menu items inside of the tools sub-menu -->
->>>>>>> 07ff4473
     <string name="browser_menu_tools_description_without_report_site">Mòde lectura, imprimir, partejar, dobrir dins una aplicacion</string>
     <!-- Browser menu label that navigates to the save sub-menu, which contains various save related menu items such as
          bookmarking a page, saving to collection, shortcut or as a PDF, and adding to home screen -->
@@ -377,11 +366,7 @@
     <!-- Browser menu label for turning OFF reader view of the current visited page -->
     <string name="browser_menu_turn_off_reader_view">Quitar lo mòde lectura</string>
     <!-- Browser menu button that reopens a private tab as a regular tab -->
-<<<<<<< HEAD
-    <string name="browser_menu_open_in_normal_tab">Desplaçar cap a un onglet non privat</string>dsa
-=======
     <string name="browser_menu_open_in_normal_tab">Desplaçar cap a un onglet non privat</string>
->>>>>>> 07ff4473
     <!-- Browser menu label for navigating to the translation feature, which provides language translation options the current visited page -->
     <string name="browser_menu_translate_page">Traduire la pagina…</string>
     <!-- Browser menu label for navigating to the Web Compat Reporter feature, which provides users the ability to send bug reports for broken sites. -->
@@ -580,42 +565,6 @@
     <string name="onboarding_add_on_star_rating_content_description">Notat %1$s de 5</string>
 
     <!-- Title for the privacy preferences dialog shown during onboarding. Note: The word "Firefox" should NOT be translated. -->
-<<<<<<< HEAD
-    <string name="onboarding_preferences_dialog_title" tools:ignore="BrandUsage,UnusedResources">Ajudatz-nos a melhorar Firefox</string>
-    <!-- Title for the crash reporting option in the privacy preferences dialog shown during onboarding. -->
-    <string name="onboarding_preferences_dialog_crash_reporting_title" tools:ignore="UnusedResources">Enviar automaticament los rapòrts de plantatge</string>
-    <!-- Description for the crash reporting option in the privacy preferences dialog shown during onboarding. -->
-    <string name="onboarding_preferences_dialog_crash_reporting_description" tools:ignore="UnusedResources"> Los rapòrts de plantatge nos permeton de diagnosticar e de corregir de problèmas amb lo navegador. Los rapòrts pòdon conténer de donadas personalas o sensiblas. </string>
-    <!-- Learn more link for the crash reporting option in the privacy preferences dialog shown during onboarding. -->
-    <string name="onboarding_preferences_dialog_crash_reporting_learn_more" tools:ignore="UnusedResources">Ne saber mai suls rapòrts de plantatge</string>
-    <!-- Title for the usage data option in the privacy preferences dialog shown during onboarding. Note: The word "Mozilla" should NOT be translated. -->
-    <string name="onboarding_preferences_dialog_usage_data_title" tools:ignore="UnusedResources">Enviar de donadas tecnicas e d’interraccion a Mozilla</string>
-    <!-- Description for the usage data option in the privacy preferences dialog shown during onboarding. Note: The word "Firefox" should NOT be translated. -->
-    <string name="onboarding_preferences_dialog_usage_data_description" tools:ignore="BrandUsage,UnusedResources">Donadas a prepaus de  vòstre aparelh, la configuracion materiala, e cossí utilizatz Firefox ajudan a melhorar las caracteristicas, la performança, e l’estabilitat per los utilizaires en tot luòc.</string>
-    <!-- Learn more link for the usage data option in the privacy preferences dialog shown during onboarding. -->
-    <string name="onboarding_preferences_dialog_usage_data_learn_more" tools:ignore="UnusedResources">Ne saber mai tocant las donadas d’utilizacion</string>
-    <!-- Positive button label for the privacy preferences dialog shown during onboarding. -->
-    <string name="onboarding_preferences_dialog_positive_button" tools:ignore="UnusedResources">Acabat</string>
-    <!-- Negative button label for the privacy preferences dialog shown during onboarding. -->
-    <string name="onboarding_preferences_dialog_negative_button" tools:ignore="UnusedResources">Anullar</string>
-
-    <!-- Terms of service onboarding title card label. 'Firefox' intentionally hardcoded here-->
-    <string name="onboarding_welcome_to_firefox" tools:ignore="UnusedResources,BrandUsage">Benvenguda dins Firefox</string>
-    <!-- Terms of service onboarding page continue button label. -->
-    <string name="onboarding_term_of_service_agree_and_continue_button_label" tools:ignore="UnusedResources">Acceptar e contunhar</string>
-    <!-- Line one of the terms of service onboarding page. 'Firefox' is intentionally hardcoded. %1$s is replaced by an active link, using onboarding_term_of_service_line_one_link_text as text (“Terms of Service”). -->
-    <string name="onboarding_term_of_service_line_one" tools:ignore="UnusedResources,BrandUsage">En contunhant, acceptatz las %1$s de Firefox.</string>
-    <!-- Used as text for the link in onboarding_term_of_service_line_one. -->
-    <string name="onboarding_term_of_service_line_one_link_text" tools:ignore="UnusedResources,BrandUsage">condicions d\'utilizacion</string>
-    <!-- Line two of the terms of service onboarding page. 'Firefox' is intentionally hardcoded. %1$s is replaced by an active link, using onboarding_term_of_service_line_two_link_text as text (Privacy Notice”). -->
-    <string name="onboarding_term_of_service_line_two" tools:ignore="UnusedResources,BrandUsage">Firefox se tracha per vòstra vida privada. Legissètz mai tocant aquò dins nòstra %1$s.</string>
-    <!-- Used as text for the link in onboarding_term_of_service_line_two. -->
-    <string name="onboarding_term_of_service_line_two_link_text" tools:ignore="UnusedResources,BrandUsage">politica de confidencialitat</string>
-    <!-- Line three of the terms of service onboarding page. 'Firefox' and 'Mozilla' are intentionally hardcoded. %1$S is replaced by an active link, using onboarding_term_of_service_line_three_link_text as text (Manage”). -->
-    <string name="onboarding_term_of_service_line_three" tools:ignore="UnusedResources,BrandUsage">Per ajudar a melhorar lo navegador, Firefox envia de donadas de diagnostic e d\'interaccion a Mozilla. %1$s</string>
-    <!-- Used as text for the link in onboarding_term_of_service_line_three. -->
-    <string name="onboarding_term_of_service_line_three_link_text" tools:ignore="UnusedResources,BrandUsage">Gestion</string>
-=======
     <string name="onboarding_preferences_dialog_title" tools:ignore="BrandUsage">Ajudatz-nos a melhorar Firefox</string>
     <!-- Title for the crash reporting option in the privacy preferences dialog shown during onboarding. -->
     <string name="onboarding_preferences_dialog_crash_reporting_title">Enviar automaticament los rapòrts de plantatge</string>
@@ -650,7 +599,6 @@
     <string name="onboarding_term_of_service_line_three" tools:ignore="BrandUsage">Per ajudar a melhorar lo navegador, Firefox envia de donadas de diagnostic e d\'interaccion a Mozilla. %1$s</string>
     <!-- Used as text for the link in onboarding_term_of_service_line_three. -->
     <string name="onboarding_term_of_service_line_three_link_text">Gestion</string>
->>>>>>> 07ff4473
 
     <!-- Onboarding header for the toolbar selection card, used by Nimbus experiments. -->
     <string name="onboarding_customize_toolbar_title" tools:ignore="UnusedResources">Causissètz ont conhar la barra d’aisinas</string>
@@ -659,21 +607,14 @@
     <!-- Onboarding label for 'Save and continue' button, used by Nimbus experiments. -->
     <string name="onboarding_save_and_continue_button">Enregistrar e contunhar</string>
     <!-- Onboarding toolbar selection card label for 'skip' button, used by Nimbus experiments. -->
-<<<<<<< HEAD
-    <string name="onboarding_customize_toolbar_skip_button">Passar</string>
-=======
     <string name="onboarding_customize_toolbar_skip_button" moz:removedIn="135" tools:ignore="UnusedResources">Passar</string>
->>>>>>> 07ff4473
     <!-- Onboarding toolbar selection card label for 'top' option, used by Nimbus experiments. -->
     <string name="onboarding_customize_toolbar_top_option">Naut</string>
     <!-- Onboarding toolbar selection card label for 'bottom' option, used by Nimbus experiments. -->
     <string name="onboarding_customize_toolbar_bottom_option">Bas</string>
 
-<<<<<<< HEAD
-=======
     <!-- Onboarding toolbar selection card content description for the main image. -->
     <string name="onboarding_customize_toolbar_main_image_content_description">Imatge grand d’entèsta de la vista de seleccion de barra d’aisinas que mòstra una barra d’aisinas illustrada.</string>
->>>>>>> 07ff4473
     <!-- Onboarding toolbar selection card content description for the toolbar placement image. %1$s is placeholder for either 'top' or 'bottom'. -->
     <string name="onboarding_customize_toolbar_placement_content_description" moz:removedIn="135" tools:ignore="UnusedResources">Imatge de la barra d’aisinas %1$s</string>
 
@@ -681,12 +622,9 @@
     <string name="onboarding_customize_toolbar_placement_bottom_content_description">Imatge de la barra d’aisina inferiora</string>
     <string name="onboarding_customize_toolbar_placement_top_content_description">Imatge de la barra d’aisina superiora</string>
 
-<<<<<<< HEAD
-=======
     <!-- Onboarding toolbar selection card label for 'Not now' button, used by Nimbus experiments. -->
     <string name="onboarding_customize_toolbar_not_now_button" moz:removedIn="136" tools:ignore="UnusedResources">Pas ara</string>
 
->>>>>>> 07ff4473
     <!-- Onboarding header for the theme selection card, used by Nimbus experiments. -->
     <string name="onboarding_customize_theme_title" tools:ignore="UnusedResources">Causir un tèma</string>
     <!-- Onboarding sub header for theme selection card, used by Nimbus experiments. -->
@@ -694,22 +632,13 @@
     <!-- Onboarding label for 'Save and start browsing' button, used by Nimbus experiments. -->
     <string name="onboarding_save_and_start_button">Enregistrar e començar de navegar</string>
     <!-- Onboarding theme selection card label for 'skip' button, used by Nimbus experiments. -->
-<<<<<<< HEAD
-    <string name="onboarding_customize_theme_skip_button">Passar</string>
-=======
     <string name="onboarding_customize_theme_skip_button" moz:removedIn="135" tools:ignore="UnusedResources">Passar</string>
->>>>>>> 07ff4473
     <!-- Onboarding theme selection card label for 'dark' option, used by Nimbus experiments. -->
     <string name="onboarding_customize_theme_dark_option">Escur</string>
     <!-- Onboarding theme selection card label for 'light' option, used by Nimbus experiments. -->
     <string name="onboarding_customize_theme_light_option">Clar</string>
     <!-- Onboarding theme selection card label for 'System auto' option, used by Nimbus experiments. -->
     <string name="onboarding_customize_theme_system_option">Sistèma auto</string>
-<<<<<<< HEAD
-    <!-- Onboarding theme selection card content description for the theme selection image. %1$s is placeholder for either 'system', 'light' or 'dark'. -->
-    <string name="onboarding_customize_theme_content_description">Imatge del tèma %1$s</string>
-
-=======
     <!-- Onboarding theme selection card content description for the main image. -->
     <string name="onboarding_customize_theme_main_image_content_description">Imatge grand d’entèsta de la vista de la seleccion de tèma, que mòstra un artista illustrat e d’espleches creatius.</string>
     <!-- Onboarding theme selection card content description for the theme selection image. %1$s is placeholder for either 'system', 'light' or 'dark'. -->
@@ -718,7 +647,6 @@
     <!-- Onboarding theme selection card label for 'Not now' button, used by Nimbus experiments. -->
     <string name="onboarding_customize_theme_not_now_button" moz:removedIn="136" tools:ignore="UnusedResources">Pas ara</string>
 
->>>>>>> 07ff4473
     <!-- Search Widget -->
     <!-- Content description for searching with a widget. The first parameter is the name of the application.-->
     <string name="search_widget_content_description_2">Dobrir dins un onglet %1$s novèl</string>
@@ -2774,11 +2702,7 @@
     <!-- Text for opt-in button from the review quality check contextual onboarding card. -->
     <string name="review_quality_check_contextual_onboarding_primary_button_text" moz:removedIn="136" tools:ignore="UnusedResources">Òc-ben, ensajar</string>
     <!-- Text for opt-out button from the review quality check contextual onboarding card. -->
-<<<<<<< HEAD
-    <string name="review_quality_check_contextual_onboarding_secondary_button_text">Mai tard</string>
-=======
     <string name="review_quality_check_contextual_onboarding_secondary_button_text" moz:removedIn="136" tools:ignore="UnusedResources">Mai tard</string>
->>>>>>> 07ff4473
     <!-- Content description (not visible, for screen readers etc.) for opening browser menu button to open review quality check bottom sheet. -->
     <string name="review_quality_check_open_handle_content_description" moz:removedIn="136" tools:ignore="UnusedResources">Dobrir lo verificador d’avises</string>
     <!-- Content description (not visible, for screen readers etc.) for closing browser menu button to open review quality check bottom sheet. -->
