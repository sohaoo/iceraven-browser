--- conflicted
+++ resolved
@@ -117,15 +117,9 @@
 
     <!-- Tablet navigation bar "contextual feature recommendation" (CFR) -->
     <!-- Text for the title displayed in the contextual feature recommendation popup promoting the tablet navigation bar. -->
-<<<<<<< HEAD
-    <string name="tablet_nav_bar_cfr_title">Nuevo: flechas hacia atrás y hacia adelante con un toque</string>
-    <!-- Text for the message displayed in the contextual feature recommendation popup promoting the tablet navigation bar. -->
-    <string name="tablet_nav_bar_cfr_message">Disfruta de una navegación más rápida que siempre está al alcance de tus dedos.</string>
-=======
     <string name="tablet_nav_bar_cfr_title" moz:removedIn="132" tools:ignore="UnusedResources">Nuevo: flechas hacia atrás y hacia adelante con un toque</string>
     <!-- Text for the message displayed in the contextual feature recommendation popup promoting the tablet navigation bar. -->
     <string name="tablet_nav_bar_cfr_message" moz:removedIn="132" tools:ignore="UnusedResources">Disfruta de una navegación más rápida que siempre está al alcance de tus dedos.</string>
->>>>>>> 80823484
 
     <!-- Text for the info dialog when camera permissions have been denied but user tries to access a camera feature. -->
     <string name="camera_permissions_needed_message">Se necesita acceso a la cámara. Ve a los ajustes de Android, presiona permisos y permitir.</string>
@@ -315,11 +309,8 @@
     <string name="browser_menu_switch_to_mobile_site">Cambiar el sitio móvil</string>
     <!-- Browser menu label that navigates to the page tools sub-menu -->
     <string name="browser_menu_tools">Herramientas</string>
-<<<<<<< HEAD
-=======
     <!-- Content description (not visible, for screen readers etc.): Back button for all menu redesign sub-menu -->
     <string name="browser_menu_back_button_content_description">Volver al menú principal</string>
->>>>>>> 80823484
     <!-- Browser menu description that describes the various tools related menu items inside of the tools sub-menu -->
     <string name="browser_menu_tools_description_with_translate">Vista de lectura, traducir, imprimir, compartir, abrir aplicación</string>
     <!-- Browser menu description that describes the various tools related menu items inside of the tools sub-menu -->
@@ -351,15 +342,12 @@
         The first parameter is the name of the app defined in app_name (for example: Fenix). -->
     <string name="browser_menu_delete_browsing_data_on_quit">Salir de %1$s</string>
 
-<<<<<<< HEAD
-=======
     <!-- Menu "contextual feature recommendation" (CFR) -->
     <!-- Text for the title in the contextual feature recommendation popup promoting the menu feature. -->
     <string name="menu_cfr_title">Nuevo: menú simplificado</string>
     <!-- Text for the message in the contextual feature recommendation popup promoting the menu feature. -->
     <string name="menu_cfr_body">Encuentra lo que necesitas más rápido, desde navegación privada hasta acciones para guardar contenido.</string>
 
->>>>>>> 80823484
     <!-- Extensions management fragment -->
     <!-- Text displayed when there are no extensions to be shown -->
     <string name="extensions_management_no_extensions">No hay extensiones aquí</string>
@@ -482,17 +470,10 @@
     <string name="juno_onboarding_sign_in_title_2">Mantén todo cifrado cuando pases de un dispositivo a otro</string>
     <!-- Description for sign in to sync screen. Nimbus experiments do not support string placeholders.
      Note: The word "Firefox" should NOT be translated -->
-<<<<<<< HEAD
-    <string name="juno_onboarding_sign_in_description_2" moz:RemovedIn="130" tools:ignore="UnusedResources">Cuando inicias sesión y sincronizas, estás más seguro. Firefox cifra tus contraseñas, marcadores y más.</string>
-    <!-- Description for sign in to sync screen. Nimbus experiments do not support string placeholders.
-     Note: The word "Firefox" should NOT be translated -->
-    <string name="juno_onboarding_sign_in_description_3">Firefox cifra tus contraseñas, marcadores y más cuando estás sincronizado.</string>
-=======
     <string name="juno_onboarding_sign_in_description_2" moz:RemovedIn="130" tools:ignore="BrandUsage,UnusedResources">Cuando inicias sesión y sincronizas, estás más seguro. Firefox cifra tus contraseñas, marcadores y más.</string>
     <!-- Description for sign in to sync screen. Nimbus experiments do not support string placeholders.
      Note: The word "Firefox" should NOT be translated -->
     <string name="juno_onboarding_sign_in_description_3" tools:ignore="BrandUsage">Firefox cifra tus contraseñas, marcadores y más cuando estás sincronizado.</string>
->>>>>>> 80823484
     <!-- Text for the button to sign in to sync on the device -->
     <string name="juno_onboarding_sign_in_positive_button" tools:ignore="UnusedResources">Iniciar sesión</string>
     <!-- Text for the button dismiss the screen and move on with the flow -->
@@ -1306,11 +1287,7 @@
     <!-- Content description for the bookmark list new folder navigation bar button -->
     <string name="bookmark_add_new_folder_button_content_description">Agregar una nueva carpeta</string>
     <!-- Content description for the bookmark navigation bar close button -->
-<<<<<<< HEAD
-    <string name="bookmark_close_button_content_description">Cerrar marcadores</string>
-=======
     <string name="bookmark_close_button_content_description" tools:ignore="UnusedResources" moz:removedIn="130">Cerrar marcadores</string>
->>>>>>> 80823484
     <!-- Content description for bookmark search floating action button -->
     <string name="bookmark_search_button_content_description">Buscar marcadores</string>
     <!-- Content description for the overflow menu for a bookmark item. Paramter will a folder name or bookmark title. -->
@@ -2890,11 +2867,6 @@
 
     <!-- Messages explaining how to exit fullscreen mode -->
     <!-- Message shown to explain how to exit fullscreen mode when gesture navigation is enabled -->
-<<<<<<< HEAD
-    <string name="exit_fullscreen_with_gesture">Para salir de la pantalla completa, arrastra desde arriba y usa el gesto hacia atrás</string>
-    <!-- Message shown to explain how to exit fullscreen mode when using back button navigation -->
-    <string name="exit_fullscreen_with_back_button">Para salir de la pantalla completa, arrastra desde arriba y presiona la tecla de retroceso</string>
-=======
     <string name="exit_fullscreen_with_gesture" moz:removedIn="132" tools:ignore="UnusedResources">Para salir de la pantalla completa, arrastra desde arriba y usa el gesto hacia atrás</string>
     <!-- Message shown to explain how to exit fullscreen mode when using back button navigation -->
     <string name="exit_fullscreen_with_back_button" moz:removedIn="132" tools:ignore="UnusedResources">Para salir de la pantalla completa, arrastra desde arriba y presiona la tecla de retroceso</string>
@@ -2905,7 +2877,6 @@
     <!-- Message shown to explain how to exit fullscreen mode when using back button navigation. -->
     <!-- Localisation note: this text should be as short as possible, max 68 chars -->
     <string name="exit_fullscreen_with_back_button_short">Arrastra desde la parte superior y presiona atrás para salir</string>
->>>>>>> 80823484
 
     <!-- Beta Label Component !-->
     <!-- Text shown as a label or tag to indicate a feature or area is still undergoing active development. Note that here "Beta" should not be translated, as it is used as an icon styled element. -->
