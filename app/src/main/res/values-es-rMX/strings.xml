<?xml version="1.0" encoding="utf-8"?>
<resources xmlns:tools="http://schemas.android.com/tools" xmlns:moz="http://mozac.org/tools">
    <!-- App name for private browsing mode. The first parameter is the name of the app defined in app_name (for example: Fenix)-->
    <string name="app_name_private_5">%s en modo privado</string>
    <!-- App name for private browsing mode. The first parameter is the name of the app defined in app_name (for example: Fenix)-->
    <string name="app_name_private_4">%s (Privado)</string>

    <!-- Home Fragment -->
    <!-- Content description (not visible, for screen readers etc.): "Three dot" menu button. -->
    <string name="content_description_menu">Más opciones</string>
    <!-- Content description (not visible, for screen readers etc.): "Private Browsing" menu button. -->
    <string name="content_description_private_browsing_button">Habilitar navegación privada</string>
    <!-- Content description (not visible, for screen readers etc.): "Private Browsing" menu button. -->
    <string name="content_description_disable_private_browsing_button">Deshabilitar navegación privada</string>
    <!-- Placeholder text shown in the search bar before a user enters text for the default engine -->
    <string name="search_hint">Buscar o ingresar dirección</string>
    <!-- Placeholder text shown in the search bar before a user enters text for a general engine -->
    <string name="search_hint_general_engine">Buscar en la web</string>
    <!-- Placeholder text shown in search bar when using history search -->
    <string name="history_search_hint">Buscar el historial</string>
    <!-- Placeholder text shown in search bar when using bookmarks search -->
    <string name="bookmark_search_hint">Buscar marcadores</string>
    <!-- Placeholder text shown in search bar when using tabs search -->
    <string name="tab_search_hint">Buscar pestañas</string>
    <!-- Placeholder text shown in the search bar when using application search engines -->
    <string name="application_search_hint">Ingresa los términos de búsqueda</string>
    <!-- No Open Tabs Message Description -->
    <string name="no_open_tabs_description">Las pestañas abiertas aparecerán aquí.</string>

    <!-- No Private Tabs Message Description -->
    <string name="no_private_tabs_description">Tus pestañas privadas aparecerán aquí.</string>

    <!-- Tab tray multi select title in app bar. The first parameter is the number of tabs selected -->
    <string name="tab_tray_multi_select_title">%1$d seleccionadas</string>
    <!-- Label of button in create collection dialog for creating a new collection  -->
    <string name="tab_tray_add_new_collection">Agregar nueva colección</string>
    <!-- Label of editable text in create collection dialog for naming a new collection  -->
    <string name="tab_tray_add_new_collection_name">Nombre</string>
    <!-- Label of button in save to collection dialog for selecting a current collection  -->
    <string name="tab_tray_select_collection">Seleccionar colección</string>
    <!-- Content description for close button while in multiselect mode in tab tray -->
    <string name="tab_tray_close_multiselect_content_description">Salir del modo de selección múltiple</string>
    <!-- Content description for save to collection button while in multiselect mode in tab tray -->
    <string name="tab_tray_collection_button_multiselect_content_description">Guardar pestañas seleccionadas en la colección</string>
    <!-- Content description on checkmark while tab is selected in multiselect mode in tab tray -->
    <string name="tab_tray_multiselect_selected_content_description">Seleccionadas</string>

    <!-- Home - Bookmarks -->
    <!-- Title for the home screen section with bookmarks. -->
    <string name="home_bookmarks_title">Marcadores</string>
    <!-- Content description for the button which navigates the user to show all of their bookmarks. -->
    <string name="home_bookmarks_show_all_content_description">Mostrar todos los marcadores</string>
    <!-- Text for the menu button to remove a recently saved bookmark from the user's home screen -->
    <string name="home_bookmarks_menu_item_remove">Eliminar</string>

    <!-- About content. The first parameter is the name of the application. (For example: Fenix) -->
    <string name="about_content">%1$s es producido por Mozilla.</string>

    <!-- Private Browsing -->
    <!-- Explanation for private browsing displayed to users on home view when they first enable private mode
        The first parameter is the name of the app defined in app_name (for example: Fenix) -->
    <string name="private_browsing_placeholder_description_2">%1$s limpia tu historial de búsqueda y navegación cuando cierras la aplicación o todas las pestañas privadas. Aunque no te hace anónimo para los sitios web o proveedores de servicios de Internet, te ayuda a mantener en privado lo que haces en línea frente a cualquier otra persona que use este dispositivo.</string>
    <string name="private_browsing_common_myths">Mitos comunes sobre la navegación privada</string>

    <!-- True Private Browsing Mode -->
    <!-- Title for info card on private homescreen in True Private Browsing Mode. -->
    <string name="felt_privacy_desc_card_title">No dejar rastros en este dispositivo</string>
    <!-- Explanation for private browsing displayed to users on home view when they first enable
        private mode in our new Total Private Browsing mode.
        The first parameter is the name of the app defined in app_name (for example: Firefox Nightly)
        The second parameter is the clickable link text in felt_privacy_info_card_subtitle_link_text -->
    <string name="felt_privacy_info_card_subtitle_2">%1$s elimina tus cookies, historial y datos del sitio cuando cierras todas tus pestañas privadas. %2$s</string>
    <!-- Clickable portion of the explanation for private browsing that links the user to our
        about privacy page.
        This string is used in felt_privacy_info_card_subtitle as the second parameter.-->
    <string name="felt_privacy_info_card_subtitle_link_text">¿Quién podría ver mi actividad?</string>

    <!-- Private mode shortcut "contextual feature recommendation" (CFR) -->
    <!-- Text for the Private mode shortcut CFR message for adding a private mode shortcut to open private tabs from the Home screen -->
    <string name="private_mode_cfr_message_2">Inicia tu próxima pestaña privada con un toque.</string>
    <!-- Text for the positive button to accept adding a Private Browsing shortcut to the Home screen -->
    <string name="private_mode_cfr_pos_button_text">Agregar a la pantalla de inicio</string>
    <!-- Text for the negative button to decline adding a Private Browsing shortcut to the Home screen -->
    <string name="cfr_neg_button_text">No, gracias</string>

    <!-- Open in App "contextual feature recommendation" (CFR) -->
    <!-- Text for the info message. The first parameter is the name of the application.-->
    <string name="open_in_app_cfr_info_message_2">Puedes configurar %1$s para que abra automáticamente los enlaces en las aplicaciones.</string>
    <!-- Text for the positive action button -->
    <string name="open_in_app_cfr_positive_button_text">Ir a ajustes</string>
    <!-- Text for the negative action button -->
    <string name="open_in_app_cfr_negative_button_text">Descartar</string>

    <!-- Total cookie protection "contextual feature recommendation" (CFR) -->
    <!-- Text for the message displayed in the contextual feature recommendation popup promoting the total cookie protection feature. -->
    <string name="tcp_cfr_message">Nuestra función de privacidad más poderosa hasta ahora aísla a los rastreadores entre sitios.</string>
    <!-- Text displayed that links to website containing documentation about the "Total cookie protection" feature. -->
    <string name="tcp_cfr_learn_more">Más información sobre la protección total de cookies</string>


    <!-- Private browsing erase action "contextual feature recommendation" (CFR) -->
    <!-- Text for the message displayed in the contextual feature recommendation popup promoting the erase private browsing feature. -->
    <string name="erase_action_cfr_message">Toca aquí para iniciar una nueva sesión privada. Elimina tu historial, cookies — todo.</string>


    <!-- Toolbar "contextual feature recommendation" (CFR) -->
    <!-- Text for the title displayed in the contextual feature recommendation popup promoting the navigation bar. -->
    <string name="navbar_cfr_title">Navegá más rápido con la nueva navegación</string>

    <!-- Text for the message displayed in the contextual feature recommendation popup promoting the navigation bar. -->
    <string name="navbar_cfr_message" moz:removedIn="130" tools:ignore="UnusedResources">Esta barra se oculta a medida que te desplazas hacia abajo para tener más espacio de navegación.</string>
<<<<<<< HEAD
=======

    <!-- Text for the message displayed in the contextual feature recommendation popup promoting the navigation bar. -->
    <string name="navbar_cfr_message_2">En un sitio web, esta barra se oculta a medida que te desplazas hacia abajo para tener más espacio de navegación.</string>
    <!-- Text for the message displayed for the popup promoting the long press of navigation in the navigation bar. -->
    <string name="navbar_navigation_buttons_cfr_message">Mantén presionadas las flechas para saltar entre páginas en el historial de esta pestaña.</string>

    <!-- Tablet navigation bar "contextual feature recommendation" (CFR) -->
    <!-- Text for the title displayed in the contextual feature recommendation popup promoting the tablet navigation bar. -->
    <string name="tablet_nav_bar_cfr_title">Nuevo: flechas hacia atrás y hacia adelante con un toque</string>
    <!-- Text for the message displayed in the contextual feature recommendation popup promoting the tablet navigation bar. -->
    <string name="tablet_nav_bar_cfr_message">Disfruta de una navegación más rápida que siempre está al alcance de tus dedos.</string>
>>>>>>> c4245b98

    <!-- Text for the info dialog when camera permissions have been denied but user tries to access a camera feature. -->
    <string name="camera_permissions_needed_message">Se necesita acceso a la cámara. Ve a los ajustes de Android, presiona permisos y permitir.</string>
    <!-- Text for the positive action button to go to Android Settings to grant permissions. -->
    <string name="camera_permissions_needed_positive_button_text">Ir a ajustes</string>
    <!-- Text for the negative action button to dismiss the dialog. -->
    <string name="camera_permissions_needed_negative_button_text">Descartar</string>

    <!-- Text for the banner message to tell users about our auto close feature. -->
    <string name="tab_tray_close_tabs_banner_message">Configura el cierre automático de las pestañas que no se hayan visto en el último día, semana o mes.</string>
    <!-- Text for the positive action button to go to Settings for auto close tabs. -->
    <string name="tab_tray_close_tabs_banner_positive_button_text">Ver opciones</string>
    <!-- Text for the negative action button to dismiss the Close Tabs Banner. -->
    <string name="tab_tray_close_tabs_banner_negative_button_text">Descartar</string>

    <!-- Text for the banner message to tell users about our inactive tabs feature. -->
    <string name="tab_tray_inactive_onboarding_message">Las pestañas que no has visto durante dos semanas se mueven aquí.</string>
    <!-- Text for the action link to go to Settings for inactive tabs. -->
    <string name="tab_tray_inactive_onboarding_button_text">Desactivar en los ajustes</string>

    <!-- Text for title for the auto-close dialog of the inactive tabs. -->
    <string name="tab_tray_inactive_auto_close_title">¿Cerrar automáticamente después de un mes?</string>
    <!-- Text for the body for the auto-close dialog of the inactive tabs.
        The first parameter is the name of the application.-->
    <string name="tab_tray_inactive_auto_close_body_2">%1$s puede cerrar las pestañas que no hayas visto en más de un mes.</string>
    <!-- Content description for close button in the auto-close dialog of the inactive tabs. -->
    <string name="tab_tray_inactive_auto_close_button_content_description">Cerrar</string>


    <!-- Text for turn on auto close tabs button in the auto-close dialog of the inactive tabs. -->
    <string name="tab_tray_inactive_turn_on_auto_close_button_2">Activar cierre automático</string>


    <!-- Home screen icons - Long press shortcuts -->
    <!-- Shortcut action to open new tab -->
    <string name="home_screen_shortcut_open_new_tab_2">Nueva pestaña</string>
    <!-- Shortcut action to open new private tab -->
    <string name="home_screen_shortcut_open_new_private_tab_2">Pestaña privada</string>

    <!-- Shortcut action to open Passwords screen -->
    <string name="home_screen_shortcut_passwords">Contraseñas</string>

    <!-- Recent Tabs -->
    <!-- Header text for jumping back into the recent tab in the home screen -->
    <string name="recent_tabs_header">Regresar hacía atrás</string>
    <!-- Button text for showing all the tabs in the tabs tray -->
    <string name="recent_tabs_show_all">Mostrar todo</string>

    <!-- Content description for the button which navigates the user to show all recent tabs in the tabs tray. -->
    <string name="recent_tabs_show_all_content_description_2">Mostrar el botón de todas las pestañas recientes</string>

    <!-- Text for button in synced tab card that opens synced tabs tray -->
    <string name="recent_tabs_see_all_synced_tabs_button_text">Ver todas las pestañas sincronizadas</string>
    <!-- Accessibility description for device icon used for recent synced tab -->
    <string name="recent_tabs_synced_device_icon_content_description">Dispositivo sincronizado</string>
    <!-- Text for the dropdown menu to remove a recent synced tab from the homescreen -->
    <string name="recent_synced_tab_menu_item_remove">Eliminar</string>
    <!-- Text for the menu button to remove a grouped highlight from the user's browsing history
         in the Recently visited section -->
    <string name="recent_tab_menu_item_remove">Eliminar</string>

    <!-- History Metadata -->
    <!-- Header text for a section on the home screen that displays grouped highlights from the
         user's browsing history, such as topics they have researched or explored on the web -->
    <string name="history_metadata_header_2">Visitados recientemente</string>

    <!-- Text for the menu button to remove a grouped highlight from the user's browsing history
         in the Recently visited section -->
    <string name="recently_visited_menu_item_remove">Eliminar</string>

    <!-- Content description for the button which navigates the user to show all of their history. -->
    <string name="past_explorations_show_all_content_description_2">Mostrar todas las exploraciones pasadas</string>

    <!-- Browser Fragment -->
    <!-- Content description (not visible, for screen readers etc.): Navigate backward (browsing history) -->
    <string name="browser_menu_back">Atrás</string>
    <!-- Content description (not visible, for screen readers etc.): Navigate forward (browsing history) -->
    <string name="browser_menu_forward">Avanzar</string>
    <!-- Content description (not visible, for screen readers etc.): Refresh current website -->
    <string name="browser_menu_refresh">Actualizar</string>
    <!-- Content description (not visible, for screen readers etc.): Stop loading current website -->
    <string name="browser_menu_stop">Detener</string>
    <!-- Browser menu button that opens the extensions manager -->
    <string name="browser_menu_extensions">Extensiones</string>
    <!-- Browser menu banner header text for extensions onboarding.
        The first parameter is the name of the app defined in app_name (for example: Fenix). -->
    <string name="browser_menu_extensions_banner_onboarding_header">Haz %s tuyo</string>
    <!-- Browser menu banner body text for extensions onboarding.
        The first parameter is the name of the app defined in app_name (for example: Fenix). -->
    <string name="browser_menu_extensions_banner_onboarding_body">Las extensiones mejoran tu navegación, desde cambiar la apariencia y el rendimiento de %s hasta mejorar la privacidad y la seguridad.</string>
    <!-- Browser menu banner link text for learning more about extensions -->
    <string name="browser_menu_extensions_banner_learn_more">Más información</string>
    <!-- Browser menu button that opens the extensions manager -->
    <string name="browser_menu_manage_extensions">Administrar extensiones</string>
    <!-- Browser menu button that opens AMO in a tab -->
    <string name="browser_menu_discover_more_extensions">Descubrir más extensiones</string>
    <!-- Browser menu button that opens account settings -->
    <string name="browser_menu_account_settings">Información de la cuenta</string>
    <!-- Browser menu button that sends a user to help articles -->
    <string name="browser_menu_help">Ayuda</string>
    <!-- Browser menu button that sends a to a the what's new article -->
    <string name="browser_menu_whats_new">Novedades</string>
    <!-- Browser menu button that opens the settings menu -->
    <string name="browser_menu_settings">Ajustes</string>
    <!-- Browser menu button that opens a user's library -->
    <string name="browser_menu_library">Biblioteca</string>
    <!-- Browser menu toggle that requests a desktop site -->
    <string name="browser_menu_desktop_site">Sitio de escritorio</string>

    <!-- Browser menu button that reopens a private tab as a regular tab -->
    <string name="browser_menu_open_in_regular_tab">Abrir en pestaña normal</string>
    <!-- Browser menu toggle that adds a shortcut to the site on the device home screen. -->
    <string name="browser_menu_add_to_homescreen">Agregar a pantalla de inicio</string>
    <!-- Browser menu toggle that adds a shortcut to the site on the device home screen. -->
    <string name="browser_menu_add_to_homescreen_2">Agregar a la pantalla de inicio…</string>
    <!-- Content description (not visible, for screen readers etc.) for the Resync tabs button -->
    <string name="resync_button_content_description">Resincronizar</string>
    <!-- Browser menu button that opens the find in page menu -->
    <string name="browser_menu_find_in_page">Encontrar en página</string>
    <!-- Browser menu button that opens the find in page menu -->
    <string name="browser_menu_find_in_page_2">Buscar en la página…</string>
    <!-- Browser menu button that opens the translations dialog, which has options to translate the current browser page. -->
    <string name="browser_menu_translations">Traducir página</string>
    <!-- Browser menu button that saves the current tab to a collection -->
    <string name="browser_menu_save_to_collection">Guardar en la colección…</string>
    <!-- Browser menu button that saves the current tab to a collection -->
    <string name="browser_menu_save_to_collection_2">Guardar en colección</string>
    <!-- Browser menu button that open a share menu to share the current site -->
    <string name="browser_menu_share">Compartir</string>
    <!-- Browser menu button that open a share menu to share the current site -->
    <string name="browser_menu_share_2">Compartir…</string>
    <!-- Browser menu button shown in custom tabs that opens the current tab in Fenix
        The first parameter is the name of the app defined in app_name (for example: Fenix) -->
    <string name="browser_menu_open_in_fenix">Abrir en %1$s</string>
    <!-- Browser menu text shown in custom tabs to indicate this is a Fenix tab
        The first parameter is the name of the app defined in app_name (for example: Fenix) -->
    <string name="browser_menu_powered_by">PATROCINADO POR %1$s</string>
    <!-- Browser menu text shown in custom tabs to indicate this is a Fenix tab
        The first parameter is the name of the app defined in app_name (for example: Fenix) -->
    <string name="browser_menu_powered_by2">Patrocinado por %1$s</string>
    <!-- Browser menu button to put the current page in reader mode -->
    <string name="browser_menu_read">Vista de lectura</string>
    <!-- Browser menu button content description to close reader mode and return the user to the regular browser -->
    <string name="browser_menu_read_close">Salir de vista de lectura</string>
    <!-- Browser menu button to open the current page in an external app -->
    <string name="browser_menu_open_app_link">Abrir en la aplicación</string>

    <!-- Browser menu button to show reader view appearance controls e.g. the used font type and size -->
    <string name="browser_menu_customize_reader_view">Personalizar vista de lectura</string>
    <!-- Browser menu button to show reader view appearance controls e.g. the used font type and size -->
    <string name="browser_menu_customize_reader_view_2">Personalizar vista de lectura</string>
    <!-- Browser menu label for adding a bookmark -->
    <string name="browser_menu_add">Agregar</string>
    <!-- Browser menu label for editing a bookmark -->
    <string name="browser_menu_edit">Editar</string>

    <!-- Button shown on the home page that opens the Customize home settings -->
    <string name="browser_menu_customize_home_1">Personalizar inicio</string>

    <!-- Browser menu label to sign in to sync on the device using Mozilla accounts -->
    <string name="browser_menu_sign_in">Iniciar sesión</string>
    <!-- Browser menu caption label for the "Sign in" browser menu item described in `browser_menu_sign_in` -->
    <string name="browser_menu_sign_in_caption">Sincronizar contraseñas, pestañas y más</string>

    <!-- Browser menu label to sign back in to sync on the device when the user's account needs to be reauthenticated -->
    <string name="browser_menu_sign_back_in_to_sync">Vuelve a iniciar sesión para sincronizar</string>
    <!-- Browser menu caption label for the "Sign back in to sync" browser menu item described in `browser_menu_sign_back_in_to_sync` when there is an error in syncing -->
    <string name="browser_menu_syncing_paused_caption">Sincronización pausada</string>
    <!-- Browser menu label that creates a private tab -->
    <string name="browser_menu_new_private_tab">Nueva pestaña privada</string>
    <!-- Browser menu label that navigates to the Password screen -->
    <string name="browser_menu_passwords">Contraseñas</string>
    <!-- Browser menu label that navigates to the SUMO page for the Firefox for Android release notes.
         The first parameter is the name of the app defined in app_name (for example: Fenix)-->
    <string name="browser_menu_new_in_firefox">Nuevo en %1$s</string>
    <!-- Browser menu label that toggles the request for the desktop site of the currently visited page -->
    <string name="browser_menu_switch_to_desktop_site">Cambiar al sitio de escritorio</string>
    <!-- Browser menu label that toggles the request for the mobile site of the currently visited page -->
    <string name="browser_menu_switch_to_mobile_site">Cambiar el sitio móvil</string>
    <!-- Browser menu label that navigates to the page tools sub-menu -->
    <string name="browser_menu_tools">Herramientas</string>
    <!-- Browser menu description that describes the various tools related menu items inside of the tools sub-menu -->
    <string name="browser_menu_tools_description_with_translate">Vista de lectura, traducir, imprimir, compartir, abrir aplicación</string>
    <!-- Browser menu description that describes the various tools related menu items inside of the tools sub-menu -->
    <string name="browser_menu_tools_description">Vista de lectura, imprimir, compartir, abrir aplicación</string>
    <!-- Browser menu label that navigates to the save sub-menu, which contains various save related menu items such as
         bookmarking a page, saving to collection, shortcut or as a PDF, and adding to home screen -->
    <string name="browser_menu_save">Guardar</string>
    <!-- Browser menu description that describes the various save related menu items inside of the save sub-menu -->
    <string name="browser_menu_save_description">Agregar marcador, acceso directo, inicio, colección, PDF</string>
    <!-- Browser menu label that bookmarks the currently visited page -->
    <string name="browser_menu_bookmark_this_page">Agregar esta página a marcadores</string>
    <!-- Browser menu label that navigates to the edit bookmark screen for the current bookmarked page -->
    <string name="browser_menu_edit_bookmark">Editar marcador</string>
    <!-- Browser menu label that the saves the currently visited page as a PDF -->
    <string name="browser_menu_save_as_pdf">Guardar como PDF…</string>
    <!-- Browser menu label for turning ON reader view of the current visited page -->
    <string name="browser_menu_turn_on_reader_view">Activar vista de lectura</string>
    <!-- Browser menu label for turning OFF reader view of the current visited page -->
    <string name="browser_menu_turn_off_reader_view">Desactivar vista de lectura</string>
    <!-- Browser menu label for navigating to the translation feature, which provides language translation options the current visited page -->
    <string name="browser_menu_translate_page">Traducir página…</string>
    <!-- Browser menu label that is displayed when the current page has been translated by the translation feature.
         The first parameter is the name of the language that page was translated to (e.g. English). -->
    <string name="browser_menu_translated_to">Traducido al %1$s</string>
    <!-- Browser menu label for the print feature -->
    <string name="browser_menu_print">Imprimir…</string>

    <!-- Browser menu label for the Delete browsing data on quit feature.
        The first parameter is the name of the app defined in app_name (for example: Fenix). -->
    <string name="browser_menu_delete_browsing_data_on_quit">Salir de %1$s</string>

    <!-- Extensions management fragment -->
    <!-- Text displayed when there are no extensions to be shown -->
    <string name="extensions_management_no_extensions">No hay extensiones aquí</string>

    <!-- Browser Toolbar -->
    <!-- Content description for the Home screen button on the browser toolbar -->
    <string name="browser_toolbar_home">Pantalla de inicio</string>

    <!-- Content description (not visible, for screen readers etc.): Erase button: Erase the browsing
         history and go back to the home screen. -->
    <string name="browser_toolbar_erase">Eliminar historial de navegación</string>

    <!-- Content description for the translate page toolbar button that opens the translations dialog when no translation has occurred. -->
    <string name="browser_toolbar_translate">Traducir página</string>
    <!-- Content description (not visible, for screen readers etc.) for the translate page toolbar button that opens the translations dialog when the page is translated successfully.
         The first parameter is the name of the language that is displayed in the original page. (For example: English)
         The second parameter is the name of the language which the page was translated to. (For example: French) -->
    <string name="browser_toolbar_translated_successfully">Página traducida de %1$s a %2$s.</string>

    <!-- Locale Settings Fragment -->
    <!-- Content description for tick mark on selected language -->
    <string name="a11y_selected_locale_content_description">Seleccionar idioma</string>
    <!-- Text for default locale item -->
    <string name="default_locale_text">Usar el idioma del dispositivo</string>
    <!-- Placeholder text shown in the search bar before a user enters text -->
    <string name="locale_search_hint">Buscar idioma</string>

    <!-- Search Fragment -->
    <!-- Button in the search view that lets a user search by scanning a QR code -->
    <string name="search_scan_button">Escanear</string>
    <!-- Button in the search view when shortcuts are displayed that takes a user to the search engine settings -->
    <string name="search_shortcuts_engine_settings">Configuración del buscador</string>
    <!-- Button in the search view that lets a user navigate to the site in their clipboard -->
    <string name="awesomebar_clipboard_title">Pegar enlace del portapapeles</string>
    <!-- Button in the search suggestions onboarding that allows search suggestions in private sessions -->
    <string name="search_suggestions_onboarding_allow_button">Permitir</string>
    <!-- Button in the search suggestions onboarding that does not allow search suggestions in private sessions -->
    <string name="search_suggestions_onboarding_do_not_allow_button">No compartir</string>
    <!-- Search suggestion onboarding hint title text -->
    <string name="search_suggestions_onboarding_title">¿Permitir sugerencias de búsqueda en sesiones privadas?</string>
    <!-- Search suggestion onboarding hint description text, first parameter is the name of the app defined in app_name (for example: Fenix)-->
    <string name="search_suggestions_onboarding_text">%s compartirá todo lo que escribas en la barra de direcciones con tu buscador predeterminado.</string>

    <!-- Search engine suggestion title text. The first parameter is the name of the suggested engine-->
    <string name="search_engine_suggestions_title">Buscar %s</string>
    <!-- Search engine suggestion description text -->
    <string name="search_engine_suggestions_description">Buscar directamente desde la barra de direcciones</string>

    <!-- Menu option in the search selector menu to open the search settings -->
    <string name="search_settings_menu_item">Ajustes de búsqueda</string>

    <!-- Header text for the search selector menu -->
    <string name="search_header_menu_item_2">Esta vez buscar en:</string>

    <!-- Content description (not visible, for screen readers etc.): Search engine icon. The first parameter is the search engine name (for example: DuckDuckGo). -->
    <string name="search_engine_icon_content_description" tools:ignore="UnusedResources">Buscador %s</string>

    <!-- Home onboarding -->
    <!-- Onboarding home screen popup dialog, shown on top of the Jump back in section. -->
    <string name="onboarding_home_screen_jump_back_contextual_hint_2">Conoce tu página de inicio personalizada. Las pestañas recientes, marcadores y resultados de búsqueda aparecerán aquí.</string>
    <!-- Home onboarding dialog welcome screen title text. -->
    <string name="onboarding_home_welcome_title_2">Te damos la bienvenida a un internet más personal</string>
    <!-- Home onboarding dialog welcome screen description text. -->
    <string name="onboarding_home_welcome_description">Más colores. Mejor privacidad. Mismo compromiso con las personas por encima de los beneficios.</string>
    <!-- Home onboarding dialog sign into sync screen title text. -->
    <string name="onboarding_home_sync_title_3">Cambiar de pantalla es más fácil que nunca</string>
    <!-- Home onboarding dialog sign into sync screen description text. -->
    <string name="onboarding_home_sync_description">Continua donde lo dejaste con pestañas de otros dispositivos ahora en tu página de inicio.</string>
    <!-- Text for the button to continue the onboarding on the home onboarding dialog. -->
    <string name="onboarding_home_get_started_button">Empezar</string>
    <!-- Text for the button to navigate to the sync sign in screen on the home onboarding dialog. -->
    <string name="onboarding_home_sign_in_button">Iniciar sesión</string>
    <!-- Text for the button to skip the onboarding on the home onboarding dialog. -->
    <string name="onboarding_home_skip_button">Ignorar</string>

    <!-- Onboarding home screen sync popup dialog message, shown on top of Recent Synced Tabs in the Jump back in section. -->
    <string name="sync_cfr_message">¡Tus pestañas se están sincronizando! Continua donde te quedaste en otro dispositivo.</string>

    <!-- Content description (not visible, for screen readers etc.): Close button for the home onboarding dialog -->
    <string name="onboarding_home_content_description_close_button">Cerrar</string>

    <!-- Notification pre-permission dialog -->
    <!-- Enable notification pre permission dialog title
        The first parameter is the name of the app defined in app_name (for example: Fenix) -->
    <string name="onboarding_home_enable_notifications_title" moz:removedIn="124" tools:ignore="UnusedResources">Las notificaciones te ayudan a hacer más con %s</string>
    <!-- Enable notification pre permission dialog description with rationale
        The first parameter is the name of the app defined in app_name (for example: Fenix) -->
    <string name="onboarding_home_enable_notifications_description" moz:removedIn="124" tools:ignore="UnusedResources">Sincroniza tus pestañas entre dispositivos, administra descargas, obtén consejos sobre cómo aprovechar al máximo la protección de privacidad de %s y más.</string>
    <!-- Text for the button to request notification permission on the device -->
    <string name="onboarding_home_enable_notifications_positive_button" moz:removedIn="124" tools:ignore="UnusedResources">Continuar</string>
    <!-- Text for the button to not request notification permission on the device and dismiss the dialog -->
    <string name="onboarding_home_enable_notifications_negative_button" moz:removedIn="124" tools:ignore="UnusedResources">Ahora no</string>

    <!-- Juno first user onboarding flow experiment, strings are marked unused as they are only referenced by Nimbus experiments. -->
    <!-- Description for learning more about our privacy notice. -->
    <string name="juno_onboarding_privacy_notice_text">Aviso de privacidad de Firefox</string>
    <!-- Title for set firefox as default browser screen used by Nimbus experiments. -->
    <string name="juno_onboarding_default_browser_title_nimbus_2">Nos encanta mantenerte a salvo</string>
    <!-- Title for set firefox as default browser screen used by Nimbus experiments.
        Note: The word "Firefox" should NOT be translated -->
    <string name="juno_onboarding_default_browser_title_nimbus_3" tools:ignore="UnusedResources">Descubre por qué millones aman Firefox</string>
    <!-- Title for set firefox as default browser screen used by Nimbus experiments. -->
    <string name="juno_onboarding_default_browser_title_nimbus_4" tools:ignore="UnusedResources">Navegación segura con más opciones</string>
    <!-- Description for set firefox as default browser screen used by Nimbus experiments. -->
    <string name="juno_onboarding_default_browser_description_nimbus_3">Nuestro navegador respaldado por una organización sin fines de lucro ayuda a evitar que las empresas te sigan en secreto por la web.</string>
    <!-- Description for set firefox as default browser screen used by Nimbus experiments. -->
    <string name="juno_onboarding_default_browser_description_nimbus_4" tools:ignore="UnusedResources">Más de 100 millones de personas protegen su privacidad eligiendo un navegador respaldado por una organización sin fines de lucro.</string>
    <!-- Description for set firefox as default browser screen used by Nimbus experiments. -->
    <string name="juno_onboarding_default_browser_description_nimbus_5" tools:ignore="UnusedResources">¿Rastreadores conocidos? Bloqueados automáticamente. ¿Extensiones? Más de 700. ¿PDF? Nuestro lector incorporado los administra facilmente.</string>
    <!-- Description for set firefox as default browser screen used by Nimbus experiments. -->
    <string name="juno_onboarding_default_browser_description_nimbus_2" moz:RemovedIn="124" tools:ignore="UnusedResources">Nuestro navegador respaldado por una organización sin fines de lucro ayuda a evitar que las empresas te sigan en secreto en la Web.\n\n Obtén más información en nuestro aviso de privacidad.</string>
    <!-- Text for the link to the privacy notice webpage for set as firefox default browser screen.
    This is part of the string with the key "juno_onboarding_default_browser_description". -->
    <string name="juno_onboarding_default_browser_description_link_text" moz:RemovedIn="124" tools:ignore="UnusedResources">política de privacidad</string>
    <!-- Text for the button to set firefox as default browser on the device -->
    <string name="juno_onboarding_default_browser_positive_button" tools:ignore="UnusedResources">Establecer como navegador predeterminado</string>
    <!-- Text for the button dismiss the screen and move on with the flow -->
    <string name="juno_onboarding_default_browser_negative_button" tools:ignore="UnusedResources">Ahora no</string>
    <!-- Title for sign in to sync screen. -->
    <string name="juno_onboarding_sign_in_title_2">Mantén todo cifrado cuando pases de un dispositivo a otro</string>
    <!-- Description for sign in to sync screen. Nimbus experiments do not support string placeholders.
     Note: The word "Firefox" should NOT be translated -->
    <string name="juno_onboarding_sign_in_description_2" moz:RemovedIn="130" tools:ignore="UnusedResources">Cuando inicias sesión y sincronizas, estás más seguro. Firefox cifra tus contraseñas, marcadores y más.</string>
<<<<<<< HEAD
=======
    <!-- Description for sign in to sync screen. Nimbus experiments do not support string placeholders.
     Note: The word "Firefox" should NOT be translated -->
    <string name="juno_onboarding_sign_in_description_3">Firefox cifra tus contraseñas, marcadores y más cuando estás sincronizado.</string>
>>>>>>> c4245b98
    <!-- Text for the button to sign in to sync on the device -->
    <string name="juno_onboarding_sign_in_positive_button" tools:ignore="UnusedResources">Iniciar sesión</string>
    <!-- Text for the button dismiss the screen and move on with the flow -->
    <string name="juno_onboarding_sign_in_negative_button" tools:ignore="UnusedResources">Ahora no</string>
    <!-- Title for enable notification permission screen used by Nimbus experiments. Nimbus experiments do not support string placeholders.
        Note: The word "Firefox" should NOT be translated -->
    <string name="juno_onboarding_enable_notifications_title_nimbus_2">Las notificaciones te ayudan a estar más seguro con Firefox</string>
    <!-- Description for enable notification permission screen used by Nimbus experiments. Nimbus experiments do not support string placeholders.
       Note: The word "Firefox" should NOT be translated -->
    <string name="juno_onboarding_enable_notifications_description_nimbus_2">Envía pestañas entre dispositivos de forma segura y descubre otras funcionalidades de privacidad de Firefox.</string>
    <!-- Text for the button to request notification permission on the device -->
    <string name="juno_onboarding_enable_notifications_positive_button" tools:ignore="UnusedResources">Activar las notificaciones</string>
    <!-- Text for the button dismiss the screen and move on with the flow -->
    <string name="juno_onboarding_enable_notifications_negative_button" tools:ignore="UnusedResources">Ahora no</string>

    <!-- Title for add search widget screen used by Nimbus experiments. Nimbus experiments do not support string placeholders.
        Note: The word "Firefox" should NOT be translated -->
    <string name="juno_onboarding_add_search_widget_title" tools:ignore="UnusedResources">Prueba el widget de búsqueda de Firefox</string>
    <!-- Description for add search widget screen used by Nimbus experiments. Nimbus experiments do not support string placeholders.
        Note: The word "Firefox" should NOT be translated -->
    <string name="juno_onboarding_add_search_widget_description" tools:ignore="UnusedResources">Con Firefox en tu pantalla de inicio, tendrás fácil acceso al navegador que prioriza la privacidad y bloquea los rastreadores entre sitios.</string>
    <!-- Text for the button to add search widget on the device used by Nimbus experiments. Nimbus experiments do not support string placeholders.
        Note: The word "Firefox" should NOT be translated -->
    <string name="juno_onboarding_add_search_widget_positive_button" tools:ignore="UnusedResources">Agregar widget de Firefox</string>
    <!-- Text for the button to dismiss the screen and move on with the flow -->
    <string name="juno_onboarding_add_search_widget_negative_button" tools:ignore="UnusedResources">Ahora no</string>

    <!-- Search Widget -->
    <!-- Content description for searching with a widget. The first parameter is the name of the application.-->
    <string name="search_widget_content_description_2">Abrir una nueva pestaña en %1$s</string>
    <!-- Text preview for smaller sized widgets -->
    <string name="search_widget_text_short">Buscar</string>
    <!-- Text preview for larger sized widgets -->
    <string name="search_widget_text_long">Buscar en la web</string>

    <!-- Content description (not visible, for screen readers etc.): Voice search -->
    <string name="search_widget_voice">Búsqueda por voz</string>

    <!-- Preferences -->
    <!-- Title for the settings page-->
    <string name="settings">Ajustes</string>

    <!-- Preference category for general settings -->
    <string name="preferences_category_general">General</string>
    <!-- Preference category for all links about Fenix -->
    <string name="preferences_category_about">Acerca de</string>
    <!-- Preference category for settings related to changing the default search engine -->
    <string name="preferences_category_select_default_search_engine">Selecciona uno</string>
    <!-- Preference for settings related to managing search shortcuts for the quick search menu -->
    <string name="preferences_manage_search_shortcuts_2">Administrar motores de búsqueda alternativos</string>
    <!-- Summary for preference for settings related to managing search shortcuts for the quick search menu -->
    <string name="preferences_manage_search_shortcuts_summary">Editar motores visibles en el menú de búsqueda</string>
    <!-- Preference category for settings related to managing search shortcuts for the quick search menu -->
    <string name="preferences_category_engines_in_search_menu">Motores visibles en el menú de búsqueda</string>
    <!-- Preference for settings related to changing the default search engine -->
    <string name="preferences_default_search_engine">Motor de búsqueda predeterminado</string>
    <!-- Preference for settings related to Search -->
    <string name="preferences_search">Buscar</string>
    <!-- Preference for settings related to Search engines -->
    <string name="preferences_search_engines">Motores de búsqueda</string>
    <!-- Preference for settings related to Search engines suggestions-->
    <string name="preferences_search_engines_suggestions">Sugerencias de motores de búsqueda</string>
    <!-- Preference Category for settings related to Search address bar -->
    <string name="preferences_settings_address_bar">Preferencias de la barra de direcciones</string>
    <!-- Preference Category for settings to Firefox Suggest -->
    <string name="preference_search_address_bar_fx_suggest">Barra de direcciones - Sugerencias de Firefox</string>
    <!-- Preference link to Learn more about Firefox Suggest -->
    <string name="preference_search_learn_about_fx_suggest">Saber más sobre Firefox Suggest</string>
    <!-- Preference link to rating Fenix on the Play Store -->
    <string name="preferences_rate">Calificar en Google Play</string>
    <!-- Preference linking to about page for Fenix
        The first parameter is the name of the app defined in app_name (for example: Fenix) -->
    <string name="preferences_about">Acerca de %1$s</string>
    <!-- Preference for settings related to changing the default browser -->
    <string name="preferences_set_as_default_browser">Establecer como navegador predeterminado</string>
    <!-- Preference category for advanced settings -->
    <string name="preferences_category_advanced">Avanzado</string>
    <!-- Preference category for privacy and security settings -->
    <string name="preferences_category_privacy_security">Privacidad y seguridad</string>
    <!-- Preference for advanced site permissions -->
    <string name="preferences_site_permissions">Permisos del sitio</string>
    <!-- Preference for private browsing options -->
    <string name="preferences_private_browsing_options">Navegación privada</string>
    <!-- Preference for opening links in a private tab-->
    <string name="preferences_open_links_in_a_private_tab">Abrir enlaces en una pestaña privada</string>
    <!-- Preference for allowing screenshots to be taken while in a private tab-->
    <string name="preferences_allow_screenshots_in_private_mode">Permitir capturas de pantalla en navegación privada</string>
    <!-- Will inform the user of the risk of activating Allow screenshots in private browsing option -->
    <string name="preferences_screenshots_in_private_mode_disclaimer">Si lo permites, las pestañas privadas también serán visibles cuando haya varias aplicaciones abiertas</string>
    <!-- Preference for adding private browsing shortcut -->
    <string name="preferences_add_private_browsing_shortcut">Agregar acceso directo a navegación privada</string>
    <!-- Preference for enabling "HTTPS-Only" mode -->
    <string name="preferences_https_only_title">Modo solo HTTPS</string>

    <!-- Label for cookie banner section in quick settings panel. -->
    <string name="cookie_banner_blocker">Bloqueador de anuncios de cookies</string>
    <!-- Preference for removing cookie/consent banners from sites automatically in private mode. See reduce_cookie_banner_summary for additional context. -->
    <string name="preferences_cookie_banner_reduction_private_mode">Bloqueador de anuncios de cookies en navegación privada</string>

    <!-- Text for indicating cookie banner handling is off this site, this is shown as part of the protections panel with the tracking protection toggle -->
    <string name="reduce_cookie_banner_off_for_site">Desactivar para este sitio</string>
    <!-- Text for cancel button indicating that cookie banner reduction is not supported for the current site, this is shown as part of the cookie banner details view. -->
    <string name="cookie_banner_handling_details_site_is_not_supported_cancel_button">Cancelar</string>
    <!-- Text for request support button indicating that cookie banner reduction is not supported for the current site, this is shown as part of the cookie banner details view. -->
    <string name="cookie_banner_handling_details_site_is_not_supported_request_support_button_2">Enviar solicitud</string>
    <!-- Text for title indicating that cookie banner reduction is not supported for the current site, this is shown as part of the cookie banner details view. -->
    <string name="cookie_banner_handling_details_site_is_not_supported_title_2">¿Solicitar soporte para este sitio?</string>
    <!-- Label for the snackBar, after the user reports with success a website where cookie banner reducer did not work -->
    <string name="cookie_banner_handling_report_site_snack_bar_text_2">Solicitud enviada</string>
    <!-- Text for indicating cookie banner handling is on this site, this is shown as part of the protections panel with the tracking protection toggle -->
    <string name="reduce_cookie_banner_on_for_site">Activar para este sitio</string>
    <!-- Text for indicating that a request for unsupported site was sent to Nimbus (it's a Mozilla library for experiments), this is shown as part of the protections panel with the tracking protection toggle -->
    <string name="reduce_cookie_banner_unsupported_site_request_submitted_2">Solicitud de soporte enviada</string>
    <!-- Text for indicating cookie banner handling is currently not supported for this site, this is shown as part of the protections panel with the tracking protection toggle -->
    <string name="reduce_cookie_banner_unsupported_site">Sitio actualmente no soportado</string>
    <!-- Title text for a detail explanation indicating cookie banner handling is on this site, this is shown as part of the cookie banner panel in the toolbar. The first parameter is a shortened URL of the current site-->
    <string name="reduce_cookie_banner_details_panel_title_on_for_site_1">¿Activar el bloqueo de aviso de cookies para %1$s?</string>

    <!-- Title text for a detail explanation indicating cookie banner handling is off this site, this is shown as part of the cookie banner panel in the toolbar. The first parameter is a shortened URL of the current site-->
    <string name="reduce_cookie_banner_details_panel_title_off_for_site_1">¿Desactivar el bloqueo de aviso de cookies para %1$s?</string>
    <!-- Title text for a detail explanation indicating cookie banner reducer didn't work for the current site, this is shown as part of the cookie banner panel in the toolbar. The first parameter is the application name-->
    <string name="reduce_cookie_banner_details_panel_title_unsupported_site_request_2">%1$s no puede rechazar automáticamente las solicitudes de cookies en este sitio. Puedes enviar una solicitud para ayudar a este sitio en el futuro.</string>

    <!-- Long text for a detail explanation indicating what will happen if cookie banner handling is off for a site, this is shown as part of the cookie banner panel in the toolbar. The first parameter is the application name -->
    <string name="reduce_cookie_banner_details_panel_description_off_for_site_1">Desactivalo y %1$s borrará las cookies y recargará la página. Esto puede desconectarte del sitio o vaciar tu carrito de compra.</string>
    <!-- Long text for a detail explanation indicating what will happen if cookie banner handling is on for a site, this is shown as part of the cookie banner panel in the toolbar. The first parameter is the application name -->
    <string name="reduce_cookie_banner_details_panel_description_on_for_site_3">Actívalo y %1$s intentará rechazar automáticamente todos los anuncios de cookies en este sitio.</string>
    <!--Title for the cookie banner re-engagement CFR, the placeholder is replaced with app name -->
    <string name="cookie_banner_cfr_title">%1$s acaba de rechazar las cookies por ti</string>
    <!--Message for the cookie banner re-engagement CFR -->
    <string name="cookie_banner_cfr_message">Menos distracciones, menos cookies que te rastrean en este sitio.</string>

    <!-- Description of the preference to enable "HTTPS-Only" mode. -->
    <string name="preferences_https_only_summary">Intentar conectarse automáticamente a sitios que utilizan el protocolo de encriptación HTTPS para mayor seguridad.</string>
    <!-- Summary of https only preference if https only is set to off -->
    <string name="preferences_https_only_off">Desactivado</string>
    <!-- Summary of https only preference if https only is set to on in all tabs -->
    <string name="preferences_https_only_on_all">Activado en todas las pestañas</string>
    <!-- Summary of https only preference if https only is set to on in private tabs only -->
    <string name="preferences_https_only_on_private">Activado en pestañas privadas</string>
    <!-- Text displayed that links to website containing documentation about "HTTPS-Only" mode -->
    <string name="preferences_http_only_learn_more">Saber más</string>
    <!-- Option for the https only setting -->
    <string name="preferences_https_only_in_all_tabs">Habilitar en todas las pestañas</string>
    <!-- Option for the https only setting -->
    <string name="preferences_https_only_in_private_tabs">Habilitar solo en pestañas privadas</string>
    <!-- Title shown in the error page for when trying to access a http website while https only mode is enabled. -->
    <string name="errorpage_httpsonly_title">Sitio seguro no disponible</string>
    <!-- Message shown in the error page for when trying to access a http website while https only mode is enabled. The message has two paragraphs. This is the first. -->
    <string name="errorpage_httpsonly_message_title">Lo más probable es que el sitio web simplemente no sea compatible con HTTPS.</string>
    <!-- Message shown in the error page for when trying to access a http website while https only mode is enabled. The message has two paragraphs. This is the second. -->
    <string name="errorpage_httpsonly_message_summary">Sin embargo, también es posible que un atacante esté involucrado. Si continúas en el sitio web, no debes ingresar ninguna información confidencial. Si continúas, el modo HTTPS se desactivará temporalmente para el sitio.</string>
    <!-- Preference for accessibility -->
    <string name="preferences_accessibility">Accesibilidad</string>
    <!-- Preference to override the Mozilla account server -->
    <string name="preferences_override_account_server">Servidor de cuenta personalizado de Mozilla</string>
    <!-- Preference to override the Sync token server -->
    <string name="preferences_override_sync_tokenserver">Servidor personalizado de Sync</string>
    <!-- Toast shown after updating the Mozilla account/Sync server override preferences -->
    <string name="toast_override_account_sync_server_done">Servidores de cuenta de Mozilla y Sync modificados. Cerrando la aplicación para aplicar los cambios…</string>
    <!-- Preference category for account information -->
    <string name="preferences_category_account">Cuenta</string>
    <!-- Preference for changing where the toolbar is positioned -->
    <string name="preferences_toolbar" moz:removedIn="129" tools:ignore="UnusedResources">Barra de herramientas</string>
    <!-- Preference for changing where the AddressBar is positioned -->
    <string name="preferences_toolbar_2">Ubicación de la barra de direcciones</string>
    <!-- Preference for changing default theme to dark or light mode -->
    <string name="preferences_theme">Tema</string>
    <!-- Preference for customizing the home screen -->
    <string name="preferences_home_2">Página de inicio</string>
    <!-- Preference for gestures based actions -->
    <string name="preferences_gestures">Gestos</string>
    <!-- Preference for settings related to visual options -->
    <string name="preferences_customize">Personalizar</string>
    <!-- Preference description for banner about signing in -->
    <string name="preferences_sign_in_description_2">Inicia sesión para sincronizar pestañas, marcadores, contraseñas y más.</string>
    <!-- Preference shown instead of account display name while account profile information isn't available yet. -->
    <string name="preferences_account_default_name_2">Cuenta de Mozilla</string>
    <!-- Preference text for account title when there was an error syncing FxA -->
    <string name="preferences_account_sync_error">Volver a conectarse para reanudar la sincronización</string>
    <!-- Preference for language -->
    <string name="preferences_language">Idioma</string>
    <!-- Preference for translations -->
    <string name="preferences_translations">Traducciones</string>
    <!-- Preference for data choices -->
    <string name="preferences_data_choices">Opciones de datos</string>

    <!-- Preference for data collection -->
    <string name="preferences_data_collection">Recopilación de datos</string>
    <!-- Preference for developers -->
    <string name="preferences_remote_debugging">Depuración remota vía USB</string>
    <!-- Preference title for switch preference to show search suggestions -->
    <string name="preferences_show_search_suggestions">Mostrar sugerencias de búsqueda</string>
    <!-- Preference title for switch preference to show voice search button -->
    <string name="preferences_show_voice_search">Mostrar búsqueda por voz</string>
    <!-- Preference title for switch preference to show search suggestions also in private mode -->
    <string name="preferences_show_search_suggestions_in_private">Mostrar en sesiones privadas</string>
    <!-- Preference title for switch preference to show a clipboard suggestion when searching -->
    <string name="preferences_show_clipboard_suggestions">Mostrar sugerencias del portapapeles</string>
    <!-- Preference title for switch preference to suggest browsing history when searching -->
    <string name="preferences_search_browsing_history">Buscar historial de navegación</string>
    <!-- Preference title for switch preference to suggest bookmarks when searching -->
    <string name="preferences_search_bookmarks">Buscar marcadores</string>
    <!-- Preference title for switch preference to suggest synced tabs when searching -->
    <string name="preferences_search_synced_tabs">Buscar pestañas sincronizadas</string>
    <!-- Preference for account settings -->
    <string name="preferences_account_settings">Configuración de la cuenta</string>
    <!-- Preference for enabling url autocomplete-->
    <string name="preferences_enable_autocomplete_urls">Autocompletar URLs</string>
    <!-- Preference title for switch preference to show sponsored Firefox Suggest search suggestions -->
    <string name="preferences_show_sponsored_suggestions">Sugerencias de patrocinadores</string>
    <!-- Summary for preference to show sponsored Firefox Suggest search suggestions.
         The first parameter is the name of the application. -->
    <string name="preferences_show_sponsored_suggestions_summary">Apoya a %1$s con sugerencias patrocinadas ocasionales</string>
    <!-- Preference title for switch preference to show Firefox Suggest search suggestions for web content.
         The first parameter is the name of the application. -->
    <string name="preferences_show_nonsponsored_suggestions">Sugerencias de %1$s</string>
    <!-- Summary for preference to show Firefox Suggest search suggestions for web content -->
    <string name="preferences_show_nonsponsored_suggestions_summary">Recibe sugerencias de la web relacionadas con tu búsqueda</string>
    <!-- Preference for open links in third party apps -->
    <string name="preferences_open_links_in_apps">Abrir enlaces en aplicaciones</string>
    <!-- Preference for open links in third party apps always open in apps option -->
    <string name="preferences_open_links_in_apps_always">Siempre</string>
    <!-- Preference for open links in third party apps ask before opening option -->
    <string name="preferences_open_links_in_apps_ask">Preguntar antes de abrir</string>
    <!-- Preference for open links in third party apps never open in apps option -->
    <string name="preferences_open_links_in_apps_never">Nunca</string>
    <!-- Preference for open download with an external download manager app -->
    <string name="preferences_external_download_manager">Administrador de descargas externo</string>

    <!-- Preference for enabling gecko engine logs -->
    <string name="preferences_enable_gecko_logs">Habilitar registros de Gecko</string>

    <!-- Message to indicate users that we are quitting the application to apply the changes -->
    <string name="quit_application">Saliendo de la aplicación para aplicar cambios…</string>

    <!-- Preference for extensions -->
    <string name="preferences_extensions">Extensiones</string>
    <!-- Preference for installing a local extension -->
    <string name="preferences_install_local_extension">Instalar extensión desde archivo</string>
    <!-- Preference for notifications -->
    <string name="preferences_notifications">Notificaciones</string>

    <!-- Summary for notification preference indicating notifications are allowed -->
    <string name="notifications_allowed_summary">Permitido</string>
    <!-- Summary for notification preference indicating notifications are not allowed -->
    <string name="notifications_not_allowed_summary">No permitido</string>

    <!-- Add-on Permissions -->
    <!-- The title of the required permissions section from addon's permissions screen -->
    <string name="addons_permissions_heading_required" tools:ignore="UnusedResources">Requerido</string>
    <!-- The title of the optional permissions section from addon's permissions screen -->
    <string name="addons_permissions_heading_optional" tools:ignore="UnusedResources">Opcional</string>
    <!-- The title of the origin permission option allowing a user to enable the extension to run on all sites -->
    <string name="addons_permissions_allow_for_all_sites" tools:ignore="UnusedResources">Permitir para todos los sitios</string>
    <!-- The subtitle for the allow for all sites preference toggle -->
    <string name="addons_permissions_allow_for_all_sites_subtitle" tools:ignore="UnusedResources">Si confías en esta extensión, puedes autorizarla para todos los sitios web.</string>
    <!-- The text shown when an extension does not require permissions -->
    <string name="addons_does_not_require_permissions">Esta extensión no requiere ningún permiso.</string>

    <!-- Add-on Preferences -->
    <!-- Preference to customize the configured AMO (addons.mozilla.org) collection -->
    <string name="preferences_customize_extension_collection">Colección de extensiones personalizadas</string>
    <!-- Button caption to confirm the add-on collection configuration -->
    <string name="customize_addon_collection_ok">Aceptar</string>
    <!-- Button caption to abort the add-on collection configuration -->
    <string name="customize_addon_collection_cancel">Cancelar</string>
    <!-- Hint displayed on input field for custom collection name -->
    <string name="customize_addon_collection_hint">Nombre de la colección</string>
    <!-- Hint displayed on input field for custom collection user ID-->
    <string name="customize_addon_collection_user_hint">Dueño de la colección (ID de usuario)</string>

    <!-- Toast shown after confirming the custom extension collection configuration -->
    <string name="toast_customize_extension_collection_done">Colección de extensiones modificada. Cerrando la aplicación para aplicar los cambios…</string>

    <!-- Customize Home -->
    <!-- Header text for jumping back into the recent tab in customize the home screen -->
    <string name="customize_toggle_jump_back_in">Regresar hacía atrás</string>
    <!-- Title for the customize home screen section with bookmarks. -->
    <string name="customize_toggle_bookmarks">Marcadores</string>
    <!-- Title for the customize home screen section with recently visited. Recently visited is
    a section where users see a list of tabs that they have visited in the past few days -->
    <string name="customize_toggle_recently_visited">Visitados recientemente</string>

    <!-- Title for the customize home screen section with Pocket. -->
    <string name="customize_toggle_pocket_2">Historias que invitan a la reflexión</string>
    <!-- Summary for the customize home screen section with Pocket. The first parameter is product name Pocket -->
    <string name="customize_toggle_pocket_summary">Artículos desarrollados por %s</string>
    <!-- Title for the customize home screen section with sponsored Pocket stories. -->
    <string name="customize_toggle_pocket_sponsored">Historias patrocinadas</string>
    <!-- Title for the opening wallpaper settings screen -->
    <string name="customize_wallpapers">Fondos de pantalla</string>

    <!-- Title for the customize home screen section with sponsored shortcuts. -->
    <string name="customize_toggle_contile">Accesos directos patrocinados</string>

    <!-- Wallpapers -->
    <!-- Content description for various wallpapers. The first parameter is the name of the wallpaper -->
    <string name="wallpapers_item_name_content_description">Elemento de fondo de pantalla: %1$s</string>
    <!-- Snackbar message for when wallpaper is selected -->
    <string name="wallpaper_updated_snackbar_message">¡Fondo de pantalla actualizado!</string>
    <!-- Snackbar label for action to view selected wallpaper -->
    <string name="wallpaper_updated_snackbar_action">Ver</string>

    <!-- Snackbar message for when wallpaper couldn't be downloaded -->
    <string name="wallpaper_download_error_snackbar_message">No se pudo descargar el fondo de pantalla</string>
    <!-- Snackbar label for action to retry downloading the wallpaper -->
    <string name="wallpaper_download_error_snackbar_action">Reintentar</string>
    <!-- Snackbar message for when wallpaper couldn't be selected because of the disk error -->
    <string name="wallpaper_select_error_snackbar_message">No se pudo cambiar el fondo de pantalla</string>
    <!-- Text displayed that links to website containing documentation about the "Limited Edition" wallpapers. -->
    <string name="wallpaper_learn_more">Saber más</string>

    <!-- Text for classic wallpapers title. The first parameter is the Firefox name. -->
    <string name="wallpaper_classic_title">Clásico %s</string>
    <!-- Text for artist series wallpapers title. "Artist series" represents a collection of artist collaborated wallpapers. -->
    <string name="wallpaper_artist_series_title">Serie de artistas</string>
    <!-- Description text for the artist series wallpapers with learn more link. The first parameter is the learn more string defined in wallpaper_learn_more. "Independent voices" is the name of the wallpaper collection -->
    <string name="wallpaper_artist_series_description_with_learn_more">La colección Voces Independientes. %s</string>
    <!-- Description text for the artist series wallpapers. "Independent voices" is the name of the wallpaper collection -->
    <string name="wallpaper_artist_series_description">La colección Voces Independientes.</string>
    <!-- Wallpaper onboarding dialog header text. -->
    <string name="wallpapers_onboarding_dialog_title_text">Prueba un toque de color</string>
    <!-- Wallpaper onboarding dialog body text. -->
    <string name="wallpapers_onboarding_dialog_body_text">Elige un fondo de pantalla que te represente.</string>
    <!-- Wallpaper onboarding dialog learn more button text. The button navigates to the wallpaper settings screen. -->
    <string name="wallpapers_onboarding_dialog_explore_more_button_text">Explorar más fondos de pantalla</string>

    <!-- Add-ons general availability nimbus message-->
    <!-- Title of the Nimbus message for extension general availability-->
    <string name="addon_ga_message_title_2" tools:ignore="UnusedResources">Nuevas extensiones ya disponibles</string>
    <!-- Body of the Nimbus message for add-ons general availability. 'Firefox' intentionally hardcoded here-->
    <string name="addon_ga_message_body" tools:ignore="UnusedResources">Descubre más de 100 nuevas extensiones que te permiten personalizar Firefox a tu manera.</string>
    <!-- Button text of the Nimbus message for extensions general availability. -->
    <string name="addon_ga_message_button_2" tools:ignore="UnusedResources">Explorar extensiones</string>

    <!-- Extension process crash dialog to user -->
    <!-- Title of the extension crash dialog shown to the user when enough errors have occurred with extensions and they need to be temporarily disabled -->
    <string name="extension_process_crash_dialog_title">Las extensiones están temporalmente deshabilitadas</string>

    <!-- This is a message shown to the user when too many errors have occurred with the extensions process and they have been disabled.
    The user can decide if they would like to continue trying to start extensions or if they'd rather continue without them.
    The first parameter is the application name. -->
    <string name="extension_process_crash_dialog_message">Una o más extensiones han dejado de funcionar, lo que ha hecho que tu sistema sea inestable. %1$s ha intentado reiniciar las extensiones sin éxito.\n\nLas extensiones no se reiniciarán durante tu sesión actual.\n\nQuitar o desactivar las extensiones puede solucionar este problema.</string>
    <!-- Button text on the extension crash dialog to prompt the user to try restarting the extensions but the dialog will reappear if it is unsuccessful again -->
    <string name="extension_process_crash_dialog_retry_button_text" tools:ignore="UnusedResources">Intenta reiniciar las extensiones</string>
    <!-- Button text on the extension crash dialog to prompt the user to continue with all extensions disabled. -->
    <string name="extension_process_crash_dialog_disable_extensions_button_text">Continuar con las extensiones deshabilitadas</string>

    <!-- Account Preferences -->
    <!-- Preference for managing your account via accounts.firefox.com -->
    <string name="preferences_manage_account">Administrar cuenta</string>
    <!-- Summary of the preference for managing your account via accounts.firefox.com. -->
    <string name="preferences_manage_account_summary">Cambia tu contraseña, administra la recopilación de datos o elimina tu cuenta</string>
    <!-- Preference for triggering sync -->
    <string name="preferences_sync_now">Sincronizar ahora</string>
    <!-- Preference category for sync -->
    <string name="preferences_sync_category">Elige qué quieres sincronizar</string>
    <!-- Preference for syncing history -->
    <string name="preferences_sync_history">Historial</string>
    <!-- Preference for syncing bookmarks -->
    <string name="preferences_sync_bookmarks">Marcadores</string>
    <!-- Preference for syncing passwords -->
    <string name="preferences_sync_logins_2">Contraseñas</string>
    <!-- Preference for syncing tabs -->
    <string name="preferences_sync_tabs_2">Pestañas abiertas</string>
    <!-- Preference for signing out -->
    <string name="preferences_sign_out">Cerrar sesión</string>
    <!-- Preference displays and allows changing current FxA device name -->
    <string name="preferences_sync_device_name">Nombre del dispositivo</string>
    <!-- Text shown when user enters empty device name -->
    <string name="empty_device_name_error">El nombre del dispositivo no puede estar vacío.</string>
    <!-- Label indicating that sync is in progress -->
    <string name="sync_syncing_in_progress">Sincronizando…</string>
    <!-- Label summary indicating that sync failed. The first parameter is the date stamp showing last time it succeeded -->
    <string name="sync_failed_summary">La sincronización falló. Último éxito: %s</string>
    <!-- Label summary showing never synced -->
    <string name="sync_failed_never_synced_summary">La sincronización falló. Última sincronización: nunca</string>
    <!-- Label summary the date we last synced. The first parameter is date stamp showing last time synced -->
    <string name="sync_last_synced_summary">Última sincronización: %s</string>
    <!-- Label summary showing never synced -->
    <string name="sync_never_synced_summary">Última sincronización: nunca</string>

    <!-- Text for displaying the default device name.
        The first parameter is the application name, the second is the device manufacturer name
        and the third is the device model. -->
    <string name="default_device_name_2">%1$s en %2$s %3$s</string>

    <!-- Preference for syncing payment methods -->
    <string name="preferences_sync_credit_cards_2">Métodos de pago</string>
    <!-- Preference for syncing addresses -->
    <string name="preferences_sync_address">Direcciones</string>

    <!-- Send Tab -->
    <!-- Name of the "receive tabs" notification channel. Displayed in the "App notifications" system settings for the app -->
    <string name="fxa_received_tab_channel_name">Pestañas recibidas</string>
    <!-- Description of the "receive tabs" notification channel. Displayed in the "App notifications" system settings for the app -->
    <string name="fxa_received_tab_channel_description">Notificaciones de pestañas recibidas desde otros dispositivos Firefox.</string>
    <!--  The body for these is the URL of the tab received  -->
    <string name="fxa_tab_received_notification_name">Pestaña recibida</string>
    <!-- %s is the device name -->
    <string name="fxa_tab_received_from_notification_name">Pestaña de %s</string>

    <!-- Close Synced Tabs -->
    <!-- The title for a notification shown when the user closes tabs that are currently
    open on this device from another device that's signed in to the same Mozilla account.
    %1$s is a placeholder for the app name; %2$d is the number of tabs closed.  -->
    <string name="fxa_tabs_closed_notification_title">%1$s pestañas cerradas: %2$d</string>
    <!-- The body for a "closed synced tabs" notification. -->
    <string name="fxa_tabs_closed_text">Ver pestañas cerradas recientemente</string>

    <!-- Advanced Preferences -->
    <!-- Preference for tracking protection exceptions -->
    <string name="preferences_tracking_protection_exceptions">Excepciones</string>
    <!-- Button in Exceptions Preference to turn on tracking protection for all sites (remove all exceptions) -->
    <string name="preferences_tracking_protection_exceptions_turn_on_for_all">Activar para todos los sitios</string>
    <!-- Text displayed when there are no exceptions -->
    <string name="exceptions_empty_message_description">Las excepciones te permiten deshabilitar la protección contra rastreo en sitios seleccionados.</string>
    <!-- Text displayed when there are no exceptions, with learn more link that brings users to a tracking protection SUMO page -->
    <string name="exceptions_empty_message_learn_more_link">Más información</string>

    <!-- Preference switch for usage and technical data collection -->
    <string name="preference_usage_data">Uso y datos técnicos</string>
    <!-- Preference description for usage and technical data collection -->
    <string name="preferences_usage_data_description">Comparte datos de rendimiento, uso, hardware y personalizaciones sobre tu navegador con Mozilla para ayudar a mejorar %1$s</string>
    <!-- Preference switch for marketing data collection -->
    <string name="preferences_marketing_data">Datos de marketing</string>
    <!-- Preference description for marketing data collection -->
    <string name="preferences_marketing_data_description2">Comparte datos de uso básicos con Adjust, nuestro proveedor de marketing móvil</string>
    <!-- Title for studies preferences -->
    <string name="preference_experiments_2">Estudios</string>
    <!-- Summary for studies preferences -->
    <string name="preference_experiments_summary_2">Permite a Mozilla instalar y ejecutar estudios</string>

    <!-- Turn On Sync Preferences -->
    <!-- Header of the Sync and save your data preference view -->
    <string name="preferences_sync_2">Sincroniza y guarda tu información</string>
    <!-- Preference for reconnecting to FxA sync -->
    <string name="preferences_sync_sign_in_to_reconnect">Inicia sesión para reconectar</string>
    <!-- Preference for removing FxA account -->
    <string name="preferences_sync_remove_account">Eliminar cuenta</string>

    <!-- Pairing Feature strings -->
    <!-- Instructions on how to access pairing -->
    <string name="pair_instructions_2"><![CDATA[Escanea el código QR mostrado en <b>firefox.com/pair</b>]]></string>

    <!-- Toolbar Preferences -->
    <!-- Preference for using top toolbar -->
    <string name="preference_top_toolbar">Superior</string>
    <!-- Preference for using bottom toolbar -->
    <string name="preference_bottom_toolbar">Inferior</string>

    <!-- Theme Preferences -->
    <!-- Preference for using light theme -->
    <string name="preference_light_theme">Claro</string>
    <!-- Preference for using dark theme -->
    <string name="preference_dark_theme">Oscuro</string>
    <!-- Preference for using using dark or light theme automatically set by battery -->
    <string name="preference_auto_battery_theme">Establecido por el ahorrador de batería</string>

    <!-- Preference for using following device theme -->
    <string name="preference_follow_device_theme">Seguir el tema del dispositivo</string>

    <!-- Gestures Preferences-->
    <!-- Preferences for using pull to refresh in a webpage -->
    <string name="preference_gestures_website_pull_to_refresh">Arrastrar para actualizar</string>
    <!-- Preference for using the dynamic toolbar -->
    <string name="preference_gestures_dynamic_toolbar">Desplazar para ocultar la barra</string>
    <!-- Preference for switching tabs by swiping horizontally on the toolbar -->
    <string name="preference_gestures_swipe_toolbar_switch_tabs" moz:removedIn="129" tools:ignore="UnusedResources">Deslizar la barra hacia los lados para cambiar de pestaña</string>
    <!-- Preference for showing the opened tabs by swiping up on the toolbar-->
    <string name="preference_gestures_swipe_toolbar_show_tabs">Deslizar la barra hacia arriba para abrir pestañas</string>

    <!-- Preference for using the dynamic toolbars -->
    <string name="preference_gestures_dynamic_toolbar_2">Desplazar para ocultar la barra de direcciones y la barra de herramientas</string>
    <!-- Preference for switching tabs by swiping horizontally on the addressbar -->
    <string name="preference_gestures_swipe_toolbar_switch_tabs_2">Deslizar la barra de direcciones hacia los costados para cambiar de pestaña</string>

    <!-- Library -->
    <!-- Option in Library to open Downloads page -->
    <string name="library_downloads">Descargas</string>
    <!-- Option in library to open Bookmarks page -->
    <string name="library_bookmarks">Marcadores</string>
    <!-- Option in library to open Desktop Bookmarks root page -->
    <string name="library_desktop_bookmarks_root">Marcadores de escritorio</string>
    <!-- Option in library to open Desktop Bookmarks "menu" page -->
    <string name="library_desktop_bookmarks_menu">Menú de marcadores</string>
    <!-- Option in library to open Desktop Bookmarks "toolbar" page -->
    <string name="library_desktop_bookmarks_toolbar">Barra de herramientas de marcadores</string>
    <!-- Option in library to open Desktop Bookmarks "unfiled" page -->
    <string name="library_desktop_bookmarks_unfiled">Otros marcadores</string>
    <!-- Option in Library to open History page -->
    <string name="library_history">Historial</string>
    <!-- Option in Library to open a new tab -->
    <string name="library_new_tab">Nueva pestaña</string>
    <!-- Settings Page Title -->
    <string name="settings_title">Ajustes</string>
    <!-- Content description (not visible, for screen readers etc.): "Close button for library settings" -->
    <string name="content_description_close_button">Cerrar</string>

    <!-- Title to show in alert when a lot of tabs are to be opened
    %d is a placeholder for the number of tabs that will be opened -->
    <string name="open_all_warning_title">¿Abrir %d pestañas?</string>
    <!-- Message to warn users that a large number of tabs will be opened
    %s will be replaced by app name. -->
    <string name="open_all_warning_message">Abrir varias pestañas puede ralentizar a %s mientras se cargan las páginas. ¿Estás seguro de que deseas continuar?</string>
    <!-- Dialog button text for confirming open all tabs -->
    <string name="open_all_warning_confirm">Abrir pestañas</string>
    <!-- Dialog button text for canceling open all tabs -->
    <string name="open_all_warning_cancel">Cancelar</string>

    <!-- Text to show users they have one page in the history group section of the History fragment.
    %d is a placeholder for the number of pages in the group. -->
    <string name="history_search_group_site_1">%d página</string>

    <!-- Text to show users they have multiple pages in the history group section of the History fragment.
    %d is a placeholder for the number of pages in the group. -->
    <string name="history_search_group_sites_1">%d páginas</string>

    <!-- Option in library for Recently Closed Tabs -->
    <string name="library_recently_closed_tabs">Pestañas recientemente cerradas</string>
    <!-- Option in library to open Recently Closed Tabs page -->
    <string name="recently_closed_show_full_history">Mostrar historial completo</string>
    <!-- Text to show users they have multiple tabs saved in the Recently Closed Tabs section of history.
    %d is a placeholder for the number of tabs selected. -->
    <string name="recently_closed_tabs">%d pestañas</string>
    <!-- Text to show users they have one tab saved in the Recently Closed Tabs section of history.
    %d is a placeholder for the number of tabs selected. -->
    <string name="recently_closed_tab">%d pestaña</string>
    <!-- Recently closed tabs screen message when there are no recently closed tabs -->
    <string name="recently_closed_empty_message">No hay pestañas recientemente cerradas</string>

    <!-- Tab Management -->
    <!-- Title of preference for tabs management -->
    <string name="preferences_tabs">Pestañas</string>
    <!-- Title of preference that allows a user to specify the tab view -->
    <string name="preferences_tab_view">Vista de pestaña</string>
    <!-- Option for a list tab view -->
    <string name="tab_view_list">Lista</string>
    <!-- Option for a grid tab view -->
    <string name="tab_view_grid">Cuadrícula</string>
    <!-- Title of preference that allows a user to auto close tabs after a specified amount of time -->
    <string name="preferences_close_tabs">Cerrar pestañas</string>
    <!-- Option for auto closing tabs that will never auto close tabs, always allows user to manually close tabs -->
    <string name="close_tabs_manually">Manualmente</string>
    <!-- Option for auto closing tabs that will auto close tabs after one day -->
    <string name="close_tabs_after_one_day">Después de un día</string>
    <!-- Option for auto closing tabs that will auto close tabs after one week -->
    <string name="close_tabs_after_one_week">Después de una semana</string>
    <!-- Option for auto closing tabs that will auto close tabs after one month -->
    <string name="close_tabs_after_one_month">Después de un mes</string>

    <!-- Title of preference that allows a user to specify the auto-close settings for open tabs -->
    <string name="preference_auto_close_tabs" tools:ignore="UnusedResources">Cerrar automáticamente pestañas abiertas</string>

    <!-- Opening screen -->
    <!-- Title of a preference that allows a user to choose what screen to show after opening the app -->
    <string name="preferences_opening_screen">Pantalla de apertura</string>
    <!-- Option for always opening the homepage when re-opening the app -->
    <string name="opening_screen_homepage">Página de inicio</string>
    <!-- Option for always opening the user's last-open tab when re-opening the app -->
    <string name="opening_screen_last_tab">Última pestaña</string>
    <!-- Option for always opening the homepage when re-opening the app after four hours of inactivity -->
    <string name="opening_screen_after_four_hours_of_inactivity">Página de inicio después de cuatro horas de inactividad</string>
    <!-- Summary for tabs preference when auto closing tabs setting is set to manual close-->
    <string name="close_tabs_manually_summary">Cerrar manualmente</string>
    <!-- Summary for tabs preference when auto closing tabs setting is set to auto close tabs after one day-->
    <string name="close_tabs_after_one_day_summary">Cerrar después de un día</string>
    <!-- Summary for tabs preference when auto closing tabs setting is set to auto close tabs after one week-->
    <string name="close_tabs_after_one_week_summary">Cerrar después de una semana</string>
    <!-- Summary for tabs preference when auto closing tabs setting is set to auto close tabs after one month-->
    <string name="close_tabs_after_one_month_summary">Cerrar después de un mes</string>

    <!-- Summary for homepage preference indicating always opening the homepage when re-opening the app -->
    <string name="opening_screen_homepage_summary">Abrir en la página de inicio</string>
    <!-- Summary for homepage preference indicating always opening the last-open tab when re-opening the app -->
    <string name="opening_screen_last_tab_summary">Abrir en la última pestaña</string>
    <!-- Summary for homepage preference indicating opening the homepage when re-opening the app after four hours of inactivity -->
    <string name="opening_screen_after_four_hours_of_inactivity_summary">Abrir en la página de inicio después de cuatro horas</string>

    <!-- Inactive tabs -->
    <!-- Category header of a preference that allows a user to enable or disable the inactive tabs feature -->
    <string name="preferences_inactive_tabs">Mover pestañas antiguas a inactivas</string>

    <!-- Title of inactive tabs preference -->
    <string name="preferences_inactive_tabs_title">Las pestañas que no has visto durante dos semanas se mueven a la sección inactiva.</string>

    <!-- Studies -->
    <!-- Title of the remove studies button -->
    <string name="studies_remove">Eliminar</string>
    <!-- Title of the active section on the studies list -->
    <string name="studies_active">Activo</string>
    <!-- Description for studies, it indicates why Firefox use studies. The first parameter is the name of the application. -->
    <string name="studies_description_2">%1$s puede instalar y ejecutar estudios de vez en cuando.</string>
    <!-- Learn more link for studies, links to an article for more information about studies. -->
    <string name="studies_learn_more">Saber más</string>
    <!-- Dialog message shown after removing a study -->
    <string name="studies_restart_app">La aplicación se cerrará para aplicar los cambios</string>
    <!-- Dialog button to confirm the removing a study. -->
    <string name="studies_restart_dialog_ok">OK</string>
    <!-- Dialog button text for canceling removing a study. -->
    <string name="studies_restart_dialog_cancel">Cancelar</string>

    <!-- Toast shown after turning on/off studies preferences -->
    <string name="studies_toast_quit_application" tools:ignore="UnusedResources">Saliendo de la aplicación para aplicar los cambios…</string>

    <!-- Sessions -->
    <!-- Title for the list of tabs -->
    <string name="tab_header_label">Pestañas abiertas</string>
    <!-- Title for the list of tabs in the current private session -->
    <string name="tabs_header_private_tabs_title">Pestañas privadas</string>
    <!-- Title for the list of tabs in the synced tabs -->
    <string name="tabs_header_synced_tabs_title">Pestañas sincronizadas</string>
    <!-- Content description (not visible, for screen readers etc.): Add tab button. Adds a news tab when pressed -->
    <string name="add_tab">Agregar pestaña</string>
    <!-- Content description (not visible, for screen readers etc.): Add tab button. Adds a news tab when pressed -->
    <string name="add_private_tab">Agregar pestaña privada</string>
    <!-- Text for the new tab button to indicate adding a new private tab in the tab -->
    <string name="tab_drawer_fab_content">Privada</string>
    <!-- Text for the new tab button to indicate syncing command on the synced tabs page -->
    <string name="tab_drawer_fab_sync">Sincronizar</string>
    <!-- Text shown in the menu for sharing all tabs -->
    <string name="tab_tray_menu_item_share">Compartir todas las pestañas</string>
    <!-- Text shown in the menu to view recently closed tabs -->
    <string name="tab_tray_menu_recently_closed">Pestañas recientemente cerradas</string>
    <!-- Text shown in the tabs tray inactive tabs section -->
    <string name="tab_tray_inactive_recently_closed" tools:ignore="UnusedResources">Cerradas recientemente</string>
    <!-- Text shown in the menu to view account settings -->
    <string name="tab_tray_menu_account_settings">Ajustes de la cuenta</string>
    <!-- Text shown in the menu to view tab settings -->
    <string name="tab_tray_menu_tab_settings">Ajustes de pestañas</string>
    <!-- Text shown in the menu for closing all tabs -->
    <string name="tab_tray_menu_item_close">Cerrar todas las pestañas</string>
    <!-- Text shown in the multiselect menu for bookmarking selected tabs. -->
    <string name="tab_tray_multiselect_menu_item_bookmark">Marcador</string>
    <!-- Text shown in the multiselect menu for closing selected tabs. -->
    <string name="tab_tray_multiselect_menu_item_close">Cerrar</string>
    <!-- Content description for tabs tray multiselect share button -->
    <string name="tab_tray_multiselect_share_content_description">Compartir pestañas seleccionadas</string>
    <!-- Content description for tabs tray multiselect menu -->
    <string name="tab_tray_multiselect_menu_content_description">Menú de pestañas seleccionadas</string>
    <!-- Content description (not visible, for screen readers etc.): Removes tab from collection button. Removes the selected tab from collection when pressed -->
    <string name="remove_tab_from_collection">Eliminar la pestaña de la colección</string>
    <!-- Text for button to enter multiselect mode in tabs tray -->
    <string name="tabs_tray_select_tabs">Seleccionar pestañas</string>
    <!-- Content description (not visible, for screen readers etc.): Close tab button. Closes the current session when pressed -->
    <string name="close_tab">Cerrar pestaña</string>
    <!-- Content description (not visible, for screen readers etc.): Close tab <title> button. First parameter is tab title  -->
    <string name="close_tab_title">Cerrar pestaña %s</string>
    <!-- Content description (not visible, for screen readers etc.): Opens the open tabs menu when pressed -->
    <string name="open_tabs_menu">Abrir menú de pestañas</string>
    <!-- Open tabs menu item to save tabs to collection -->
    <string name="tabs_menu_save_to_collection1">Guardar pestañas en la colección</string>
    <!-- Text for the menu button to delete a collection -->
    <string name="collection_delete">Eliminar colección</string>
    <!-- Text for the menu button to rename a collection -->
    <string name="collection_rename">Cambiar nombre a colección</string>
    <!-- Text for the button to open tabs of the selected collection -->
    <string name="collection_open_tabs">Abrir pestañas</string>
    <!-- Hint for adding name of a collection -->
    <string name="collection_name_hint">Nombre de la colección</string>
    <!-- Text for the menu button to rename a top site -->
    <string name="rename_top_site" moz:removedIn="130" tools:ignore="UnusedResources">Renombrar</string>
    <!-- Text for the menu button to remove a top site -->
    <string name="remove_top_site">Eliminar</string>

    <!-- Text for the menu button to delete a top site from history -->
    <string name="delete_from_history">Eliminar del historial</string>
    <!-- Postfix for private WebApp titles, placeholder is replaced with app name -->
    <string name="pwa_site_controls_title_private">%1$s (Modo Privado)</string>

    <!-- History -->
    <!-- Text for the button to search all history -->
    <string name="history_search_1">Ingresa los términos de búsqueda</string>
    <!-- Text for the button to clear all history -->
    <string name="history_delete_all">Eliminar historial</string>
    <!-- Text for the snackbar to confirm that multiple browsing history items has been deleted -->
    <string name="history_delete_multiple_items_snackbar">Historial eliminado</string>
    <!-- Text for the snackbar to confirm that a single browsing history item has been deleted. The first parameter is the shortened URL of the deleted history item. -->
    <string name="history_delete_single_item_snackbar">Se eliminó %1$s</string>
    <!-- Context description text for the button to delete a single history item -->
    <string name="history_delete_item">Eliminar</string>
    <!-- History multi select title in app bar
    The first parameter is the number of bookmarks selected -->
    <string name="history_multi_select_title">%1$d seleccionado(s)</string>
    <!-- Text for the header that groups the history for today -->
    <string name="history_today">Hoy</string>
    <!-- Text for the header that groups the history for yesterday -->
    <string name="history_yesterday">Ayer</string>
    <!-- Text for the header that groups the history the past 7 days -->
    <string name="history_7_days">Últimos 7 días</string>
    <!-- Text for the header that groups the history the past 30 days -->
    <string name="history_30_days">Últimos 30 días</string>
    <!-- Text for the header that groups the history older than the last month -->
    <string name="history_older">Más antiguo</string>
    <!-- Text shown when no history exists -->
    <string name="history_empty_message">No hay ningún historial</string>

    <!-- Downloads -->
    <!-- Text for the snackbar to confirm that multiple downloads items have been removed -->
    <string name="download_delete_multiple_items_snackbar_1">Descargas removidas</string>
    <!-- Text for the snackbar to confirm that a single download item has been removed. The first parameter is the name of the download item. -->
    <string name="download_delete_single_item_snackbar">%1$s removido</string>
    <!-- Text shown when no download exists -->
    <string name="download_empty_message_1">No hay archivos descargados</string>
    <!-- History multi select title in app bar
    The first parameter is the number of downloads selected -->
    <string name="download_multi_select_title">%1$d seleccionadas</string>


    <!-- Text for the button to remove a single download item -->
    <string name="download_delete_item_1">Remover</string>


    <!-- Crashes -->
    <!-- Title text displayed on the tab crash page. This first parameter is the name of the application (For example: Fenix) -->
    <string name="tab_crash_title_2">Lo sentimos. %1$s no puede cargar esa página.</string>
    <!-- Send crash report checkbox text on the tab crash page -->
    <string name="tab_crash_send_report">Enviar informe de fallos a Mozilla</string>
    <!-- Close tab button text on the tab crash page -->
    <string name="tab_crash_close">Cerrar pestaña</string>
    <!-- Restore tab button text on the tab crash page -->
    <string name="tab_crash_restore">Restaurar pestaña</string>

    <!-- Bookmarks -->
    <!-- Confirmation message for a dialog confirming if the user wants to delete the selected folder -->
    <string name="bookmark_delete_folder_confirmation_dialog">¿Estás seguro de querer eliminar esta carpeta?</string>
    <!-- Confirmation message for a dialog confirming if the user wants to delete multiple items including folders. Parameter will be replaced by app name. -->
    <string name="bookmark_delete_multiple_folders_confirmation_dialog">%s eliminará los elementos seleccionados.</string>
    <!-- Text for the cancel button on delete bookmark dialog -->
    <string name="bookmark_delete_negative">Cancelar</string>
    <!-- Screen title for adding a bookmarks folder -->
    <string name="bookmark_add_folder">Agregar carpeta</string>
    <!-- Snackbar title shown after a bookmark has been created. -->
    <string name="bookmark_saved_snackbar">¡Marcador guardado!</string>
    <!-- Snackbar edit button shown after a bookmark has been created. -->
    <string name="edit_bookmark_snackbar_action">EDITAR</string>
    <!-- Bookmark overflow menu edit button -->
    <string name="bookmark_menu_edit_button">Editar</string>
    <!-- Bookmark overflow menu copy button -->
    <string name="bookmark_menu_copy_button">Copiar</string>
    <!-- Bookmark overflow menu share button -->
    <string name="bookmark_menu_share_button">Compartir</string>
    <!-- Bookmark overflow menu open in new tab button -->
    <string name="bookmark_menu_open_in_new_tab_button">Abrir en una nueva pestaña</string>
    <!-- Bookmark overflow menu open in private tab button -->
    <string name="bookmark_menu_open_in_private_tab_button">Abrir en una pestaña privada</string>
    <!-- Bookmark overflow menu open all in tabs button -->
    <string name="bookmark_menu_open_all_in_tabs_button">Abrir todo en pestañas nuevas</string>
    <!-- Bookmark overflow menu open all in private tabs button -->
    <string name="bookmark_menu_open_all_in_private_tabs_button">Abrir todo en pestañas privadas</string>
    <!-- Bookmark overflow menu delete button -->
    <string name="bookmark_menu_delete_button">Eliminar</string>
    <!--Bookmark overflow menu save button -->
    <string name="bookmark_menu_save_button">Guardar</string>
    <!-- Bookmark multi select title in app bar
     The first parameter is the number of bookmarks selected -->
    <string name="bookmarks_multi_select_title">Se seleccionó %1$d</string>
    <!-- Bookmark editing screen title -->
    <string name="edit_bookmark_fragment_title">Editar marcador</string>
    <!-- Bookmark folder editing screen title -->
    <string name="edit_bookmark_folder_fragment_title">Editar carpeta</string>
    <!-- Bookmark sign in button message -->
    <string name="bookmark_sign_in_button">Iniciar sesión para ver los marcadores sincronizados</string>
    <!-- Bookmark URL editing field label -->
    <string name="bookmark_url_label">URL</string>
    <!-- Bookmark FOLDER editing field label -->
    <string name="bookmark_folder_label">CARPETA</string>
    <!-- Bookmark NAME editing field label -->
    <string name="bookmark_name_label">NOMBRE</string>
    <!-- Bookmark add folder screen title -->
    <string name="bookmark_add_folder_fragment_label">Agregar carpeta</string>
    <!-- Bookmark select folder screen title -->
    <string name="bookmark_select_folder_fragment_label">Seleccionar carpeta</string>
    <!-- Bookmark editing error missing title -->
    <string name="bookmark_empty_title_error">Debe tener un título</string>
    <!-- Bookmark editing error missing or improper URL -->
    <string name="bookmark_invalid_url_error">URL no válida</string>
    <!-- Bookmark screen message for empty bookmarks folder -->
    <string name="bookmarks_empty_message">No hay marcadores aquí</string>
    <!-- Bookmark snackbar message on deletion
     The first parameter is the host part of the URL of the bookmark deleted, if any -->
    <string name="bookmark_deletion_snackbar_message">Se eliminó %1$s</string>
    <!-- Bookmark snackbar message on deleting multiple bookmarks not including folders-->
    <string name="bookmark_deletion_multiple_snackbar_message_2">Se eliminaron los marcadores</string>
    <!-- Bookmark snackbar message on deleting multiple bookmarks including folders-->
    <string name="bookmark_deletion_multiple_snackbar_message_3">Eliminar carpetas seleccionadas</string>
    <!-- Bookmark undo button for deletion snackbar action -->
    <string name="bookmark_undo_deletion">DESHACER</string>

    <!-- Text for the button to search all bookmarks -->
    <string name="bookmark_search">Ingresar términos de búsqueda</string>

    <!-- Content description for the bookmark navigation bar back button -->
    <string name="bookmark_navigate_back_button_content_description">Regresar a la navegación</string>
    <!-- Content description for the bookmark list new folder navigation bar button -->
    <string name="bookmark_add_new_folder_button_content_description">Agregar una nueva carpeta</string>
    <!-- Content description for the bookmark navigation bar close button -->
    <string name="bookmark_close_button_content_description">Cerrar marcadores</string>
    <!-- Content description for bookmark search floating action button -->
    <string name="bookmark_search_button_content_description">Buscar marcadores</string>
    <!-- Content description for the overflow menu for a bookmark item. Paramter will a folder name or bookmark title. -->
    <string name="bookmark_item_menu_button_content_description">Menú de elementos para %s</string>

    <!-- Site Permissions -->
    <!-- Button label that take the user to the Android App setting -->
    <string name="phone_feature_go_to_settings">Ir a Ajustes</string>
    <!-- Content description (not visible, for screen readers etc.): Quick settings sheet
        to give users access to site specific information / settings. For example:
        Secure settings status and a button to modify site permissions -->
    <string name="quick_settings_sheet">Hoja de ajustes rápidos</string>
    <!-- Label that indicates that this option it the recommended one -->
    <string name="phone_feature_recommended">Recomendado</string>
    <!-- Button label for clearing all the information of site permissions-->
    <string name="clear_permissions">Eliminar permisos</string>
    <!-- Text for the OK button on Clear permissions dialog -->
    <string name="clear_permissions_positive">Ok</string>
    <!-- Text for the cancel button on Clear permissions dialog -->
    <string name="clear_permissions_negative">Cancelar</string>
    <!-- Button label for clearing a site permission-->
    <string name="clear_permission">Eliminar permiso</string>
    <!-- Text for the OK button on Clear permission dialog -->
    <string name="clear_permission_positive">Ok</string>
    <!-- Text for the cancel button on Clear permission dialog -->
    <string name="clear_permission_negative">Cancelar</string>
    <!-- Button label for clearing all the information on all sites-->
    <string name="clear_permissions_on_all_sites">Eliminar permisos de todos los sitios</string>
    <!-- Preference for altering video and audio autoplay for all websites -->
    <string name="preference_browser_feature_autoplay">Reproducción automática</string>
    <!-- Preference for altering the camera access for all websites -->
    <string name="preference_phone_feature_camera">Cámara</string>
    <!-- Preference for altering the microphone access for all websites -->
    <string name="preference_phone_feature_microphone">Micrófono</string>
    <!-- Preference for altering the location access for all websites -->
    <string name="preference_phone_feature_location">Ubicación</string>
    <!-- Preference for altering the notification access for all websites -->
    <string name="preference_phone_feature_notification">Notificación</string>
    <!-- Preference for altering the persistent storage access for all websites -->
    <string name="preference_phone_feature_persistent_storage">Almacenamiento persistente</string>
    <!-- Preference for altering the storage access setting for all websites -->
    <string name="preference_phone_feature_cross_origin_storage_access">Cookies entre sitios</string>
    <!-- Preference for altering the EME access for all websites -->
    <string name="preference_phone_feature_media_key_system_access">Contenido controlado por DRM</string>
    <!-- Label that indicates that a permission must be asked always -->
    <string name="preference_option_phone_feature_ask_to_allow">Pedir permiso</string>
    <!-- Label that indicates that a permission must be blocked -->
    <string name="preference_option_phone_feature_blocked">Bloqueado</string>
    <!-- Label that indicates that a permission must be allowed -->
    <string name="preference_option_phone_feature_allowed">Permitido</string>

    <!--Label that indicates a permission is by the Android OS-->
    <string name="phone_feature_blocked_by_android">Bloqueado por Android</string>
    <!-- Preference for showing a list of websites that the default configurations won't apply to them -->
    <string name="preference_exceptions">Excepciones</string>
    <!-- Summary of tracking protection preference if tracking protection is set to off -->
    <string name="tracking_protection_off">Desactivada</string>
    <!-- Summary of tracking protection preference if tracking protection is set to standard -->
    <string name="tracking_protection_standard">Estándar</string>
    <!-- Summary of tracking protection preference if tracking protection is set to strict -->
    <string name="tracking_protection_strict">Estricto</string>
    <!-- Summary of tracking protection preference if tracking protection is set to custom -->
    <string name="tracking_protection_custom">Personalizado</string>
    <!-- Label for global setting that indicates that all video and audio autoplay is allowed -->
    <string name="preference_option_autoplay_allowed2">Permitir audio y video</string>
    <!-- Label for site specific setting that indicates that all video and audio autoplay is allowed -->
    <string name="quick_setting_option_autoplay_allowed">Permitir audio y video</string>
    <!-- Label that indicates that video and audio autoplay is only allowed over Wi-Fi -->
    <string name="preference_option_autoplay_allowed_wifi_only2">Bloquear audio y video solo con datos móviles</string>
    <!-- Subtext that explains 'autoplay on Wi-Fi only' option -->
    <string name="preference_option_autoplay_allowed_wifi_subtext">El audio y el video se reproducirán con Wi-Fi</string>
    <!-- Label for global setting that indicates that video autoplay is allowed, but audio autoplay is blocked -->
    <string name="preference_option_autoplay_block_audio2">Bloquear solo audio</string>
    <!-- Label for site specific setting that indicates that video autoplay is allowed, but audio autoplay is blocked -->
    <string name="quick_setting_option_autoplay_block_audio">Bloquear solo audio</string>
    <!-- Label for global setting that indicates that all video and audio autoplay is blocked -->
    <string name="preference_option_autoplay_blocked3">Bloquear audio y video</string>
    <!-- Label for site specific setting that indicates that all video and audio autoplay is blocked -->
    <string name="quick_setting_option_autoplay_blocked">Bloquear audio y video</string>
    <!-- Summary of delete browsing data on quit preference if it is set to on -->
    <string name="delete_browsing_data_quit_on">Activado</string>
    <!-- Summary of delete browsing data on quit preference if it is set to off -->
    <string name="delete_browsing_data_quit_off">Desactivado</string>

    <!-- Summary of studies preference if it is set to on -->
    <string name="studies_on">Activado</string>
    <!-- Summary of studies data on quit preference if it is set to off -->
    <string name="studies_off">Desactivado</string>

    <!-- Collections -->
    <!-- Collections header on home fragment -->
    <string name="collections_header">Colecciones</string>
    <!-- Content description (not visible, for screen readers etc.): Opens the collection menu when pressed -->
    <string name="collection_menu_button_content_description">Menú de la colección</string>
    <!-- Label to describe what collections are to a new user without any collections -->
    <string name="no_collections_description2">Recolecta las cosas que te importan.\nAgrupa las búsquedas, los sitios y las pestañas similares para acceder a ellas rápidamente.</string>
    <!-- Title for the "select tabs" step of the collection creator -->
    <string name="create_collection_select_tabs">Seleccionar pestañas</string>
    <!-- Title for the "select collection" step of the collection creator -->
    <string name="create_collection_select_collection">Seleccionar colección</string>
    <!-- Title for the "name collection" step of the collection creator -->
    <string name="create_collection_name_collection">Nombrar la colección</string>
    <!-- Button to add new collection for the "select collection" step of the collection creator -->
    <string name="create_collection_add_new_collection">Agregar nueva colección</string>
    <!-- Button to select all tabs in the "select tabs" step of the collection creator -->
    <string name="create_collection_select_all">Seleccionar todo</string>
    <!-- Button to deselect all tabs in the "select tabs" step of the collection creator -->
    <string name="create_collection_deselect_all">Dejar de seleccionar todo</string>
    <!-- Text to prompt users to select the tabs to save in the "select tabs" step of the collection creator -->
    <string name="create_collection_save_to_collection_empty">Selecciona las pestañas que quieres guardar</string>
    <!-- Text to show users how many tabs they have selected in the "select tabs" step of the collection creator.
     %d is a placeholder for the number of tabs selected. -->
    <string name="create_collection_save_to_collection_tabs_selected">%d pestañas seleccionadas</string>
    <!-- Text to show users they have one tab selected in the "select tabs" step of the collection creator.
    %d is a placeholder for the number of tabs selected. -->
    <string name="create_collection_save_to_collection_tab_selected">%d pestaña seleccionada</string>
    <!-- Text shown in snackbar when multiple tabs have been saved in a collection -->
    <string name="create_collection_tabs_saved">¡Pestañas guardadas!</string>
    <!-- Text shown in snackbar when one or multiple tabs have been saved in a new collection -->
    <string name="create_collection_tabs_saved_new_collection">¡Colección guardada!</string>
    <!-- Text shown in snackbar when one tab has been saved in a collection -->
    <string name="create_collection_tab_saved">¡Pestaña guardada!</string>
    <!-- Content description (not visible, for screen readers etc.): button to close the collection creator -->
    <string name="create_collection_close">Cerrar</string>
    <!-- Button to save currently selected tabs in the "select tabs" step of the collection creator-->
    <string name="create_collection_save">Guardar</string>

    <!-- Snackbar action to view the collection the user just created or updated -->
    <string name="create_collection_view">Ver</string>

    <!-- Text for the OK button from collection dialogs -->
    <string name="create_collection_positive">Ok</string>
    <!-- Text for the cancel button from collection dialogs -->
    <string name="create_collection_negative">Cancelar</string>

    <!-- Default name for a new collection in "name new collection" step of the collection creator. %d is a placeholder for the number of collections-->
    <string name="create_collection_default_name">Colección %d</string>

    <!-- Share -->
    <!-- Share screen header -->
    <string name="share_header_2">Compartir</string>
    <!-- Content description (not visible, for screen readers etc.):
        "Share" button. Opens the share menu when pressed. -->
    <string name="share_button_content_description">Compartir</string>
    <!-- Text for the Save to PDF feature in the share menu -->
    <string name="share_save_to_pdf">Guardar como PDF</string>
    <!-- Text for error message when generating a PDF file Text. -->
    <string name="unable_to_save_to_pdf_error">No se puede generar PDF</string>
    <!-- Text for standard error snackbar dismiss button. -->
    <string name="standard_snackbar_error_dismiss">Descartar</string>
    <!-- Text for error message when printing a page and it fails. -->
    <string name="unable_to_print_page_error">No se puede imprimir esta página</string>
    <!-- Text for the print feature in the share and browser menu -->
    <string name="menu_print">Imprimir</string>
    <!-- Sub-header in the dialog to share a link to another sync device -->
    <string name="share_device_subheader">Enviar a dispositivo</string>
    <!-- Sub-header in the dialog to share a link to an app from the full list -->
    <string name="share_link_all_apps_subheader">Todas las acciones</string>
    <!-- Sub-header in the dialog to share a link to an app from the most-recent sorted list -->
    <string name="share_link_recent_apps_subheader">Usado recientemente</string>
    <!-- Text for the copy link action in the share screen. -->
    <string name="share_copy_link_to_clipboard">Copiar al portapapeles</string>
    <!-- Toast shown after copying link to clipboard -->
    <string name="toast_copy_link_to_clipboard">Copiado al portapapeles</string>
    <!-- An option from the share dialog to sign into sync -->
    <string name="sync_sign_in">Iniciar sesión en Sync</string>
     <!-- An option from the three dot menu to sync and save data -->
    <string name="sync_menu_sync_and_save_data">Sincronizar y guardar datos</string>
    <!-- An option from the share dialog to send link to all other sync devices -->
    <string name="sync_send_to_all">Enviar a todos los dispositivos</string>
    <!-- An option from the share dialog to reconnect to sync -->
    <string name="sync_reconnect">Reconectar a Sync</string>
    <!-- Text displayed when sync is offline and cannot be accessed -->
    <string name="sync_offline">Sin conexión</string>
    <!-- An option to connect additional devices -->
    <string name="sync_connect_device">Conectar otro dispositivo</string>
    <!-- The dialog text shown when additional devices are not available -->
    <string name="sync_connect_device_dialog">Para enviar una pestaña, inicia sesión en Firefox al menos en otro dispositivo.</string>
    <!-- Confirmation dialog button -->
    <string name="sync_confirmation_button">Entendido</string>
    <!-- Share error message -->
    <string name="share_error_snackbar">No se puede compartir con esta aplicación</string>
    <!-- Add new device screen title -->
    <string name="sync_add_new_device_title">Enviar a dispositivo</string>
    <!-- Text for the warning message on the Add new device screen -->
    <string name="sync_add_new_device_message">No hay dispositivos conectados</string>
    <!-- Text for the button to learn about sending tabs -->
    <string name="sync_add_new_device_learn_button">Saber más sobre cómo enviar pestañas…</string>
    <!-- Text for the button to connect another device -->
    <string name="sync_add_new_device_connect_button">Conectar otro dispositivo…</string>

    <!-- Notifications -->
    <!-- Text shown in the notification that pops up to remind the user that a private browsing session is active. -->
    <string name="notification_pbm_delete_text_2">Cerrar pestañas privadas</string>

    <!-- Text for option one, shown in microsurvey.-->
    <string name="microsurvey_survey_5_point_option_0" tools:ignore="UnusedResources" moz:removedIn="130">Neutral</string>
    <!-- Text for option two, shown in microsurvey.-->
    <string name="microsurvey_survey_5_point_option_1" tools:ignore="UnusedResources" moz:removedIn="130">Muy insatisfecho</string>
    <!-- Text for option three, shown in microsurvey.-->
    <string name="microsurvey_survey_5_point_option_2" tools:ignore="UnusedResources" moz:removedIn="130">Insatisfecho</string>
    <!-- Text for option four, shown in microsurvey.-->
    <string name="microsurvey_survey_5_point_option_3" tools:ignore="UnusedResources" moz:removedIn="130">Satisfecho</string>
    <!-- Text for option five, shown in microsurvey.-->
    <string name="microsurvey_survey_5_point_option_4" tools:ignore="UnusedResources" moz:removedIn="130">Muy satisfecho</string>

    <!-- Text shown in the notification that pops up to remind the user that a private browsing session is active for Android 14+ -->
    <string name="notification_erase_title_android_14">¿Cerrar pestañas privadas?</string>
    <string name="notification_erase_text_android_14">Toque o deslice esta notificación para cerrar las pestañas privadas.</string>

    <!-- Name of the marketing notification channel. Displayed in the "App notifications" system settings for the app -->
    <string name="notification_marketing_channel_name">Difusión</string>

    <!-- Title shown in the notification that pops up to remind the user to set fenix as default browser.
    The app name is in the text, due to limitations with localizing Nimbus experiments -->
    <string name="nimbus_notification_default_browser_title" tools:ignore="UnusedResources">Firefox es rápido y privado</string>
    <!-- Text shown in the notification that pops up to remind the user to set fenix as default browser.
    The app name is in the text, due to limitations with localizing Nimbus experiments -->
    <string name="nimbus_notification_default_browser_text" tools:ignore="UnusedResources">Haz de Firefox tu navegador predeterminado</string>
    <!-- Title shown in the notification that pops up to re-engage the user -->
    <string name="notification_re_engagement_title">Prueba la navegación privada</string>
    <!-- Text shown in the notification that pops up to re-engage the user.
    %1$s is a placeholder that will be replaced by the app name. -->
    <string name="notification_re_engagement_text">Navega sin guardar cookies ni historial en %1$s</string>

    <!-- Title A shown in the notification that pops up to re-engage the user -->
    <string name="notification_re_engagement_A_title">Navega sin dejar huellas</string>
    <!-- Text A shown in the notification that pops up to re-engage the user.
    %1$s is a placeholder that will be replaced by the app name. -->
    <string name="notification_re_engagement_A_text">La navegación privada en %1$s no guarda tu información.</string>
    <!-- Title B shown in the notification that pops up to re-engage the user -->
    <string name="notification_re_engagement_B_title">Inicia tu primera búsqueda</string>

    <!-- Text B shown in the notification that pops up to re-engage the user -->
    <string name="notification_re_engagement_B_text">Encuentra algo cerca. O descubre algo divertido.</string>

    <!-- Survey -->
    <!-- Text shown in the fullscreen message that pops up to ask user to take a short survey.
    The app name is in the text, due to limitations with localizing Nimbus experiments -->
    <string name="nimbus_survey_message_text">Por favor, ayuda a mejorar Firefox respondiendo una breve encuesta.</string>
    <!-- Preference for taking the short survey. -->
    <string name="preferences_take_survey">Responder encuesta</string>
    <!-- Preference for not taking the short survey. -->
    <string name="preferences_not_take_survey">No, gracias</string>

    <!-- Snackbar -->
    <!-- Text shown in snackbar when user deletes a collection -->
    <string name="snackbar_collection_deleted">Colección eliminada</string>
    <!-- Text shown in snackbar when user renames a collection -->
    <string name="snackbar_collection_renamed">Se le cambió el nombre a la colección</string>
    <!-- Text shown in snackbar when user closes a tab -->
    <string name="snackbar_tab_closed">Pestaña cerrada</string>
    <!-- Text shown in snackbar when user closes all tabs -->
    <string name="snackbar_tabs_closed">Pestañas cerradas</string>
    <!-- Text shown in snackbar when user closes multiple inactive tabs. %1$s will be replaced with the number of tabs closed. -->
    <string name="snackbar_num_tabs_closed">Pestañas cerradas: %1$s</string>
    <!-- Text shown in snackbar when user bookmarks a list of tabs -->
    <string name="snackbar_message_bookmarks_saved">¡Marcadores guardados!</string>
    <!-- Text shown in snackbar when user adds a site to shortcuts -->
    <string name="snackbar_added_to_shortcuts">¡Agregado a atajos!</string>
    <!-- Text shown in snackbar when user closes a private tab -->
    <string name="snackbar_private_tab_closed">Pestaña privada cerrada</string>
    <!-- Text shown in snackbar when user closes all private tabs -->
    <string name="snackbar_private_tabs_closed">Pestañas privadas cerradas</string>
    <!-- Text shown in snackbar when user erases their private browsing data -->
    <string name="snackbar_private_data_deleted">Se eliminaron los datos de navegación privada</string>
    <!-- Text shown in snackbar to undo deleting a tab, top site or collection -->
    <string name="snackbar_deleted_undo">DESHACER</string>
    <!-- Text shown in snackbar when user removes a top site -->
    <string name="snackbar_top_site_removed">Sitio eliminado</string>
    <!-- QR code scanner prompt which appears after scanning a code, but before navigating to it
        First parameter is the name of the app, second parameter is the URL or text scanned-->
    <string name="qr_scanner_confirmation_dialog_message">Permitir que %1$s abra %2$s</string>
    <!-- QR code scanner prompt dialog positive option to allow navigation to scanned link -->
    <string name="qr_scanner_dialog_positive">PERMITIR</string>
    <!-- QR code scanner prompt dialog positive option to deny navigation to scanned link -->
    <string name="qr_scanner_dialog_negative">DENEGAR</string>
    <!-- QR code scanner prompt dialog error message shown when a hostname does not contain http or https. -->
    <string name="qr_scanner_dialog_invalid">La dirección web no es válida.</string>
    <!-- QR code scanner prompt dialog positive option when there is an error -->
    <string name="qr_scanner_dialog_invalid_ok">Aceptar</string>
    <!-- Tab collection deletion prompt dialog message. Placeholder will be replaced with the collection name -->
    <string name="tab_collection_dialog_message">¿Seguro que quieres eliminar %1$s?</string>
    <!-- Tab collection deletion prompt dialog option to delete the collection -->
    <string name="tab_collection_dialog_positive">Eliminar</string>
    <!-- Text displayed in a notification when the user enters full screen mode -->
    <string name="full_screen_notification" moz:removedIn="130" tools:ignore="UnusedResources">Accediendo a pantalla completa</string>
    <!-- Message for copying the URL via long press on the toolbar -->
    <string name="url_copied">URL copiada</string>
    <!-- Sample text for accessibility font size -->
    <string name="accessibility_text_size_sample_text_1">Este es un texto de ejemplo. Está aquí para mostrar cómo va a aparecer el texto cuando aumentes o disminuyas el tamaño con esta configuración.</string>
    <!-- Summary for Accessibility Text Size Scaling Preference -->
    <string name="preference_accessibility_text_size_summary">Aumentar o disminuir el tamaño del texto en sitios web</string>
    <!-- Title for Accessibility Text Size Scaling Preference -->
    <string name="preference_accessibility_font_size_title">Tamaño de la fuente</string>

    <!-- Title for Accessibility Text Automatic Size Scaling Preference -->
    <string name="preference_accessibility_auto_size_2">Tamaño automático de fuente</string>
    <!-- Summary for Accessibility Text Automatic Size Scaling Preference -->
    <string name="preference_accessibility_auto_size_summary">El tamaño de la fuente será el mismo que el de Android. Desactiva esta opción para configurarlo aquí.</string>

    <!-- Title for the Delete browsing data preference -->
    <string name="preferences_delete_browsing_data">Eliminar datos del navegador</string>
    <!-- Title for the tabs item in Delete browsing data -->
    <string name="preferences_delete_browsing_data_tabs_title_2">Pestañas abiertas</string>
    <!-- Subtitle for the tabs item in Delete browsing data, parameter will be replaced with the number of open tabs -->
    <string name="preferences_delete_browsing_data_tabs_subtitle">%d pestañas</string>
    <!-- Title for the data and history items in Delete browsing data -->
    <!-- Title for the history item in Delete browsing data -->
    <string name="preferences_delete_browsing_data_browsing_history_title">Historial de navegación</string>
    <!-- Subtitle for the data and history items in delete browsing data, parameter will be replaced with the
        number of history items the user has -->
    <string name="preferences_delete_browsing_data_browsing_data_subtitle">%d direcciones</string>
    <!-- Title for the cookies and site data items in Delete browsing data -->
    <string name="preferences_delete_browsing_data_cookies_and_site_data">Cookies y datos del sitio</string>
    <!-- Subtitle for the cookies item in Delete browsing data -->
    <string name="preferences_delete_browsing_data_cookies_subtitle">Se cerrará sesión en la mayoría de los sitios</string>
    <!-- Title for the cached images and files item in Delete browsing data -->
    <string name="preferences_delete_browsing_data_cached_files">Imágenes y archivos en caché</string>
    <!-- Subtitle for the cached images and files item in Delete browsing data -->
    <string name="preferences_delete_browsing_data_cached_files_subtitle">Libera espacio de almacenamiento</string>
    <!-- Title for the site permissions item in Delete browsing data -->
    <string name="preferences_delete_browsing_data_site_permissions">Permisos del sitio</string>
    <!-- Title for the downloads item in Delete browsing data -->
    <string name="preferences_delete_browsing_data_downloads">Descargas</string>
    <!-- Text for the button to delete browsing data -->
    <string name="preferences_delete_browsing_data_button">Eliminar datos de navegación</string>
    <!-- Title for the Delete browsing data on quit preference -->
    <string name="preferences_delete_browsing_data_on_quit">Eliminar datos de navegación al salir</string>
    <!-- Summary for the Delete browsing data on quit preference. "Quit" translation should match delete_browsing_data_on_quit_action translation. -->
    <string name="preference_summary_delete_browsing_data_on_quit_2">Eliminar automáticamente los datos de navegación cuando selecciones  \&quot;Salir\&quot; en el menú principal</string>
    <!-- Action item in menu for the Delete browsing data on quit feature -->
    <string name="delete_browsing_data_on_quit_action">Salir</string>

    <!-- Title text of a delete browsing data dialog. -->
    <string name="delete_history_prompt_title">Rango de tiempo a eliminar</string>
    <!-- Body text of a delete browsing data dialog. -->
    <string name="delete_history_prompt_body" moz:RemovedIn="130" tools:ignore="UnusedResources">Se elimina historial (incluyendo historial sincronizado de otros dispositivos), cookies y otros datos de navegación.</string>
    <!-- Body text of a delete browsing data dialog. -->
    <string name="delete_history_prompt_body_2">Elimina el historial (incluido el historial sincronizado de otros dispositivos)</string>
    <!-- Radio button in the delete browsing data dialog to delete history items for the last hour. -->
    <string name="delete_history_prompt_button_last_hour">Última hora</string>
    <!-- Radio button in the delete browsing data dialog to delete history items for today and yesterday. -->
    <string name="delete_history_prompt_button_today_and_yesterday">Hoy y ayer</string>
    <!-- Radio button in the delete browsing data dialog to delete all history. -->
    <string name="delete_history_prompt_button_everything">Todo</string>

    <!-- Dialog message to the user asking to delete browsing data. Parameter will be replaced by app name. -->
    <string name="delete_browsing_data_prompt_message_3">%s eliminará los datos de navegación seleccionados.</string>
    <!-- Text for the cancel button for the data deletion dialog -->
    <string name="delete_browsing_data_prompt_cancel">Cancelar</string>
    <!-- Text for the allow button for the data deletion dialog -->
    <string name="delete_browsing_data_prompt_allow">Eliminar</string>
    <!-- Text for the snackbar confirmation that the data was deleted -->
    <string name="preferences_delete_browsing_data_snackbar">Se han eliminado los datos del navegador</string>

    <!-- Text for the snackbar to show the user that the deletion of browsing data is in progress -->
    <string name="deleting_browsing_data_in_progress">Eliminando datos de navegación…</string>

    <!-- Dialog message to the user asking to delete all history items inside the opened group. Parameter will be replaced by a history group name. -->
    <string name="delete_all_history_group_prompt_message">Eliminar todos los sitios en “%s”</string>
    <!-- Text for the cancel button for the history group deletion dialog -->
    <string name="delete_history_group_prompt_cancel">Cancelar</string>
    <!-- Text for the allow button for the history group dialog -->
    <string name="delete_history_group_prompt_allow">Eliminar</string>
    <!-- Text for the snackbar confirmation that the history group was deleted -->
    <string name="delete_history_group_snackbar">Grupo eliminado</string>

    <!-- Onboarding -->
    <!-- text to display in the snackbar once account is signed-in -->
    <string name="onboarding_firefox_account_sync_is_on">Sync está activado</string>

    <!-- Onboarding theme -->
    <!-- Text shown in snackbar when multiple tabs have been sent to device -->
    <string name="sync_sent_tabs_snackbar">¡Pestañas enviadas!</string>
    <!-- Text shown in snackbar when one tab has been sent to device  -->
    <string name="sync_sent_tab_snackbar">¡Pestaña enviada!</string>
    <!-- Text shown in snackbar when sharing tabs failed  -->
    <string name="sync_sent_tab_error_snackbar">No se puede enviar</string>
    <!-- Text shown in snackbar for the "retry" action that the user has after sharing tabs failed -->
    <string name="sync_sent_tab_error_snackbar_action">REINTENTAR</string>
    <!-- Title of QR Pairing Fragment -->
    <string name="sync_scan_code">Escanear el código</string>
    <!-- Instructions on how to access pairing -->
    <string name="sign_in_instructions"><![CDATA[En tu computadora abre Firefox y ve a <b>https://firefox.com/pair</b>]]></string>
    <!-- Text shown for sign in pairing when ready -->
    <string name="sign_in_ready_for_scan">Listo para escanear</string>
    <!-- Text shown for settings option for sign with pairing -->
    <string name="sign_in_with_camera">Inicia sesión con tu cámara</string>
    <!-- Text shown for settings option for sign with email -->
    <string name="sign_in_with_email">Usar correo electrónico en su lugar</string>
    <!-- Text shown for settings option for create new account text.'Firefox' intentionally hardcoded here.-->
    <string name="sign_in_create_account_text"><![CDATA[¿No tienes cuenta? <u>Crea una</u> para sincronizar Firefox entre dispositivos.]]></string>
    <!-- Text shown in confirmation dialog to sign out of account. The first parameter is the name of the app (e.g. Firefox Preview) -->
    <string name="sign_out_confirmation_message_2">%s dejará de sincronizarse con tu cuenta, pero no se borrarán los datos de navegación de este dispositivo.</string>
    <!-- Option to continue signing out of account shown in confirmation dialog to sign out of account -->
    <string name="sign_out_disconnect">Desconectar</string>
    <!-- Option to cancel signing out shown in confirmation dialog to sign out of account -->
    <string name="sign_out_cancel">Cancelar</string>
    <!-- Error message snackbar shown after the user tried to select a default folder which cannot be altered -->
    <string name="bookmark_cannot_edit_root">No se pueden editar las carpetas predeterminadas</string>

    <!-- Enhanced Tracking Protection -->
    <!-- Link displayed in enhanced tracking protection panel to access tracking protection settings -->
    <string name="etp_settings">Ajustes de protección</string>
    <!-- Preference title for enhanced tracking protection settings -->
    <string name="preference_enhanced_tracking_protection">Protección contra rastreo mejorada</string>
    <!-- Preference summary for enhanced tracking protection settings on/off switch -->
    <string name="preference_enhanced_tracking_protection_summary">Ahora con protección total de cookies, nuestra barrera más poderosa hasta el momento contra los rastreadores entre sitios.</string>
    <!-- Description of enhanced tracking protection. The parameter is the name of the application (For example: Firefox Fenix) -->
    <string name="preference_enhanced_tracking_protection_explanation_2">%s te protege de muchos de los rastreadores más comunes que rastrean lo que haces en línea.</string>
    <!-- Text displayed that links to website about enhanced tracking protection -->
    <string name="preference_enhanced_tracking_protection_explanation_learn_more">Saber más</string>
    <!-- Preference for enhanced tracking protection for the standard protection settings -->
    <string name="preference_enhanced_tracking_protection_standard_default_1">Estándar (predeterminado)</string>
    <!-- Preference description for enhanced tracking protection for the standard protection settings -->
    <string name="preference_enhanced_tracking_protection_standard_description_5">Las páginas se cargarán normalmente, pero se bloquearán menos rastreadores.</string>
    <!--  Accessibility text for the Standard protection information icon  -->
    <string name="preference_enhanced_tracking_protection_standard_info_button">Qué es lo que está bloqueado por la protección estándar contra el rastreo</string>
    <!-- Preference for enhanced tracking protection for the strict protection settings -->
    <string name="preference_enhanced_tracking_protection_strict">Estricto</string>
    <!-- Preference description for enhanced tracking protection for the strict protection settings -->
    <string name="preference_enhanced_tracking_protection_strict_description_4">Protección contra rastreo mejorada y mayor rendimiento, pero puede que algunos sitios no funcionen correctamente.</string>
    <!--  Accessibility text for the Strict protection information icon  -->
    <string name="preference_enhanced_tracking_protection_strict_info_button">Qué es lo que está bloqueado por la protección estricta contra el rastreo</string>
    <!-- Preference for enhanced tracking protection for the custom protection settings -->
    <string name="preference_enhanced_tracking_protection_custom">Personalizado</string>
    <!-- Preference description for enhanced tracking protection for the strict protection settings -->
    <string name="preference_enhanced_tracking_protection_custom_description_2">Elige qué rastreadores y secuencias de comandos bloquear</string>
    <!--  Accessibility text for the Strict protection information icon  -->
    <string name="preference_enhanced_tracking_protection_custom_info_button">Esto es lo que está bloqueado por la protección de rastreo estándar</string>
    <!-- Header for categories that are being blocked by current Enhanced Tracking Protection settings -->
    <!-- Preference for enhanced tracking protection for the custom protection settings for cookies-->
    <string name="preference_enhanced_tracking_protection_custom_cookies">Cookies</string>
    <!-- Option for enhanced tracking protection for the custom protection settings for cookies-->
    <string name="preference_enhanced_tracking_protection_custom_cookies_1">Rastreadores de sitios y redes sociales</string>
    <!-- Option for enhanced tracking protection for the custom protection settings for cookies-->
    <string name="preference_enhanced_tracking_protection_custom_cookies_2">Cookies de sitios no visitados</string>
    <!-- Option for enhanced tracking protection for the custom protection settings for cookies-->
    <string name="preference_enhanced_tracking_protection_custom_cookies_3">Todas las cookies de terceros (puede causar errores en los sitios web)</string>
    <!-- Option for enhanced tracking protection for the custom protection settings for cookies-->
    <string name="preference_enhanced_tracking_protection_custom_cookies_4">Todas las cookies (algunos sitios no funcionarán correctamente)</string>
    <!-- Option for enhanced tracking protection for the custom protection settings for cookies-->
    <string name="preference_enhanced_tracking_protection_custom_cookies_5">Aislar las cookies entre sitios</string>
    <!-- Preference for Global Privacy Control for the custom privacy settings for Global Privacy Control. '&amp;' is replaced with the ampersand symbol: &-->
    <string name="preference_enhanced_tracking_protection_custom_global_privacy_control">Decir a los sitios web que no vendan ni compartan mis datos</string>
    <!-- Preference for enhanced tracking protection for the custom protection settings for tracking content -->
    <string name="preference_enhanced_tracking_protection_custom_tracking_content">Contenido de rastreo</string>
    <!-- Option for enhanced tracking protection for the custom protection settings for tracking content-->
    <string name="preference_enhanced_tracking_protection_custom_tracking_content_1">En todas las pestañas</string>
    <!-- Option for enhanced tracking protection for the custom protection settings for tracking content-->
    <string name="preference_enhanced_tracking_protection_custom_tracking_content_2">Solamente en pestañas privadas</string>
    <!-- Preference for enhanced tracking protection for the custom protection settings -->
    <string name="preference_enhanced_tracking_protection_custom_cryptominers">Criptomineros</string>
    <!-- Preference for enhanced tracking protection for the custom protection settings -->
    <string name="preference_enhanced_tracking_protection_custom_fingerprinters" moz:RemovedIn="130" tools:ignore="UnusedResources">Detectores de huellas digitales</string>
    <!-- Preference for enhanced tracking protection for the custom protection settings -->
    <string name="preference_enhanced_tracking_protection_custom_known_fingerprinters">Huellas dactilares conocidas</string>
    <!-- Button label for navigating to the Enhanced Tracking Protection details -->
    <string name="enhanced_tracking_protection_details">Detalles</string>
    <!-- Header for categories that are being being blocked by current Enhanced Tracking Protection settings -->
    <string name="enhanced_tracking_protection_blocked">Bloqueado</string>
    <!-- Header for categories that are being not being blocked by current Enhanced Tracking Protection settings -->
    <string name="enhanced_tracking_protection_allowed">Permitido</string>
    <!-- Category of trackers (social media trackers) that can be blocked by Enhanced Tracking Protection -->
    <string name="etp_social_media_trackers_title">Rastreadores de redes sociales</string>
    <!-- Description of social media trackers that can be blocked by Enhanced Tracking Protection -->
    <string name="etp_social_media_trackers_description">Limita a las redes sociales su capacidad de rastreo de tu actividad de navegación.</string>
    <!-- Category of trackers (cross-site tracking cookies) that can be blocked by Enhanced Tracking Protection -->
    <string name="etp_cookies_title">Cookies de rastreo entre sitios</string>
    <!-- Category of trackers (cross-site tracking cookies) that can be blocked by Enhanced Tracking Protection -->
    <string name="etp_cookies_title_2">Cookies de sitios cruzados</string>
    <!-- Description of cross-site tracking cookies that can be blocked by Enhanced Tracking Protection -->
    <string name="etp_cookies_description">Bloquea las cookies que utilizan las redes publicitarias y las empresas de análisis para compilar tus datos de navegación en muchos sitios.</string>
    <!-- Description of cross-site tracking cookies that can be blocked by Enhanced Tracking Protection -->
    <string name="etp_cookies_description_2">Total Cookie Protection aísla las cookies del sitio en el que se encuentra para que los rastreadores, como las redes publicitarias, no puedan usarlas para seguirte a través de los sitios.</string>
    <!-- Category of trackers (cryptominers) that can be blocked by Enhanced Tracking Protection -->
    <string name="etp_cryptominers_title">Criptomineros</string>
    <!-- Description of cryptominers that can be blocked by Enhanced Tracking Protection -->
    <string name="etp_cryptominers_description">Impide que los scripts maliciosos obtengan acceso a tu dispositivo para extraer moneda digital.</string>

    <!-- Category of trackers (fingerprinters) that can be blocked by Enhanced Tracking Protection -->
    <string name="etp_fingerprinters_title" moz:RemovedIn="130" tools:ignore="UnusedResources">Detectores de huellas digitales</string>
<<<<<<< HEAD
    <!-- Description of fingerprinters that can be blocked by Enhanced Tracking Protection -->
    <string name="etp_fingerprinters_description" moz:RemovedIn="130" tools:ignore="UnusedResources">Impide que se recopilen datos que identifiquen de manera única a tu dispositivo y  que pueden usarse para fines de rastreo.</string>
=======
    <!-- Description of fingerprinters that can be blocked by Enhanced Tracking Protection -->
    <string name="etp_fingerprinters_description" moz:RemovedIn="130" tools:ignore="UnusedResources">Impide que se recopilen datos que identifiquen de manera única a tu dispositivo y  que pueden usarse para fines de rastreo.</string>
    <!-- Description of fingerprinters that can be blocked by Enhanced Tracking Protection -->
    <string name="etp_known_fingerprinters_description">Detiene la recolección de datos únicos identificables en tu dispositivo, los que pueden ser usados para propósitos de seguimiento.</string>
>>>>>>> c4245b98
    <!-- Category of trackers (tracking content) that can be blocked by Enhanced Tracking Protection -->
    <string name="etp_tracking_content_title">Contenido de rastreo</string>
    <!-- Description of tracking content that can be blocked by Enhanced Tracking Protection -->
    <string name="etp_tracking_content_description">Bloquea la carga de anuncios externos, vídeos y contenido que contenga código de rastreo. Puede afectar a la funcionalidad del sitio web.</string>

    <!-- Enhanced Tracking Protection message that protection is currently on for this site -->
    <string name="etp_panel_on">Las protecciones están ACTIVAS para este sitio</string>

    <!-- Enhanced Tracking Protection message that protection is currently off for this site -->
    <string name="etp_panel_off">Las protecciones están INACTIVAS para este sitio</string>
    <!-- Header for exceptions list for which sites enhanced tracking protection is always off -->
    <string name="enhanced_tracking_protection_exceptions">La protección de rastreo mejorada está desactivada para estos sitios</string>

    <!-- Content description (not visible, for screen readers etc.): Navigate
    back from ETP details (Ex: Tracking content) -->
    <string name="etp_back_button_content_description">Regresar</string>
    <!-- About page link text to open what's new link -->
    <string name="about_whats_new">Novedades de %s</string>
    <!-- Open source licenses page title
    The first parameter is the app name -->
    <string name="open_source_licenses_title">%s | Bibliotecas OSS</string>

    <!-- Category of trackers (redirect trackers) that can be blocked by Enhanced Tracking Protection -->
    <string name="etp_redirect_trackers_title">Rastreadores de redirección</string>
    <!-- Description of redirect tracker cookies that can be blocked by Enhanced Tracking Protection -->
    <string name="etp_redirect_trackers_description">Limpia las cookies creadas por redirecciones a sitios web de seguimiento conocidos.</string>

    <!-- Preference for fingerprinting protection for the custom protection settings -->
    <string name="etp_suspected_fingerprinters_title">Presuntos detectores de huellas digitales</string>
    <!-- Description of fingerprinters that can be blocked by fingerprinting protection -->
    <string name="etp_suspected_fingerprinters_description">Habilita la protección de huellas digitales para detener a los detectores de huellas digitales sospechosos.</string>
    <!-- Category of trackers (fingerprinters) that can be blocked by Enhanced Tracking Protection -->
    <string name="etp_known_fingerprinters_title">Huellas dactilares conocidas</string>
    <!-- Description of the SmartBlock Enhanced Tracking Protection feature. The * symbol is intentionally hardcoded here,
         as we use it on the UI to indicate which trackers have been partially unblocked.  -->
    <string name="preference_etp_smartblock_description">Algunos rastreadores marcados abajo han sido parcialmente desbloqueados en esta página porque interactuaste con ellos*.</string>
    <!-- Text displayed that links to website about enhanced tracking protection SmartBlock -->
    <string name="preference_etp_smartblock_learn_more">Saber más</string>

    <!-- Content description (not visible, for screen readers etc.):
    Enhanced tracking protection exception preference icon for ETP settings. -->
    <string name="preference_etp_exceptions_icon_description">Ícono de preferencia de excepción de protección contra el rastreo mejorada</string>

    <!-- About page link text to open support link -->
    <string name="about_support">Ayuda</string>
    <!-- About page link text to list of past crashes (like about:crashes on desktop) -->
    <string name="about_crashes">Fallos</string>
    <!-- About page link text to open privacy notice link -->
    <string name="about_privacy_notice">Aviso de privacidad</string>
    <!-- About page link text to open know your rights link -->
    <string name="about_know_your_rights">Conoce tus derechos</string>
    <!-- About page link text to open licensing information link -->
    <string name="about_licensing_information">Información de licencia</string>
    <!-- About page link text to open a screen with libraries that are used -->
    <string name="about_other_open_source_libraries">Bibliotecas que usamos</string>
    <!-- Toast shown to the user when they are activating the secret dev menu
        The first parameter is number of long clicks left to enable the menu -->
    <string name="about_debug_menu_toast_progress">Menú de depuración: quedan %1$d click(s) para habilitarlo</string>
    <string name="about_debug_menu_toast_done">Menú de depuración habilitado</string>

    <!-- Browser long press popup menu -->
    <!-- Copy the current url -->
    <string name="browser_toolbar_long_press_popup_copy">Copiar</string>
    <!-- Paste & go the text in the clipboard. '&amp;' is replaced with the ampersand symbol: & -->
    <string name="browser_toolbar_long_press_popup_paste_and_go">Pegar e ir</string>
    <!-- Paste the text in the clipboard -->
    <string name="browser_toolbar_long_press_popup_paste">Pegar</string>
    <!-- Snackbar message shown after an URL has been copied to clipboard. -->
    <string name="browser_toolbar_url_copied_to_clipboard_snackbar">URL copiada al portapapeles</string>

    <!-- Title text for the Add To Homescreen dialog -->
    <string name="add_to_homescreen_title">Agregar a la pantalla de inicio</string>
    <!-- Cancel button text for the Add to Homescreen dialog -->
    <string name="add_to_homescreen_cancel">Cancelar</string>
    <!-- Add button text for the Add to Homescreen dialog -->
    <string name="add_to_homescreen_add">Agregar</string>
    <!-- Continue to website button text for the first-time Add to Homescreen dialog -->
    <string name="add_to_homescreen_continue">Continuar al sitio web</string>
    <!-- Placeholder text for the TextView in the Add to Homescreen dialog -->
    <string name="add_to_homescreen_text_placeholder">Nombre del acceso directo</string>

    <!-- Describes the add to homescreen functionality -->
    <string name="add_to_homescreen_description_2">Puedes añadir fácilmente este sitio web a la pantalla de inicio de tu dispositivo para tener acceso instantáneo y navegar rápidamente, consiguiendo una experiencia similar a la de una aplicación real.</string>

    <!-- Preference for managing the settings for logins and passwords in Fenix -->
    <string name="preferences_passwords_logins_and_passwords_2">Contraseñas</string>
    <!-- Preference for managing the saving of logins and passwords in Fenix -->
    <string name="preferences_passwords_save_logins_2">Guardar contraseñas</string>
    <!-- Preference option for asking to save passwords in Fenix -->
    <string name="preferences_passwords_save_logins_ask_to_save">Preguntar para guardar</string>
    <!-- Preference option for never saving passwords in Fenix -->
    <string name="preferences_passwords_save_logins_never_save">Nunca guardar</string>
    <!-- Preference for autofilling saved logins in Firefox (in web content), %1$s will be replaced with the app name -->
    <string name="preferences_passwords_autofill2">Rellenar en %1$s</string>
    <!-- Description for the preference for autofilling saved logins in Firefox (in web content), %1$s will be replaced with the app name -->
    <string name="preferences_passwords_autofill_description">Completar y guardar nombres de usuario y contraseñas en páginas web al usar %1$s.</string>
    <!-- Preference for autofilling logins from Fenix in other apps (e.g. autofilling the Twitter app) -->
    <string name="preferences_android_autofill">Rellenar en otras aplicaciones</string>
    <!-- Description for the preference for autofilling logins from Fenix in other apps (e.g. autofilling the Twitter app) -->
    <string name="preferences_android_autofill_description">Completar los nombres de usuario y contraseñas en otras aplicaciones de tu dispositivo.</string>

    <!-- Preference option for adding a password -->
    <string name="preferences_logins_add_login_2">Agregar contraseña</string>

    <!-- Preference for syncing saved passwords in Fenix -->
    <string name="preferences_passwords_sync_logins_2">Sincronizar contraseñas</string>
    <!-- Preference for syncing saved passwords in Fenix, when not signed in-->
    <string name="preferences_passwords_sync_logins_across_devices_2">Sincronizar contraseñas entre dispositivos</string>
    <!-- Preference to access list of saved passwords -->
    <string name="preferences_passwords_saved_logins_2">Contraseñas guardadas</string>
    <!-- Description of empty list of saved passwords. Placeholder is replaced with app name.  -->
    <string name="preferences_passwords_saved_logins_description_empty_text_2">Las contraseñas que guardes o sincronices con %s aparecerán aquí. Todas las contraseñas que guardas están encriptadas.</string>
    <!-- Clickable text for opening an external link for more information about Sync. -->
    <string name="preferences_passwords_saved_logins_description_empty_learn_more_link_2">Aprende más sobre la sincronización</string>
    <!-- Preference to access list of login exceptions that we never save logins for -->
    <string name="preferences_passwords_exceptions">Excepciones</string>

    <!-- Empty description of list of login exceptions that we never save passwords for. Parameter will be replaced by app name. -->
    <string name="preferences_passwords_exceptions_description_empty_2">%s no guardará contraseñas para los sitios enlistados aquí.</string>
    <!-- Description of list of login exceptions that we never save passwords for. Parameter will be replaced by app name. -->
    <string name="preferences_passwords_exceptions_description_2">%s no guardará las contraseñas para estos sitios.</string>
    <!-- Text on button to remove all saved login exceptions -->
    <string name="preferences_passwords_exceptions_remove_all">Eliminar todas las excepciones</string>
    <!-- Hint for search box in passwords list -->
    <string name="preferences_passwords_saved_logins_search_2">Buscar contraseñas</string>
    <!-- The header for the site that a login is for -->
    <string name="preferences_passwords_saved_logins_site">Sitio</string>
    <!-- The header for the username for a login -->
    <string name="preferences_passwords_saved_logins_username">Nombre de usuario</string>
    <!-- The header for the password for a login -->
    <string name="preferences_passwords_saved_logins_password">Contraseña</string>
    <!-- Shown in snackbar to tell user that the password has been copied -->
    <string name="logins_password_copied">Contraseña copiada al portapapeles</string>
    <!-- Shown in snackbar to tell user that the username has been copied -->
    <string name="logins_username_copied">Nombre de usuario copiado al portapapeles</string>
    <!-- Content Description (for screenreaders etc) read for the button to copy a password in logins-->
    <string name="saved_logins_copy_password">Copiar contraseña</string>
    <!-- Content Description (for screenreaders etc) read for the button to clear a password while editing a login-->
    <string name="saved_logins_clear_password">Borrar contraseña</string>
    <!-- Content Description (for screenreaders etc) read for the button to copy a username in logins -->
    <string name="saved_login_copy_username">Copiar nombre de usuario</string>
    <!-- Content Description (for screenreaders etc) read for the button to clear a username while editing a login -->
    <string name="saved_login_clear_username">Borrar nombre de usuario</string>
    <!-- Content Description (for screenreaders etc) read for the button to clear the hostname field while creating a login -->
    <string name="saved_login_clear_hostname">Borrar nombre de servidor</string>
    <!-- Content Description (for screenreaders etc) read for the button to open a site in logins -->
    <string name="saved_login_open_site">Abrir sitio en el navegador</string>
    <!-- Content Description (for screenreaders etc) read for the button to reveal a password in logins -->
    <string name="saved_login_reveal_password">Mostrar contraseña</string>
    <!-- Content Description (for screenreaders etc) read for the button to hide a password in logins -->
    <string name="saved_login_hide_password">Ocultar contraseña</string>

    <!-- Message displayed in biometric prompt displayed for authentication before allowing users to view their passwords -->
    <string name="logins_biometric_prompt_message_2">Desbloquea para ver tus contraseñas guardadas</string>
    <!-- Title of warning dialog if users have no device authentication set up -->
    <string name="logins_warning_dialog_title_2">Protege tus contraseñas guardadas</string>
    <!-- Message of warning dialog if users have no device authentication set up -->
    <string name="logins_warning_dialog_message_2">Establece un patrón de bloqueo, PIN o contraseña en tu dispositivo para proteger tus contraseñas guardadas y evitar que sean accedidas si alguien más tiene tu dispositivo.</string>
    <!-- Negative button to ignore warning dialog if users have no device authentication set up -->
    <string name="logins_warning_dialog_later">Más tarde</string>
    <!-- Positive button to send users to set up a pin of warning dialog if users have no device authentication set up -->
    <string name="logins_warning_dialog_set_up_now">Configurar ahora</string>
    <!-- Title of PIN verification dialog to direct users to re-enter their device credentials to access their logins -->
    <string name="logins_biometric_prompt_message_pin">Desbloquear tu dispositivo</string>
    <!-- Title for Accessibility Force Enable Zoom Preference -->
    <string name="preference_accessibility_force_enable_zoom">Zoom en todos los sitios</string>
    <!-- Summary for Accessibility Force Enable Zoom Preference -->
    <string name="preference_accessibility_force_enable_zoom_summary">Habilitar para permitir pellizcar y hacer zoom, incluso en sitios web que previenen este gesto.</string>
    <!-- Saved logins sorting strategy menu item -by name- (if selected, it will sort saved logins alphabetically) -->
    <string name="saved_logins_sort_strategy_alphabetically">Nombre (A-Z)</string>
    <!-- Saved logins sorting strategy menu item -by last used- (if selected, it will sort saved logins by last used) -->
    <string name="saved_logins_sort_strategy_last_used">Último uso</string>

    <!-- Content description (not visible, for screen readers etc.) -->
    <string name="saved_logins_menu_dropdown_chevron_icon_content_description_2">Menú para ordenar contraseñas</string>

    <!-- Autofill -->
    <!-- Preference and title for managing the autofill settings -->
    <string name="preferences_autofill">Autocompletar</string>
    <!-- Preference and title for managing the settings for addresses -->
    <string name="preferences_addresses">Direcciones</string>

    <!-- Preference and title for managing the settings for payment methods -->
    <string name="preferences_credit_cards_2">Métodos de pago</string>
    <!-- Preference for saving and autofilling credit cards -->
    <string name="preferences_credit_cards_save_and_autofill_cards_2">Guardar y completar métodos de pago</string>
    <!-- Preference summary for saving and autofilling payment method data. Parameter will be replaced by app name. -->
    <string name="preferences_credit_cards_save_and_autofill_cards_summary_2">%s cifra todos los métodos de pago que guardes</string>
    <!-- Preference option for syncing credit cards across devices. This is displayed when the user is not signed into sync -->
    <string name="preferences_credit_cards_sync_cards_across_devices">Sincronizar tarjetas entre dispositivos</string>
    <!-- Preference option for syncing credit cards across devices. This is displayed when the user is signed into sync -->
    <string name="preferences_credit_cards_sync_cards">Sincronizar tarjetas</string>
    <!-- Preference option for adding a card -->
    <string name="preferences_credit_cards_add_credit_card_2">Agregar tarjeta</string>
    <!-- Preference option for managing saved cards -->
    <string name="preferences_credit_cards_manage_saved_cards_2">Administrar tarjetas</string>
    <!-- Preference option for adding an address -->
    <string name="preferences_addresses_add_address">Agregar dirección</string>
    <!-- Preference option for managing saved addresses -->
    <string name="preferences_addresses_manage_addresses">Administrar direcciones</string>

    <!-- Preference for saving and filling addresses -->
    <string name="preferences_addresses_save_and_autofill_addresses_2">Guardar y completar direcciones</string>
    <!-- Preference summary for saving and filling address data -->
    <string name="preferences_addresses_save_and_autofill_addresses_summary_2">Incluye números de teléfono y direcciones de correo</string>

    <!-- Title of the "Add card" screen -->
    <string name="credit_cards_add_card">Agregar tarjeta</string>
    <!-- Title of the "Edit card" screen -->
    <string name="credit_cards_edit_card">Editar tarjeta</string>
    <!-- The header for the card number of a credit card -->
    <string name="credit_cards_card_number">Número de tarjeta</string>
    <!-- The header for the expiration date of a credit card -->
    <string name="credit_cards_expiration_date">Fecha de caducidad</string>
    <!-- The label for the expiration date month of a credit card to be used by a11y services-->
    <string name="credit_cards_expiration_date_month">Mes de la fecha de vencimiento</string>
    <!-- The label for the expiration date year of a credit card to be used by a11y services-->
    <string name="credit_cards_expiration_date_year">Año de la fecha de vencimiento</string>
    <!-- The header for the name on the credit card -->
    <string name="credit_cards_name_on_card">Nombre en la tarjeta</string>
    <!-- The text for the "Delete card" menu item for deleting a credit card -->
    <string name="credit_cards_menu_delete_card">Eliminar tarjeta</string>
    <!-- The text for the "Delete card" button for deleting a credit card -->
    <string name="credit_cards_delete_card_button">Eliminar tarjeta</string>
    <!-- The text for the confirmation message of "Delete card" dialog -->
    <string name="credit_cards_delete_dialog_confirmation_2">¿Eliminar tarjeta?</string>
    <!-- The text for the positive button on "Delete card" dialog -->
    <string name="credit_cards_delete_dialog_button">Eliminar</string>
    <!-- The title for the "Save" menu item for saving a credit card -->
    <string name="credit_cards_menu_save">Guardar</string>
    <!-- The text for the "Save" button for saving a credit card -->
    <string name="credit_cards_save_button">Guardar</string>
    <!-- The text for the "Cancel" button for cancelling adding, updating or deleting a credit card -->
    <string name="credit_cards_cancel_button">Cancelar</string>
    <!-- Title of the "Saved cards" screen -->
    <string name="credit_cards_saved_cards">Tarjetas guardadas</string>

    <!-- Error message for card number validation -->
    <string name="credit_cards_number_validation_error_message_2">Ingresa un número de tarjeta válido</string>
    <!-- Error message for card name on card validation -->
    <string name="credit_cards_name_on_card_validation_error_message_2">Agregar un nombre</string>
    <!-- Message displayed in biometric prompt displayed for authentication before allowing users to view their saved credit cards -->
    <string name="credit_cards_biometric_prompt_message">Desbloquea para ver tus tarjetas guardadas</string>
    <!-- Title of warning dialog if users have no device authentication set up -->
    <string name="credit_cards_warning_dialog_title_2">Protege tus métodos de pago guardados</string>
    <!-- Message of warning dialog if users have no device authentication set up -->
    <string name="credit_cards_warning_dialog_message_3">Configura un patrón de bloqueo, PIN o contraseña en tu dispositivo para proteger tus métodos de pago guardados y evitar que sean accedidos por alguien más que tenga tu dispositivo.</string>
    <!-- Positive button to send users to set up a pin of warning dialog if users have no device authentication set up -->
    <string name="credit_cards_warning_dialog_set_up_now">Configurar ahora</string>
    <!-- Negative button to ignore warning dialog if users have no device authentication set up -->
    <string name="credit_cards_warning_dialog_later">Más tarde</string>
    <!-- Title of PIN verification dialog to direct users to re-enter their device credentials to access their credit cards -->
    <string name="credit_cards_biometric_prompt_message_pin">Desbloquear tu dispositivo</string>

    <!-- Message displayed in biometric prompt for authentication, before allowing users to use their stored payment method information -->
    <string name="credit_cards_biometric_prompt_unlock_message_2">Desbloquea para utilizar métodos de pago guardados</string>
    <!-- Title of the "Add address" screen -->
    <string name="addresses_add_address">Agregar dirección</string>
    <!-- Title of the "Edit address" screen -->
    <string name="addresses_edit_address">Editar dirección</string>
    <!-- Title of the "Manage addresses" screen -->
    <string name="addresses_manage_addresses">Administrar direcciones</string>
    <!-- The header for the name of an address. Name represents a person's full name, typically made up of a first, middle and last name, e.g. John Joe Doe. -->
    <string name="addresses_name">Nombre</string>
    <!-- The header for the street address of an address -->
    <string name="addresses_street_address">Dirección</string>
    <!-- The header for the city of an address -->
    <string name="addresses_city">Ciudad</string>
    <!-- The header for the subregion of an address when "state" should be used -->
    <string name="addresses_state">Estado</string>
    <!-- The header for the subregion of an address when "province" should be used -->
    <string name="addresses_province">Provincia</string>
    <!-- The header for the zip code of an address -->
    <string name="addresses_zip">Código postal</string>
    <!-- The header for the country or region of an address -->
    <string name="addresses_country">País o región</string>
    <!-- The header for the phone number of an address -->
    <string name="addresses_phone">Teléfono</string>
    <!-- The header for the email of an address -->
    <string name="addresses_email">Correo electrónico</string>
    <!-- The text for the "Save" button for saving an address -->
    <string name="addresses_save_button">Guardar</string>
    <!-- The text for the "Cancel" button for cancelling adding, updating or deleting an address -->
    <string name="addresses_cancel_button">Cancelar</string>
    <!-- The text for the "Delete address" button for deleting an address -->
    <string name="addressess_delete_address_button">Eliminar dirección</string>

    <!-- The title for the "Delete address" confirmation dialog -->
    <string name="addressess_confirm_dialog_message_2">¿Eliminar esta dirección?</string>
    <!-- The text for the positive button on "Delete address" dialog -->
    <string name="addressess_confirm_dialog_ok_button">Eliminar</string>
    <!-- The text for the negative button on "Delete address" dialog -->
    <string name="addressess_confirm_dialog_cancel_button">Cancelar</string>
    <!-- The text for the "Save address" menu item for saving an address -->
    <string name="address_menu_save_address">Guardar dirección</string>
    <!-- The text for the "Delete address" menu item for deleting an address -->
    <string name="address_menu_delete_address">Eliminar dirección</string>

    <!-- Title of the Add search engine screen -->
    <string name="search_engine_add_custom_search_engine_title">Agregar motor de búsqueda</string>
    <!-- Content description (not visible, for screen readers etc.): Title for the button that navigates to add new engine screen -->
    <string name="search_engine_add_custom_search_engine_button_content_description">Añadir nuevo buscador</string>
    <!-- Title of the Edit search engine screen -->
    <string name="search_engine_edit_custom_search_engine_title">Editar motor de búsqueda</string>
    <!-- Text for the menu button to edit a search engine -->
    <string name="search_engine_edit">Editar</string>
    <!-- Text for the menu button to delete a search engine -->
    <string name="search_engine_delete">Eliminar</string>

    <!-- Label for the TextField in which user enters custom search engine name -->
    <string name="search_add_custom_engine_name_label">Nombre</string>
    <!-- Placeholder text shown in the Search Engine Name text field before a user enters text -->
    <string name="search_add_custom_engine_name_hint_2">Nombre del motor de búsqueda</string>
    <!-- Label for the TextField in which user enters custom search engine URL -->
    <string name="search_add_custom_engine_url_label">URL de cadena de búsqueda</string>
    <!-- Placeholder text shown in the Search String TextField before a user enters text -->
    <string name="search_add_custom_engine_search_string_hint_2">URL a utilizar para la búsqueda</string>
    <!-- Description text for the Search String TextField. The %s is part of the string -->
    <string name="search_add_custom_engine_search_string_example" formatted="false">Reemplazar la consulta con “%s”. Ejemplo:\n https://www.google.com/search?q=%s</string>
    <!-- Accessibility description for the form in which details about the custom search engine are entered -->
    <string name="search_add_custom_engine_form_description">Detalles del motor de búsqueda personalizado</string>

    <!-- Label for the TextField in which user enters custom search engine suggestion URL -->
    <string name="search_add_custom_engine_suggest_url_label">API de sugerencias de búsqueda (opcional)</string>

    <!-- Placeholder text shown in the Search Suggestion String TextField before a user enters text -->
    <string name="search_add_custom_engine_suggest_string_hint">URL de la API de sugerencias de búsqueda</string>
    <!-- Description text for the Search Suggestion String TextField. The %s is part of the string -->
    <string name="search_add_custom_engine_suggest_string_example_2" formatted="false">Reemplaza la consulta con “%s”. Ejemplo:\nhttps://suggestqueries.google.com/complete/search?client=firefox&amp;q=%s</string>
    <!-- The text for the "Save" button for saving a custom search engine -->
    <string name="search_custom_engine_save_button">Guardar</string>

    <!-- Text shown when a user leaves the name field empty -->
    <string name="search_add_custom_engine_error_empty_name">Introducir nombre de motor de búsqueda</string>
    <!-- Text shown when a user leaves the search string field empty -->
    <string name="search_add_custom_engine_error_empty_search_string">Ingresa una cadena de búsqueda</string>
    <!-- Text shown when a user leaves out the required template string -->
    <string name="search_add_custom_engine_error_missing_template">Verifica que la cadena de búsqueda corresponde con el formato de ejemplo</string>
    <!-- Text shown when we aren't able to validate the custom search query. The first parameter is the url of the custom search engine -->
    <string name="search_add_custom_engine_error_cannot_reach">Error al conectarse a “%s”</string>
    <!-- Text shown when a user creates a new search engine -->
    <string name="search_add_custom_engine_success_message">Se creó %s</string>
    <!-- Text shown when a user successfully edits a custom search engine -->
    <string name="search_edit_custom_engine_success_message">Se guardó %s</string>
    <!-- Text shown when a user successfully deletes a custom search engine -->
    <string name="search_delete_search_engine_success_message">Se eliminó %s</string>

    <!-- Heading for the instructions to allow a permission -->
    <string name="phone_feature_blocked_intro">Para permitirlo:</string>
    <!-- First step for the allowing a permission -->
    <string name="phone_feature_blocked_step_settings">1. Ve a los ajustes de Android</string>
    <!-- Second step for the allowing a permission -->
    <string name="phone_feature_blocked_step_permissions"><![CDATA[2. Toca en <b>Permisos</b>]]></string>
    <!-- Third step for the allowing a permission (Fore example: Camera) -->
    <string name="phone_feature_blocked_step_feature"><![CDATA[3. Cambia <b>%1$s</b> a activado]]></string>

    <!-- Label that indicates a site is using a secure connection -->
    <string name="quick_settings_sheet_secure_connection_2">Conexión segura</string>
    <!-- Label that indicates a site is using a insecure connection -->
    <string name="quick_settings_sheet_insecure_connection_2">La conexión no es segura</string>

    <!-- Label to clear site data -->
    <string name="clear_site_data">Limpiar cookies y datos del sitio</string>
    <!-- Confirmation message for a dialog confirming if the user wants to delete all data for current site -->
    <string name="confirm_clear_site_data"><![CDATA[¿Estás seguro de que deseas borrar todas las cookies y datos del sitio <b>%s</b>?]]></string>
    <!-- Confirmation message for a dialog confirming if the user wants to delete all the permissions for all sites-->
    <string name="confirm_clear_permissions_on_all_sites">¿Seguro que quieres borrar todos los permisos de todos los sitios?</string>
    <!-- Confirmation message for a dialog confirming if the user wants to delete all the permissions for a site-->
    <string name="confirm_clear_permissions_site">¿Seguro que quieres eliminar todos los permisos para este sitio?</string>
    <!-- Confirmation message for a dialog confirming if the user wants to set default value a permission for a site-->
    <string name="confirm_clear_permission_site">¿Seguro que quieres eliminar este permiso para este sitio?</string>
    <!-- label shown when there are not site exceptions to show in the site exception settings -->
    <string name="no_site_exceptions">Sin excepciones de sitio</string>
    <!-- Bookmark deletion confirmation -->
    <string name="bookmark_deletion_confirmation">¿Seguro que quiere eliminar este marcador?</string>
    <!-- Browser menu button that adds a shortcut to the home fragment -->
    <string name="browser_menu_add_to_shortcuts">Agregar a los atajos</string>
    <!-- Browser menu button that removes a shortcut from the home fragment -->
    <string name="browser_menu_remove_from_shortcuts">Eliminar de los atajos</string>
    <!-- text shown before the issuer name to indicate who its verified by, parameter is the name of
     the certificate authority that verified the ticket-->
    <string name="certificate_info_verified_by">Verificado por: %1$s</string>
    <!-- Login overflow menu delete button -->
    <string name="login_menu_delete_button">Eliminar</string>
    <!-- Login overflow menu edit button -->
    <string name="login_menu_edit_button">Editar</string>
    <!-- Message in delete confirmation dialog for password -->
    <string name="login_deletion_confirmation_2">¿Estás seguro de que deseas eliminar esta contraseña?</string>
    <!-- Positive action of a dialog asking to delete  -->
    <string name="dialog_delete_positive">Eliminar</string>
    <!-- Negative action of a dialog asking to delete login -->
    <string name="dialog_delete_negative">Cancelar</string>
    <!--  The saved password options menu description. -->
    <string name="login_options_menu_2">Opciones de contraseña</string>
    <!--  The editable text field for a website address. -->
    <string name="saved_login_hostname_description_3">El campo de texto editable para la dirección del sitio web.</string>
    <!--  The editable text field for a username. -->
    <string name="saved_login_username_description_3">El campo de texto editable para el nombre de usuario.</string>
    <!--  The editable text field for a login's password. -->
    <string name="saved_login_password_description_2">El campo de texto editable para la contraseña.</string>
    <!--  The button description to save changes to an edited password. -->
    <string name="save_changes_to_login_2">Guardar cambios.</string>
    <!--  The page title for editing a saved password. -->
    <string name="edit_2">Editar contraseña</string>
    <!--  The page title for adding new password. -->
    <string name="add_login_2">Agregar contraseña</string>
    <!--  Error text displayed underneath the password field when it is in an error case. -->
    <string name="saved_login_password_required_2">Ingresar una contraseña</string>
    <!--  The error message in add login view when username field is blank. -->
    <string name="saved_login_username_required_2">Ingresa un nombre de usuario</string>
    <!--  The error message in add login view when hostname field is blank. -->
    <string name="saved_login_hostname_required" tools:ignore="UnusedResources">Se necesita nombre de servidor</string>
    <!--  The error message in add login view when hostname field is blank. -->
    <string name="saved_login_hostname_required_2" tools:ignore="UnusedResources">Ingresa una dirección web</string>
    <!-- Voice search button content description  -->
    <string name="voice_search_content_description">Búsqueda por voz</string>
    <!-- Voice search prompt description displayed after the user presses the voice search button -->
    <string name="voice_search_explainer">Habla ahora</string>
    <!--  The error message in edit login view when a duplicate username exists. -->
    <string name="saved_login_duplicate">Ya existe un inicio de sesión con ese nombre de usuario</string>

    <!-- This is the hint text that is shown inline on the hostname field of the create new login page. 'https://www.example.com' intentionally hardcoded here -->
    <string name="add_login_hostname_hint_text">https://www.example.com</string>

    <!-- This is an error message shown below the hostname field of the add login page when a hostname does not contain http or https. -->
    <string name="add_login_hostname_invalid_text_3">La dirección web debe contener &quot;https://&quot; o &quot;http://&quot;</string>

    <!-- This is an error message shown below the hostname field of the add login page when a hostname is invalid. -->
    <string name="add_login_hostname_invalid_text_2">Se requiere nombre de servidor válido</string>

    <!-- Synced Tabs -->
    <!-- Text displayed to ask user to connect another device as no devices found with account -->
    <string name="synced_tabs_connect_another_device">Conectar otro dispositivo.</string>
    <!-- Text displayed asking user to re-authenticate -->
    <string name="synced_tabs_reauth">Por favor, vuelve a autenticarte.</string>
    <!-- Text displayed when user has disabled tab syncing in Firefox Sync Account -->
    <string name="synced_tabs_enable_tab_syncing">Por favor habilita la sincronización de pestañas.</string>
    <!-- Text displayed when user has no tabs that have been synced -->
    <string name="synced_tabs_no_tabs">No tienes ninguna pestaña abierta en Firefox en tus otros dispositivos.</string>
    <!-- Text displayed in the synced tabs screen when a user is not signed in to Firefox Sync describing Synced Tabs -->
    <string name="synced_tabs_sign_in_message">Ver una lista de pestañas de tus otros dispositivos.</string>
    <!-- Text displayed on a button in the synced tabs screen to link users to sign in when a user is not signed in to Firefox Sync -->
    <string name="synced_tabs_sign_in_button">Iniciar sesión para sincronizar</string>

    <!-- The text displayed when a synced device has no tabs to show in the list of Synced Tabs. -->
    <string name="synced_tabs_no_open_tabs">No hay pestañas abiertas</string>

    <!-- Content description for expanding a group of synced tabs. -->
    <string name="synced_tabs_expand_group">Ampliar grupo de pestañas sincronizadas</string>
    <!-- Content description for collapsing a group of synced tabs. -->
    <string name="synced_tabs_collapse_group">Reducir grupo de pestañas sincronizadas</string>

    <!-- Top Sites -->
    <!-- Title text displayed in the dialog when shortcuts limit is reached. -->
    <string name="shortcut_max_limit_title">Alcanzado el límite para atajos</string>
    <!-- Content description text displayed in the dialog when shortcut limit is reached. -->
    <string name="shortcut_max_limit_content">Para agregar un nuevo atajo, elimina uno. Toca y mantén presionado el sitio y selecciona eliminar.</string>
    <!-- Confirmation dialog button text when top sites limit is reached. -->
    <string name="top_sites_max_limit_confirmation_button">Vale, entendido</string>

    <!-- Label for the preference to show the shortcuts for the most visited top sites on the homepage -->
    <string name="top_sites_toggle_top_recent_sites_4">Accesos directos</string>
    <!-- Title text displayed in the rename top site dialog. -->
    <string name="top_sites_rename_dialog_title">Nombre</string>
    <!-- Hint for renaming title of a shortcut -->
    <string name="shortcut_name_hint">Nombre del atajo</string>
    <!-- Hint for editing URL of a shortcut. -->
    <string name="shortcut_url_hint">URL del acceso directo</string>
    <!-- Button caption to confirm the renaming of the top site. -->
    <string name="top_sites_rename_dialog_ok" moz:removedIn="130" tools:ignore="UnusedResources">Aceptar</string>
    <!-- Dialog button text for canceling the rename top site prompt. -->
    <string name="top_sites_rename_dialog_cancel">Cancelar</string>

    <!-- Text for the menu button to open the homepage settings. -->
    <string name="top_sites_menu_settings">Ajustes</string>
    <!-- Text for the menu button to navigate to sponsors and privacy support articles. '&amp;' is replaced with the ampersand symbol: & -->
    <string name="top_sites_menu_sponsor_privacy">Nuestros patrocinadores y tu privacidad</string>
    <!-- Label text displayed for a sponsored top site. -->
    <string name="top_sites_sponsored_label">Patrocinado</string>

    <!-- Text for the menu item to edit a top site. -->
    <string name="top_sites_edit_top_site">Editar</string>
    <!-- Text for the dialog title to edit a top site. -->
    <string name="top_sites_edit_dialog_title">Editar acceso directo</string>
    <!-- Button caption to confirm the edit of the top site. -->
    <string name="top_sites_edit_dialog_save">Guardar</string>
    <!-- Error message when the user entered an invalid URL -->
    <string name="top_sites_edit_dialog_url_error">Ingresa una URL válida</string>
    <!-- Label for the URL edit field in the edit top site dialog. -->
    <string name="top_sites_edit_dialog_url_title">URL</string>

    <!-- Inactive tabs in the tabs tray -->
    <!-- Title text displayed in the tabs tray when a tab has been unused for 14 days. -->
    <string name="inactive_tabs_title">Pestañas inactivas</string>
    <!-- Content description for closing all inactive tabs -->
    <string name="inactive_tabs_delete_all">Cerrar todas las pestañas inactivas</string>

    <!-- Content description for expanding the inactive tabs section. -->
    <string name="inactive_tabs_expand_content_description">Expandir pestañas inactivas</string>
    <!-- Content description for collapsing the inactive tabs section. -->
    <string name="inactive_tabs_collapse_content_description">Ocultar pestañas inactivas</string>

    <!-- Inactive tabs auto-close message in the tabs tray -->
    <!-- The header text of the auto-close message when the user is asked if they want to turn on the auto-closing of inactive tabs. -->
    <string name="inactive_tabs_auto_close_message_header" tools:ignore="UnusedResources">¿Cerrar automáticamente después de un mes?</string>
    <!-- A description below the header to notify the user what the inactive tabs auto-close feature is. -->
    <string name="inactive_tabs_auto_close_message_description" tools:ignore="UnusedResources">Firefox puede cerrar pestañas que no has visto durante el último mes.</string>
    <!-- A call to action below the description to allow the user to turn on the auto closing of inactive tabs. -->
    <string name="inactive_tabs_auto_close_message_action" tools:ignore="UnusedResources">ACTIVAR CIERRE AUTOMÁTICO</string>

    <!-- Text for the snackbar to confirm auto-close is enabled for inactive tabs -->
    <string name="inactive_tabs_auto_close_message_snackbar">Cierre automático activado</string>

    <!-- Awesome bar suggestion's headers -->
    <!-- Search suggestions title for Firefox Suggest. -->
    <string name="firefox_suggest_header">Firefox Suggest</string>

    <!-- Title for search suggestions when Google is the default search suggestion engine. -->
    <string name="google_search_engine_suggestion_header">Búsqueda de Google</string>

    <!-- Title for search suggestions when the default search suggestion engine is anything other than Google. The first parameter is default search engine name. -->
    <string name="other_default_search_engine_suggestion_header">Buscar con %s</string>

    <!-- Default browser experiment -->
    <!-- Default browser card title -->
    <string name="default_browser_experiment_card_title">Cambia tu navegador predeterminado</string>
    <!-- Default browser card text -->
    <string name="default_browser_experiment_card_text">Configura enlaces de sitios web, correos electrónicos y mensajes para que se abran automáticamente en Firefox.</string>

    <!-- Content description for close button in collection placeholder. -->
    <string name="remove_home_collection_placeholder_content_description">Eliminar</string>

    <!-- Content description radio buttons with a link to more information -->
    <string name="radio_preference_info_content_description">Clic para más detalles</string>

    <!-- Content description for the action bar "up" button -->
    <string name="action_bar_up_description" moz:removedIn="124" tools:ignore="UnusedResources">Navegar hacia arriba</string>

    <!-- Content description for privacy content close button -->
    <string name="privacy_content_close_button_content_description">Cerrar</string>

    <!-- Pocket recommended stories -->
    <!-- Header text for a section on the home screen. -->
    <string name="pocket_stories_header_1">Historias que invitan a la reflexión</string>
    <!-- Header text for a section on the home screen. -->
    <string name="pocket_stories_categories_header">Historias por tema</string>
    <!-- Text of a button allowing users to access an external url for more Pocket recommendations. -->
    <string name="pocket_stories_placeholder_text">Descubrir más</string>
    <!-- Title of an app feature. Smaller than a heading. The first parameter is product name Pocket -->
    <string name="pocket_stories_feature_title_2">Impulsado por %s.</string>
    <!-- Caption for describing a certain feature. The placeholder is for a clickable text (eg: Learn more) which will load an url in a new tab when clicked.  -->
    <string name="pocket_stories_feature_caption">Parte de la familia Firefox. %s</string>
    <!-- Clickable text for opening an external link for more information about Pocket. -->
    <string name="pocket_stories_feature_learn_more">Saber más</string>

    <!-- Text indicating that the Pocket story that also displays this text is a sponsored story by other 3rd party entity. -->
    <string name="pocket_stories_sponsor_indication">Patrocinado</string>

    <!-- Snackbar message for enrolling in a Nimbus experiment from the secret settings when Studies preference is Off.-->
    <string name="experiments_snackbar">Habilitar la telemetría para enviar datos.</string>
    <!-- Snackbar button text to navigate to telemetry settings.-->
    <string name="experiments_snackbar_button">Ir a la configuración</string>

    <!-- Review quality check feature-->
    <!-- Name for the review quality check feature used as title for the panel. -->
    <string name="review_quality_check_feature_name_2">Verificador de reseñas</string>
    <!-- Summary for grades A and B for review quality check adjusted grading. -->
    <string name="review_quality_check_grade_a_b_description">Reseñas confiables</string>
    <!-- Summary for grade C for review quality check adjusted grading. -->
    <string name="review_quality_check_grade_c_description">Mezcla de reseñas confiables y no confiables</string>
    <!-- Summary for grades D and F for review quality check adjusted grading. -->
    <string name="review_quality_check_grade_d_f_description">Reseñas poco confiables</string>
    <!-- Text for title presenting the reliability of a product's reviews. -->
    <string name="review_quality_check_grade_title">¿Qué tan confiables son estas reseñas?</string>
    <!-- Title for when the rating has been updated by the review checker -->
    <string name="review_quality_check_adjusted_rating_title">Calificación ajustada</string>
    <!-- Description for a product's adjusted star rating. The text presents that the product's reviews which were evaluated as unreliable were removed from the adjusted rating. -->
    <string name="review_quality_check_adjusted_rating_description_2">Basado en revisiones confiables</string>
    <!-- Title for list of highlights from a product's review emphasizing a product's important traits. -->
    <string name="review_quality_check_highlights_title">Aspectos destacados de reseñas recientes</string>
    <!-- Title for section explaining how we analyze the reliability of a product's reviews. -->
    <string name="review_quality_check_explanation_title">Cómo determinamos la calidad de las reseñas</string>
    <!-- Paragraph explaining how we analyze the reliability of a product's reviews. First parameter is the Fakespot product name. In the phrase "Fakespot by Mozilla", "by" can be localized. Does not need to stay by. -->
    <string name="review_quality_check_explanation_body_reliability">Utilizamos tecnología de inteligencia artificial de %s de Mozilla para analizar la confiabilidad de las reseñas de productos. Este análisis solo ayudará a evaluar la calidad de las reseñas, no la calidad del producto.</string>
    <!-- Paragraph explaining the grading system we use to classify the reliability of a product's reviews. -->
    <string name="review_quality_check_info_review_grade_header"><![CDATA[Asignamos a las reseñas de cada producto una <b>calificación con letras</b> de la A a la F.]]></string>
    <!-- Description explaining grades A and B for review quality check adjusted grading. -->
    <string name="review_quality_check_info_grade_info_AB">Revisiones confiables. Creemos que las reseñas son de clientes reales, honestos e imparciales.</string>
    <!-- Description explaining grade C for review quality check adjusted grading. -->
    <string name="review_quality_check_info_grade_info_C">Creemos que hay una mezcla de reseñas confiables y falsas.</string>
    <!-- Description explaining grades D and F for review quality check adjusted grading. -->
    <string name="review_quality_check_info_grade_info_DF">Reseñas poco confiables. Creemos que las reseñas probablemente son falsas o provienen de revisores sesgados.</string>
    <!-- Paragraph explaining how a product's adjusted grading is calculated. -->
    <string name="review_quality_check_explanation_body_adjusted_grading"><![CDATA[La <b>calificación ajustada</b>esta basada en las reseñas que consideramos confiables.]]></string>
    <!-- Paragraph explaining product review highlights. First parameter is the name of the retailer (e.g. Amazon). -->
    <string name="review_quality_check_explanation_body_highlights"><![CDATA[Los <b>puntos destacados</b> provienen de reseñas de %s de los últimos 80 días que creemos que son confiables.]]></string>
    <!-- Text for learn more caption presenting a link with information about review quality. First parameter is for clickable text defined in review_quality_check_info_learn_more_link. -->
    <string name="review_quality_check_info_learn_more">Aprende más sobre %s.</string>
    <!-- Clickable text that links to review quality check SuMo page. First parameter is the Fakespot product name. -->
    <string name="review_quality_check_info_learn_more_link_2">cómo determina %s la calidad de las reseñas</string>
    <!-- Text for title of settings section. -->
    <string name="review_quality_check_settings_title">Ajustes</string>
    <!-- Text for label for switch preference to show recommended products from review quality check settings section. -->
    <string name="review_quality_check_settings_recommended_products">Mostrar anuncios en el verificador de reseñas</string>
    <!-- Description for switch preference to show recommended products from review quality check settings section. First parameter is for clickable text defined in review_quality_check_settings_recommended_products_learn_more.-->
    <string name="review_quality_check_settings_recommended_products_description_2" tools:ignore="UnusedResources">Verás anuncios ocasionales de productos relevantes. Solo anunciaremos productos con reseñas confiables. %s</string>
    <!-- Clickable text that links to review quality check recommended products support article. -->
    <string name="review_quality_check_settings_recommended_products_learn_more" tools:ignore="UnusedResources">Saber más</string>
    <!-- Text for turning sidebar off button from review quality check settings section. -->
    <string name="review_quality_check_settings_turn_off">Desactivar el verificador de reseñas</string>
    <!-- Text for title of recommended product section. This is displayed above a product image, suggested as an alternative to the product reviewed. -->
    <string name="review_quality_check_ad_title" tools:ignore="UnusedResources">Más para considerar</string>
    <!-- Caption for recommended product section indicating this is an ad by Fakespot. First parameter is the Fakespot product name. -->
    <string name="review_quality_check_ad_caption" tools:ignore="UnusedResources">Anuncio de %s</string>
    <!-- Caption for review quality check panel. First parameter is for clickable text defined in review_quality_check_powered_by_link. -->
    <string name="review_quality_check_powered_by_2">El verificador de reseñas funciona con %s</string>
    <!-- Clickable text that links to Fakespot.com. First parameter is the Fakespot product name. In the phrase "Fakespot by Mozilla", "by" can be localized. Does not need to stay by. -->
    <string name="review_quality_check_powered_by_link" tools:ignore="UnusedResources">%s de Mozilla</string>
    <!-- Text for title of warning card informing the user that the current analysis is outdated. -->
    <string name="review_quality_check_outdated_analysis_warning_title" tools:ignore="UnusedResources">Nueva información para revisar</string>
    <!-- Text for button from warning card informing the user that the current analysis is outdated. Clicking this should trigger the product's re-analysis. -->
    <string name="review_quality_check_outdated_analysis_warning_action" tools:ignore="UnusedResources">Revisar ahora</string>
    <!-- Title for warning card informing the user that the current product does not have enough reviews for a review analysis. -->
    <string name="review_quality_check_no_reviews_warning_title">Aún no hay suficientes reseñas</string>
    <!-- Text for body of warning card informing the user that the current product does not have enough reviews for a review analysis. -->
    <string name="review_quality_check_no_reviews_warning_body">Cuando este producto tenga más reseñas, podremos analizar su calidad.</string>
    <!-- Title for warning card informing the user that the current product is currently not available. -->
    <string name="review_quality_check_product_availability_warning_title">El producto no está disponible</string>
    <!-- Text for the body of warning card informing the user that the current product is currently not available. -->
    <string name="review_quality_check_product_availability_warning_body">Si ves que este producto vuelve a estar disponible, avísanos y trabajaremos para actualizar el análisis.</string>
    <!-- Clickable text for warning card informing the user that the current product is currently not available. Clicking this should inform the server that the product is available. -->
    <string name="review_quality_check_product_availability_warning_action_2">Informar que el producto está en stock</string>
    <!-- Title for warning card informing the user that the current product's analysis is still processing. The parameter is the percentage progress (0-100%) of the analysis process (e.g. 56%). -->
    <string name="review_quality_check_analysis_in_progress_warning_title_2">Comprobando la calidad de la reseña (%s)</string>
    <!-- Text for body of warning card informing the user that the current product's analysis is still processing. -->
    <string name="review_quality_check_analysis_in_progress_warning_body">Esto podría tardar unos 60 segundos.</string>
    <!-- Title for info card displayed after the user reports a product is back in stock. -->
    <string name="review_quality_check_analysis_requested_info_title">¡Gracias por reportar!</string>
    <!-- Text for body of info card displayed after the user reports a product is back in stock. -->
    <string name="review_quality_check_analysis_requested_info_body">Deberíamos tener información sobre las reseñas de este producto en 24 horas. Por favor, vuelve a comprobarlo más tarde.</string>
    <!-- Title for info card displayed when the user review checker while on a product that Fakespot does not analyze (e.g. gift cards, music). -->
    <string name="review_quality_check_not_analyzable_info_title">No podemos revisar estas reseñas</string>
    <!-- Text for body of info card displayed when the user review checker while on a product that Fakespot does not analyze (e.g. gift cards, music). -->
    <string name="review_quality_check_not_analyzable_info_body">Lamentablemente, no podemos verificar la calidad de las reseñas para ciertos tipos de productos. Por ejemplo, tarjetas de regalo y transmisión de vídeo, música y juegos.</string>
    <!-- Title for info card displayed when another user reported the displayed product is back in stock. -->
    <string name="review_quality_check_analysis_requested_other_user_info_title" tools:ignore="UnusedResources">Información próximamente disponible</string>
    <!-- Text for body of info card displayed when another user reported the displayed product is back in stock. -->
    <string name="review_quality_check_analysis_requested_other_user_info_body" tools:ignore="UnusedResources">Deberíamos tener información sobre las reseñas de este producto en 24 horas. Por favor, vuelve a comprobarlo más tarde.</string>
    <!-- Title for info card displayed to the user when analysis finished updating. -->
    <string name="review_quality_check_analysis_updated_confirmation_title" tools:ignore="UnusedResources">El análisis está actualizado</string>
    <!-- Text for the action button from info card displayed to the user when analysis finished updating. -->
    <string name="review_quality_check_analysis_updated_confirmation_action" tools:ignore="UnusedResources">Entendido</string>
    <!-- Title for error card displayed to the user when an error occurred. -->
    <string name="review_quality_check_generic_error_title">No hay información disponible en este momento</string>
    <!-- Text for body of error card displayed to the user when an error occurred. -->
    <string name="review_quality_check_generic_error_body">Estamos trabajando para resolver el problema. Por favor, vuelve a comprobarlo más tarde.</string>
    <!-- Title for error card displayed to the user when the device is disconnected from the network. -->
    <string name="review_quality_check_no_connection_title">Sin conexión de red</string>
    <!-- Text for body of error card displayed to the user when the device is disconnected from the network. -->
    <string name="review_quality_check_no_connection_body">Verifica tu conexión de red y luego intenta recargar la página.</string>
    <!-- Title for card displayed to the user for products whose reviews were not analyzed yet. -->
    <string name="review_quality_check_no_analysis_title">Aún no hay información sobre estas reseñas</string>
    <!-- Text for the body of card displayed to the user for products whose reviews were not analyzed yet. -->
    <string name="review_quality_check_no_analysis_body">Para saber si las reseñas de este producto son confiables, verifica la calidad de las reseñas. Sólo te lleva unos 60 segundos.</string>
    <!-- Text for button from body of card displayed to the user for products whose reviews were not analyzed yet. Clicking this should trigger a product analysis. -->
    <string name="review_quality_check_no_analysis_link">Comprobar la calidad de la reseña</string>
    <!-- Headline for review quality check contextual onboarding card. -->
    <string name="review_quality_check_contextual_onboarding_title">Prueba nuestra guía confiable de reseñas de productos</string>
    <!-- Description for review quality check contextual onboarding card. The first and last two parameters are for retailer names (e.g. Amazon, Walmart). The second parameter is for the name of the application (e.g. Firefox). -->
    <string name="review_quality_check_contextual_onboarding_description">Mira que tan confiables son las reseñas de productos en %1$s antes de comprar. El verificador de reseñas, una función experimental de %2$s, está integrada en el navegador. También funciona en %3$s y %4$s.</string>
    <!-- Description for review quality check contextual onboarding card. The first parameters is for retailer name (e.g. Amazon). The second parameter is for the name of the application (e.g. Firefox). -->
    <string name="review_quality_check_contextual_onboarding_description_one_vendor">Mira que tan confiables son las reseñas de productos en %1$s antes de comprar. El verificador de reseñas, una función experimental de %2$s, está integrado en el navegador.</string>
    <!-- Paragraph presenting review quality check feature. First parameter is the Fakespot product name. Second parameter is for clickable text defined in review_quality_check_contextual_onboarding_learn_more_link. In the phrase "Fakespot by Mozilla", "by" can be localized. Does not need to stay by. -->
    <string name="review_quality_check_contextual_onboarding_learn_more">Utilizando la tecnología de %1$s de Mozilla, te ayudamos a evitar reseñas sesgadas y falsas. Nuestro modelo de IA siempre mejora para protegerte mientras compras. %2$s</string>
    <!-- Clickable text from the contextual onboarding card that links to review quality check support article. -->
    <string name="review_quality_check_contextual_onboarding_learn_more_link">Saber más</string>
    <!-- Caption text to be displayed in review quality check contextual onboarding card above the opt-in button. First parameter is Firefox app name, third parameter is the Fakespot product name. Second & fourth are for clickable texts defined in review_quality_check_contextual_onboarding_privacy_policy_3 and review_quality_check_contextual_onboarding_terms_use. -->
    <string name="review_quality_check_contextual_onboarding_caption_3" moz:RemovedIn="124" tools:ignore="UnusedResources">Si seleccionas “Sí, pruébalo” aceptas los %2$s de %1$s y los %4$s de %3$s.</string>
    <!-- Caption text to be displayed in review quality check contextual onboarding card above the opt-in button. First parameter is Firefox app name, third parameter is the Fakespot product name. Second & fourth are for clickable texts defined in review_quality_check_contextual_onboarding_privacy_policy_3 and review_quality_check_contextual_onboarding_terms_use. -->
    <string name="review_quality_check_contextual_onboarding_caption_4">Si seleccionas “Sí, pruébalo” aceptas los %2$s de %1$s y los %4$s de %3$s.</string>
    <!-- Clickable text from the review quality check contextual onboarding card that links to Fakespot privacy notice. -->
    <string name="review_quality_check_contextual_onboarding_privacy_policy_3">política de privacidad</string>
    <!-- Clickable text from the review quality check contextual onboarding card that links to Fakespot terms of use. -->
    <string name="review_quality_check_contextual_onboarding_terms_use">términos de uso</string>
    <!-- Text for opt-in button from the review quality check contextual onboarding card. -->
    <string name="review_quality_check_contextual_onboarding_primary_button_text">Sí, probarlo</string>
    <!-- Text for opt-out button from the review quality check contextual onboarding card. -->
    <string name="review_quality_check_contextual_onboarding_secondary_button_text">Ahora no</string>

    <!-- Text for the first CFR presenting the review quality check feature. -->
    <string name="review_quality_check_first_cfr_message">Descubre si puedes confiar en las reseñas de este producto — antes de comprarlo.</string>
    <!-- Text displayed in the first CFR presenting the review quality check feature that opens the review checker when clicked. -->
    <string name="review_quality_check_first_cfr_action" tools:ignore="UnusedResources">Probar el verificador de reseñas</string>
    <!-- Text for the second CFR presenting the review quality check feature. -->
    <string name="review_quality_check_second_cfr_message">¿Son confiables estas reseñas? Verifica ahora para ver una calificación ajustada.</string>
    <!-- Text displayed in the second CFR presenting the review quality check feature that opens the review checker when clicked. -->
    <string name="review_quality_check_second_cfr_action" tools:ignore="UnusedResources">Abrir el verificador de reseñas</string>
    <!-- Flag showing that the review quality check feature is work in progress. -->
    <string name="review_quality_check_beta_flag" moz:removedIn="130" tools:ignore="UnusedResources">Beta</string>
    <!-- Content description (not visible, for screen readers etc.) for opening browser menu button to open review quality check bottom sheet. -->
    <string name="review_quality_check_open_handle_content_description">Abrir verificador de reseñas</string>
    <!-- Content description (not visible, for screen readers etc.) for closing browser menu button to open review quality check bottom sheet. -->
    <string name="review_quality_check_close_handle_content_description">Cerrar verificador de reseñas</string>
    <!-- Content description (not visible, for screen readers etc.) for review quality check star rating. First parameter is the number of stars (1-5) representing the rating. -->
    <string name="review_quality_check_star_rating_content_description">%1$s de 5 estrellas</string>
    <!-- Text for minimize button from highlights card. When clicked the highlights card should reduce its size. -->
    <string name="review_quality_check_highlights_show_less">Mostrar menos</string>
    <!-- Text for maximize button from highlights card. When clicked the highlights card should expand to its full size. -->
    <string name="review_quality_check_highlights_show_more">Mostrar más</string>
    <!-- Text for highlights card quality category header. Reviews shown under this header should refer the product's quality. -->
    <string name="review_quality_check_highlights_type_quality">Calidad</string>
    <!-- Text for highlights card price category header. Reviews shown under this header should refer the product's price. -->
    <string name="review_quality_check_highlights_type_price">Precio</string>
    <!-- Text for highlights card shipping category header. Reviews shown under this header should refer the product's shipping. -->
    <string name="review_quality_check_highlights_type_shipping">Envío</string>
    <!-- Text for highlights card packaging and appearance category header. Reviews shown under this header should refer the product's packaging and appearance. -->
    <string name="review_quality_check_highlights_type_packaging_appearance">Embalaje y apariencia</string>
    <!-- Text for highlights card competitiveness category header. Reviews shown under this header should refer the product's competitiveness. -->
    <string name="review_quality_check_highlights_type_competitiveness">Competitividad</string>
    <!-- Text that is surrounded by quotes. The parameter is the actual text that is in quotes. An example of that text could be: Excellent craftsmanship, and that is displayed as “Excellent craftsmanship”. The text comes from a buyer's review that the feature is highlighting"   -->
    <string name="surrounded_with_quotes">“%s”</string>

    <!-- Accessibility services actions labels. These will be appended to accessibility actions like "Double tap to.." but not by or applications but by services like Talkback. -->
    <!-- Action label for elements that can be collapsed if interacting with them. Talkback will append this to say "Double tap to collapse". -->
    <string name="a11y_action_label_collapse">contraer</string>
    <!-- Current state for elements that can be collapsed if interacting with them. Talkback will dictate this after a state change. -->
    <string name="a11y_state_label_collapsed">colapsado</string>
    <!-- Action label for elements that can be expanded if interacting with them. Talkback will append this to say "Double tap to expand". -->
    <string name="a11y_action_label_expand">aumentar</string>
    <!-- Current state for elements that can be expanded if interacting with them. Talkback will dictate this after a state change. -->
    <string name="a11y_state_label_expanded">expandido</string>
    <!-- Action label for links to a website containing documentation about a wallpaper collection. Talkback will append this to say "Double tap to open link to learn more about this collection". -->
    <string name="a11y_action_label_wallpaper_collection_learn_more">abrir enlace para saber más sobre esta colección</string>
    <!-- Action label for links that point to an article. Talkback will append this to say "Double tap to read the article". -->
    <string name="a11y_action_label_read_article">leer el artículo</string>
    <!-- Action label for links to the Firefox Pocket website. Talkback will append this to say "Double tap to open link to learn more". -->
    <string name="a11y_action_label_pocket_learn_more">abrir enlace para saber más</string>

    <!-- Content description for headings announced by accessibility service. The first parameter is the text of the heading. Talkback will announce the first parameter and then speak the word "Heading" indicating to the user that this text is a heading for a section. -->
    <string name="a11y_heading">%s, Cabecera</string>
    <!-- Title for dialog displayed when trying to access links present in a text. -->
    <string name="a11y_links_title">Enlaces</string>
    <!-- Additional content description for text bodies that contain urls. -->
    <string name="a11y_links_available">Enlaces disponibles</string>

    <!-- Translations feature-->


    <!-- Translation request dialog -->
    <!-- Title for the translation dialog that allows a user to translate the webpage. -->
    <string name="translations_bottom_sheet_title">¿Traducir esta página?</string>
    <!-- Title for the translation dialog after a translation was completed successfully.
    The first parameter is the name of the language that the page was translated from, for example, "French".
    The second parameter is the name of the language that the page was translated to, for example, "English". -->
    <string name="translations_bottom_sheet_title_translation_completed">Página traducida de %1$s a %2$s</string>
    <!-- Title for the translation dialog that allows a user to translate the webpage when a user uses the translation feature the first time. The first parameter is the name of the application, for example, "Fenix". -->
    <string name="translations_bottom_sheet_title_first_time">Prueba traducciones privadas en %1$s</string>
    <!-- Additional information on the translation dialog that appears when a user uses the translation feature the first time. The first parameter is clickable text with a link, for example, "Learn more". -->
    <string name="translations_bottom_sheet_info_message">Para tu privacidad, las traducciones nunca salen de tu dispositivo. ¡Próximamente nuevos idiomas y mejoras! %1$s</string>
    <!-- Text that links to additional information about the Firefox translations feature. -->
    <string name="translations_bottom_sheet_info_message_learn_more">Aprende más</string>
    <!-- Label for the dropdown to select which language to translate from on the translations dialog. Usually the translate from language selected will be the same as the page language. -->
    <string name="translations_bottom_sheet_translate_from">Traducir de</string>
    <!-- Label for the dropdown to select which language to translate to on the translations dialog. Usually the translate to language selected will be the user's preferred language. -->
    <string name="translations_bottom_sheet_translate_to">Traducir a</string>
    <!-- Label for the dropdown to select which language to translate from on the translations dialog when the page language is not supported. This selection is to allow the user to select another language, in case we automatically detected the page language incorrectly. -->
    <string name="translations_bottom_sheet_translate_from_unsupported_language">Pruebe con otro idioma de origen</string>
    <!-- Button text on the translations dialog to dismiss the dialog and return to the browser. -->
    <string name="translations_bottom_sheet_negative_button">Ahora no</string>
    <!-- Button text on the translations dialog to restore the translated website back to the original untranslated version. -->
    <string name="translations_bottom_sheet_negative_button_restore">Ver original</string>
    <!-- Accessibility announcement (not visible, for screen readers etc.) for the translations dialog after restore button was pressed that indicates the original untranslated page was loaded. -->
    <string name="translations_bottom_sheet_restore_accessibility_announcement">Se cargó la página original sin traducir</string>
    <!-- Button text on the translations dialog when a translation error appears, used to dismiss the dialog and return to the browser. -->
    <string name="translations_bottom_sheet_negative_button_error">Hecho</string>
    <!-- Button text on the translations dialog to begin a translation of the website. -->
    <string name="translations_bottom_sheet_positive_button">Traducir</string>
    <!-- Button text on the translations dialog when a translation error appears. -->
    <string name="translations_bottom_sheet_positive_button_error">Intentar de nuevo</string>
    <!-- Inactive button text on the translations dialog that indicates a translation is currently in progress. This button will be accompanied by a loading icon. -->
    <string name="translations_bottom_sheet_translating_in_progress">Traduciendo</string>
    <!-- Button content description (not visible, for screen readers etc.) for the translations dialog translate button that indicates a translation is currently in progress. -->
    <string name="translations_bottom_sheet_translating_in_progress_content_description">Traducción en curso</string>
    <!-- Default dropdown option when initially selecting a language from the translations dialog language selection dropdown. -->
    <string name="translations_bottom_sheet_default_dropdown_selection">Selecciona un idioma</string>
    <!-- The title of the warning card informs the user that a translation could not be completed. -->
    <string name="translation_error_could_not_translate_warning_text">Hubo un problema al traducir. Por favor, vuelve a intentarlo.</string>
    <!-- The title of the warning card informs the user that the list of languages cannot be loaded. -->
    <string name="translation_error_could_not_load_languages_warning_text">No se pudieron cargar los idiomas. Verifica tu conexión a Internet y vuelve a intentarlo.</string>
    <!-- The title of the warning card informs the user that a language is not supported. The first parameter is the name of the language that is not supported. -->
    <string name="translation_error_language_not_supported_warning_text">Lo sentimos, %1$s aún no está disponible.</string>
    <!-- Snackbar title shown if the user closes the Translation Request dialogue and a translation is in progress. -->
    <string name="translation_in_progress_snackbar">Traduciendo…</string>
    <!-- Title for the data saving mode warning dialog used in the translation request dialog.
    This dialog will be presented when the user attempts to perform
    a translation without the necessary language files downloaded first when Android's data saver mode is enabled and the user is not using WiFi.
    The first parameter is the size in kilobytes or megabytes of the language file. -->
    <string name="translations_download_language_file_dialog_title">¿Descargar idioma en modo de ahorro de datos (%1$s)?</string>


    <!-- Translations options dialog -->
    <!-- Title of the translation options dialog that allows a user to set their translation options for the site the user is currently on. -->
    <string name="translation_option_bottom_sheet_title_heading">Opciones de traducción</string>
    <!-- Toggle switch label that allows a user to set the setting if they would like the browser to always offer or suggest translations when available. -->
    <string name="translation_option_bottom_sheet_always_translate">Ofrecer siempre traducir</string>

    <!-- Toggle switch label that allows a user to set if they would like a given language to automatically translate or not. The first parameter is the language name, for example, "Spanish". -->
    <string name="translation_option_bottom_sheet_always_translate_in_language">Siempre traducir %1$s</string>
    <!-- Toggle switch label that allows a user to set if they would like to never be offered a translation of the given language. The first parameter is the language name, for example, "Spanish". -->
    <string name="translation_option_bottom_sheet_never_translate_in_language">Nunca traducir %1$s</string>
    <!-- Toggle switch label that allows a user to set the setting if they would like the browser to never translate the site the user is currently visiting. -->
    <string name="translation_option_bottom_sheet_never_translate_site">Nunca traducir este sitio</string>
    <!-- Toggle switch description that will appear under the "Never translate these sites" settings toggle switch to provide more information on how this setting interacts with other settings. -->
    <string name="translation_option_bottom_sheet_switch_never_translate_site_description">Anula todas las demás configuraciones</string>
    <!-- Toggle switch description that will appear under the "Never translate" and "Always translate" toggle switch settings to provide more information on how these  settings interacts with other settings. -->
    <string name="translation_option_bottom_sheet_switch_description">Anula las ofertas de traducción</string>
    <!-- Button text for the button that will take the user to the translation settings dialog. -->
    <string name="translation_option_bottom_sheet_translation_settings">Ajustes de traducción</string>
    <!-- Button text for the button that will take the user to a website to learn more about how translations works in the given app. The first parameter is the name of the application, for example, "Fenix". -->
    <string name="translation_option_bottom_sheet_about_translations">Acerca de las traducciones en %1$s</string>

    <!-- Content description (not visible, for screen readers etc.) for closing the translations bottom sheet. -->
    <string name="translation_option_bottom_sheet_close_content_description">Cerrar hoja de traducciones</string>

    <!-- The title of the warning card informs the user that an error has occurred at page settings. -->
    <string name="translation_option_bottom_sheet_error_warning_text">Algunos ajustes no están disponibles temporalmente.</string>

    <!-- Translation settings dialog -->
    <!-- Title of the translation settings dialog that allows a user to set their preferred translation settings. -->
    <string name="translation_settings_toolbar_title">Traducciones</string>
    <!-- Toggle switch label that indicates that the browser should signal or indicate when a translation is possible for any page. -->
    <string name="translation_settings_offer_to_translate">Ofrecer traducción cuando sea posible</string>
    <!-- Toggle switch label that indicates that downloading files required for translating is permitted when using data saver mode in Android. -->
    <string name="translation_settings_always_download">Descarga siempre idiomas en modo de ahorro de datos</string>
    <!-- Section header text that begins the section of a list of different options the user may select to adjust their translation preferences. -->
    <string name="translation_settings_translation_preference">Preferencias de Traducción</string>
    <!-- Button text for the button that will take the user to the automatic translations settings dialog. On the automatic translations settings dialog, the user can set if translations should occur automatically for a given language. -->
    <string name="translation_settings_automatic_translation">Traducción automática</string>
    <!-- Button text for the button that will take the user to the never translate these sites dialog. On the never translate these sites dialog, the user can set if translations should never occur on certain websites. -->
    <string name="translation_settings_automatic_never_translate_sites">Nunca traducir estos sitios</string>
    <!-- Button text for the button that will take the user to the download languages dialog. On the download languages dialog, the user can manage which languages they would like to download for translations. -->
    <string name="translation_settings_download_language">Descargar idiomas</string>

    <!-- Automatic translation preference screen -->
    <!-- Title of the automatic translation preference screen that will appear on the toolbar.-->
    <string name="automatic_translation_toolbar_title_preference">Traducción automática</string>
    <!-- Screen header presenting the automatic translation preference feature. It will appear under the toolbar. -->
    <string name="automatic_translation_header_preference">Selecciona un idioma para administrar las preferencias de ”siempre traducir“ y ”nunca traducir“.</string>

    <!-- The title of the warning card informs the user that the system could not load languages for translation settings. -->
    <string name="automatic_translation_error_warning_text">No se han podido cargar los idiomas. Inténtalo de nuevo más tarde.</string>

    <!-- Automatic translation options preference screen -->
    <!-- Preference option for offering to translate. Radio button title text.-->
    <string name="automatic_translation_option_offer_to_translate_title_preference">Ofrecer traducción (predeterminado)</string>
    <!-- Preference option for offering to translate. Radio button summary text. The first parameter is the name of the app defined in app_name (for example: Fenix)-->
    <string name="automatic_translation_option_offer_to_translate_summary_preference">%1$s ofrecerá traducir sitios en este idioma.</string>
    <!-- Preference option for always translate. Radio button title text. -->
    <string name="automatic_translation_option_always_translate_title_preference">Siempre traducir</string>
    <!-- Preference option for always translate. Radio button summary text. The first parameter is the name of the app defined in app_name (for example: Fenix)-->
    <string name="automatic_translation_option_always_translate_summary_preference">%1$s traducirá este idioma automáticamente cuando se cargue la página.</string>
    <!-- Preference option for never translate. Radio button title text.-->
    <string name="automatic_translation_option_never_translate_title_preference">Nunca traducir</string>
    <!-- Preference option for never translate. Radio button summary text. The first parameter is the name of the app defined in app_name (for example: Fenix)-->
    <string name="automatic_translation_option_never_translate_summary_preference">%1$s nunca ofrecerá traducir sitios en este idioma.</string>

    <!-- Never translate site preference screen -->
    <!-- Title of the never translate site preference screen that will appear on the toolbar.-->
    <string name="never_translate_site_toolbar_title_preference">Nunca traducir estos sitios</string>
    <!-- Screen header presenting the never translate site preference feature. It will appear under the toolbar. -->
    <string name="never_translate_site_header_preference">Para añadir un sitio nuevo: visítalo y selecciona “No traducir nunca este sitio” en el menú de traducción.</string>
    <!-- Content description (not visible, for screen readers etc.): For a never-translated site list item that is selected.
             The first parameter is web site url (for example:"wikipedia.com") -->
    <string name="never_translate_site_item_list_content_description_preference">Eliminar %1$s</string>
    <!-- The title of the warning card informs the user that an error has occurred at the never translate sites list. -->
    <string name="never_translate_site_error_warning_text">No se han podido cargar los sitios. Inténtalo de nuevo más tarde.</string>
    <!-- The Delete site dialogue title will appear when the user clicks on a list item.
             The first parameter is web site url (for example:"wikipedia.com") -->
    <string name="never_translate_site_dialog_title_preference">¿Eliminar %1$s?</string>
    <!-- The Delete site dialogue positive button will appear when the user clicks on a list item. The site will be deleted. -->
    <string name="never_translate_site_dialog_confirm_delete_preference">Eliminar</string>
    <!-- The Delete site dialogue negative button will appear when the user clicks on a list item. The dialog will be dismissed. -->
    <string name="never_translate_site_dialog_cancel_preference">Cancelar</string>

    <!-- Download languages preference screen -->
    <!-- Title of the download languages preference screen toolbar.-->
    <string name="download_languages_toolbar_title_preference" moz:removedIn="130" tools:ignore="UnusedResources">Descargar Idiomas</string>
    <!-- Title of the toolbar for the translation feature screen where users may download different languages for translation. -->
    <string name="download_languages_translations_toolbar_title_preference">Descargar idiomas</string>
    <!-- Screen header presenting the download language preference feature. It will appear under the toolbar.The first parameter is "Learn More," a clickable text with a link. Talkback will append this to say "Double tap to open link to learn more". -->
    <string name="download_languages_header_preference">Descarga idiomas completos para traducciones más rápidas y para traducir sin conexión. %1$s</string>
    <!-- Clickable text from the screen header that links to a website. -->
    <string name="download_languages_header_learn_more_preference">Saber más</string>
    <!-- The subhead of the download language preference screen will appear above the pivot language. -->
    <string name="download_languages_available_languages_preference">Idiomas disponibles</string>
    <!-- Text that will appear beside a core or pivot language package name to show that the language is necessary for the translation feature to function. -->
    <string name="download_languages_default_system_language_require_preference">requerido</string>
    <!-- A text for download language preference item.
    The first parameter is the language name, for example, "Spanish".
    The second parameter is the language file size, for example, "(3.91 KB)" or, if the language package name is a pivot language, "(required)". -->
    <string name="download_languages_language_item_preference">%1$s (%2$s)</string>
    <!-- The subhead of the download language preference screen will appear above the items that were not downloaded. -->
    <string name="download_language_header_preference">Descargar Idiomas</string>
    <!-- All languages list item. When the user presses this item, they can download all languages. -->
    <string name="download_language_all_languages_item_preference">Todos los idiomas</string>
    <!-- All languages list item. When the user presses this item, they can delete all languages that were downloaded. -->
    <string name="download_language_all_languages_item_preference_to_delete">Eliminar todos los idiomas</string>
    <!-- Content description (not visible, for screen readers etc.): For a language list item that was downloaded, the user can now delete it. -->
    <string name="download_languages_item_content_description_downloaded_state">Eliminar</string>
    <!-- Content description (not visible, for screen readers etc.): For a language list item, downloading is in progress. -->
    <string name="download_languages_item_content_description_in_progress_state" moz:removedIn="129" tools:ignore="UnusedResources">En progreso</string>
    <!-- Content description (not visible, for screen readers etc.): For a language list item, deleting is in progress. -->
    <string name="download_languages_item_content_description_delete_in_progress_state">En progreso</string>
<<<<<<< HEAD
=======
    <!-- Content description (not visible, for screen readers etc.): For a language list item, downloading is in progress.
    The first parameter is the language name, for example, "Spanish".
    The second parameter is the language file size, for example, "(3.91 KB)". -->
    <string name="download_languages_item_content_description_download_in_progress_state">Detener la descarga de %1$s (%2$s)</string>
>>>>>>> c4245b98
    <!-- Content description (not visible, for screen readers etc.): For a language list item that was not downloaded. -->
    <string name="download_languages_item_content_description_not_downloaded_state">Descargar</string>

    <!-- The title of the warning card informs the user that an error has occurred when fetching the list of languages. -->
    <string name="download_languages_fetch_error_warning_text">No se han podido cargar los idiomas. Inténtalo de nuevo más tarde.</string>
    <!-- The title of the warning card informs the user that an error has occurred at downloading a language.
      The first parameter is the language name, for example, "Spanish". -->
    <string name="download_languages_error_warning_text"><![CDATA[No se ha pidodo descargar <b>%1$s</b>. Inténtalo de nuevo.]]></string>
    <!-- The title of the warning card informs the user that an error has occurred at deleting a language.
          The first parameter is the language name, for example, "Spanish". -->
    <string name="download_languages_delete_error_warning_text"><![CDATA[No se ha podido borrar <b>%1$s</b>. Inténtalo de nuevo.]]></string>

    <!-- Title for the dialog used by the translations feature to confirm deleting a language.
    The dialog will be presented when the user requests deletion of a language.
    The first parameter is the name of the language, for example, "Spanish" and the second parameter is the size in kilobytes or megabytes of the language file. -->
    <string name="delete_language_file_dialog_title">¿Eliminar %1$s (%2$s)?</string>

    <!-- Additional information for the dialog used by the translations feature to confirm deleting a language. The first parameter is the name of the application, for example, "Fenix". -->
    <string name="delete_language_file_dialog_message">Si eliminas este idioma, %1$s descargará idiomas parciales a tu caché mientras traduces.</string>
    <!-- Title for the dialog used by the translations feature to confirm deleting all languages file.
    The dialog will be presented when the user requests deletion of all languages file.
    The first parameter is the size in kilobytes or megabytes of the language file. -->
    <string name="delete_language_all_languages_file_dialog_title">¿Eliminar todos los idiomas (%1$s)?</string>
    <!-- Additional information for the dialog used by the translations feature to confirm deleting all languages file. The first parameter is the name of the application, for example, "Fenix". -->
    <string name="delete_language_all_languages_file_dialog_message">Si eliminas todos los idiomas, %1$s descargará idiomas parciales a tu caché mientras traduces.</string>
    <!-- Button text on the dialog used by the translations feature to confirm deleting a language. -->
    <string name="delete_language_file_dialog_positive_button_text">Borrar</string>
    <!-- Button text on the dialog used by the translations feature to cancel deleting a language. -->
    <string name="delete_language_file_dialog_negative_button_text">Cancelar</string>

    <!-- Title for the dialog used by the translations feature to confirm canceling a download in progress for a language file.
    The first parameter is the name of the language, for example, "Spanish". -->
<<<<<<< HEAD
    <string name="cancel_download_language_file_dialog_title">¿Cancelar la descarga de %1$s?</string>
    <!-- Button text on the dialog used by the translations feature confirms canceling a download in progress for a language file. -->
    <string name="cancel_download_language_file_dialog_positive_button_text">Sí</string>
    <!-- Button text on the dialog used by the translations feature to dismiss the dialog. -->
    <string name="cancel_download_language_file_negative_button_text">No</string>
=======
    <string name="cancel_download_language_file_dialog_title" moz:removedIn="130" tools:ignore="UnusedResources">¿Cancelar la descarga de %1$s?</string>
    <!-- Button text on the dialog used by the translations feature confirms canceling a download in progress for a language file. -->
    <string name="cancel_download_language_file_dialog_positive_button_text" moz:removedIn="130" tools:ignore="UnusedResources">Sí</string>
    <!-- Button text on the dialog used by the translations feature to dismiss the dialog. -->
    <string name="cancel_download_language_file_negative_button_text" moz:removedIn="130" tools:ignore="UnusedResources">No</string>
>>>>>>> c4245b98

    <!-- Title for the data saving mode warning dialog used by the translations feature.
    This dialog will be presented when the user attempts to download a language or perform
    a translation without the necessary language files downloaded first when Android's data saver mode is enabled and the user is not using WiFi.
    The first parameter is the size in kilobytes or megabytes of the language file.-->
    <string name="download_language_file_dialog_title">¿Descargar mientras estás en modo de ahorro de datos (%1$s)?</string>
    <!-- Additional information for the data saving mode warning dialog used by the translations feature. This text explains the reason a download is required for a translation. -->
    <string name="download_language_file_dialog_message_all_languages">Descargamos idiomas parciales a tu caché para mantener las traducciones privadas.</string>
    <!-- Additional information for the data saving mode warning dialog used by the translations feature. This text explains the reason a download is required for a translation without mentioning the cache. -->
    <string name="download_language_file_dialog_message_all_languages_no_cache" moz:removedIn="129" tools:ignore="UnusedResources">Descargamos idiomas parciales para mantener las traducciones privadas.</string>
    <!-- Checkbox label text on the data saving mode warning dialog used by the translations feature. This checkbox allows users to ignore the data usage warnings. -->
    <string name="download_language_file_dialog_checkbox_text">Descargar siempre en modo ahorro de datos</string>
    <!-- Button text on the data saving mode warning dialog used by the translations feature to allow users to confirm they wish to continue and download the language file. -->
    <string name="download_language_file_dialog_positive_button_text">Descargar</string>
    <!-- Button text on the data saving mode warning dialog used by the translations feature to allow users to confirm they wish to continue and download the language file and perform a translation. -->
    <string name="download_language_file_dialog_positive_button_text_all_languages">Descargar y traducir</string>
    <!-- Button text on the data saving mode warning dialog used by the translations feature to allow users to cancel the action and not perform a download of the language file. -->
    <string name="download_language_file_dialog_negative_button_text">Cancelar</string>

    <!-- Debug drawer -->
    <!-- The user-facing title of the Debug Drawer feature. -->
    <string name="debug_drawer_title">Herramientas de depuración</string>
    <!-- Content description (not visible, for screen readers etc.): Navigate back within the debug drawer. -->
    <string name="debug_drawer_back_button_content_description">Ir a la página anterior</string>

    <!-- Content description (not visible, for screen readers etc.): Open debug drawer. -->
    <string name="debug_drawer_fab_content_description">Abrir panel de depuración</string>

    <!-- Debug drawer tabs tools -->
    <!-- The title of the Tab Tools feature in the Debug Drawer. -->
    <string name="debug_drawer_tab_tools_title">Herramientas de pestañas</string>

    <!-- The title of the tab count section in Tab Tools. -->
    <string name="debug_drawer_tab_tools_tab_count_title">Número de pestañas</string>
    <!-- The active tab count category in the tab count section in Tab Tools. -->
    <string name="debug_drawer_tab_tools_tab_count_active">Activo</string>
    <!-- The inactive tab count category in the tab count section in Tab Tools. -->
    <string name="debug_drawer_tab_tools_tab_count_inactive">Inactivo</string>
    <!-- The private tab count category in the tab count section in Tab Tools. -->
    <string name="debug_drawer_tab_tools_tab_count_private">Privado</string>
    <!-- The total tab count category in the tab count section in Tab Tools. -->
    <string name="debug_drawer_tab_tools_tab_count_total">Total</string>
    <!-- The title of the tab creation tool section in Tab Tools. -->
    <string name="debug_drawer_tab_tools_tab_creation_tool_title">Herramienta de creación de pestañas</string>
    <!-- The label of the text field in the tab creation tool. -->
    <string name="debug_drawer_tab_tools_tab_creation_tool_text_field_label">Cantidad de pestañas a crear</string>
    <!-- The error message of the text field in the tab creation tool when the text field is empty -->
    <string name="debug_drawer_tab_tools_tab_quantity_empty_error">El campo de texto está vacío</string>
    <!-- The error message of the text field in the tab creation tool when the text field has characters other than digits -->
    <string name="debug_drawer_tab_tools_tab_quantity_non_digits_error">Por favor, ingresa solo números enteros positivos</string>
    <!-- The error message of the text field in the tab creation tool when the text field is a zero -->
    <string name="debug_drawer_tab_tools_tab_quantity_non_zero_error">Introduce un número mayor que cero</string>
    <!-- The error message of the text field in the tab creation tool when the text field is a
        quantity greater than the max tabs. The first parameter is the maximum number of tabs
        that can be generated in one operation.-->
    <string name="debug_drawer_tab_tools_tab_quantity_exceed_max_error">Se ha superado el número máximo de pestañas (%1$s) que se pueden generar en una operación</string>
    <!-- The button text to add tabs to the active tab group in the tab creation tool. -->
    <string name="debug_drawer_tab_tools_tab_creation_tool_button_text_active">Agregar a pestañas activas</string>
    <!-- The button text to add tabs to the inactive tab group in the tab creation tool. -->
    <string name="debug_drawer_tab_tools_tab_creation_tool_button_text_inactive">Agregar a pestañas inactivas</string>
    <!-- The button text to add tabs to the private tab group in the tab creation tool. -->
    <string name="debug_drawer_tab_tools_tab_creation_tool_button_text_private">Agregar a pestañas privadas</string>

    <!-- Microsurvey -->
    <!-- Prompt view -->
    <!-- The microsurvey prompt title. Note: The word "Firefox" should NOT be translated -->
    <string name="micro_survey_prompt_title" tools:ignore="UnusedResources">Ayúdanos a mejorar Firefox. Solo te llevará un minuto.</string>
    <!-- The continue button label -->
    <string name="micro_survey_continue_button_label" tools:ignore="UnusedResources">Continuar</string>
    <!-- Survey view -->
    <!-- The survey header -->
    <string name="micro_survey_survey_header" moz:removedIn="129" tools:ignore="UnusedResources">Completa esta encuesta</string>
    <!-- The survey header -->
    <string name="micro_survey_survey_header_2">Por favor, completa la encuesta</string>
    <!-- The privacy notice link -->
    <string name="micro_survey_privacy_notice" moz:removedIn="129" tools:ignore="UnusedResources">Política de privacidad</string>
    <!-- The privacy notice link -->
    <string name="micro_survey_privacy_notice_2">Aviso de Privacidad</string>
    <!-- The submit button label text -->
    <string name="micro_survey_submit_button_label">Enviar</string>
    <!-- The survey completion header -->
    <string name="micro_survey_survey_header_confirmation" tools:ignore="UnusedResources">Encuesta completada</string>
    <!-- The survey completion confirmation text -->
    <string name="micro_survey_feedback_confirmation">¡Gracias por tus comentarios!</string>
    <!-- Option for likert scale -->
    <string name="likert_scale_option_1" tools:ignore="UnusedResources">Muy satisfecho</string>
    <!-- Option for likert scale -->
    <string name="likert_scale_option_2" tools:ignore="UnusedResources">Satisfecho</string>
    <!-- Option for likert scale -->
    <string name="likert_scale_option_3" tools:ignore="UnusedResources">Neutral</string>
    <!-- Option for likert scale -->
    <string name="likert_scale_option_4" tools:ignore="UnusedResources">Insatisfecho</string>
    <!-- Option for likert scale -->
    <string name="likert_scale_option_5" tools:ignore="UnusedResources">Muy insatisfecho</string>
    <!-- Option for likert scale -->
    <string name="likert_scale_option_6" tools:ignore="UnusedResources">No lo uso</string>
    <!-- Text shown in prompt for homepage microsurvey. Note: The word "Firefox" should NOT be translated. -->
    <string name="microsurvey_prompt_homepage_title" tools:ignore="UnusedResources" moz:removedIn="130">¿Estás satisfecho con la página de inicio de Firefox?</string>
    <!-- Text shown in prompt for printing microsurvey. "sec" It's an abbreviation for "second". Note: The word "Firefox" should NOT be translated. -->
    <string name="microsurvey_prompt_printing_title" tools:ignore="UnusedResources">Ayuda a mejorar la impresión en Firefox. Solo te llevará un segundo</string>
    <!-- Text shown in prompt for printing microsurvey. Note: The word "Firefox" should NOT be translated. -->
    <string name="microsurvey_survey_printing_title" tools:ignore="UnusedResources">¿Cómo estás de satisfecho con la impresión en Firefox?</string>
    <!-- Text shown in prompt for homepage microsurvey. Note: The word "Firefox" should NOT be translated. -->
    <string name="microsurvey_homepage_title" tools:ignore="UnusedResources">¿Estás satisfecho con la página de inicio de Firefox?</string>
    <!-- Accessibility -->
    <!-- Content description for the survey application icon. Note: The word "Firefox" should NOT be translated.  -->
    <string name="microsurvey_app_icon_content_description">Logo de Firefox</string>
    <!-- Content description for the survey feature icon. -->
    <string name="microsurvey_feature_icon_content_description">Ícono de la funcionalidad de encuesta</string>
    <!-- Content description (not visible, for screen readers etc.) for opening microsurvey bottom sheet. -->
    <string name="microsurvey_open_handle_content_description" tools:ignore="UnusedResources" moz:removedIn="130">Abrir encuesta</string>
    <!-- Content description (not visible, for screen readers etc.) for closing microsurvey bottom sheet. -->
    <string name="microsurvey_close_handle_content_description">Cerrar encuesta</string>
    <!-- Content description for "X" button that is closing microsurvey. -->
    <string name="microsurvey_close_button_content_description">Cerrar</string>

    <!-- Debug drawer logins -->
    <!-- The title of the Logins feature in the Debug Drawer. -->
    <string name="debug_drawer_logins_title">Inicios de sesión</string>
    <!-- The title of the logins section in the Logins feature, where the parameter will be the site domain  -->
    <string name="debug_drawer_logins_current_domain_label">Dominio actual: %s</string>
    <!-- The label for a button to add a new fake login for the current domain in the Logins feature. -->
    <string name="debug_drawer_logins_add_login_button">Agregar un inicio de sesión falso para este dominio</string>
    <!-- Content description for delete button where parameter will be the username of the login -->
    <string name="debug_drawer_logins_delete_login_button_content_description">Eliminar inicio de sesión con nombre de usuario %s</string>

    <!-- Debug drawer "contextual feature recommendation" (CFR) tools -->
    <!-- The title of the CFR Tools feature in the Debug Drawer -->
    <string name="debug_drawer_cfr_tools_title">Herramientas CFR</string>
    <!-- The title of the reset CFR section in CFR Tools -->
    <string name="debug_drawer_cfr_tools_reset_cfr_title">Restablecer CFR</string>

<<<<<<< HEAD
=======
    <!-- Messages explaining how to exit fullscreen mode -->
    <!-- Message shown to explain how to exit fullscreen mode when gesture navigation is enabled -->
    <string name="exit_fullscreen_with_gesture">Para salir de la pantalla completa, arrastra desde arriba y usa el gesto hacia atrás</string>
    <!-- Message shown to explain how to exit fullscreen mode when using back button navigation -->
    <string name="exit_fullscreen_with_back_button">Para salir de la pantalla completa, arrastra desde arriba y presiona la tecla de retroceso</string>

>>>>>>> c4245b98
    <!-- Beta Label Component !-->
    <!-- Text shown as a label or tag to indicate a feature or area is still undergoing active development. Note that here "Beta" should not be translated, as it is used as an icon styled element. -->
    <string name="beta_feature">BETA</string>
</resources><|MERGE_RESOLUTION|>--- conflicted
+++ resolved
@@ -109,8 +109,6 @@
 
     <!-- Text for the message displayed in the contextual feature recommendation popup promoting the navigation bar. -->
     <string name="navbar_cfr_message" moz:removedIn="130" tools:ignore="UnusedResources">Esta barra se oculta a medida que te desplazas hacia abajo para tener más espacio de navegación.</string>
-<<<<<<< HEAD
-=======
 
     <!-- Text for the message displayed in the contextual feature recommendation popup promoting the navigation bar. -->
     <string name="navbar_cfr_message_2">En un sitio web, esta barra se oculta a medida que te desplazas hacia abajo para tener más espacio de navegación.</string>
@@ -122,7 +120,6 @@
     <string name="tablet_nav_bar_cfr_title">Nuevo: flechas hacia atrás y hacia adelante con un toque</string>
     <!-- Text for the message displayed in the contextual feature recommendation popup promoting the tablet navigation bar. -->
     <string name="tablet_nav_bar_cfr_message">Disfruta de una navegación más rápida que siempre está al alcance de tus dedos.</string>
->>>>>>> c4245b98
 
     <!-- Text for the info dialog when camera permissions have been denied but user tries to access a camera feature. -->
     <string name="camera_permissions_needed_message">Se necesita acceso a la cámara. Ve a los ajustes de Android, presiona permisos y permitir.</string>
@@ -458,12 +455,9 @@
     <!-- Description for sign in to sync screen. Nimbus experiments do not support string placeholders.
      Note: The word "Firefox" should NOT be translated -->
     <string name="juno_onboarding_sign_in_description_2" moz:RemovedIn="130" tools:ignore="UnusedResources">Cuando inicias sesión y sincronizas, estás más seguro. Firefox cifra tus contraseñas, marcadores y más.</string>
-<<<<<<< HEAD
-=======
     <!-- Description for sign in to sync screen. Nimbus experiments do not support string placeholders.
      Note: The word "Firefox" should NOT be translated -->
     <string name="juno_onboarding_sign_in_description_3">Firefox cifra tus contraseñas, marcadores y más cuando estás sincronizado.</string>
->>>>>>> c4245b98
     <!-- Text for the button to sign in to sync on the device -->
     <string name="juno_onboarding_sign_in_positive_button" tools:ignore="UnusedResources">Iniciar sesión</string>
     <!-- Text for the button dismiss the screen and move on with the flow -->
@@ -1746,15 +1740,10 @@
 
     <!-- Category of trackers (fingerprinters) that can be blocked by Enhanced Tracking Protection -->
     <string name="etp_fingerprinters_title" moz:RemovedIn="130" tools:ignore="UnusedResources">Detectores de huellas digitales</string>
-<<<<<<< HEAD
-    <!-- Description of fingerprinters that can be blocked by Enhanced Tracking Protection -->
-    <string name="etp_fingerprinters_description" moz:RemovedIn="130" tools:ignore="UnusedResources">Impide que se recopilen datos que identifiquen de manera única a tu dispositivo y  que pueden usarse para fines de rastreo.</string>
-=======
     <!-- Description of fingerprinters that can be blocked by Enhanced Tracking Protection -->
     <string name="etp_fingerprinters_description" moz:RemovedIn="130" tools:ignore="UnusedResources">Impide que se recopilen datos que identifiquen de manera única a tu dispositivo y  que pueden usarse para fines de rastreo.</string>
     <!-- Description of fingerprinters that can be blocked by Enhanced Tracking Protection -->
     <string name="etp_known_fingerprinters_description">Detiene la recolección de datos únicos identificables en tu dispositivo, los que pueden ser usados para propósitos de seguimiento.</string>
->>>>>>> c4245b98
     <!-- Category of trackers (tracking content) that can be blocked by Enhanced Tracking Protection -->
     <string name="etp_tracking_content_title">Contenido de rastreo</string>
     <!-- Description of tracking content that can be blocked by Enhanced Tracking Protection -->
@@ -2668,13 +2657,10 @@
     <string name="download_languages_item_content_description_in_progress_state" moz:removedIn="129" tools:ignore="UnusedResources">En progreso</string>
     <!-- Content description (not visible, for screen readers etc.): For a language list item, deleting is in progress. -->
     <string name="download_languages_item_content_description_delete_in_progress_state">En progreso</string>
-<<<<<<< HEAD
-=======
     <!-- Content description (not visible, for screen readers etc.): For a language list item, downloading is in progress.
     The first parameter is the language name, for example, "Spanish".
     The second parameter is the language file size, for example, "(3.91 KB)". -->
     <string name="download_languages_item_content_description_download_in_progress_state">Detener la descarga de %1$s (%2$s)</string>
->>>>>>> c4245b98
     <!-- Content description (not visible, for screen readers etc.): For a language list item that was not downloaded. -->
     <string name="download_languages_item_content_description_not_downloaded_state">Descargar</string>
 
@@ -2707,19 +2693,11 @@
 
     <!-- Title for the dialog used by the translations feature to confirm canceling a download in progress for a language file.
     The first parameter is the name of the language, for example, "Spanish". -->
-<<<<<<< HEAD
-    <string name="cancel_download_language_file_dialog_title">¿Cancelar la descarga de %1$s?</string>
-    <!-- Button text on the dialog used by the translations feature confirms canceling a download in progress for a language file. -->
-    <string name="cancel_download_language_file_dialog_positive_button_text">Sí</string>
-    <!-- Button text on the dialog used by the translations feature to dismiss the dialog. -->
-    <string name="cancel_download_language_file_negative_button_text">No</string>
-=======
     <string name="cancel_download_language_file_dialog_title" moz:removedIn="130" tools:ignore="UnusedResources">¿Cancelar la descarga de %1$s?</string>
     <!-- Button text on the dialog used by the translations feature confirms canceling a download in progress for a language file. -->
     <string name="cancel_download_language_file_dialog_positive_button_text" moz:removedIn="130" tools:ignore="UnusedResources">Sí</string>
     <!-- Button text on the dialog used by the translations feature to dismiss the dialog. -->
     <string name="cancel_download_language_file_negative_button_text" moz:removedIn="130" tools:ignore="UnusedResources">No</string>
->>>>>>> c4245b98
 
     <!-- Title for the data saving mode warning dialog used by the translations feature.
     This dialog will be presented when the user attempts to download a language or perform
@@ -2852,15 +2830,12 @@
     <!-- The title of the reset CFR section in CFR Tools -->
     <string name="debug_drawer_cfr_tools_reset_cfr_title">Restablecer CFR</string>
 
-<<<<<<< HEAD
-=======
     <!-- Messages explaining how to exit fullscreen mode -->
     <!-- Message shown to explain how to exit fullscreen mode when gesture navigation is enabled -->
     <string name="exit_fullscreen_with_gesture">Para salir de la pantalla completa, arrastra desde arriba y usa el gesto hacia atrás</string>
     <!-- Message shown to explain how to exit fullscreen mode when using back button navigation -->
     <string name="exit_fullscreen_with_back_button">Para salir de la pantalla completa, arrastra desde arriba y presiona la tecla de retroceso</string>
 
->>>>>>> c4245b98
     <!-- Beta Label Component !-->
     <!-- Text shown as a label or tag to indicate a feature or area is still undergoing active development. Note that here "Beta" should not be translated, as it is used as an icon styled element. -->
     <string name="beta_feature">BETA</string>
