--- conflicted
+++ resolved
@@ -290,7 +290,6 @@
     <string name="browser_custom_tab_menu_handlebar_content_description">Serra su pannellu de menù de ischedas personalizadas</string>
     <!-- Browser menu description that describes the various tools related menu items inside of the tools sub-menu -->
     <string name="browser_menu_tools_description_with_translate" moz:removedIn="134" tools:ignore="UnusedResources">Visualizatzione de letura, Tradue, Imprenta, Cumpartzi, Aberi s’aplicatzione</string>
-<<<<<<< HEAD
     <!-- Browser menu description that describes the various tools related menu items inside of the tools sub-menu -->
     <string name="browser_menu_tools_description" moz:removedIn="134" tools:ignore="UnusedResources">Visualizatzione de letura, Imprenta, Cumpartzi, Aberi s’aplicatzione</string>
     <!-- Browser menu description that describes the various tools related menu items inside of the tools sub-menu
@@ -306,23 +305,6 @@
     <!-- Browser menu description that describes the various tools related menu items inside of the tools sub-menu when the "Report broken site" feature is available-->
     <string name="browser_menu_tools_description_with_report_site_2">Visualizatzione de letura, Sinnala unu situ chi non funtzionat, Imprenta, Cumpartzi, Aberi s’aplicatzione</string>
     <!-- Browser menu description that describes the various tools related menu items inside of the tools sub-menu -->
-=======
-    <!-- Browser menu description that describes the various tools related menu items inside of the tools sub-menu -->
-    <string name="browser_menu_tools_description" moz:removedIn="134" tools:ignore="UnusedResources">Visualizatzione de letura, Imprenta, Cumpartzi, Aberi s’aplicatzione</string>
-    <!-- Browser menu description that describes the various tools related menu items inside of the tools sub-menu
-         The first parameter is the label of the report site issue (for example: Report Site issue) -->
-    <string name="browser_menu_tools_description_with_translate_with_report_site" moz:removedIn="135" tools:ignore="UnusedResources">Visualizatzione de letura, Tradue, %s, Imprenta, Cumpartzi, Aberi s’aplicatzione</string>
-    <!-- Browser menu description that describes the various tools related menu items inside of the tools sub-menu when the "Report broken site" feature is available-->
-    <string name="browser_menu_tools_description_with_translate_with_report_site_2">Visualizatzione de letura, Tradue, Sinnala unu situ chi non funtzionat, Imprenta, Cumpartzi, Aberi s’aplicatzione</string>
-    <!-- Browser menu description that describes the various tools related menu items inside of the tools sub-menu -->
-    <string name="browser_menu_tools_description_with_translate_without_report_site">Visualizatzione de letura, Tradue, Imprenta, Cumpartzi, Aberi s’aplicatzione</string>
-    <!-- Browser menu description that describes the various tools related menu items inside of the tools sub-menu
-         The first parameter is the label of the report site issue (for example: Report Site issue) -->
-    <string name="browser_menu_tools_description_with_report_site" moz:removedIn="135" tools:ignore="UnusedResources">Visualizatzione de letura, %s, Imprenta, Cumpartzi, Aberi s’aplicatzione</string>
-    <!-- Browser menu description that describes the various tools related menu items inside of the tools sub-menu when the "Report broken site" feature is available-->
-    <string name="browser_menu_tools_description_with_report_site_2">Visualizatzione de letura, Sinnala unu situ chi non funtzionat, Imprenta, Cumpartzi, Aberi s’aplicatzione</string>
-    <!-- Browser menu description that describes the various tools related menu items inside of the tools sub-menu -->
->>>>>>> 07ff4473
     <string name="browser_menu_tools_description_without_report_site">Visualizatzione de letura, Imprenta, Cumpartzi, Aberi s’aplicatzione</string>
     <!-- Browser menu label that navigates to the save sub-menu, which contains various save related menu items such as
          bookmarking a page, saving to collection, shortcut or as a PDF, and adding to home screen -->
@@ -388,11 +370,6 @@
 
     <!-- Search Fragment -->
     <!-- Button in the search view that lets a user search by scanning a QR code -->
-<<<<<<< HEAD
-    <string name="search_scan_button" moz:removedIn="133" tools:ignore="UnusedResources">Iscansiona</string>
-    <!-- Button in the search view that lets a user search by scanning a QR code -->
-=======
->>>>>>> 07ff4473
     <string name="search_scan_button_2">Iscansiona unu còdighe QR</string>
     <!-- Button in the search view when shortcuts are displayed that takes a user to the search engine settings -->
     <string name="search_shortcuts_engine_settings">Cunfiguratzione de su motore de chirca</string>
@@ -415,12 +392,6 @@
     <!-- Header text for the search selector menu -->
     <string name="search_header_menu_item_2">Custa borta, chirca cun:</string>
 
-<<<<<<< HEAD
-    <!-- Content description (not visible, for screen readers etc.): Search engine icon. The first parameter is the search engine name (for example: DuckDuckGo). -->
-    <string name="search_engine_icon_content_description" tools:ignore="UnusedResources" moz:removedIn="133">Motore de chirca %s</string>
-
-=======
->>>>>>> 07ff4473
     <!-- Content description (not visible, for screen readers etc.): Search engine icon.
     The parameter is the search engine name (for example: DuckDuckGo). -->
     <string name="search_engine_icon_content_description_1">Motores de chirca: %s</string>
@@ -499,13 +470,6 @@
     <!-- Onboarding sub header for the add-ons card, used by Nimbus experiments. -->
     <string name="onboarding_add_on_sub_header" tools:ignore="UnusedResources">Agiunghe estensiones de àtere pro megiorare sa seguresa, sa produtividade e meda àteru.</string>
     <!-- Onboarding add-ons card, for checking more add-ons on, used by Nimbus experiments. -->
-<<<<<<< HEAD
-    <string name="onboarding_add_on_explore_more_extensions" tools:ignore="UnusedResources" moz:removedIn="133">Esplora àteras estensiones.</string>
-    <!-- Onboarding add-ons card, button for start browsing, used by Nimbus experiments. -->
-    <string name="onboarding_add_on_start_browsing_button" tools:ignore="UnusedResources" moz:removedIn="133">Cumintza a navigare.</string>
-    <!-- Onboarding add-ons card, for checking more add-ons on, used by Nimbus experiments. -->
-=======
->>>>>>> 07ff4473
     <string name="onboarding_add_on_explore_more_extensions_2">Esplora àteras estensiones</string>
     <!-- Onboarding add-ons card, button for start browsing, used by Nimbus experiments. -->
     <string name="onboarding_add_on_start_browsing_button_2">Cumintza a navigare</string>
@@ -538,11 +502,7 @@
     <!-- Content description for the star rating group. -->
     <string name="onboarding_add_on_star_rating_content_description">Avaloradu cun %1$s de 5 isteddos</string>
     <!-- Title for the privacy preferences dialog shown during onboarding. Note: The word "Firefox" should NOT be translated. -->
-<<<<<<< HEAD
-    <string name="onboarding_preferences_dialog_title" tools:ignore="BrandUsage,UnusedResources">Agiuda·nos a fàghere Firefox mègius</string>
-=======
     <string name="onboarding_preferences_dialog_title" tools:ignore="BrandUsage">Agiuda·nos a fàghere Firefox mègius</string>
->>>>>>> 07ff4473
 
     <!-- Search Widget -->
     <!-- Content description for searching with a widget. The first parameter is the name of the application.-->
@@ -594,11 +554,6 @@
     <string name="preferences_category_advanced">Avantzadas</string>
     <!-- Preference category for privacy and security settings -->
     <string name="preferences_category_privacy_security">Riservadesa e seguresa</string>
-<<<<<<< HEAD
-    <!-- Preference for advanced site permissions -->
-    <string name="preferences_site_permissions" moz:removedIn="133" tools:ignore="UnusedResources">Permissos de is sitos</string>
-=======
->>>>>>> 07ff4473
     <!-- Preference for private browsing options -->
     <string name="preferences_private_browsing_options">Navigatzione privada</string>
     <!-- Preference for opening links in a private tab-->
@@ -917,10 +872,6 @@
 
     <!-- Preference switch for usage and technical data collection -->
     <string name="preference_usage_data" moz:removedIn="134" tools:ignore="UnusedResources">Impreu e datos tècnicos</string>
-<<<<<<< HEAD
-=======
-
->>>>>>> 07ff4473
     <!-- Title for studies preferences -->
     <string name="preference_experiments_2">Istùdios</string>
 
@@ -1085,11 +1036,7 @@
     <!-- Learn more link for studies, links to an article for more information about studies. -->
     <string name="studies_learn_more">Àteras informatziones</string>
     <!-- Dialog message shown after removing a study -->
-<<<<<<< HEAD
-    <string name="studies_restart_app">S’aplicatzione s’at a serrare pro aplicare is modìficas</string>
-=======
     <string name="studies_restart_app" moz:removedIn="135">S’aplicatzione s’at a serrare pro aplicare is modìficas</string>
->>>>>>> 07ff4473
     <!-- Dialog button to confirm the removing a study. -->
     <string name="studies_restart_dialog_ok" moz:removedIn="135">AB</string>
     <!-- Dialog button text for canceling removing a study. -->
@@ -1214,13 +1161,8 @@
     <!-- The error message of the URL text field when an invalid URL has been entered. -->
     <string name="webcompat_reporter_url_error_invalid">Inserta un’URL vàlidu</string>
     <!-- The label/title of an optional field in the Web Compat Reporter feature for explaining a high-level reason why the site is broken. -->
-<<<<<<< HEAD
-    <string name="webcompat_reporter_label_whats_broken">Ite est chi non funtzionat? (optzionale)</string>
-    <!-- The placeholder text for the dropdown where a user can select a high-level reason why the site is broken. -->
-=======
     <string name="webcompat_reporter_label_whats_broken" moz:removedIn="136" tools:ignore="UnusedResources">Ite est chi non funtzionat? (optzionale)</string>
     <!-- The placeholder text for the dropdown where a user selects a high-level reason why the site is broken. -->
->>>>>>> 07ff4473
     <string name="webcompat_reporter_choose_reason">Sèbera una resone</string>
     <!-- The label/title of an optional field in the Web Compat Reporter feature for adding additional information. -->
     <string name="webcompat_reporter_label_description">Descrie su problema (optzionale)</string>
@@ -2275,15 +2217,9 @@
     <!-- Text for title presenting the reliability of a product's reviews. -->
     <string name="review_quality_check_grade_title" moz:removedIn="136" tools:ignore="UnusedResources">Canto sunt fidadas custas retzensiones?</string>
     <!-- Title for when the rating has been updated by the review checker -->
-<<<<<<< HEAD
-    <string name="review_quality_check_adjusted_rating_title">Valutatzione assentada</string>
-    <!-- Description for a product's adjusted star rating. The text presents that the product's reviews which were evaluated as unreliable were removed from the adjusted rating. -->
-    <string name="review_quality_check_adjusted_rating_description_2">Basadu subra retzensiones fidadas</string>
-=======
     <string name="review_quality_check_adjusted_rating_title" moz:removedIn="136" tools:ignore="UnusedResources">Valutatzione assentada</string>
     <!-- Description for a product's adjusted star rating. The text presents that the product's reviews which were evaluated as unreliable were removed from the adjusted rating. -->
     <string name="review_quality_check_adjusted_rating_description_2" moz:removedIn="136" tools:ignore="UnusedResources">Basadu subra retzensiones fidadas</string>
->>>>>>> 07ff4473
     <!-- Title for list of highlights from a product's review emphasizing a product's important traits. -->
     <string name="review_quality_check_highlights_title" moz:removedIn="136" tools:ignore="UnusedResources">In evidèntzia dae retzensiones reghentes</string>
     <!-- Title for section explaining how we analyze the reliability of a product's reviews. -->
@@ -2310,15 +2246,9 @@
     <!-- Text for title of settings section. -->
     <string name="review_quality_check_settings_title" moz:removedIn="136" tools:ignore="UnusedResources">Cunfiguratzione</string>
     <!-- Text for label for switch preference to show recommended products from review quality check settings section. -->
-<<<<<<< HEAD
-    <string name="review_quality_check_settings_recommended_products">Ammustra publitzidade in su verificadore de retzensiones</string>
-    <!-- Description for switch preference to show recommended products from review quality check settings section. First parameter is for clickable text defined in review_quality_check_settings_recommended_products_learn_more.-->
-    <string name="review_quality_check_settings_recommended_products_description_2" tools:ignore="UnusedResources">As a bìdere publitzidade in manera ocasionale pro produtos de importu. Faghimus publitzidade isceti de produtos cun retzensiones fidadas. %s</string>
-=======
     <string name="review_quality_check_settings_recommended_products" moz:removedIn="136" tools:ignore="UnusedResources">Ammustra publitzidade in su verificadore de retzensiones</string>
     <!-- Description for switch preference to show recommended products from review quality check settings section. First parameter is for clickable text defined in review_quality_check_settings_recommended_products_learn_more.-->
     <string name="review_quality_check_settings_recommended_products_description_2" moz:removedIn="136" tools:ignore="UnusedResources">As a bìdere publitzidade in manera ocasionale pro produtos de importu. Faghimus publitzidade isceti de produtos cun retzensiones fidadas. %s</string>
->>>>>>> 07ff4473
     <!-- Clickable text that links to review quality check recommended products support article. -->
     <string name="review_quality_check_settings_recommended_products_learn_more" moz:removedIn="136" tools:ignore="UnusedResources">Àteras informatziones</string>
     <!-- Text for turning sidebar off button from review quality check settings section. -->
@@ -2326,15 +2256,9 @@
     <!-- Text for title of recommended product section. This is displayed above a product image, suggested as an alternative to the product reviewed. -->
     <string name="review_quality_check_ad_title" moz:removedIn="136" tools:ignore="UnusedResources">Àteru de cunsiderare</string>
     <!-- Caption for recommended product section indicating this is an ad by Fakespot. First parameter is the Fakespot product name. -->
-<<<<<<< HEAD
-    <string name="review_quality_check_ad_caption" tools:ignore="UnusedResources">Publitzidade dae %s</string>
-    <!-- Caption for review quality check panel. First parameter is for clickable text defined in review_quality_check_powered_by_link. -->
-    <string name="review_quality_check_powered_by_2">Su verificadore de retzensiones funtzionat cun tecnologia de %s</string>
-=======
     <string name="review_quality_check_ad_caption" moz:removedIn="136" tools:ignore="UnusedResources">Publitzidade dae %s</string>
     <!-- Caption for review quality check panel. First parameter is for clickable text defined in review_quality_check_powered_by_link. -->
     <string name="review_quality_check_powered_by_2" moz:removedIn="136" tools:ignore="UnusedResources">Su verificadore de retzensiones funtzionat cun tecnologia de %s</string>
->>>>>>> 07ff4473
     <!-- Clickable text that links to Fakespot.com. First parameter is the Fakespot product name. In the phrase "Fakespot by Mozilla", "by" can be localized. Does not need to stay by. -->
     <string name="review_quality_check_powered_by_link" moz:removedIn="136" tools:ignore="UnusedResources">%s dae Mozilla</string>
     <!-- Text for title of warning card informing the user that the current analysis is outdated. -->
@@ -2366,17 +2290,6 @@
     <!-- Text for body of error card displayed to the user when an error occurred. -->
     <string name="review_quality_check_generic_error_body" moz:removedIn="136" tools:ignore="UnusedResources">Semus traballende pro risòlvere su problema. Torra luego.</string>
     <!-- Title for error card displayed to the user when the device is disconnected from the network. -->
-<<<<<<< HEAD
-    <string name="review_quality_check_no_connection_title">Nissuna connessione de rete</string>
-    <!-- Title for card displayed to the user for products whose reviews were not analyzed yet. -->
-    <string name="review_quality_check_no_analysis_title">Nissuna informatzione ancora in pitzus de custas retzensiones</string>
-    <!-- Text for the body of card displayed to the user for products whose reviews were not analyzed yet. -->
-    <string name="review_quality_check_no_analysis_body">Pro ischire si is retzensiones sunt fidadas, verìfica·nde sa calidade. Nche bolent isceti 60 segundos.</string>
-    <!-- Text for button from body of card displayed to the user for products whose reviews were not analyzed yet. Clicking this should trigger a product analysis. -->
-    <string name="review_quality_check_no_analysis_link">Controlla sa calidade de sa retzensione</string>
-    <!-- Headline for review quality check contextual onboarding card. -->
-    <string name="review_quality_check_contextual_onboarding_title">Prova sa ghia fidada nostra a is retzensiones de is produtos</string>
-=======
     <string name="review_quality_check_no_connection_title" moz:removedIn="136" tools:ignore="UnusedResources">Nissuna connessione de rete</string>
     <!-- Title for card displayed to the user for products whose reviews were not analyzed yet. -->
     <string name="review_quality_check_no_analysis_title" moz:removedIn="136" tools:ignore="UnusedResources">Nissuna informatzione ancora in pitzus de custas retzensiones</string>
@@ -2386,7 +2299,6 @@
     <string name="review_quality_check_no_analysis_link" moz:removedIn="136" tools:ignore="UnusedResources">Controlla sa calidade de sa retzensione</string>
     <!-- Headline for review quality check contextual onboarding card. -->
     <string name="review_quality_check_contextual_onboarding_title" moz:removedIn="136" tools:ignore="UnusedResources">Prova sa ghia fidada nostra a is retzensiones de is produtos</string>
->>>>>>> 07ff4473
     <!-- Clickable text from the contextual onboarding card that links to review quality check support article. -->
     <string name="review_quality_check_contextual_onboarding_learn_more_link" moz:removedIn="136" tools:ignore="UnusedResources">Àteras informatziones</string>
     <!-- Clickable text from the review quality check contextual onboarding card that links to Fakespot privacy notice. -->
@@ -2396,11 +2308,7 @@
     <!-- Text for opt-in button from the review quality check contextual onboarding card. -->
     <string name="review_quality_check_contextual_onboarding_primary_button_text" moz:removedIn="136" tools:ignore="UnusedResources">Eja, dd’apo a proare</string>
     <!-- Text for opt-out button from the review quality check contextual onboarding card. -->
-<<<<<<< HEAD
-    <string name="review_quality_check_contextual_onboarding_secondary_button_text">Immoe nono</string>
-=======
     <string name="review_quality_check_contextual_onboarding_secondary_button_text" moz:removedIn="136" tools:ignore="UnusedResources">Immoe nono</string>
->>>>>>> 07ff4473
     <!-- Content description (not visible, for screen readers etc.) for opening browser menu button to open review quality check bottom sheet. -->
     <string name="review_quality_check_open_handle_content_description" moz:removedIn="136" tools:ignore="UnusedResources">Aberi su verificadore de retzensiones</string>
     <!-- Content description (not visible, for screen readers etc.) for closing browser menu button to open review quality check bottom sheet. -->
@@ -2416,15 +2324,9 @@
     <!-- Text for highlights card price category header. Reviews shown under this header should refer the product's price. -->
     <string name="review_quality_check_highlights_type_price" moz:removedIn="136" tools:ignore="UnusedResources">Prètziu</string>
     <!-- Text for highlights card shipping category header. Reviews shown under this header should refer the product's shipping. -->
-<<<<<<< HEAD
-    <string name="review_quality_check_highlights_type_shipping">Imbiu</string>
-    <!-- Text for highlights card packaging and appearance category header. Reviews shown under this header should refer the product's packaging and appearance. -->
-    <string name="review_quality_check_highlights_type_packaging_appearance">Imballàgiu e aspetu</string>
-=======
     <string name="review_quality_check_highlights_type_shipping" moz:removedIn="136" tools:ignore="UnusedResources">Imbiu</string>
     <!-- Text for highlights card packaging and appearance category header. Reviews shown under this header should refer the product's packaging and appearance. -->
     <string name="review_quality_check_highlights_type_packaging_appearance" moz:removedIn="136" tools:ignore="UnusedResources">Imballàgiu e aspetu</string>
->>>>>>> 07ff4473
     <!-- Text for highlights card competitiveness category header. Reviews shown under this header should refer the product's competitiveness. -->
     <string name="review_quality_check_highlights_type_competitiveness" moz:removedIn="136" tools:ignore="UnusedResources">Cumpetitividade</string>
     <!-- Text that is surrounded by quotes. The parameter is the actual text that is in quotes. An example of that text could be: Excellent craftsmanship, and that is displayed as “Excellent craftsmanship”. The text comes from a buyer's review that the feature is highlighting"   -->
