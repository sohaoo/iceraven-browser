<?xml version="1.0" encoding="utf-8"?>
<resources xmlns:tools="http://schemas.android.com/tools" xmlns:moz="http://mozac.org/tools">
    <!-- App name for private browsing mode. The first parameter is the name of the app defined in app_name (for example: Fenix)-->
    <string name="app_name_private_5">Riña gachē nu huît %s</string>

    <!-- App name for private browsing mode. The first parameter is the name of the app defined in app_name (for example: Fenix)-->
    <string name="app_name_private_4">%s (Riña gachē nu huìt)</string>

    <!-- Home Fragment -->
    <!-- Content description (not visible, for screen readers etc.): "Three dot" menu button. -->
    <string name="content_description_menu">Doj sa ga\'ue nagi\'át</string>

    <!-- Content description (not visible, for screen readers etc.): "Private Browsing" menu button. -->
    <string name="content_description_private_browsing_button">Nāchrūn riña gāchē nu huìt</string>
    <!-- Content description (not visible, for screen readers etc.): "Private Browsing" menu button. -->
    <string name="content_description_disable_private_browsing_button">Dūnâ\’āJ riña gāchē nu huìt</string>
    <!-- Placeholder text shown in the search bar before a user enters text for the default engine -->
    <string name="search_hint">Gachrūn nuguan\' ruhuât nanà\'uìt</string>
    <!-- Placeholder text shown in the search bar before a user enters text for a general engine -->
    <string name="search_hint_general_engine">Nānà\'huì\' riña web</string>
    <!-- Placeholder text shown in search bar when using history search -->
    <string name="history_search_hint">Nāna\'huì\' riña nej sa gaché nu\'</string>
    <!-- Placeholder text shown in search bar when using bookmarks search -->
    <string name="bookmark_search_hint">Nānà\'huì\' nej sa garâj sun nīchrà\'t</string>
    <!-- Placeholder text shown in search bar when using tabs search -->
    <string name="tab_search_hint">Nānà\'huì\' nej rakïj ñanj</string>
    <!-- Placeholder text shown in the search bar when using application search engines -->
    <string name="application_search_hint">Duguatûj nuguan\'an</string>
    <!-- No Open Tabs Message Description -->
    <string name="no_open_tabs_description">Hiūj nan nāruguì\’ nej rakïj ñanj huā ni\’nïnj ïn</string>

    <!-- No Private Tabs Message Description -->
    <string name="no_private_tabs_description">Hiūj nan nāruguì\’ nej rakïj ñanj huì nīkājt.</string>

    <!-- Tab tray multi select title in app bar. The first parameter is the number of tabs selected -->
    <string name="tab_tray_multi_select_title">%1$d sa naguij</string>
    <!-- Label of button in create collection dialog for creating a new collection  -->
    <string name="tab_tray_add_new_collection">Nūtà\' \'ngō yi\'nïn\' nākàa</string>
    <!-- Label of editable text in create collection dialog for naming a new collection  -->
    <string name="tab_tray_add_new_collection_name">Si yugui</string>
    <!-- Label of button in save to collection dialog for selecting a current collection  -->
    <string name="tab_tray_select_collection">Nāguī sa màn yì\'nïn\'ïn</string>

    <!-- Content description for close button while in multiselect mode in tab tray -->
    <string name="tab_tray_close_multiselect_content_description">Gāhuī riña multiselección</string>
    <!-- Content description for save to collection button while in multiselect mode in tab tray -->
    <string name="tab_tray_collection_button_multiselect_content_description">Na\'nïnj sà\' nej rakïj ñanj riña \'na\' nej kolexión</string>
    <!-- Content description on checkmark while tab is selected in multiselect mode in tab tray -->
    <string name="tab_tray_multiselect_selected_content_description">Sa naguit</string>

    <!-- Home - Recently saved bookmarks -->
    <!-- Title for the home screen section with recently saved bookmarks. -->
    <string name="recently_saved_title">Hìaj nanu sà\'aj</string>
    <!-- Content description for the button which navigates the user to show all of their saved bookmarks. -->
    <string name="recently_saved_show_all_content_description_2">Gīni\'hiāj riña daran\' nej markado nū sa\'a</string>
    <!-- Text for the menu button to remove a recently saved bookmark from the user's home screen -->
    <string name="recently_saved_menu_item_remove">Nādure\'</string>

    <!-- About content. The first parameter is the name of the application. (For example: Fenix) -->
    <string name="about_content">%1$s huin \’ngō sa giri Mozilla.</string>

    <!-- Private Browsing -->
    <!-- Explanation for private browsing displayed to users on home view when they first enable private mode
        The first parameter is the name of the app defined in app_name (for example: Fenix) -->
    <string name="private_browsing_placeholder_description_2">%1$snadure\' nej sa nana\'uî\'t nga gaché nunt riña nej rakïj ñanj huì garâj sunt nan sisī naránt asi gahuīt riña aplikasiûn nan. Nan nī sê sī gāta ruhuaj sisī à\'ngō nādure\'ej sò\' riña nej sîtio asi riña duguî\' dû\'uèj internet, sanī rugûñu\'un da\' \'ngōrïnt gīni\'in sa \'iát ngà aché nunt nī sī ga\'ue gīni\'in a\'ngô guìi ngà\'.</string>
    <string name="private_browsing_common_myths">Nuguan\' nē huā rayi\'î riña aché nu huì\'</string>

    <!-- Private mode shortcut "contextual feature recommendation" (CFR) -->
    <!-- Text for the Private mode shortcut CFR message for adding a private mode shortcut to open private tabs from the Home screen -->
    <string name="private_mode_cfr_message_2">Màn si gūru’man ra’ât nī gā’hue gāyi’ìt ngà ‘ngō sesiûn hùii.</string>
    <!-- Text for the positive button to accept adding a Private Browsing shortcut to the Home screen -->
    <string name="private_mode_cfr_pos_button_text">Nāchrūn riña pantayâ Ayi\'ìi</string>
    <!-- Text for the negative button to decline adding a Private Browsing shortcut to the Home screen -->
    <string name="cfr_neg_button_text">Guruhuât nānj ân</string>


    <!-- Open in App "contextual feature recommendation" (CFR) -->
    <!-- Text for the info message. The first parameter is the name of the application.-->
    <string name="open_in_app_cfr_info_message_2">Nāgi’hiaj riña %1$s da’ gā’hue na’nïn mā’an nej enlâse riña nej aplikasiûn.</string>
    <!-- Text for the positive action button -->
    <string name="open_in_app_cfr_positive_button_text">Gūij riña gā\'ue nāgi\'hiô\'</string>
    <!-- Text for the negative action button -->
    <string name="open_in_app_cfr_negative_button_text">Si gi\'hiaj guendô\'</string>

    <!-- Total cookie protection "contextual feature recommendation" (CFR) -->
    <!-- Text for the message displayed in the contextual feature recommendation popup promoting the total cookie protection feature. -->
    <string name="tcp_cfr_message">Ûta nùkuaj sa arán riña nej sa naga’nāj ‘hiaj ñûnj ndà aluan’ nïn dadin’ nu a’nïn gātū sa yī’ìi.</string>
    <!-- Text displayed that links to website containing documentation about the "Total cookie protection" feature. -->
    <string name="tcp_cfr_learn_more">Gini’in doj dàj hua rayi’î nej sa Arân riña nej Kokî rañu’ūnj un</string>

    <!-- Text for the info dialog when camera permissions have been denied but user tries to access a camera feature. -->
    <string name="camera_permissions_needed_message">Gārasunj kâmara. Gūij riña sa nagi’hiát si’hiaj Android , nī gārayina si gā’hue gārasunj sa ni’ña.</string>
    <!-- Text for the positive action button to go to Android Settings to grant permissions. -->
    <string name="camera_permissions_needed_positive_button_text">Gūij riña gā\'ue nāgi\'hiô\'</string>
    <!-- Text for the negative action button to dismiss the dialog. -->
    <string name="camera_permissions_needed_negative_button_text">Si gi\'hiaj guendô\'</string>

    <!-- Text for the banner message to tell users about our auto close feature. -->
    <string name="tab_tray_close_tabs_banner_message">Nāgi’hiaj riña nej rakïj ñanj da’ nārán mā’an man ngà gisîj ni’hiājt gachîn ‘ngō gui, semana, así ahuii.</string>
    <!-- Text for the positive action button to go to Settings for auto close tabs. -->
    <string name="tab_tray_close_tabs_banner_positive_button_text">Ni’hiāj doj nej sa huāa</string>
    <!-- Text for the negative action button to dismiss the Close Tabs Banner. -->
    <string name="tab_tray_close_tabs_banner_negative_button_text">Si gi\'hiaj guendô\'</string>
    <!-- Text for the banner message to tell users about our inactive tabs feature. -->
    <string name="tab_tray_inactive_onboarding_message">Ngà nu atûjt gachîn hûij semana riña rakïj ñanj nan nī hiūj nan nanunj.</string>
    <!-- Text for the action link to go to Settings for inactive tabs. -->
    <string name="tab_tray_inactive_onboarding_button_text">Dūyichin’ man riña sa nagi’hiát</string>
    <!-- Text for title for the auto-close dialog of the inactive tabs. -->
    <string name="tab_tray_inactive_auto_close_title">Ngà gachîn ‘ngō ahuii nī nārán mā’an riñanj anj</string>
    <!-- Text for the body for the auto-close dialog of the inactive tabs.
        The first parameter is the name of the application.-->
    <string name="tab_tray_inactive_auto_close_body_2">%1$s nārán man riña nej rakïj ñanj nu ni’hiājt gachîn ‘ngō ahuii.</string>
    <!-- Content description for close button in the auto-close dialog of the inactive tabs. -->
    <string name="tab_tray_inactive_auto_close_button_content_description">Nārán</string>


    <!-- Text for turn on auto close tabs button in the auto-close dialog of the inactive tabs. -->
    <string name="tab_tray_inactive_turn_on_auto_close_button_2">Nāchrūn da’ nārán mā’an man</string>


    <!-- Home screen icons - Long press shortcuts -->
    <!-- Shortcut action to open new tab -->
    <string name="home_screen_shortcut_open_new_tab_2">Rakïj ñanj nakàa</string>
    <!-- Shortcut action to open new private tab -->
    <string name="home_screen_shortcut_open_new_private_tab_2">Rakïj ñaj nakà gārasun \'ngō rïn\'</string>

    <!-- Shortcut action to open Passwords screens -->
    <string name="home_screen_shortcut_open_password_screen">Riña hìo doj gūn’ riña màn da’nga’ huìi</string>

    <!-- Recent Tabs -->
    <!-- Header text for jumping back into the recent tab in the home screen -->
    <string name="recent_tabs_header">Nānikāj riña a’ngô rakïj ñanj</string>
    <!-- Button text for showing all the tabs in the tabs tray -->
    <string name="recent_tabs_show_all">Nādigân daran’anj</string>
    <!-- Content description for the button which navigates the user to show all recent tabs in the tabs tray. -->
    <string name="recent_tabs_show_all_content_description_2">Butûn nādigân daran’ nej rakïj ñanj hìaj ni’hiāj nākàt</string>
    <!-- Text for button in synced tab card that opens synced tabs tray -->
    <string name="recent_tabs_see_all_synced_tabs_button_text">Ni’hiāj riña daran’ nej rakïj ñanj nahuin nūguan’àn</string>
    <!-- Accessibility description for device icon used for recent synced tab -->
    <string name="recent_tabs_synced_device_icon_content_description">Aga’ ngà nahuin nūguan’àn</string>
    <!-- Text for the dropdown menu to remove a recent synced tab from the homescreen -->
    <string name="recent_synced_tab_menu_item_remove">Nādure\'</string>
    <!-- Text for the menu button to remove a grouped highlight from the user's browsing history
         in the Recently visited section -->
    <string name="recent_tab_menu_item_remove">Nādure\'</string>

    <!-- History Metadata -->
    <!-- Header text for a section on the home screen that displays grouped highlights from the
         user's browsing history, such as topics they have researched or explored on the web -->
    <string name="history_metadata_header_2">Hìaj nākà gini’hiājt</string>
    <!-- Text for the menu button to remove a grouped highlight from the user's browsing history
         in the Recently visited section -->
    <string name="recently_visited_menu_item_remove">Nādure\'</string>

    <!-- Content description for the button which navigates the user to show all of their history. -->
    <string name="past_explorations_show_all_content_description_2">Ni’hiāj riña daran’ nej sa gatūjt gini’hiājt</string>

    <!-- Browser Fragment -->
    <!-- Content description (not visible, for screen readers etc.): Navigate backward (browsing history) -->
    <string name="browser_menu_back">Ne\' rukùu</string>
    <!-- Content description (not visible, for screen readers etc.): Navigate forward (browsing history) -->
    <string name="browser_menu_forward">Ne\' ñāan</string>
    <!-- Content description (not visible, for screen readers etc.): Refresh current website -->
    <string name="browser_menu_refresh">Nāgi\'iaj nākà</string>
    <!-- Content description (not visible, for screen readers etc.): Stop loading current website -->
    <string name="browser_menu_stop">Gānikïn\'</string>

    <!-- Browser menu button that opens the addon manager -->
    <string name="browser_menu_add_ons">Sa gā\'ue nūtò\'</string>
    <!-- Browser menu button that opens account settings -->
    <string name="browser_menu_account_settings">Nuguan’ huā rayi’î kuênta</string>
    <!-- Text displayed when there are no add-ons to be shown -->
    <string name="no_add_ons">Nitāj sa gā\'ue nūtò\' mân hiūj nan</string>
    <!-- Browser menu button that sends a user to help articles -->
    <string name="browser_menu_help">Sa rūgûñu\'ūnj un</string>

    <!-- Browser menu button that sends a to a the what's new article -->
    <string name="browser_menu_whats_new">Nùhuin sā huā nākà doj</string>

    <!-- Browser menu button that opens the settings menu -->
    <string name="browser_menu_settings">Nāgi\'iô\'</string>

    <!-- Browser menu button that opens a user's library -->
    <string name="browser_menu_library">Dukuâ ñanj</string>
    <!-- Browser menu toggle that requests a desktop site -->
    <string name="browser_menu_desktop_site">Si luguâ eskritôrio</string>
    <!-- Browser menu toggle that adds a shortcut to the site on the device home screen. -->
    <string name="browser_menu_add_to_homescreen">Nāchrūn riña pantayâ Ayi\'ìi</string>
    <!-- Browser menu toggle that installs a Progressive Web App shortcut to the site on the device home screen. -->
    <string name="browser_menu_install_on_homescreen">Gā\'nïnj</string>
    <!-- Content description (not visible, for screen readers etc.) for the Resync tabs button -->
    <string name="resync_button_content_description">Nāgi’hiaj nūguan’àn ñû</string>
    <!-- Browser menu button that opens the find in page menu -->
    <string name="browser_menu_find_in_page">Nānà\'uì\' riña ñanj</string>
    <!-- Browser menu button that saves the current tab to a collection -->
    <string name="browser_menu_save_to_collection_2">Na\'nïnj sà\' riña màn si yi\'nïnj</string>

    <!-- Browser menu button that open a share menu to share the current site -->
    <string name="browser_menu_share">Dūyingô\'</string>
    <!-- Browser menu button shown in custom tabs that opens the current tab in Fenix
        The first parameter is the name of the app defined in app_name (for example: Fenix) -->
    <string name="browser_menu_open_in_fenix">Na\'nīn\' riña %1$s</string>
    <!-- Browser menu text shown in custom tabs to indicate this is a Fenix tab
        The first parameter is the name of the app defined in app_name (for example: Fenix) -->
    <string name="browser_menu_powered_by">RUGÛÑU\'ŪNJ SA GU\'NÀJ %1$s</string>
    <!-- Browser menu text shown in custom tabs to indicate this is a Fenix tab
        The first parameter is the name of the app defined in app_name (for example: Fenix) -->
    <string name="browser_menu_powered_by2">Rugûñu\'ūnj sa gu\'nàj %1$s</string>

    <!-- Browser menu button to put the current page in reader mode -->
    <string name="browser_menu_read">Sa ni\'iāj duguî\' ahiaa</string>
    <!-- Browser menu button content description to close reader mode and return the user to the regular browser -->
    <string name="browser_menu_read_close">Gāhuī riña a’ue ahiat</string>
    <!-- Browser menu button to open the current page in an external app -->
    <string name="browser_menu_open_app_link">Na\'nīn\' riña aplikasiûn</string>

    <!-- Browser menu button to show reader view appearance controls e.g. the used font type and size -->
    <string name="browser_menu_customize_reader_view">Nāgi’hiaj da’ nānùn man guendâ gāhiāt</string>
    <!-- Browser menu label for adding a bookmark -->
    <string name="browser_menu_add">Nūtà\'</string>
    <!-- Browser menu label for editing a bookmark -->
    <string name="browser_menu_edit">Nāgi\'hiaj riñaj</string>

    <!-- Button shown on the home page that opens the Customize home settings -->
    <string name="browser_menu_customize_home_1">Nāgi’hiaj dà garan’ ruhuât riña paginâ ayi’ìt</string>
    <!-- Browser Toolbar -->
    <!-- Content description for the Home screen button on the browser toolbar -->
    <string name="browser_toolbar_home">Raga\' ayi\'ìt</string>

    <!-- Locale Settings Fragment -->
    <!-- Content description for tick mark on selected language -->
    <string name="a11y_selected_locale_content_description">Nāguī nânj gā\'min</string>
    <!-- Text for default locale item -->
    <string name="default_locale_text">Gārāsun nânj nikāj aga\' nan \'naj</string>
    <!-- Placeholder text shown in the search bar before a user enters text -->
    <string name="locale_search_hint">Nānà\'uì\' nânj huāa</string>

    <!-- Search Fragment -->
    <!-- Button in the search view that lets a user search by scanning a QR code -->
    <string name="search_scan_button">Nātsij hue\'ê</string>
    <!-- Button in the search view that lets a user change their search engine -->
    <string name="search_engine_button">Sa nana\'hui\'i</string>
    <!-- Button in the search view when shortcuts are displayed that takes a user to the search engine settings -->
    <string name="search_shortcuts_engine_settings">Sa nagi\'iaj sa nānà\'ui\'i</string>
    <!-- Button in the search view that lets a user navigate to the site in their clipboard -->
    <string name="awesomebar_clipboard_title">Gāchrūn si enlasê portapâpel</string>
    <!-- Button in the search suggestions onboarding that allows search suggestions in private sessions -->
    <string name="search_suggestions_onboarding_allow_button">Ga\'nīn</string>
    <!-- Button in the search suggestions onboarding that does not allow search suggestions in private sessions -->
    <string name="search_suggestions_onboarding_do_not_allow_button">Sī ga\'nïnjt</string>

    <!-- Search suggestion onboarding hint title text -->
    <string name="search_suggestions_onboarding_title">Dīganj nuguan\' dàj nanà\'uì\'t riña sesiûn guendâ \'ngō rînt</string>
    <!-- Search suggestion onboarding hint description text, first parameter is the name of the app defined in app_name (for example: Fenix)-->
    <string name="search_suggestions_onboarding_text">%s dūyingaj daran\' sa gāchrūnt riña barra direksiûn ngà sa nana\'ui\' nīkājt.</string>

    <!-- Search engine suggestion title text. The first parameter is the name of the suggested engine-->
    <string name="search_engine_suggestions_title">Nanà\'huì\' %s</string>

    <!-- Search engine suggestion description text -->
    <string name="search_engine_suggestions_description">Nikâ chre gān’ānj nāna’huìt riña dukuán direksiûn</string>
    <!-- Menu option in the search selector menu to open the search settings -->
    <string name="search_settings_menu_item">Nādunā dàj gā riña sa nānà’huì’t</string>
    <!-- Header text for the search selector menu -->
    <string name="search_header_menu_item_2">Hìaj nī nānà’huì’ riña:</string>

    <!-- Content description (not visible, for screen readers etc.): Search engine icon. The first parameter is the search engine name (for example: DuckDuckGo). -->
    <string name="search_engine_icon_content_description" tools:ignore="UnusedResources">%s sa nana\'ui\'i</string>

    <!-- Home onboarding -->
    <!-- Onboarding home screen popup dialog, shown on top of the Jump back in section. -->
    <string name="onboarding_home_screen_jump_back_contextual_hint_2">Gīni’hiāj dàj gunâj pajinâ riña ayi’ì râ. Nej rakïj ñanj nākàa, nej riña sa ni’hiājt doj nī nej sa nana’huî’t gūruguì’ hiūj nan.</string>
    <!-- Home onboarding dialog welcome screen title text. -->
    <string name="onboarding_home_welcome_title_2">Guruhuât gunumànt riña internêt nan</string>
    <!-- Home onboarding dialog welcome screen description text. -->
    <string name="onboarding_home_welcome_description">Doj kōlô. Huā huì hue’ê man doj. Gīnu ruhuâ sisī nej et arâj sun rasūn nan hui sa ña’an doj riña ñûnj.</string>
    <!-- Home onboarding dialog sign into sync screen title text. -->
    <string name="onboarding_home_sync_title_3">Hîaj nī sê sī chì huaj ri ruhuât nādunāt dà gā riña raga’a</string>
    <!-- Home onboarding dialog sign into sync screen description text. -->
    <string name="onboarding_home_sync_description">Gāchē nu ngà a’ngô nej rakïj ñanj garâj sunt riña a’ngô nej aga’a riña pajinâ ayi’ìt hiūj nan.</string>
    <!-- Text for the button to continue the onboarding on the home onboarding dialog. -->
    <string name="onboarding_home_get_started_button">Gāyi\'ì</string>
    <!-- Text for the button to navigate to the sync sign in screen on the home onboarding dialog. -->
    <string name="onboarding_home_sign_in_button">Gāyi\'ì sēsiûn</string>
    <!-- Text for the button to skip the onboarding on the home onboarding dialog. -->
    <string name="onboarding_home_skip_button">Si gi\'hiaj guendât</string>
    <!-- Onboarding home screen sync popup dialog message, shown on top of Recent Synced Tabs in the Jump back in section. -->
    <string name="sync_cfr_message">¡Huā nūguan’àn nej rakïj ñanj huā ‘hiát! Guīj riña rakïj ñanj dunâjt riña a’ngô si āgâ’t.</string>
    <!-- Content description (not visible, for screen readers etc.): Close button for the home onboarding dialog -->
    <string name="onboarding_home_content_description_close_button">Nārán</string>

    <!-- Notification pre-permission dialog -->
    <!-- Enable notification pre permission dialog title
        The first parameter is the name of the app defined in app_name (for example: Fenix) -->
    <string name="onboarding_home_enable_notifications_title">Gā’hue rūgûñu’ūnj nej nuguan’ rugui’ nan da’ nūtà’t doj sa gī’hiát riña %s</string>
    <!-- Enable notification pre permission dialog description with rationale
        The first parameter is the name of the app defined in app_name (for example: Fenix) -->
    <string name="onboarding_home_enable_notifications_description">Nāgi’hiaj nūguan’àn nej rakïj ñanj huā riña nej si āgâ’t, ni’hiāj nej nuguan’ huāa da’ gā’hue gāchē nu huìt riña %s’ nī nej doj sa huaa.</string>
    <!-- Text for the button to request notification permission on the device -->
    <string name="onboarding_home_enable_notifications_positive_button">Guij ne\' ñaan</string>
    <!-- Text for the button to not request notification permission on the device and dismiss the dialog -->
    <string name="onboarding_home_enable_notifications_negative_button">Sī ga\'hue akuan\' nïn</string>

    <!-- Juno first user onboarding flow experiment, strings are marked unused as they are only referenced by Nimbus experiments. -->
    <!-- Title for set firefox as default browser screen.
        The first parameter is the name of the app defined in app_name (for example: Fenix) -->
    <string name="juno_onboarding_default_browser_title" moz:RemovedIn="117" tools:ignore="UnusedResources">Nā’nïnj %s da’ gāhuin man riña aché nana’hui’ yītïnjt</string>
    <!-- Title for set firefox as default browser screen used by Nimbus experiments. Nimbus experiments do not support string placeholders.
        Note: The word "Firefox" should NOT be translated -->
    <string name="juno_onboarding_default_browser_title_nimbus" tools:ignore="UnusedResources">Nā’nïnj Firefox da’ gāhuin man riña aché nana’hui’ yītïnjt</string>
    <!-- Description for set firefox as default browser screen.
        The first parameter is the Firefox brand name.
        The second parameter is the string with key "juno_onboarding_default_browser_description_link_text". -->
    <string name="juno_onboarding_default_browser_description" moz:RemovedIn="117" tools:ignore="UnusedResources">Ñā’ān doj huin guìi riña %1$s ngà da’ san’ānj an yī’ì dan naran riña nej sa gā’hue nāga’nāj sò’.\n \nGīni’hiāj doj nùhuin si huā rayi’ij riña %2$s.</string>
    <!-- Description for set firefox as default browser screen used by Nimbus experiments. Nimbus experiments do not support string placeholders.
        Note: The word "Firefox" should NOT be translated -->
    <string name="juno_onboarding_default_browser_description_nimbus" tools:ignore="UnusedResources">Ñā\’ān doj huin guìi riña Firefox ngà da\’ san’ānj an yī\’ì dan naran riña nej sa gā\’hue nāga\’nāj sò’.\n \nGīni\’hiāj doj nùhuin si huā rayi\’ij riña nej nuguan\' huā hiuj nan.</string>
    <!-- Text for the link to the privacy notice webpage for set as firefox default browser screen.
    This is part of the string with the key "juno_onboarding_default_browser_description". -->
    <string name="juno_onboarding_default_browser_description_link_text" tools:ignore="UnusedResources">nuguan\' huì hūa rayi\'ij</string>
    <!-- Text for the button to set firefox as default browser on the device -->
    <string name="juno_onboarding_default_browser_positive_button" tools:ignore="UnusedResources">Dūnâj gāhuin man riña sa nānà\'uì\' yītïnjt</string>
    <!-- Text for the button dismiss the screen and move on with the flow -->
    <string name="juno_onboarding_default_browser_negative_button" tools:ignore="UnusedResources">Sī ga\'hue akuan\' nïn</string>
    <!-- Title for sign in to sync screen. -->
    <string name="juno_onboarding_sign_in_title" tools:ignore="UnusedResources">Gachīn āsìj riña si tēlefonôt da’ gātūt riña aga’ sikà’ rà nīkājt</string>
    <!-- Description for sign in to sync screen. -->
    <string name="juno_onboarding_sign_in_description" tools:ignore="UnusedResources">Nākāj nej rakïj ñanj asi nej da’nga’ huì dunâjt riña a’ngô nej aga’a da’ gachē nunt hiūj nan.</string>
    <!-- Text for the button to sign in to sync on the device -->
    <string name="juno_onboarding_sign_in_positive_button" tools:ignore="UnusedResources">Gāyi\'ì sēsiûn</string>
    <!-- Text for the button dismiss the screen and move on with the flow -->
    <string name="juno_onboarding_sign_in_negative_button" tools:ignore="UnusedResources">Sī ga\'hue akuan\' nïn</string>
    <!-- Title for enable notification permission screen.
        The first parameter is the name of the app defined in app_name (for example: Fenix) -->
    <string name="juno_onboarding_enable_notifications_title" moz:RemovedIn="117" tools:ignore="UnusedResources">Gā’hue rūgûñu’ūnj nej nuguan’ rugui’ nan da’ nūtà’t doj sa gī’hiát riña %s</string>
    <!-- Title for enable notification permission screen used by Nimbus experiments. Nimbus experiments do not support string placeholders.
        Note: The word "Firefox" should NOT be translated -->
    <string name="juno_onboarding_enable_notifications_title_nimbus" tools:ignore="UnusedResources">Gā’hue rūgûñu’ūnj nej nuguan’ rugui’ nan da’ nūtà’t doj sa gī’hiát riña Firefox</string>
    <!-- Description for enable notification permission screen.
        The first parameter is the name of the app defined in app_name (for example: Fenix) -->
    <string name="juno_onboarding_enable_notifications_description" moz:RemovedIn="117" tools:ignore="UnusedResources">Gā’hue gārasun nadunât nej rakïj ñanj riña nej si āgâ’t, nātsít nej sa nadunïnjt nī nārì’t hiūj nan nej nuguan’ rūgûñu’ūnj sò’ da’ gāche un hue’êt doj riña %s.</string>
    <!-- Description for enable notification permission screen used by Nimbus experiments. Nimbus experiments do not support string placeholders.
       Note: The word "Firefox" should NOT be translated   -->
    <string name="juno_onboarding_enable_notifications_description_nimbus" tools:ignore="UnusedResources">Gā’hue gārasun nadunât nej rakïj ñanj riña nej si āgâ’t, nātsít nej sa nadunïnjt nī nārì’t hiūj nan nej nuguan’ rūgûñu’ūnj sò’ da’ gāche un hue’êt doj riña Firefox.</string>
    <!-- Text for the button to request notification permission on the device -->
    <string name="juno_onboarding_enable_notifications_positive_button" tools:ignore="UnusedResources">Nāchrūn nej nuguan’ atāj na’ānj an</string>
    <!-- Text for the button dismiss the screen and move on with the flow -->
    <string name="juno_onboarding_enable_notifications_negative_button" tools:ignore="UnusedResources">Sī ga\'hue akuan\' nïn</string>

    <!-- Search Widget -->
    <!-- Content description for searching with a widget. The first parameter is the name of the application.-->
    <string name="search_widget_content_description_2">Nā\'nïn riña rakïj ñanj nakàa riña %1$s</string>
    <!-- Text preview for smaller sized widgets -->
    <string name="search_widget_text_short">Nānà\'uì\'</string>
    <!-- Text preview for larger sized widgets -->
    <string name="search_widget_text_long">Nānà\'uì\' riña web</string>
    <!-- Content description (not visible, for screen readers etc.): Voice search -->
    <string name="search_widget_voice">Nānà\'uì\' ngà nanèt</string>

    <!-- Preferences -->
    <!-- Title for the settings page-->
    <string name="settings">Nāgi\'iô\'</string>

    <!-- Preference category for general settings -->
    <string name="preferences_category_general">Da\' huā ngej</string>
    <!-- Preference category for all links about Fenix -->
    <string name="preferences_category_about">Rayi\'î</string>
    <!-- Preference category for settings related to changing the default search engine -->
    <string name="preferences_category_select_default_search_engine">Nāguī ‘ngòj</string>
    <!-- Preference for settings related to managing search shortcuts for the quick search menu -->
    <string name="preferences_manage_search_shortcuts">Nākāj gīni’hiājt dàj hua rayi’î nej sa nīkāj sa nana’huî’t</string>
    <!-- Summary for preference for settings related to managing search shortcuts for the quick search menu -->
    <string name="preferences_manage_search_shortcuts_summary">Nādunā dàj gā riña nej sa nana’hui’i riña menú ‘na’ nej sa nana’hui’t</string>
    <!-- Preference category for settings related to managing search shortcuts for the quick search menu -->
    <string name="preferences_category_engines_in_search_menu">Nej sa nana’hui’t rugui’ riña menú ‘na’ nej sa nana’hui’t</string>
    <!-- Preference for settings related to changing the default search engine -->
    <string name="preferences_default_search_engine">Sa nana\'ui\' nīka \'na\'</string>
    <!-- Preference for settings related to Search -->
    <string name="preferences_search">Nānà\'uì\'</string>

    <!-- Preference for settings related to Search address bar -->
    <string name="preferences_search_address_bar">Dukuán direksion</string>

    <!-- Preference link to rating Fenix on the Play Store -->
    <string name="preferences_rate">Nāga\'uì\' du\'uej riña Google Play</string>
    <!-- Preference linking to about page for Fenix
        The first parameter is the name of the app defined in app_name (for example: Fenix) -->
    <string name="preferences_about">Rayi\'î %1$s</string>

    <!-- Preference for settings related to changing the default browser -->
    <string name="preferences_set_as_default_browser">Dūnâj gāhuin man riña sa nānà\'uì\' yītïnjt</string>
    <!-- Preference category for advanced settings -->
    <string name="preferences_category_advanced">Sa tàj ñā doj</string>

    <!-- Preference category for privacy and security settings -->
    <string name="preferences_category_privacy_security">Riña ginu \'ngō rînt nī sa dūgumî sò\'</string>
    <!-- Preference for advanced site permissions -->
    <string name="preferences_site_permissions">Sa rikî nì\'iaj sîtio</string>
    <!-- Preference for private browsing options -->
    <string name="preferences_private_browsing_options">Riña gachē nu huìt</string>
    <!-- Preference for opening links in a private tab-->
    <string name="preferences_open_links_in_a_private_tab">Gāna\'nin riña a\'ngô rakïj ñanj nakàa</string>
    <!-- Preference for allowing screenshots to be taken while in a private tab-->
    <string name="preferences_allow_screenshots_in_private_mode">Ga\'nīn nārij ñadu\'ua pantaya riña gāchē nu huìt</string>
    <!-- Will inform the user of the risk of activating Allow screenshots in private browsing option -->
    <string name="preferences_screenshots_in_private_mode_disclaimer">Sisī gā’nïnt, gūruguì’ nej rakïj ñanj huìi gīni’hiājt ngà hua ni’nïnj a’ngô nej aplikasiûn</string>
    <!-- Preference for adding private browsing shortcut -->
    <string name="preferences_add_private_browsing_shortcut">Gāchrūn aksêso direkto riña aché nu huìt</string>

    <!-- Preference for enabling "HTTPS-Only" mode -->
    <string name="preferences_https_only_title">‘Hiaj sunj màn ngà HTTPS</string>

    <!-- Preference for removing cookie/consent banners from sites automatically. See reduce_cookie_banner_summary for additional context. -->
    <string name="preferences_cookie_banner_reduction">Nadugua\' si banêr kôki</string>
    <!-- Preference for rejecting or removing as many cookie/consent banners as possible on sites. See reduce_cookie_banner_summary for additional context. -->
    <string name="reduce_cookie_banner_option">Nādugua’ nej si banêr kôki</string>
    <!-- Summary of cookie banner handling preference if the setting disabled is set to off -->
    <string name="reduce_cookie_banner_option_off">Dūnâ\’àj</string>
    <!-- Summary of cookie banner handling preference if the setting enabled is set to on -->
    <string name="reduce_cookie_banner_option_on">Nāchrūn</string>
    <!-- Summary for the preference for rejecting all cookies whenever possible. The first parameter is the application name -->
    <string name="reduce_cookie_banner_summary_1">%1$s ruhuâ nārán mān’an riña nej kokî achín nì’hiaj nej si banêr kôki.</string>
    <!-- Text for indicating cookie banner handling is off this site, this is shown as part of the protections panel with the tracking protection toggle -->
    <string name="reduce_cookie_banner_off_for_site">Nitāj si huā nî’nïn guendâ sitiô nan</string>
    <!-- Text for cancel button indicating that cookie banner reduction is not supported for the current site, this is shown as part of the cookie banner details view. -->
    <string name="cookie_banner_handling_details_site_is_not_supported_cancel_button">Dūyichin\'</string>
    <!-- Text for request support button indicating that cookie banner reduction is not supported for the current site, this is shown as part of the cookie banner details view. -->
    <string name="cookie_banner_handling_details_site_is_not_supported_request_support_button_2">Gā’nïnj si nùguàn’t gān’an</string>
    <!-- Text for title indicating that cookie banner reduction is not supported for the current site, this is shown as part of the cookie banner details view. -->
    <string name="cookie_banner_handling_details_site_is_not_supported_title_2">Gāchìnj nan’ānj doj sa huā rayi’î sitiô nan ân.</string>
    <!-- Label for the snackBar, after the user reports with success a website where cookie banner reducer did not work -->
    <string name="cookie_banner_handling_report_site_snack_bar_text_2">Ngà gan’ānj si nūguàn’t</string>
    <!-- Text for indicating cookie banner handling is on this site, this is shown as part of the protections panel with the tracking protection toggle -->
    <string name="reduce_cookie_banner_on_for_site">Huā nî’nïn guendâ sitiô nan</string>
    <!-- Text for indicating that a request for unsupported site was sent to Nimbus (it's a Mozilla library for experiments), this is shown as part of the protections panel with the tracking protection toggle -->
    <string name="reduce_cookie_banner_unsupported_site_request_submitted_2">Ngà gan\’ānj si nūguàn\’t  sa nutâ\'t</string>
    <!-- Text for indicating cookie banner handling is currently not supported for this site, this is shown as part of the protections panel with the tracking protection toggle -->
    <string name="reduce_cookie_banner_unsupported_site">Huā sa gāchin da’ gā’hue nāyi’nïn sitiô nan</string>
    <!-- Title text for a detail explanation indicating cookie banner handling is on this site, this is shown as part of the cookie banner panel in the toolbar. The first parameter is a shortened URL of the current site-->
    <string name="reduce_cookie_banner_details_panel_title_on_for_site">Nachrūn sa nadugua’ nej si banêr nej kôki guendâ %1$s aj.</string>
    <!-- Title text for a detail explanation indicating cookie banner handling is off this site, this is shown as part of the cookie banner panel in the toolbar. The first parameter is a shortened URL of the current site-->
    <string name="reduce_cookie_banner_details_panel_title_off_for_site">Dūnâ’àjt sa nadugua’ nej si banêr nej kôki guendâ %1$s aj</string>
    <!-- Title text for a detail explanation indicating cookie banner reducer didn't work for the current site, this is shown as part of the cookie banner panel in the toolbar. The first parameter is the application name-->
    <string name="reduce_cookie_banner_details_panel_title_unsupported_site_request_2">%1$s na’hue gūxunj nej nuguan’ achín nì’hiaj nej kôki riña sitiô nan. Gā’hue gā’nïnjt ‘ngō nuguan’an riña sa nikāj ñu’ūnj sitiô nan.</string>
    <!-- Long text for a detail explanation indicating what will happen if cookie banner handling is off for a site, this is shown as part of the cookie banner panel in the toolbar. The first parameter is the application name -->
    <string name="reduce_cookie_banner_details_panel_description_off_for_site">%1$s nādure’ man daran’ nej kokî ‘na’ riña sitiô nan nī nāgi’hiaj nàkaj pâjina. Si nādure’ej daran’ nej kôki nī gā’hue nāran si sēsiûnt asi nādure’ej nej sa ruhuât gīrānt.</string>
    <!-- Long text for a detail explanation indicating what will happen if cookie banner handling is on for a site, this is shown as part of the cookie banner panel in the toolbar. The first parameter is the application name -->
    <string name="reduce_cookie_banner_details_panel_description_on_for_site_2">%1$s huin ruhuâj nāran riña daran’ nej kokî ahui riña nej sitiô gūñān huaa.</string>
    <!-- Title text for the cookie banner re-engagement dialog. The first parameter is the application name. -->
    <string name="reduce_cookie_banner_dialog_title">Gā’nïnt riña %1$s da’ sī ga’nïnj man gātū nej si banêr kôki aj.</string>
    <!-- Body text for the cookie banner re-engagement dialog use. The first parameter is the application name. -->
    <string name="reduce_cookie_banner_dialog_body">%1$s gā’hue nādure’ej daran’ nej si banêr kôki ruhuâ gātū.</string>
    <!-- Remind me later text button for the onboarding dialog -->
    <string name="reduce_cookie_banner_dialog_not_now_button">Sī ga\'hue Akuan\' nïn</string>
    <!-- Snack text for the cookie banner dialog, after user hit the dismiss banner button -->
    <string name="reduce_cookie_banner_dialog_snackbar_text">Gārán man riña nìko doj nej si solisitû kôki</string>
    <!-- Change setting text button, for the cookie banner re-engagement dialog -->
    <string name="reduce_cookie_banner_dialog_change_setting_button">Gā\'nïn</string>

    <!-- Description of the preference to enable "HTTPS-Only" mode. -->
    <string name="preferences_https_only_summary">Huin ruhuaj gātu riña nej sitio ngà ‘ngō da’nga’ gū’nàj HTTPS dadin’ dugumîn da’nga’ nan doj daran’ nej sa huā ‘hiát.</string>
    <!-- Summary of https only preference if https only is set to off -->
    <string name="preferences_https_only_off">Dūnâ\’àj</string>
    <!-- Summary of https only preference if https only is set to on in all tabs -->
    <string name="preferences_https_only_on_all">Ngà \'hiaj sunj riña daran\' nej rakïj ñanj</string>
    <!-- Summary of https only preference if https only is set to on in private tabs only -->
    <string name="preferences_https_only_on_private">Ngà \'hiaj sunj riña rakïj ñanj huìi</string>
    <!-- Text displayed that links to website containing documentation about "HTTPS-Only" mode -->
    <string name="preferences_http_only_learn_more">Gāhuin chrūn doj</string>
    <!-- Option for the https only setting -->
    <string name="preferences_https_only_in_all_tabs">Gā’nïn gi’hiaj sun man riña daran’ nej rakïj ñanj</string>
    <!-- Option for the https only setting -->
    <string name="preferences_https_only_in_private_tabs">Gā’nïn gī’hiaj sun man màn riña nej rakïj ñanj huìi</string>
    <!-- Title shown in the error page for when trying to access a http website while https only mode is enabled. -->
    <string name="errorpage_httpsonly_title">Nitāj si huā nî’nïnj riña sitiô dugumîn sò’</string>
    <!-- Message shown in the error page for when trying to access a http website while https only mode is enabled. The message has two paragraphs. This is the first. -->
    <string name="errorpage_httpsonly_message_title">Si gūruhuaj nī nitāj si aran’ dugui’ sitiô web ngà HTTPS.</string>
    <!-- Message shown in the error page for when trying to access a http website while https only mode is enabled. The message has two paragraphs. This is the second. -->
    <string name="errorpage_httpsonly_message_summary">Si gūruhuaj nī, huā ‘ngō sa yī’ìi gatûj riña aga’ nan. Sisī huā nï̀n’ gīnunt riña sitiô nan nī, sī gachrûnt à’ngō nuguan’ gā’hue gārasun nej si da’ gī’hiaj yī’ì nej si sò’. Sisī huā nï̀n’ gīnunt hiūj nan don nī, gī’hiaj desaktivando akuan’ HTTPS.</string>
    <!-- Preference for accessibility -->
    <string name="preferences_accessibility">Dàj gā gātū\'</string>
    <!-- Preference to override the Firefox Account server -->
    <string name="preferences_override_fxa_server">Servidor nagi\'iaj man\'ânt riña kuentâ Firefox</string>
    <!-- Preference to override the Sync token server -->
    <string name="preferences_override_sync_tokenserver">Servidor nagi\'iaj man\'ânt riña Sync</string>
    <!-- Toast shown after updating the FxA/Sync server override preferences -->
    <string name="toast_override_fxa_sync_server_done">Ngà  nadunâ servidor nikāj kuentâ Firefox ngà Sync. Naran riña aplikasiûn da\' natà\' sa nadunâ hua…</string>
    <!-- Preference category for account information -->
    <string name="preferences_category_account">Kuênta</string>
    <!-- Preference for changing where the toolbar is positioned -->
    <string name="preferences_toolbar">Dukuán nikāj sa gārāsun\'</string>

    <!-- Preference for changing default theme to dark or light mode -->
    <string name="preferences_theme">Têma</string>
    <!-- Preference for customizing the home screen -->
    <string name="preferences_home_2">Ñanj ayi\'ì\'</string>
    <!-- Preference for gestures based actions -->
    <string name="preferences_gestures">Da\'nga\'a</string>
    <!-- Preference for settings related to visual options -->
    <string name="preferences_customize">Nādunō\' dàj huin ruhuô\'</string>
    <!-- Preference description for banner about signing in -->
    <string name="preferences_sign_in_description_2">Gāyi’ì sēsiûn da’ nāgi’hiaj nūguan’ànt nej rakïj ñanj, nej markadô, nej da’nga’ huìi nī doj sa huāa.</string>
    <!-- Preference shown instead of account display name while account profile information isn't available yet. -->
    <string name="preferences_account_default_name">Si kuendâ Firefox</string>
    <!-- Preference text for account title when there was an error syncing FxA -->
    <string name="preferences_account_sync_error">Nātū nākà ñû da\' gānahuij nāgi\'iaj nūguàn\'anj</string>
    <!-- Preference for language -->
    <string name="preferences_language">Nânj ga\'minj</string>
    <!-- Preference for data choices -->
    <string name="preferences_data_choices">Doj sa nikāj nej dâto</string>
    <!-- Preference for data collection -->
    <string name="preferences_data_collection">Nara\'uij nej dâto</string>

    <!-- Preference for developers -->
    <string name="preferences_remote_debugging">Guxūn sa kïj ï ngà USB</string>
    <!-- Preference title for switch preference to show search engines -->
    <string name="preferences_show_search_engines">Nāruguì’ nej sa nana’ui’i gīni’iājt</string>
    <!-- Preference title for switch preference to show search suggestions -->
    <string name="preferences_show_search_suggestions">Dīgân a\'ngô nuguan\' nikāj dugui\' ngà sa nana\'uî\'</string>
    <!-- Preference title for switch preference to show voice search button -->
    <string name="preferences_show_voice_search">Dīgân riña nānà\'uì\' ngà nanè\'</string>

    <!-- Preference title for switch preference to show search suggestions also in private mode -->
    <string name="preferences_show_search_suggestions_in_private">Dīgân riña nej sesiûn huìi</string>
    <!-- Preference title for switch preference to show a clipboard suggestion when searching -->
    <string name="preferences_show_clipboard_suggestions">Dīgân a\'ngô nuguan\' nù riña portapapel</string>
    <!-- Preference title for switch preference to suggest browsing history when searching -->
    <string name="preferences_search_browsing_history">Nānà\'uì\' nej sa gatsít nga gaché nunt</string>
    <!-- Preference title for switch preference to suggest bookmarks when searching -->
    <string name="preferences_search_bookmarks">Nānà\'uì\' nej sa garâj sun nīchrà\'t</string>
    <!-- Preference title for switch preference to suggest synced tabs when searching -->
    <string name="preferences_search_synced_tabs">Nāna’huì’ nej rakïj ñanj ‘hiaj sun nūguan’àan</string>
    <!-- Preference for account settings -->
    <string name="preferences_account_settings">Nāgi\'iô\' riña kuênta</string>
    <!-- Preference for enabling url autocomplete-->
    <string name="preferences_enable_autocomplete_urls">Nāhuin chrē’ mān’an URLs</string>
    <!-- Preference for open links in third party apps -->
    <string name="preferences_open_links_in_apps">Nā\'nīn nej lînk riña nej aplikasiûn</string>

    <!-- Preference for open links in third party apps always open in apps option -->
    <string name="preferences_open_links_in_apps_always">Nīgànj chre</string>
    <!-- Preference for open links in third party apps ask before opening option -->
    <string name="preferences_open_links_in_apps_ask">Gāchìnj nan’ānjt hìaj nï’ gàchin nā’nïnt</string>
    <!-- Preference for open links in third party apps never open in apps option -->
    <string name="preferences_open_links_in_apps_never">Nitāj āmān</string>
    <!-- Preference for open download with an external download manager app -->
    <string name="preferences_external_download_manager">Sa ni’hiāj rayi’î nej sa nanïnj ânèj e</string>
    <!-- Preference for enabling gecko engine logs -->
    <string name="preferences_enable_gecko_logs">Nāchrūn riña nāgimàn nej si dā’nga Gecko</string>
    <!-- Message to indicate users that we are quitting the application to apply the changes -->
    <string name="quit_application">Gāhuī riña aplikasiûn nan da’ gā’hue nātū sa nākàa…</string>

    <!-- Preference for add_ons -->
    <string name="preferences_addons">Sa gā\'ue nūtò\'</string>

    <!-- Preference for notifications -->
    <string name="preferences_notifications">Sa atāj nan\'ānj an</string>
    <!-- Summary for notification preference indicating notifications are allowed -->
    <string name="notifications_allowed_summary">Gā’hue gāchinj</string>
    <!-- Summary for notification preference indicating notifications are not allowed -->
    <string name="notifications_not_allowed_summary">Sī ga’hue gāchinj</string>

    <!-- Add-on Preferences -->
    <!-- Preference to customize the configured AMO (addons.mozilla.org) collection -->
    <string name="preferences_customize_amo_collection">Riña màn nej sa nata’ nagi’hiaj mān’ânt</string>
    <!-- Button caption to confirm the add-on collection configuration -->
    <string name="customize_addon_collection_ok">GĀ’HUE</string>
    <!-- Button caption to abort the add-on collection configuration -->
    <string name="customize_addon_collection_cancel">Dūyichin\'</string>

    <!-- Hint displayed on input field for custom collection name -->
    <string name="customize_addon_collection_hint">Si yūgui yi’nïn’ nan</string>
    <!-- Hint displayed on input field for custom collection user ID-->
    <string name="customize_addon_collection_user_hint">Sisi’hiaj yi’nïn’ nan (ID si’hija si)</string>

    <!-- Toast shown after confirming the custom add-on collection configuration -->
    <string name="toast_customize_addon_collection_done">Nahuin nākà nej sa gā’hue nūtà’t doj. Gāhui akuanj riña aplikasiûn nan da’ nāhuin nākà riña man…</string>

    <!-- Customize Home -->
    <!-- Header text for jumping back into the recent tab in customize the home screen -->
    <string name="customize_toggle_jump_back_in">Gūej ñû</string>
    <!-- Title for the customize home screen section with recently saved bookmarks. -->
    <string name="customize_toggle_recent_bookmarks">Marcador nakà doj</string>
    <!-- Title for the customize home screen section with recently visited. Recently visited is
    a section where users see a list of tabs that they have visited in the past few days -->
    <string name="customize_toggle_recently_visited">Hìaj nākà gini’hiājt</string>
    <!-- Title for the customize home screen section with Pocket. -->
    <string name="customize_toggle_pocket_2">Nuguan ‘hiaj nadigi’ñûn’ ‘ngō sa huāa</string>
    <!-- Summary for the customize home screen section with Pocket. The first parameter is product name Pocket -->
    <string name="customize_toggle_pocket_summary">Nej sa giri sa gū’nàj %s</string>
    <!-- Title for the customize home screen section with sponsored Pocket stories. -->
    <string name="customize_toggle_pocket_sponsored">Nuguan’ ru’hue nej si du’hue</string>
    <!-- Title for the opening wallpaper settings screen -->
    <string name="customize_wallpapers">Sa gīnun riña raga’a</string>

    <!-- Title for the customize home screen section with sponsored shortcuts. -->
    <string name="customize_toggle_contile">Aksesô direktô ru’hue nej si du’hue</string>

    <!-- Wallpapers -->
    <!-- Content description for various wallpapers. The first parameter is the name of the wallpaper -->
    <string name="wallpapers_item_name_content_description">Si’hiaj sa gīnu riña raga’a: %1$s</string>
    <!-- Snackbar message for when wallpaper is selected -->
    <string name="wallpaper_updated_snackbar_message">¡Ngà nahuin nākà sinu riña raga’a!</string>
    <!-- Snackbar label for action to view selected wallpaper -->
    <string name="wallpaper_updated_snackbar_action">Ni\'hiāj</string>
    <!-- Snackbar message for when wallpaper couldn't be downloaded -->
    <string name="wallpaper_download_error_snackbar_message">Nu gā’hue nādunïn sinu riña raga’a</string>
    <!-- Snackbar label for action to retry downloading the wallpaper -->
    <string name="wallpaper_download_error_snackbar_action">Ginùn huin ñûn</string>
    <!-- Snackbar message for when wallpaper couldn't be selected because of the disk error -->
    <string name="wallpaper_select_error_snackbar_message">Nu gā’hue nādunaj sinu riña raga’a</string>
    <!-- Text displayed that links to website containing documentation about the "Limited Edition" wallpapers. -->
    <string name="wallpaper_learn_more">Gāhuin chrūn doj</string>

    <!-- Text for classic wallpapers title. The first parameter is the Firefox name. -->
    <string name="wallpaper_classic_title">Klâsiko %s</string>
    <!-- Text for limited edition wallpapers title. -->
    <string name="wallpaper_limited_edition_title" moz:RemovedIn="118" tools:ignore="UnusedResources">Sa ahui Nāsinùnj</string>

    <!-- Text for artist series wallpapers title. "Artist series" represents a collection of artist collaborated wallpapers. -->
    <string name="wallpaper_artist_series_title">Si dā’nga’ nej artîsta</string>
    <!-- Description text for the limited edition wallpapers with learn more link. The first parameter is the learn more string defined in wallpaper_learn_more-->
    <string name="wallpaper_limited_edition_description_with_learn_more" moz:RemovedIn="118" tools:ignore="UnusedResources">Yi’nïn’ nākà huā rayi’î nej si nūguàn’ nej duguî’ anïn ruhuâ hue’è. %s</string>
    <!-- Description text for the artist series wallpapers with learn more link. The first parameter is the learn more string defined in wallpaper_learn_more. "Independent voices" is the name of the wallpaper collection -->
    <string name="wallpaper_artist_series_description_with_learn_more">Yi’nïn’ huā rayi’î nej si nūguàn’ nej duguî’ anïn ruhuâ hue’ê. %s</string>
    <!-- Description text for the limited edition wallpapers. -->
    <string name="wallpaper_limited_edition_description" moz:RemovedIn="118" tools:ignore="UnusedResources">Yi’nïn’ nākà huā rayi’î nej si nūguàn’ nej duguî’ anïn ruhuâ hue’è.</string>
    <!-- Description text for the artist series wallpapers. "Independent voices" is the name of the wallpaper collection -->
    <string name="wallpaper_artist_series_description">Yi’nïn’ huā rayi’î nej si nūguàn’ nej duguî’ anïn ruhuâ hue’ê.</string>
    <!-- Wallpaper onboarding dialog header text. -->
    <string name="wallpapers_onboarding_dialog_title_text">Gārahuè ngà a’ngô kōlô</string>
    <!-- Wallpaper onboarding dialog body text. -->
    <string name="wallpapers_onboarding_dialog_body_text">Nāguī ‘ngō sa gīnu riña raga’ gā’min ngàt.</string>

    <!-- Wallpaper onboarding dialog learn more button text. The button navigates to the wallpaper settings screen. -->
    <string name="wallpapers_onboarding_dialog_explore_more_button_text">Gīni’hiāj doj dàj hua nej fondo huā da’ gīnu riña si pāntayât</string>

    <!-- Add-on Installation from AMO-->
    <!-- Error displayed when user attempts to install an add-on from AMO (addons.mozilla.org) that is not supported -->
    <string name="addon_not_supported_error">Na’hue gāchīn sa ruhuât nūtà’t</string>
    <!-- Error displayed when user attempts to install an add-on from AMO (addons.mozilla.org) that is already installed -->
    <string name="addon_already_installed">Ngà nanun sa nutâ’t riña aga’ nan</string>

    <!-- Account Preferences -->
    <!-- Preference for managing your account via accounts.firefox.com -->
    <string name="preferences_manage_account">Si Kuendâ administrador</string>
    <!-- Preference for triggering sync -->
    <string name="preferences_sync_now">Nāgi\'iaj nūguàn\'àn hìaj</string>
    <!-- Preference category for sync -->
    <string name="preferences_sync_category">Nāguī sa ruhuât nāgi\'iaj nūguàn\'ànt</string>
    <!-- Preference for syncing history -->
    <string name="preferences_sync_history">Sa gini\'iājt</string>
    <!-- Preference for syncing bookmarks -->
    <string name="preferences_sync_bookmarks">Nej sa râj sun nichrà\'t doj</string>
    <!-- Preference for syncing logins -->
    <string name="preferences_sync_logins">Nej riña ayi\'ìt sēsiûn</string>

    <!-- Preference for syncing tabs -->
    <string name="preferences_sync_tabs_2">Nej Rakïj ñanj huā nî\'nïnj ïn</string>
    <!-- Preference for signing out -->
    <string name="preferences_sign_out">Nārán riña sēsiûn</string>

    <!-- Preference displays and allows changing current FxA device name -->
    <string name="preferences_sync_device_name">Si yugui aga\'a</string>
    <!-- Text shown when user enters empty device name -->
    <string name="empty_device_name_error">Si ga\'ue gā gātsìi riña \'na\' si yugui aga\'a</string>
    <!-- Label indicating that sync is in progress -->
    <string name="sync_syncing_in_progress">Hìaj nagi\'iaj nūguàn\'anj…</string>
    <!-- Label summary indicating that sync failed. The first parameter is the date stamp showing last time it succeeded -->
    <string name="sync_failed_summary">Nu ga\'ue nāgi\'iaj nūguàn\'anj. Amān gahui sà\'aj rukù nï\': %s</string>
    <!-- Label summary showing never synced -->
    <string name="sync_failed_never_synced_summary">Nu ga\'ue nāgi\'iaj nūguàn\'anj. Sa nahuin nūguàn\'àn rukù nï\': nitāj āmān gahuin</string>
    <!-- Label summary the date we last synced. The first parameter is date stamp showing last time synced -->
    <string name="sync_last_synced_summary">Sa nahuin nūguàn\'àn rukù nï\': %s</string>
    <!-- Label summary showing never synced -->
    <string name="sync_never_synced_summary">Sa nahuin nūguàn\'àn rukù nï\': nitāj āmān gahuin</string>
    <!-- Text for displaying the default device name.
        The first parameter is the application name, the second is the device manufacturer name
        and the third is the device model. -->
    <string name="default_device_name_2">%1$s riña %2$s %3$s</string>

    <!-- Preference for syncing credit cards -->
    <string name="preferences_sync_credit_cards">Tarjetâ san\'ānj an</string>

    <!-- Preference for syncing addresses -->
    <string name="preferences_sync_address">Nej direksiûn</string>

    <!-- Send Tab -->
    <!-- Name of the "receive tabs" notification channel. Displayed in the "App notifications" system settings for the app -->
    <string name="fxa_received_tab_channel_name">Nej rakïj ñanj nahuin rā\'ât</string>

    <!-- Description of the "receive tabs" notification channel. Displayed in the "App notifications" system settings for the app -->
    <string name="fxa_received_tab_channel_description">Si nūguàn\' nej rakïj ñanj nahuin ra\'a riña a\'ngô nej aga\' Firefox.</string>
    <!--  The body for these is the URL of the tab received  -->
    <string name="fxa_tab_received_notification_name">Nahuin rā\'a rakïj ñanj</string>
    <!-- %s is the device name -->
    <string name="fxa_tab_received_from_notification_name">Si rakïj ñanj %s</string>

    <!-- Advanced Preferences -->
    <!-- Preference for tracking protection exceptions -->
    <string name="preferences_tracking_protection_exceptions">esepsiûn</string>
    <!-- Button in Exceptions Preference to turn on tracking protection for all sites (remove all exceptions) -->
    <string name="preferences_tracking_protection_exceptions_turn_on_for_all">Nāchrūn riña daran\' nej sîtio</string>
    <!-- Text displayed when there are no exceptions -->
    <string name="exceptions_empty_message_description">Â\'nïnj nej esepsiûn gūxūnt sa narrán riña sa naga\'nāj riña nej sitiô naguit.</string>
    <!-- Text displayed when there are no exceptions, with learn more link that brings users to a tracking protection SUMO page -->
    <string name="exceptions_empty_message_learn_more_link">Gāhuin chrūn doj</string>

    <!-- Preference switch for usage and technical data collection -->
    <string name="preference_usage_data">Dàj gārāsunt nī nej dato tekniko</string>

    <!-- Preference description for usage and technical data collection -->
    <string name="preferences_usage_data_description">Gānatà\' dàj \'iaj sunj, dàj arâj sunt, aga\' nīka nī doj nej sa nīkāj sa nana\'uî\'t gu\'nàj Mozilla da\' ga\'ue nāgi\'iaj sà\' si doj man %1$s</string>
    <!-- Preference switch for marketing data collection -->
    <string name="preferences_marketing_data">Sa huā rayi\'î Marketin</string>

    <!-- Preference description for marketing data collection -->
    <string name="preferences_marketing_data_description2">Dūyinga’ nej dato ngà Adjust, dadain’ huej huin sa nīkāj ñu’ūnj marketing móvil </string>
    <!-- Title for studies preferences -->
    <string name="preference_experiments_2">Nej ēstûdio</string>
    <!-- Summary for studies preferences -->
    <string name="preference_experiments_summary_2">Gā’nï̄n guendâ gā’nïnj Mozilla nej ēstûdio</string>

    <!-- Turn On Sync Preferences -->
    <!-- Header of the Sync and save your data preference view -->
    <string name="preferences_sync_2">Nāgi\’hiaj nūguà\'àn nī na’nïnj sà\’t nej si datôt</string>
    <!-- Preference for reconnecting to FxA sync -->
    <string name="preferences_sync_sign_in_to_reconnect">Gāyi\'ì sēsiûn da\' ga\'ue gānātū nûnt</string>
    <!-- Preference for removing FxA account -->
    <string name="preferences_sync_remove_account">Gūdure\' kuênta</string>

    <!-- Pairing Feature strings -->
    <!-- Instructions on how to access pairing -->
    <string name="pair_instructions_2"><![CDATA[Nārī ñadu\'ua da\'nga\' QR rugui\' riña <b>firefox.com/pair</b>]]></string>

    <!-- Toolbar Preferences -->
    <!-- Preference for using top toolbar -->
    <string name="preference_top_toolbar">Nda raj</string>
    <!-- Preference for using bottom toolbar -->
    <string name="preference_bottom_toolbar">Yi\'ij</string>

    <!-- Theme Preferences -->
    <!-- Preference for using light theme -->
    <string name="preference_light_theme">Rāngà\' man</string>
    <!-- Preference for using dark theme -->
    <string name="preference_dark_theme">Huā rūmin\' man</string>
    <!-- Preference for using using dark or light theme automatically set by battery -->
    <string name="preference_auto_battery_theme">Sa nachrûn sa dugumîn batería</string>
    <!-- Preference for using following device theme -->
    <string name="preference_follow_device_theme">Gānikò\' si tema aga\' dan</string>

    <!-- Gestures Preferences-->
    <!-- Preferences for using pull to refresh in a webpage -->
    <string name="preference_gestures_website_pull_to_refresh">Dūsiki’ da’ nāhuin nàkaj</string>

    <!-- Preference for using the dynamic toolbar -->
    <string name="preference_gestures_dynamic_toolbar">Dūsiki’ da’ nāhuin huì dukuán sa màn rasūun</string>
    <!-- Preference for switching tabs by swiping horizontally on the toolbar -->
    <string name="preference_gestures_swipe_toolbar_switch_tabs">Dūguaché ānèj ané dukuán màn rasūun da’ gā’hue nādunā rakïj ñanj</string>
    <!-- Preference for showing the opened tabs by swiping up on the toolbar-->
    <string name="preference_gestures_swipe_toolbar_show_tabs">Dūguaché nāhuī dukuán màn rasūun da’ gā’hue nā’nï̄nt rakïj ñanj</string>

    <!-- Library -->
    <!-- Option in Library to open Downloads page -->
    <string name="library_downloads">Sa nadunïnjt</string>
    <!-- Option in library to open Bookmarks page -->
    <string name="library_bookmarks">Nej sa râj sun nichrà\'t doj</string>
    <!-- Option in library to open Desktop Bookmarks root page -->
    <string name="library_desktop_bookmarks_root">Nej sa râj sun nichrà\'t doj nīkāj Eskritorio</string>
    <!-- Option in library to open Desktop Bookmarks "menu" page -->
    <string name="library_desktop_bookmarks_menu">Si menu Nej sa râj sun nichrà\'t doj</string>
    <!-- Option in library to open Desktop Bookmarks "toolbar" page -->
    <string name="library_desktop_bookmarks_toolbar">Dukuán nikāj sa gārāsun\' si\'aj Nej sa râj sun nichrà\'t do</string>
    <!-- Option in library to open Desktop Bookmarks "unfiled" page -->
    <string name="library_desktop_bookmarks_unfiled">A\'ngô nej sa râj sun nichrà\'t doj</string>
    <!-- Option in Library to open History page -->
    <string name="library_history">Sa gahuin</string>

    <!-- Option in Library to open a new tab -->
    <string name="library_new_tab">Rakïj ñanj nākàa</string>
    <!-- Settings Page Title -->
    <string name="settings_title">Nāgi\'iô\'</string>
    <!-- Content description (not visible, for screen readers etc.): "Close button for library settings" -->
    <string name="content_description_close_button">Nārán</string>

    <!-- Title to show in alert when a lot of tabs are to be opened
    %d is a placeholder for the number of tabs that will be opened -->
    <string name="open_all_warning_title">Nā’nï̄n %d nej rakïj ñanj anj</string>
    <!-- Message to warn users that a large number of tabs will be opened
    %s will be replaced by app name. -->
    <string name="open_all_warning_message">Si nā’nï̄nt gā’ì nej rakïj ñanj nī gā’hue nāhuin nāj %s. Gān’ānjt ne’ ñāan aj.</string>
    <!-- Dialog button text for confirming open all tabs -->
    <string name="open_all_warning_confirm">Na\'nïn nej rakïj ñanj </string>
    <!-- Dialog button text for canceling open all tabs -->
    <string name="open_all_warning_cancel">Dūyichin\'</string>

    <!-- Text to show users they have one page in the history group section of the History fragment.
    %d is a placeholder for the number of pages in the group. -->
    <string name="history_search_group_site_1">%d pâjina</string>
    <!-- Text to show users they have multiple pages in the history group section of the History fragment.
    %d is a placeholder for the number of pages in the group. -->
    <string name="history_search_group_sites_1">%d nej pâjina</string>

    <!-- Option in library for Recently Closed Tabs -->
    <string name="library_recently_closed_tabs">Rakïj ñanj hiaj narán nakà</string>
    <!-- Option in library to open Recently Closed Tabs page -->
    <string name="recently_closed_show_full_history">Nādigân man daran’ nej sa gini’hiājt riña aga’ nan</string>
    <!-- Text to show users they have multiple tabs saved in the Recently Closed Tabs section of history.
    %d is a placeholder for the number of tabs selected. -->
    <string name="recently_closed_tabs">%d nej rakïj ñanj</string>
    <!-- Text to show users they have one tab saved in the Recently Closed Tabs section of history.
    %d is a placeholder for the number of tabs selected. -->
    <string name="recently_closed_tab">%d rakïj ñanj</string>

    <!-- Recently closed tabs screen message when there are no recently closed tabs -->
    <string name="recently_closed_empty_message">Nitāj rakïj ñanj narán nākà hiūj nan</string>

    <!-- Tab Management -->
    <!-- Title of preference for tabs management -->
    <string name="preferences_tabs">Nej rakïj ñanj</string>
    <!-- Title of preference that allows a user to specify the tab view -->
    <string name="preferences_tab_view">Dàj hua rakïj ñanj</string>
    <!-- Option for a list tab view -->
    <string name="tab_view_list">Lista</string>

    <!-- Option for a grid tab view -->
    <string name="tab_view_grid">Kuadrîkula</string>
    <!-- Title of preference that allows a user to auto close tabs after a specified amount of time -->
    <string name="preferences_close_tabs">Narán nej rakïj ñanj</string>
    <!-- Option for auto closing tabs that will never auto close tabs, always allows user to manually close tabs -->
    <string name="close_tabs_manually">Nitāj āmān</string>

    <!-- Option for auto closing tabs that will auto close tabs after one day -->
    <string name="close_tabs_after_one_day">Gachîn ‘ngō gui</string>
    <!-- Option for auto closing tabs that will auto close tabs after one week -->
    <string name="close_tabs_after_one_week">Gachîn ‘ngō sēmâna</string>
    <!-- Option for auto closing tabs that will auto close tabs after one month -->
    <string name="close_tabs_after_one_month">Gachîn ‘ngō ahuii</string>
    <!-- Title of preference that allows a user to specify the auto-close settings for open tabs -->
    <string name="preference_auto_close_tabs" tools:ignore="UnusedResources">Nārrán mā’an riña nej rakïj ñanj huā nî’nïnj ïn</string>

    <!-- Opening screen -->
    <!-- Title of a preference that allows a user to choose what screen to show after opening the app -->
    <string name="preferences_opening_screen">Raga’ ñāan</string>
    <!-- Option for always opening the homepage when re-opening the app -->
    <string name="opening_screen_homepage">Ñanj ayi\'ì\'</string>
    <!-- Option for always opening the user's last-open tab when re-opening the app -->
    <string name="opening_screen_last_tab">Rakïj ñanj rukù nï’ïn</string>

    <!-- Option for always opening the homepage when re-opening the app after four hours of inactivity -->
    <string name="opening_screen_after_four_hours_of_inactivity">Pagjinâ gayi’ì’ ngà gisîj gachîn gàn’ànj hora nu gi’hiaj sunj</string>
    <!-- Summary for tabs preference when auto closing tabs setting is set to manual close-->
    <string name="close_tabs_manually_summary">Narán man</string>
    <!-- Summary for tabs preference when auto closing tabs setting is set to auto close tabs after one day-->
    <string name="close_tabs_after_one_day_summary">Nārán man si gāchīn ‘ngō gui</string>
    <!-- Summary for tabs preference when auto closing tabs setting is set to auto close tabs after one week-->
    <string name="close_tabs_after_one_week_summary">Nārán man si gāchīn ‘ngō semâna</string>
    <!-- Summary for tabs preference when auto closing tabs setting is set to auto close tabs after one month-->
    <string name="close_tabs_after_one_month_summary">Nārán man si gāchīn ‘ngō ahuii</string>
    <!-- Summary for homepage preference indicating always opening the homepage when re-opening the app -->
    <string name="opening_screen_homepage_summary">Nā’nïn man riña pajinâ ayi’ì’</string>
    <!-- Summary for homepage preference indicating always opening the last-open tab when re-opening the app -->
    <string name="opening_screen_last_tab_summary">Nā’nïn man riña rakïj ñanj rūkù nï’ïn</string>

    <!-- Summary for homepage preference indicating opening the homepage when re-opening the app after four hours of inactivity -->
    <string name="opening_screen_after_four_hours_of_inactivity_summary">Na’nïnt man riña pajinâ ayi’ìt yichrá gàn’anj hôra</string>

    <!-- Inactive tabs -->
    <!-- Category header of a preference that allows a user to enable or disable the inactive tabs feature -->
    <string name="preferences_inactive_tabs">Dūre’ nej rakïj ñanj nitāj si arâj sunt ngà’</string>

    <!-- Title of inactive tabs preference -->
    <string name="preferences_inactive_tabs_title">Nātū nej rakïj ñanj nitāj si gini’hiājt gachîn riña huìj semana riña mà nej sa nitāj si ni’ñānj an.</string>

    <!-- Studies -->
    <!-- Title of the remove studies button -->
    <string name="studies_remove">Nādure\'</string>
    <!-- Title of the active section on the studies list -->
    <string name="studies_active">Ngà \'hiaj sunj</string>
    <!-- Description for studies, it indicates why Firefox use studies. The first parameter is the name of the application. -->
    <string name="studies_description_2">%1$s gā’hue gà’nïn nī gāyi’ìj gi’hia estudio.</string>
    <!-- Learn more link for studies, links to an article for more information about studies. -->
    <string name="studies_learn_more">Gāhuin chrūn doj</string>
    <!-- Dialog message shown after removing a study -->
    <string name="studies_restart_app">Nārán riña aplikasiûn nan da’ gā’hue nātū sa nākàa riñanj</string>
    <!-- Dialog button to confirm the removing a study. -->
    <string name="studies_restart_dialog_ok">GĀ’HUE</string>
    <!-- Dialog button text for canceling removing a study. -->
    <string name="studies_restart_dialog_cancel">Dūyichin\'</string>

    <!-- Toast shown after turning on/off studies preferences -->
    <string name="studies_toast_quit_application" tools:ignore="UnusedResources">Gāhuī riña aplikasiûn nan da’ gā’hue nātū sa nākàa…</string>

    <!-- Sessions -->
    <!-- Title for the list of tabs -->
    <string name="tab_header_label">Nej Rakïj ñanj huā nî\'nïnj ïn</string>
    <!-- Title for the list of tabs in the current private session -->
    <string name="tabs_header_private_tabs_title">Rakïj ñanj huìi</string>
    <!-- Title for the list of tabs in the synced tabs -->
    <string name="tabs_header_synced_tabs_title">Nej rakïj ñanj gūñā huaa</string>
    <!-- Content description (not visible, for screen readers etc.): Add tab button. Adds a news tab when pressed -->
    <string name="add_tab">Nūtà\' a\'ngô rakïj ñanj</string>
    <!-- Content description (not visible, for screen readers etc.): Add tab button. Adds a news tab when pressed -->
    <string name="add_private_tab">Nūtà\' a\'ngô rakïj ñanj huìi</string>
    <!-- Text for the new tab button to indicate adding a new private tab in the tab -->
    <string name="tab_drawer_fab_content">Sa huìi</string>
    <!-- Text for the new tab button to indicate syncing command on the synced tabs page -->
    <string name="tab_drawer_fab_sync">Nāgi’hiaj nūguan’àn</string>
    <!-- Text shown in the menu for sharing all tabs -->
    <string name="tab_tray_menu_item_share">Dūyinga\' daran\' nej rakïj ñanj</string>
    <!-- Text shown in the menu to view recently closed tabs -->
    <string name="tab_tray_menu_recently_closed">Rakïj ñanj hiaj narrán nakà</string>
    <!-- Text shown in the tabs tray inactive tabs section -->
    <string name="tab_tray_inactive_recently_closed" tools:ignore="UnusedResources">Rakïj ñanj hiaj narrán nakà</string>
    <!-- Text shown in the menu to view account settings -->
    <string name="tab_tray_menu_account_settings">Nāgi\'iô\' riña kuênta</string>
    <!-- Text shown in the menu to view tab settings -->
    <string name="tab_tray_menu_tab_settings">Nādunā sa huā riña rakïj ñanj</string>
    <!-- Text shown in the menu for closing all tabs -->
    <string name="tab_tray_menu_item_close">Nārrán riña daran\' nej rakïj ñanj</string>
    <!-- Text shown in the multiselect menu for bookmarking selected tabs. -->
    <string name="tab_tray_multiselect_menu_item_bookmark">Sa arâj sun nīchrò\' doj</string>
    <!-- Text shown in the multiselect menu for closing selected tabs. -->
    <string name="tab_tray_multiselect_menu_item_close">Nārán</string>
    <!-- Content description for tabs tray multiselect share button -->
    <string name="tab_tray_multiselect_share_content_description">Dūyinga’ nej rakïj ñanj naguit</string>
    <!-- Content description for tabs tray multiselect menu -->
    <string name="tab_tray_multiselect_menu_content_description">Riña ‘na’ nej rakïj ñanj naguit</string>
    <!-- Content description (not visible, for screen readers etc.): Removes tab from collection button. Removes the selected tab from collection when pressed -->
    <string name="remove_tab_from_collection">Nādure\' rakïj ñanj riña màn yì\'nïnj</string>
    <!-- Text for button to enter multiselect mode in tabs tray -->
    <string name="tabs_tray_select_tabs">Nāguī nej rakïj ñanj</string>
    <!-- Content description (not visible, for screen readers etc.): Close tab button. Closes the current session when pressed -->
    <string name="close_tab">Nārán rakïj ñanj</string>
    <!-- Content description (not visible, for screen readers etc.): Close tab <title> button. First parameter is tab title  -->
    <string name="close_tab_title">Nārán rakij ñanj %s</string>

    <!-- Content description (not visible, for screen readers etc.): Opens the open tabs menu when pressed -->
    <string name="open_tabs_menu">Nā\'nïn si menú rakïj ñanj</string>

    <!-- Open tabs menu item to save tabs to collection -->
    <string name="tabs_menu_save_to_collection1">Na\'nïnj sà\' nej rakïj ñanj riña màn si yi\'nïnj</string>
    <!-- Text for the menu button to delete a collection -->
    <string name="collection_delete">Nādūre\' da\' huā ngè yi\'nïn\'ïn</string>
    <!-- Text for the menu button to rename a collection -->
    <string name="collection_rename">Nādūnā si yugui yi\'nïn\'ïn</string>
    <!-- Text for the button to open tabs of the selected collection -->
    <string name="collection_open_tabs">Nej Rakïj ñanj huā nî\'nïnj ïn</string>
    <!-- Hint for adding name of a collection -->
    <string name="collection_name_hint">Si yūgui yi’nïn’ nan</string>
	<!-- Text for the menu button to rename a top site -->
	<string name="rename_top_site">Nāchrūn a\'ngô si yūgui</string>
	<!-- Text for the menu button to remove a top site -->
	<string name="remove_top_site">Nādure\'</string>
    <!-- Text for the menu button to delete a top site from history -->
    <string name="delete_from_history">Nādure’ man riña ‘na’ sa gini’hiājt</string>
    <!-- Postfix for private WebApp titles, placeholder is replaced with app name -->
    <string name="pwa_site_controls_title_private">%1$s (Riña Huìi)</string>

    <!-- History -->
    <!-- Text for the button to search all history -->
    <string name="history_search_1">Dūguatûj nuguan\'an</string>
    <!-- Text for the button to clear all history -->
    <string name="history_delete_all">Nādūre\' sa gini\'iājt</string>
    <!-- Text for the snackbar to confirm that multiple browsing history items has been deleted -->
    <string name="history_delete_multiple_items_snackbar">Ngà nare\' nej sa gini\'iājt</string>
    <!-- Text for the snackbar to confirm that a single browsing history item has been deleted. The first parameter is the shortened URL of the deleted history item. -->
    <string name="history_delete_single_item_snackbar">Ngà nare\' %1$s</string>

    <!-- Context description text for the button to delete a single history item -->
    <string name="history_delete_item">Nādūre\'</string>
    <!-- History multi select title in app bar
    The first parameter is the number of bookmarks selected -->
    <string name="history_multi_select_title">%1$d sa naguij</string>

    <!-- Text for the header that groups the history for today -->
    <string name="history_today">Gui hìaj</string>
    <!-- Text for the header that groups the history for yesterday -->
    <string name="history_yesterday">Guki</string>
    <!-- Text for the header that groups the history the past 7 days -->
    <string name="history_7_days">sa gahuin gachîn 7 gui</string>
    <!-- Text for the header that groups the history the past 30 days -->
    <string name="history_30_days">sa gahuin gachîn 30 gui</string>
    <!-- Text for the header that groups the history older than the last month -->
    <string name="history_older">Sa nâ doj</string>
    <!-- Text shown when no history exists -->
    <string name="history_empty_message">Nitāj à\'ngō sa gini\'iājt</string>


    <!-- Downloads -->
    <!-- Text for the snackbar to confirm that multiple downloads items have been removed -->
    <string name="download_delete_multiple_items_snackbar_1">Nej sa nadunïnjt ngà nare’</string>
    <!-- Text for the snackbar to confirm that a single download item has been removed. The first parameter is the name of the download item. -->
    <string name="download_delete_single_item_snackbar">Ngà gahuin anêj %1$s</string>
    <!-- Text shown when no download exists -->
    <string name="download_empty_message_1">Nitāj à’ngō achibô nanïnj ïn nu</string>
    <!-- History multi select title in app bar
    The first parameter is the number of downloads selected -->
    <string name="download_multi_select_title">Ngà naguit %1$d</string>
    <!-- Text for the button to remove a single download item -->
    <string name="download_delete_item_1">Nādure\'</string>


    <!-- Crashes -->
    <!-- Title text displayed on the tab crash page. This first parameter is the name of the application (For example: Fenix) -->
    <string name="tab_crash_title_2">Sī ga\'man ruhuât. %1$s na\'ue nāchra riña pajinâ dan.</string>
    <!-- Send crash report checkbox text on the tab crash page -->
    <string name="tab_crash_send_report">Gā\'nïnj gan\'ānj nuguan\' rayi\'î sa \'iaj re\' Mozilla</string>
    <!-- Close tab button text on the tab crash page -->
    <string name="tab_crash_close">Nārán rakïj ñanj</string>
    <!-- Restore tab button text on the tab crash page -->
    <string name="tab_crash_restore">Nāgi\'iaj nākà rakïj ñanj</string>

    <!-- Bookmarks -->
    <!-- Confirmation message for a dialog confirming if the user wants to delete the selected folder -->
    <string name="bookmark_delete_folder_confirmation_dialog">Huā yītïnj ruhuât nādure\'t kārpetâ nan anj</string>
    <!-- Confirmation message for a dialog confirming if the user wants to delete multiple items including folders. Parameter will be replaced by app name. -->
    <string name="bookmark_delete_multiple_folders_confirmation_dialog">%s nādure’ej nej sa naguit dan.</string>
    <!-- Text for the cancel button on delete bookmark dialog -->
    <string name="bookmark_delete_negative">Dūyichin\'</string>
    <!-- Screen title for adding a bookmarks folder -->
    <string name="bookmark_add_folder">Nūtà\' kārpêta</string>
    <!-- Snackbar title shown after a bookmark has been created. -->
    <string name="bookmark_saved_snackbar">Ngà nañûn man riña sa arâj sun nīchrà\'t doj</string>
    <!-- Snackbar edit button shown after a bookmark has been created. -->
    <string name="edit_bookmark_snackbar_action">NĀGI\'IAJ RIÑAJ</string>
    <!-- Bookmark overflow menu edit button -->
    <string name="bookmark_menu_edit_button">Nāgi\'iaj riñaj</string>
    <!-- Bookmark overflow menu copy button -->
    <string name="bookmark_menu_copy_button">Gūxūn nī nāchrūnt a\'ngô hiūj u</string>
    <!-- Bookmark overflow menu share button -->
    <string name="bookmark_menu_share_button">Dūyingô\'</string>
    <!-- Bookmark overflow menu open in new tab button -->
    <string name="bookmark_menu_open_in_new_tab_button">Nā\'nïn riña rakïj ñanj nakàa</string>
    <!-- Bookmark overflow menu open in private tab button -->
    <string name="bookmark_menu_open_in_private_tab_button">Nā\'nïn riña rakïj ñanj huìi</string>
    <!-- Bookmark overflow menu open all in tabs button -->
    <string name="bookmark_menu_open_all_in_tabs_button">Nā’nïn daran’anj riña nej rakïj ñanj nākàa</string>
    <!-- Bookmark overflow menu open all in private tabs button -->
    <string name="bookmark_menu_open_all_in_private_tabs_button">Nā’nïn daran’anj riña nej rakïj ñanj huìi</string>
    <!-- Bookmark overflow menu delete button -->
    <string name="bookmark_menu_delete_button">Nādūre\'</string>
    <!--Bookmark overflow menu save button -->
    <string name="bookmark_menu_save_button">Nā\'nïnj sà\'</string>
    <!-- Bookmark multi select title in app bar
     The first parameter is the number of bookmarks selected -->
    <string name="bookmarks_multi_select_title">%1$d sa naguit</string>
    <!-- Bookmark editing screen title -->
    <string name="edit_bookmark_fragment_title">Nādūnā riña sa arâj sun nīchrò\' doj</string>
    <!-- Bookmark folder editing screen title -->
    <string name="edit_bookmark_folder_fragment_title">Nādūnā sa huā riña kārpeta</string>
    <!-- Bookmark sign in button message -->
    <string name="bookmark_sign_in_button">Gāyi\'ì sēsiûn da\' ga\'ue gini\'iāt riña màn nej sa arâ sun nīchrò\' doj huā nūguan\'àan</string>
    <!-- Bookmark URL editing field label -->
    <string name="bookmark_url_label">URL</string>

    <!-- Bookmark FOLDER editing field label -->
    <string name="bookmark_folder_label">KĀRPÊTA</string>
    <!-- Bookmark NAME editing field label -->
    <string name="bookmark_name_label">SI YŪGUI</string>
    <!-- Bookmark add folder screen title -->
    <string name="bookmark_add_folder_fragment_label">Nūtà\' kārpêta</string>
    <!-- Bookmark select folder screen title -->
    <string name="bookmark_select_folder_fragment_label">Nāguī karpêta</string>
    <!-- Bookmark editing error missing title -->
    <string name="bookmark_empty_title_error">Da\'ui gā \'ngō si yūgui</string>
    <!-- Bookmark editing error missing or improper URL -->
    <string name="bookmark_invalid_url_error">Sê URL huin</string>

    <!-- Bookmark screen message for empty bookmarks folder -->
    <string name="bookmarks_empty_message">Nitāj sa arâj sun nīchrà\'t hua hiūj nan</string>
    <!-- Bookmark snackbar message on deletion
     The first parameter is the host part of the URL of the bookmark deleted, if any -->
    <string name="bookmark_deletion_snackbar_message">Ngà nare\' %1$s</string>
    <!-- Bookmark snackbar message on deleting multiple bookmarks not including folders-->
    <string name="bookmark_deletion_multiple_snackbar_message_2">Ngà nare\' nej sa arâj sun nīchrò\' doj</string>
    <!-- Bookmark snackbar message on deleting multiple bookmarks including folders-->
    <string name="bookmark_deletion_multiple_snackbar_message_3">Nādure’ nej karpetâ naguit</string>
    <!-- Bookmark undo button for deletion snackbar action -->
    <string name="bookmark_undo_deletion">NĀNIKÀJ RŪKÙ</string>

    <!-- Text for the button to search all bookmarks -->
    <string name="bookmark_search">Dūguatûj nuguan\'an</string>

    <!-- Site Permissions -->
    <!-- Button label that take the user to the Android App setting -->
    <string name="phone_feature_go_to_settings">Gūij riña ga\'ue Nāgi\'iô\'</string>
    <!-- Content description (not visible, for screen readers etc.): Quick settings sheet
        to give users access to site specific information / settings. For example:
        Secure settings status and a button to modify site permissions -->
    <string name="quick_settings_sheet">Ñanj \'na\' sa ga\'ue nāgi\'iô\' hīo doj</string>
    <!-- Label that indicates that this option it the recommended one -->
    <string name="phone_feature_recommended">Sā sà\'a huin ânj</string>
    <!-- Button label for clearing all the information of site permissions-->
    <string name="clear_permissions">Nādure\' nej sa achín nì\'iaj</string>
    <!-- Text for the OK button on Clear permissions dialog -->
    <string name="clear_permissions_positive">GĀ’HUE</string>
    <!-- Text for the cancel button on Clear permissions dialog -->
    <string name="clear_permissions_negative">Dūyichin\'</string>
    <!-- Button label for clearing a site permission-->
    <string name="clear_permission">Nādure\' sa achín nì\'iaj</string>
    <!-- Text for the OK button on Clear permission dialog -->
    <string name="clear_permission_positive">GĀ’HUE</string>
    <!-- Text for the cancel button on Clear permission dialog -->
    <string name="clear_permission_negative">Dūyichin\'</string>
    <!-- Button label for clearing all the information on all sites-->
    <string name="clear_permissions_on_all_sites">Nādure\' nej sa achín nì\'iaj riña daran\' nej sîtio</string>
    <!-- Preference for altering video and audio autoplay for all websites -->
    <string name="preference_browser_feature_autoplay">Nānùn ma\'an man</string>
    <!-- Preference for altering the camera access for all websites -->
    <string name="preference_phone_feature_camera">Kâmara</string>
    <!-- Preference for altering the microphone access for all websites -->
    <string name="preference_phone_feature_microphone">Aga\' uxun nanèe</string>
    <!-- Preference for altering the location access for all websites -->
    <string name="preference_phone_feature_location">Danè\' huin</string>
    <!-- Preference for altering the notification access for all websites -->
    <string name="preference_phone_feature_notification">Sa atāj nan\'ānj an</string>
    <!-- Preference for altering the persistent storage access for all websites -->
    <string name="preference_phone_feature_persistent_storage">Riña nāgimàn sà’ nej sa hūaa</string>
    <!-- Preference for altering the storage access setting for all websites -->
    <string name="preference_phone_feature_cross_origin_storage_access">Si kokî nej sitiô nadunâ dugui’i</string>
    <!-- Preference for altering the EME access for all websites -->
    <string name="preference_phone_feature_media_key_system_access">Sa màn nan nī sa ‘nï̄nj ra’a DRM huin</string>
    <!-- Label that indicates that a permission must be asked always -->
    <string name="preference_option_phone_feature_ask_to_allow">Gāchinj nì\'iaj</string>
    <!-- Label that indicates that a permission must be blocked -->
    <string name="preference_option_phone_feature_blocked">Nitāj si hūaj nāyi\'nïn</string>
    <!-- Label that indicates that a permission must be allowed -->
    <string name="preference_option_phone_feature_allowed">Gā\'ue</string>
    <!--Label that indicates a permission is by the Android OS-->
    <string name="phone_feature_blocked_by_android">Nitāj si hūaj nāyi\'nïn \'iaj Android</string>
    <!-- Preference for showing a list of websites that the default configurations won't apply to them -->
    <string name="preference_exceptions">Sa huā gi\'iát</string>
    <!-- Summary of tracking protection preference if tracking protection is set to off -->
    <string name="tracking_protection_off">Dūnâ\’àj</string>
    <!-- Summary of tracking protection preference if tracking protection is set to standard -->
    <string name="tracking_protection_standard">&amp;Standard</string>
    <!-- Summary of tracking protection preference if tracking protection is set to strict -->
    <string name="tracking_protection_strict">Sa a\'ne\'e</string>
    <!-- Summary of tracking protection preference if tracking protection is set to custom -->
    <string name="tracking_protection_custom">Nāgi\'iaj mun\'ûn\'</string>
    <!-- Label for global setting that indicates that all video and audio autoplay is allowed -->
    <string name="preference_option_autoplay_allowed2">Gā\'nïn gī\'iaj sun sa unïnt ngà sa ni\'iājt</string>
    <!-- Label for site specific setting that indicates that all video and audio autoplay is allowed -->
    <string name="quick_setting_option_autoplay_allowed">Gā\'nïn gī\'hiaj sun sa unïnt ngà sa ni\'hiājt</string>
    <!-- Label that indicates that video and audio autoplay is only allowed over Wi-Fi -->
    <string name="preference_option_autoplay_allowed_wifi_only2">Nārán riña sa unïnt ngà sa ni\'iājt ngà datô si āgâ\'t li</string>
    <!-- Subtext that explains 'autoplay on Wi-Fi only' option -->
    <string name="preference_option_autoplay_allowed_wifi_subtext">Nānùn sa unïnt ngà sa ni\'iājt ngà Wi-Fi</string>
    <!-- Label for global setting that indicates that video autoplay is allowed, but audio autoplay is blocked -->
    <string name="preference_option_autoplay_block_audio2">Màn riña sa unïnt nārán</string>
    <!-- Label for site specific setting that indicates that video autoplay is allowed, but audio autoplay is blocked -->
    <string name="quick_setting_option_autoplay_block_audio">Màn riña sa unïnt nārán</string>
    <!-- Label for global setting that indicates that all video and audio autoplay is blocked -->
    <string name="preference_option_autoplay_blocked3">Nārán riña sa unïnt ngà sa ni\'iājt</string>
    <!-- Label for site specific setting that indicates that all video and audio autoplay is blocked -->
    <string name="quick_setting_option_autoplay_blocked">Nārán riña sa unïnt ngà sa ni\'iājt</string>
    <!-- Summary of delete browsing data on quit preference if it is set to on -->
    <string name="delete_browsing_data_quit_on">Nāchrūn</string>
    <!-- Summary of delete browsing data on quit preference if it is set to off -->
    <string name="delete_browsing_data_quit_off">Dūnâ\’àj</string>

    <!-- Summary of studies preference if it is set to on -->
    <string name="studies_on">Nāchrūn</string>
    <!-- Summary of studies data on quit preference if it is set to off -->
    <string name="studies_off">Dūnâ\’àj</string>

    <!-- Collections -->
    <!-- Collections header on home fragment -->
    <string name="collections_header">Koleksiôn</string>
    <!-- Content description (not visible, for screen readers etc.): Opens the collection menu when pressed -->
    <string name="collection_menu_button_content_description">Si menû koleksiûn</string>
    <!-- Label to describe what collections are to a new user without any collections -->
    <string name="no_collections_description2">Nāgi’hiaj chrē’ nej sa ñā’an doj ruhuât.\n Nāgi’hiaj chrē’ nej sa nana’huî’t, nej sitio nī nej rakïj ñanj nīkò’ dugui’ hua da’ hìo doj gātūt ne’ ñān doj.</string>
    <!-- Title for the "select tabs" step of the collection creator -->
    <string name="create_collection_select_tabs">Nāguī nej rakïj ñanj</string>
    <!-- Title for the "select collection" step of the collection creator -->
    <string name="create_collection_select_collection">Nāguī sa màn yì\'nïn\'ïn</string>
    <!-- Title for the "name collection" step of the collection creator -->
    <string name="create_collection_name_collection">Si yugui sa màn yì\'nïn\'ïn</string>
    <!-- Button to add new collection for the "select collection" step of the collection creator -->
    <string name="create_collection_add_new_collection">Nūtà\' \'ngō yi\'nïn\' nākàa</string>
    <!-- Button to select all tabs in the "select tabs" step of the collection creator -->
    <string name="create_collection_select_all">Gīda\'a daran\'anj</string>
    <!-- Button to deselect all tabs in the "select tabs" step of the collection creator -->
    <string name="create_collection_deselect_all">Nā\'nïnj ra\'a daran\'anj</string>
    <!-- Text to prompt users to select the tabs to save in the "select tabs" step of the collection creator -->
    <string name="create_collection_save_to_collection_empty">Nāguī nej rakïj ñanj ruhuât nā\'nïnj sà\'t</string>
    <!-- Text to show users how many tabs they have selected in the "select tabs" step of the collection creator.
     %d is a placeholder for the number of tabs selected. -->
    <string name="create_collection_save_to_collection_tabs_selected">%d nej rakïj ñanj naguit</string>
    <!-- Text to show users they have one tab selected in the "select tabs" step of the collection creator.
    %d is a placeholder for the number of tabs selected. -->
    <string name="create_collection_save_to_collection_tab_selected">%d rakïj ñanj naguit</string>
    <!-- Text shown in snackbar when multiple tabs have been saved in a collection -->
    <string name="create_collection_tabs_saved">Nej rakïj ñanj na\'nín sà\'t</string>
    <!-- Text shown in snackbar when one or multiple tabs have been saved in a new collection -->
    <string name="create_collection_tabs_saved_new_collection">Ngà nanun sà\' nej sa nachra chrē\'t</string>
    <!-- Text shown in snackbar when one tab has been saved in a collection -->
    <string name="create_collection_tab_saved">Rakïj ñanj na\'nïnj sà\'t</string>
    <!-- Content description (not visible, for screen readers etc.): button to close the collection creator -->
    <string name="create_collection_close">Nārán</string>

    <!-- Button to save currently selected tabs in the "select tabs" step of the collection creator-->
    <string name="create_collection_save">Nā\'nïnj sà\'</string>
    <!-- Snackbar action to view the collection the user just created or updated -->
    <string name="create_collection_view">Ni\'iāj</string>

    <!-- Text for the OK button from collection dialogs -->
    <string name="create_collection_positive">GĀ’HUE</string>
    <!-- Text for the cancel button from collection dialogs -->
    <string name="create_collection_negative">Dūyichin\'</string>

    <!-- Default name for a new collection in "name new collection" step of the collection creator. %d is a placeholder for the number of collections-->
    <string name="create_collection_default_name">Sa nachra chrē\'t %d</string>

    <!-- Share -->
    <!-- Share screen header -->
    <string name="share_header_2">Dūyingô\'</string>
    <!-- Content description (not visible, for screen readers etc.):
        "Share" button. Opens the share menu when pressed. -->
    <string name="share_button_content_description">Dūyingô\'</string>
    <!-- Text for the Save to PDF feature in the share menu -->
    <string name="share_save_to_pdf">Nā’nïnj sà’ ngà PDF</string>
    <!-- Text for error message when generating a PDF file Text. -->
    <string name="unable_to_save_to_pdf_error">Nā’hue nāgi’hia PDF</string>
    <!-- Text for standard error snackbar dismiss button. -->
    <string name="standard_snackbar_error_dismiss">Si gi\'hiaj guendô\'</string>
<<<<<<< HEAD
=======
    <!-- Text for error message when printing a page and it fails. -->
    <string name="unable_to_print_error" moz:removedIn="121" tools:ignore="UnusedResources">Nu gā\'hue gīrij ñadu’hua</string>
>>>>>>> 0ada6ff2
    <!-- Text for error message when printing a page and it fails. -->
    <string name="unable_to_print_page_error">Nu gā’hue gīrij ñadu’hua ñanj nan</string>
    <!-- Text for the print feature in the share and browser menu -->
    <string name="menu_print">Gīrī ñadu’hua</string>
    <!-- Sub-header in the dialog to share a link to another sync device -->
    <string name="share_device_subheader">Gā\'nïnj riña aga\'</string>
    <!-- Sub-header in the dialog to share a link to an app from the full list -->
    <string name="share_link_all_apps_subheader">Daran\' sun huā</string>

    <!-- Sub-header in the dialog to share a link to an app from the most-recent sorted list -->
    <string name="share_link_recent_apps_subheader">Hìaj garâj sun nākàt</string>
    <!-- Text for the copy link action in the share screen. -->
    <string name="share_copy_link_to_clipboard">Nā’nïnj sà\' riña portapapeles</string>
    <!-- Toast shown after copying link to clipboard -->
    <string name="toast_copy_link_to_clipboard">\'Ngà nū sà\'aj riña portapapeles</string>
    <!-- An option from the share dialog to sign into sync -->
    <string name="sync_sign_in">Gāyi\'ì sēsiû riña Sync</string>
     <!-- An option from the three dot menu to sync and save data -->
    <string name="sync_menu_sync_and_save_data">Nāgi\’hiaj nūguà\'àn nī na’nïnj sà\’t nej dâto</string>
    <!-- An option from the share dialog to send link to all other sync devices -->
    <string name="sync_send_to_all">Gā \'nïnj gan\'an riña daran\' nej aga\'a</string>
    <!-- An option from the share dialog to reconnect to sync -->
    <string name="sync_reconnect">Gānātū nākà ñû riña Sync</string>

    <!-- Text displayed when sync is offline and cannot be accessed -->
    <string name="sync_offline">Nitāj kōneksiûn hua</string>
    <!-- An option to connect additional devices -->
    <string name="sync_connect_device">Gātū\' ngà a\'ngô aga\'a</string>
    <!-- The dialog text shown when additional devices are not available -->
    <string name="sync_connect_device_dialog">Da\' ga\'ue gā\'nïnjt \'ngō rakïj ñanj, da\'uît gāyi\'ìt sēsiûn riña a\'ngô aga\'a,</string>
    <!-- Confirmation dialog button -->
    <string name="sync_confirmation_button">Ngà gunïn</string>

    <!-- Share error message -->
    <string name="share_error_snackbar">Si ga\'ue gà\'nïn\' riña duguî\' aplikasiûn nan</string>
    <!-- Add new device screen title -->
    <string name="sync_add_new_device_title">Gā\'nïnj riña aga\'</string>
    <!-- Text for the warning message on the Add new device screen -->
    <string name="sync_add_new_device_message">Nitāj à\'ngō aga\'a hua kōnektadô</string>
    <!-- Text for the button to learn about sending tabs -->
    <string name="sync_add_new_device_learn_button">Gāhuin chrūn doj dàj gà\'nïn\' rakïj ñanj gan\'an…</string>
    <!-- Text for the button to connect another device -->
    <string name="sync_add_new_device_connect_button">Gī\'iaj kōnektandô a\'ngô aga\'a…</string>

    <!-- Notifications -->
    <!-- Text shown in the notification that pops up to remind the user that a private browsing session is active. -->
    <string name="notification_pbm_delete_text_2">Nārán riña nej rakïj ñanj huìi</string>

    <!-- Name of the marketing notification channel. Displayed in the "App notifications" system settings for the app -->
    <string name="notification_marketing_channel_name">Dūyingô’</string>

    <!-- Title shown in the notification that pops up to remind the user to set fenix as default browser.
    The app name is in the text, due to limitations with localizing Nimbus experiments -->
    <string name="nimbus_notification_default_browser_title" tools:ignore="UnusedResources">Hìo nī huì hua Firefox</string>
    <!-- Text shown in the notification that pops up to remind the user to set fenix as default browser.
    The app name is in the text, due to limitations with localizing Nimbus experiments -->
    <string name="nimbus_notification_default_browser_text" tools:ignore="UnusedResources">Nā’nïnj Firefox da’ gāhuin man riña aché nana’hui’ yītïnjt</string>
    <!-- Title shown in the notification that pops up to re-engage the user -->
    <string name="notification_re_engagement_title">Ni’hiāj dàj ‘hiaj sun riña sa aché nu yītï̀njt</string>

    <!-- Text shown in the notification that pops up to re-engage the user.
    %1$s is a placeholder that will be replaced by the app name. -->
    <string name="notification_re_engagement_text">Si ga’na’ nej kôki nī nej dukuán nej sa gini’hiājt riña %1$s</string>
    <!-- Title A shown in the notification that pops up to re-engage the user -->
    <string name="notification_re_engagement_A_title">Gachē nu nī gà’ si ‘ngō da’nga’a sī dunâjt</string>
    <!-- Text A shown in the notification that pops up to re-engage the user.
    %1$s is a placeholder that will be replaced by the app name. -->
    <string name="notification_re_engagement_A_text">Riña aché nun huìt riña %1$s nitāj si na’nḯn sà’aj nej nuguan’ huā rayi’ît.</string>
    <!-- Title B shown in the notification that pops up to re-engage the user -->
    <string name="notification_re_engagement_B_title">Gāyi’ì nānà’huì’t </string>
    <!-- Text B shown in the notification that pops up to re-engage the user -->
    <string name="notification_re_engagement_B_text">Narì’ ‘ngō sa huin nīchrù’un. Asi nārì’ ‘ngō sa gī’hiaj nāhuin nīhià’ ruhuât.</string>

    <!-- Survey -->
    <!-- Text shown in the fullscreen message that pops up to ask user to take a short survey.
    The app name is in the text, due to limitations with localizing Nimbus experiments -->
    <string name="nimbus_survey_message_text">Gī’hiaj ‘ngō sunūnj un, nāchra ‘ngō nej nuguan’ nan da’ nahuin hue’ê doj Firefox.</string>
    <!-- Preference for taking the short survey. -->
    <string name="preferences_take_survey">Nātsij ēnkuêsta</string>
    <!-- Preference for not taking the short survey. -->
    <string name="preferences_not_take_survey">Sī ga’hue, guruhuât</string>

    <!-- Snackbar -->
    <!-- Text shown in snackbar when user deletes a collection -->
    <string name="snackbar_collection_deleted">Ganare\' sa ganachra chrē\'t</string>
    <!-- Text shown in snackbar when user renames a collection -->
    <string name="snackbar_collection_renamed">Nadunâ si yūgui sa ganachra chrē\'t</string>
    <!-- Text shown in snackbar when user closes a tab -->
    <string name="snackbar_tab_closed">Ganarán riña rakïj ñanj</string>
    <!-- Text shown in snackbar when user closes all tabs -->
    <string name="snackbar_tabs_closed">Ganarán riña nej rakïj ñanj</string>
    <!-- Text shown in snackbar when user bookmarks a list of tabs -->
    <string name="snackbar_message_bookmarks_saved">Ngà nañûn man riña nej sa arâj sun nīchrà\'t doj!</string>
    <!-- Text shown in snackbar when user adds a site to shortcuts -->
    <string name="snackbar_added_to_shortcuts">Ngà nanunj riña nej aksêso dirêkto!</string>
    <!-- Text shown in snackbar when user closes a private tab -->
    <string name="snackbar_private_tab_closed">Ngà narán riña rakïj ñanj huìi</string>
    <!-- Text shown in snackbar when user closes all private tabs -->
    <string name="snackbar_private_tabs_closed">Ngà narán riña nej rakïj ñanj huìi</string>
    <!-- Text shown in snackbar to undo deleting a tab, top site or collection -->
    <string name="snackbar_deleted_undo">NĀNIKÀJ RŪKÙ</string>
    <!-- Text shown in snackbar when user removes a top site -->
    <string name="snackbar_top_site_removed">Ngà ganare\' sîtio</string>
    <!-- QR code scanner prompt which appears after scanning a code, but before navigating to it
        First parameter is the name of the app, second parameter is the URL or text scanned-->
    <string name="qr_scanner_confirmation_dialog_message">Gā\'nïn riña %1$s gā\'nïn %2$s</string>
    <!-- QR code scanner prompt dialog positive option to allow navigation to scanned link -->
    <string name="qr_scanner_dialog_positive">GA\'NĪN</string>
    <!-- QR code scanner prompt dialog positive option to deny navigation to scanned link -->
    <string name="qr_scanner_dialog_negative">SĪ GA\'NÏNJT</string>
    <!-- QR code scanner prompt dialog error message shown when a hostname does not contain http or https. -->
    <string name="qr_scanner_dialog_invalid">Nitāj si huā hue\'ê si direksiûn Web gachrûnt</string>
    <!-- QR code scanner prompt dialog positive option when there is an error -->
    <string name="qr_scanner_dialog_invalid_ok">GĀ’HUE</string>
    <!-- Tab collection deletion prompt dialog message. Placeholder will be replaced with the collection name -->
    <string name="tab_collection_dialog_message">Huā yītïnj ruhuât nādure\'t %1$s anj</string>
    <!-- Collection and tab deletion prompt dialog message. This will show when the last tab from a collection is deleted -->
    <string name="delete_tab_and_collection_dialog_message">Sisī nādurê’t rakïj ñanj nan nī, nārè da’ huā ngè koleksiôn. Gā’hue nāgi’hiát a’ngô koleksiôn ahuin mān’an diû garan’ ruhuât.</string>
    <!-- Collection and tab deletion prompt dialog title. Placeholder will be replaced with the collection name. This will show when the last tab from a collection is deleted -->
    <string name="delete_tab_and_collection_dialog_title">Nādurê\'t %1$s raj</string>
    <!-- Tab collection deletion prompt dialog option to delete the collection -->
    <string name="tab_collection_dialog_positive">Nādūre\'</string>

    <!-- Text displayed in a notification when the user enters full screen mode -->
    <string name="full_screen_notification">Hiàj nanunj da\' huā ngè riña aga\'a</string>
    <!-- Message for copying the URL via long press on the toolbar -->
    <string name="url_copied">Ngà naka URL</string>
    <!-- Sample text for accessibility font size -->
    <string name="accessibility_text_size_sample_text_1">Ni\'iāj sò\' hua lechrâ nan. Dānaj gūruguì\'ij ni\'iājt sisī nāgi\'iaj yāchìjt asi nāgi\'iaj lít man.</string>
    <!-- Summary for Accessibility Text Size Scaling Preference -->
    <string name="preference_accessibility_text_size_summary">Nāgi\'iaj yāchìj asi nāgi\'iaj lij lêchra riña nej sitio web</string>
    <!-- Title for Accessibility Text Size Scaling Preference -->
    <string name="preference_accessibility_font_size_title">Dàj yāchìj gā lêchra</string>

    <!-- Title for Accessibility Text Automatic Size Scaling Preference -->
    <string name="preference_accessibility_auto_size_2">Dàj yāchìj hua niñā lêchra \'naj</string>

    <!-- Summary for Accessibility Text Automatic Size Scaling Preference -->
    <string name="preference_accessibility_auto_size_summary">Gūñā gā lechrâ nan ngà sa nikāj Android. Si ruhuât nādūnāt man nī gūxūn opsiôn nan.</string>

    <!-- Title for the Delete browsing data preference -->
    <string name="preferences_delete_browsing_data">Nādure\' nej si datô riña sā nana\'uî\'t</string>
    <!-- Title for the tabs item in Delete browsing data -->
    <string name="preferences_delete_browsing_data_tabs_title_2">Nā\'nïn nej rakïj ñanj</string>
    <!-- Subtitle for the tabs item in Delete browsing data, parameter will be replaced with the number of open tabs -->
    <string name="preferences_delete_browsing_data_tabs_subtitle">%d nej rakïj ñanj</string>

    <!-- Title for the data and history items in Delete browsing data -->
    <string name="preferences_delete_browsing_data_browsing_data_title">Sa gini\'iājt ngà gaché nunt nī si datô nej sîtio</string>
    <!-- Subtitle for the data and history items in delete browsing data, parameter will be replaced with the
        number of history items the user has -->
    <string name="preferences_delete_browsing_data_browsing_data_subtitle">%d nej direksiûn</string>
    <!-- Title for the cookies item in Delete browsing data -->
    <string name="preferences_delete_browsing_data_cookies">Nej kôki</string>
    <!-- Subtitle for the cookies item in Delete browsing data -->
    <string name="preferences_delete_browsing_data_cookies_subtitle">Gānarán sēsiûn riña gà\'ì nej sîtio</string>
    <!-- Title for the cached images and files item in Delete browsing data -->
    <string name="preferences_delete_browsing_data_cached_files">Sa ni\'io\' nī archibô kāchê</string>

    <!-- Subtitle for the cached images and files item in Delete browsing data -->
    <string name="preferences_delete_browsing_data_cached_files_subtitle">Gī\'iaj hīu hiūj nachrasàt</string>
    <!-- Title for the site permissions item in Delete browsing data -->
    <string name="preferences_delete_browsing_data_site_permissions">Sa rikî nì\'iaj sîtio</string>
    <!-- Title for the downloads item in Delete browsing data -->
    <string name="preferences_delete_browsing_data_downloads">Nej sa naduninjt</string>
    <!-- Text for the button to delete browsing data -->
    <string name="preferences_delete_browsing_data_button">Nādure\' nej si datô riña sā nana\'uî\'t</string>
    <!-- Title for the Delete browsing data on quit preference -->
    <string name="preferences_delete_browsing_data_on_quit">Nādure\' nej si datô riña sā nana\'uî\'t ngà gāhuīt</string>

    <!-- Summary for the Delete browsing data on quit preference. "Quit" translation should match delete_browsing_data_on_quit_action translation. -->
    <string name="preference_summary_delete_browsing_data_on_quit_2">Nārè\' man\'an nej si datô riña sā nana\'uî\'t ngà gūru\'man ra\'ât riña tāj \“Gāhuīt\” riña menú ñāan</string>
    <!-- Action item in menu for the Delete browsing data on quit feature -->
    <string name="delete_browsing_data_on_quit_action">Gāhuī</string>

    <!-- Title text of a delete browsing data dialog. -->
    <string name="delete_history_prompt_title">Diû gāchīn da’ gā’hue nārè’ej</string>
    <!-- Body text of a delete browsing data dialog. -->
    <string name="delete_history_prompt_body" moz:RemovedIn="130" tools:ignore="UnusedResources">Nādure’ riña ‘na’ nej sa gini’hiājt (ndà nej sa nagi’hiaj nūguan’ànt ngà a’ngô aga’a), nej kôki nī a’ngô nej sa huā ngà aché nunt.</string>
    <!-- Body text of a delete browsing data dialog. -->
    <string name="delete_history_prompt_body_2">Nādure’ riña ‘na’ nej sa gini’hiājt (ndà nej sa nagi’hiaj nūguan’ànt ngà a’ngô aga’a)</string>
    <!-- Radio button in the delete browsing data dialog to delete history items for the last hour. -->
    <string name="delete_history_prompt_button_last_hour">Sa gahuin akuan\'</string>
    <!-- Radio button in the delete browsing data dialog to delete history items for today and yesterday. -->
    <string name="delete_history_prompt_button_today_and_yesterday">Hìaj ngà guki</string>
    <!-- Radio button in the delete browsing data dialog to delete all history. -->
    <string name="delete_history_prompt_button_everything">Daran\'anj</string>

    <!-- Dialog message to the user asking to delete browsing data. Parameter will be replaced by app name. -->
    <string name="delete_browsing_data_prompt_message_3">%s nādure\'ej nej si datô riña gaché nunt ngà naguit.</string>
    <!-- Text for the cancel button for the data deletion dialog -->
    <string name="delete_browsing_data_prompt_cancel">Dūyichin\'</string>
    <!-- Text for the allow button for the data deletion dialog -->
    <string name="delete_browsing_data_prompt_allow">Nādūre\'</string>
    <!-- Text for the snackbar confirmation that the data was deleted -->
    <string name="preferences_delete_browsing_data_snackbar">Ngà ganare\' nej si datô sa nana\'uî\'t</string>
    <!-- Text for the snackbar to show the user that the deletion of browsing data is in progress -->
    <string name="deleting_browsing_data_in_progress">Hīaj nadure\'ej nej si datô riña sā nana\'uî\'t…</string>

    <!-- Dialog message to the user asking to delete all history items inside the opened group. Parameter will be replaced by a history group name. -->
    <string name="delete_all_history_group_prompt_message">Nādure’ daran’ nej sîtio riña “%s”</string>
    <!-- Text for the cancel button for the history group deletion dialog -->
    <string name="delete_history_group_prompt_cancel">Dūyichin\'</string>
    <!-- Text for the allow button for the history group dialog -->
    <string name="delete_history_group_prompt_allow">Nādūre\'</string>

    <!-- Text for the snackbar confirmation that the history group was deleted -->
    <string name="delete_history_group_snackbar">Ngà nare’ grûpo</string>

    <!-- Onboarding -->
    <!-- Text for onboarding welcome header. -->
    <string name="onboarding_header_2">Guruhuât gunumânt riña internêt ‘hiaj sun hue’ê doj nan</string>
    <!-- Text for the onboarding welcome message. -->
    <string name="onboarding_message">Guendâ guìi gurugui’ sa nana’hui’ nan, sê guendâ gīrij san’ānj an huin man.</string>
    <!-- Text for the Firefox account onboarding sign in card header. -->
    <string name="onboarding_account_sign_in_header">Nakāj danè’ gudunâjt</string>
    <!-- Text for the button to learn more about signing in to your Firefox account. -->
    <string name="onboarding_manual_sign_in_description">Nāgi’hiaj nūguan’àn nej rakïj ñanj nī nej da’nga’ huì huā riña nej si āgâ’t da’ gā’hue nādunāt pāntâya.</string>
    <!-- Text for the button to manually sign into Firefox account. -->
    <string name="onboarding_firefox_account_sign_in">Gāyi\'ì sēsiûn</string>
    <!-- text to display in the snackbar once account is signed-in -->
    <string name="onboarding_firefox_account_sync_is_on">Ngà nanûn Sync</string>
    <!-- Text for the tracking protection onboarding card header -->
    <string name="onboarding_tracking_protection_header">Sa ‘na’ niñā da’ dūgumîn sò’ da’ gāchē nun huìt</string>
    <!-- Text for the tracking protection card description. The first parameter is the name of the application.-->
    <string name="onboarding_tracking_protection_description_old">Rugûñu’ūnj %1$s narán man riña nej hue’ yīru’hue nikò’ sò’ riña web.</string>
    <!-- Text for the tracking protection card description. -->
    <string name="onboarding_tracking_protection_description">Nīka nej san arán riña nej kôki da’ nāran riña nej kôki gā’hue nāga’nāj sò’ riña nej sîtio.</string>
    <!-- text for tracking protection radio button option for standard level of blocking -->
    <string name="onboarding_tracking_protection_standard_button_2">Sa huā chre\' (dàj huaj \'naj)</string>
    <!-- text for standard blocking option button description -->
    <string name="onboarding_tracking_protection_standard_button_description_3">Nda hue\'ê chre huaj da\' gī\hiaj sunj nī dūguminj da\’ gāchē nun huìt. Nej pâjina nī nayi\'nïn riña man dàj rû\' \'hiaj yitïn.</string>
    <!-- text for tracking protection radio button option for strict level of blocking -->
    <string name="onboarding_tracking_protection_strict_option">Sa nùkuaj doj</string>
    <!-- text for strict blocking option button description -->
    <string name="onboarding_tracking_protection_strict_button_description_3">Naran riña nej sa naga’nāj a da’ nāyi’nï̄n hìo doj riña nej pâjina, sanī huā da’āj nej suun gā’hue gāhui a’nan’.</string>
    <!-- text for the toolbar position card header  -->
    <string name="onboarding_toolbar_placement_header_1">Nānà’huì’ riña ginun dukuá ‘na’ nej rasūun</string>
    <!-- Text for the toolbar position card description -->
    <string name="onboarding_toolbar_placement_description">Dūnâj man ginùn man ne’ rīki asi dūguachîn man gān’an ne’ ràa.</string>
    <!-- Text for the privacy notice onboarding card header -->
    <string name="onboarding_privacy_notice_header_1">Sò’ ni’in dàj gī’hiaj sunt ngà nej si datôt</string>
    <!-- Text for the privacy notice onboarding card description. -->
    <string name="onboarding_privacy_notice_description">Narikî Firefox da’ gi’nï̄nj ra’ât nej sa duyingâ’t riña aché nunt nī nej sa duyingâ’t ngà nej ñûnj.</string>
    <!-- Text for the button to read the privacy notice -->
    <string name="onboarding_privacy_notice_read_button">Gahiā sa atāj na\'ānj ñûnj guendâ sa huìi</string>

    <!-- Text for the conclusion onboarding message -->
    <string name="onboarding_conclusion_header">Ngà huā yūguît da’ gāyi’ìt gī’hiaj sunt ngà ‘ngō internet nākàa bè’ej.</string>
    <!-- text for the button to finish onboarding -->
    <string name="onboarding_finish">Gāyi\'ì gāchē nunt</string>

    <!-- Onboarding theme -->
    <!-- text for the theme picker onboarding card header -->
    <string name="onboarding_theme_picker_header">Nāguī si temât</string>
    <!-- text for the theme picker onboarding card description -->
    <string name="onboarding_theme_picker_description_2">Dūgumî dòj ña\'an arâj sun si āgâ\'t ngà rune ñant si nāchrūnt gā rūmī\' riña si āgâ\'t.</string>
    <!-- Automatic theme setting (will follow device setting) -->
    <string name="onboarding_theme_automatic_title">Sa nañû ma\'an</string>
    <!-- Summary of automatic theme setting (will follow device setting) -->
    <string name="onboarding_theme_automatic_summary">Nakāj dugui\'ij ngà daj hua riña si āgâ\'t</string>

    <!-- Theme setting for dark mode -->
    <string name="onboarding_theme_dark_title">Temâ huā rūmin\'in</string>

    <!-- Theme setting for light mode -->
    <string name="onboarding_theme_light_title">Temâ huā yigiïn</string>

    <!-- Text shown in snackbar when multiple tabs have been sent to device -->
    <string name="sync_sent_tabs_snackbar">Nej rakïj ñanj ngà gan\'ānj</string>
    <!-- Text shown in snackbar when one tab has been sent to device  -->
    <string name="sync_sent_tab_snackbar">Rakïj ñanj ngà gan\'ānj</string>
    <!-- Text shown in snackbar when sharing tabs failed  -->
    <string name="sync_sent_tab_error_snackbar">Nu ga\'ue gan\'an</string>

    <!-- Text shown in snackbar for the "retry" action that the user has after sharing tabs failed -->
    <string name="sync_sent_tab_error_snackbar_action">GINÙ HUIN ÑÛ</string>
    <!-- Title of QR Pairing Fragment -->
    <string name="sync_scan_code">Gānārī ñadu\'ua da\'nga\' kôdigo</string>
    <!-- Instructions on how to access pairing -->
    <string name="sign_in_instructions"><![CDATA[Gānā\'nïn Firefox riña si āgâ\'t nī gātū riña <b>https://firefox.com/pair</b>]]></string>
    <!-- Text shown for sign in pairing when ready -->
    <string name="sign_in_ready_for_scan">Ngà huā chrunj da\' gānārij ñadu\'ua</string>
    <!-- Text shown for settings option for sign with pairing -->
    <string name="sign_in_with_camera">Gāyì\'ì sēsiûn ngà si kamarât</string>
    <!-- Text shown for settings option for sign with email -->
    <string name="sign_in_with_email">Gārāsun si kōrreôt si lūgaj</string>
    <!-- Text shown for settings option for create new account text.'Firefox' intentionally hardcoded here.-->
    <string name="sign_in_create_account_text"><![CDATA[Nitāj kuênta hua ‘hiá ra’ <u>gīrī ‘ngòj a</u> da’ nāgi’hiaj nūguan’ànt man ngà a’ngô nej si āgâ’t.]]></string>
    <!-- Text shown in confirmation dialog to sign out of account. The first parameter is the name of the app (e.g. Firefox Preview) -->
    <string name="sign_out_confirmation_message_2">Dūnâj %s si nāgi\'iaj nūguàn\'anj si kuentât, sanī si dure\'ej nej datô râj sunt ngà aché nunt riña aga\' nan.</string>
    <!-- Option to continue signing out of account shown in confirmation dialog to sign out of account -->
    <string name="sign_out_disconnect">Gāhuī riña internet</string>
    <!-- Option to cancel signing out shown in confirmation dialog to sign out of account -->
    <string name="sign_out_cancel">Dūyichin\'</string>

    <!-- Error message snackbar shown after the user tried to select a default folder which cannot be altered -->
    <string name="bookmark_cannot_edit_root">Sī ga\'ue nādūnāt sa mà riña nej karpetâ ngà nīka \'naj</string>

    <!-- Enhanced Tracking Protection -->
    <!-- Link displayed in enhanced tracking protection panel to access tracking protection settings -->
    <string name="etp_settings">Riña gā\'ue nāgi\'iát riña sa dugumî sò\'</string>
    <!-- Preference title for enhanced tracking protection settings -->
    <string name="preference_enhanced_tracking_protection">Sa huā hue\'ê doj guendâ nārán riña sa naga\'nāj a</string>
    <!-- Preference summary for enhanced tracking protection settings on/off switch -->
    <string name="preference_enhanced_tracking_protection_summary">Ngà Total Cookie Protection hìaj, ‘ngō sa rugûñu’ūnj hīa sò’ da’ nārán man riña nej sa naga’nāj ahui riña nej sitio.</string>
    <!-- Description of enhanced tracking protection. The parameter is the name of the application (For example: Firefox Fenix) -->
    <string name="preference_enhanced_tracking_protection_explanation_2">%s naran rayi\'ît riña nej sa naga\'nāj sa \'iát nga aché nunt.</string>
    <!-- Text displayed that links to website about enhanced tracking protection -->
    <string name="preference_enhanced_tracking_protection_explanation_learn_more">Gāhuin chrūn doj</string>

    <!-- Preference for enhanced tracking protection for the standard protection settings -->
    <string name="preference_enhanced_tracking_protection_standard_default_1">Sa huā chre\' (dàj huaj \'naj)</string>
    <!-- Preference description for enhanced tracking protection for the standard protection settings -->
    <string name="preference_enhanced_tracking_protection_standard_description_5">Nāyi’nï̄n nej pâjina dàj rû’ nayi’nï̀nj nīñanj, sanī si narán nìko man riña nej sa naga’nāj a.</string>
    <!--  Accessibility text for the Standard protection information icon  -->
    <string name="preference_enhanced_tracking_protection_standard_info_button">Ahuin si riñā narán sa dugumî sò\' \'na\' niñā guendâ nej sa naga\'nāj a</string>
    <!-- Preference for enhanced tracking protection for the strict protection settings -->
    <string name="preference_enhanced_tracking_protection_strict">Sa nùkuaj doj</string>

    <!-- Preference description for enhanced tracking protection for the strict protection settings -->
    <string name="preference_enhanced_tracking_protection_strict_description_4">Dugumîn doj sò’ nī hìo doj ‘hiaj sunj, sanī ga’hue sisī sī gi’hiaj sun hue’ê da’āj sitio.</string>
    <!--  Accessibility text for the Strict protection information icon  -->
    <string name="preference_enhanced_tracking_protection_strict_info_button">Ahuin si riñā narán sa nùkuaj doj dugumî sò\' \'na\' niñā guendâ nej sa naga\'nāj a</string>
    <!-- Preference for enhanced tracking protection for the custom protection settings -->
    <string name="preference_enhanced_tracking_protection_custom">Nāgi\'iaj mun\'ûn\'</string>
    <!-- Preference description for enhanced tracking protection for the strict protection settings -->
    <string name="preference_enhanced_tracking_protection_custom_description_2">Nāguī nej sa naga\'nāj a asi a\'ngô sa riñā ruhuât naránt.</string>
    <!--  Accessibility text for the Strict protection information icon  -->
    <string name="preference_enhanced_tracking_protection_custom_info_button">Nan huin sa riñā narán sa dugumî sò\' \'na\' niñā guendâ nej sa naga\'nāj a</string>
    <!-- Header for categories that are being blocked by current Enhanced Tracking Protection settings -->
    <!-- Preference for enhanced tracking protection for the custom protection settings for cookies-->
    <string name="preference_enhanced_tracking_protection_custom_cookies">Nej kôki</string>
    <!-- Option for enhanced tracking protection for the custom protection settings for cookies-->
    <string name="preference_enhanced_tracking_protection_custom_cookies_1">Sa naga\'nāj riña nej sîtio nī nej rêd sociâl</string>
    <!-- Option for enhanced tracking protection for the custom protection settings for cookies-->
    <string name="preference_enhanced_tracking_protection_custom_cookies_2">Si kokî nej sitiô nu atûjt</string>
    <!-- Option for enhanced tracking protection for the custom protection settings for cookies-->
    <string name="preference_enhanced_tracking_protection_custom_cookies_3">Daran\' nej kokî ânej e (ga\'ue gī\'iaj sun a\'nan\' web gī\'ia)</string>
    <!-- Option for enhanced tracking protection for the custom protection settings for cookies-->
    <string name="preference_enhanced_tracking_protection_custom_cookies_4">Daran\' nej kokî (ga\'ue dūre\'ej dā\'āj sîtio)</string>
    <!-- Option for enhanced tracking protection for the custom protection settings for cookies-->
    <string name="preference_enhanced_tracking_protection_custom_cookies_5">Gi’hiaj anêj nej kôki riña nej sitio </string>
    <!-- Preference for enhanced tracking protection for the custom protection settings for tracking content -->
    <string name="preference_enhanced_tracking_protection_custom_tracking_content">Sa nīkāj sa naga\'nāj a</string>
    <!-- Option for enhanced tracking protection for the custom protection settings for tracking content-->
    <string name="preference_enhanced_tracking_protection_custom_tracking_content_1">Riña daran\' nej rakïj ñanj</string>
    <!-- Option for enhanced tracking protection for the custom protection settings for tracking content-->
    <string name="preference_enhanced_tracking_protection_custom_tracking_content_2">Màn riña nej rakïj ñanj huìi</string>
    <!-- Preference for enhanced tracking protection for the custom protection settings -->
    <string name="preference_enhanced_tracking_protection_custom_cryptominers">Nej kriptominêro</string>
    <!-- Preference for enhanced tracking protection for the custom protection settings -->
    <string name="preference_enhanced_tracking_protection_custom_fingerprinters">Nej da\'nga\' rā\'a</string>
    <!-- Button label for navigating to the Enhanced Tracking Protection details -->
    <string name="enhanced_tracking_protection_details">A\'ngô nej sa nika</string>
    <!-- Header for categories that are being being blocked by current Enhanced Tracking Protection settings -->
    <string name="enhanced_tracking_protection_blocked">Nitāj si hūaj nāyi\'nïn</string>
    <!-- Header for categories that are being not being blocked by current Enhanced Tracking Protection settings -->
    <string name="enhanced_tracking_protection_allowed">Gā\'ue</string>

    <!-- Category of trackers (social media trackers) that can be blocked by Enhanced Tracking Protection -->
    <string name="etp_social_media_trackers_title">Nej sa naga\'nāj nej rêd sosiâl</string>

    <!-- Description of social media trackers that can be blocked by Enhanced Tracking Protection -->
    <string name="etp_social_media_trackers_description">Sī ga\'nïnjt riña nej rêd sōsiâl da\' nāga\'nāj nìko sa \'iát ngà aché nunt.</string>
    <!-- Category of trackers (cross-site tracking cookies) that can be blocked by Enhanced Tracking Protection -->
    <string name="etp_cookies_title">Nej kokî naga\'nāj riña nej dūguì\' nej sîtio</string>

    <!-- Category of trackers (cross-site tracking cookies) that can be blocked by Enhanced Tracking Protection -->
    <string name="etp_cookies_title_2">Si kokî nej sitio nadunâ dugui’i</string>
    <!-- Description of cross-site tracking cookies that can be blocked by Enhanced Tracking Protection -->
    <string name="etp_cookies_description">Nārán riña nej kokî arâj sun nej rêd duyinga\' sa ane\'e nī nej dukuâ sun nadigi\'ñûn sa anïn ruhuâ guìi da\' si naga\'nāj nìko man nej sa \'iát nga aché nunt.</string>
    <!-- Description of cross-site tracking cookies that can be blocked by Enhanced Tracking Protection -->
    <string name="etp_cookies_description_2">Sa gū’nàj Total Cookie Protection narán man riña nej kokî nīkāj sa naga’nāj a, dàj rû’ nej nuguan’ duyinga’ nej si da’ gūdu’huē nej si rasūun, ô nī siganikò’ nej man sò’ ngà’.</string>
    <!-- Category of trackers (cryptominers) that can be blocked by Enhanced Tracking Protection -->
    <string name="etp_cryptominers_title">Nej kriptominêro</string>
    <!-- Description of cryptominers that can be blocked by Enhanced Tracking Protection -->
    <string name="etp_cryptominers_description">Nu â\'nïn riña nej skripts yi\'ìi da\' gātū nej man riña si āgâ\'t nī gīrī nej man san\'ānj nānèe.</string>
    <!-- Category of trackers (fingerprinters) that can be blocked by Enhanced Tracking Protection -->
    <string name="etp_fingerprinters_title">Nej sa nani\'in nej da\'nga\' rā\'a</string>
    <!-- Description of fingerprinters that can be blocked by Enhanced Tracking Protection -->
    <string name="etp_fingerprinters_description">Nu â\'nïn da\' sī nari a\'ngô sa yi\'ìi nej nuguan\' nīkāj si āgâ\'t nī ga\'ue nāga\'nāj nej man sò\'.</string>
    <!-- Category of trackers (tracking content) that can be blocked by Enhanced Tracking Protection -->
    <string name="etp_tracking_content_title">Sa nīkāj sa naga\'nāj a</string>

    <!-- Description of tracking content that can be blocked by Enhanced Tracking Protection -->
    <string name="etp_tracking_content_description">Naran riña nej nuguan\' duyinga\' nej sa ane\'e, sa ni\'io\' nī riña nej nuguan\' nīkāj sa naga\'nāj a. Ga\'ue gā\'uì\' yī\'ij dàj \'iaj sun nej sîtio.</string>
    <!-- Enhanced Tracking Protection message that protection is currently on for this site -->
    <string name="etp_panel_on">Ngà \'IAJ SUN nej sa dugumî sò\' riña sitiô nan</string>
    <!-- Enhanced Tracking Protection message that protection is currently off for this site -->
    <string name="etp_panel_off">NITĀJ SI \'IAJ SUN nej sa dugumî sò\' riña sitiô nan</string>

    <!-- Header for exceptions list for which sites enhanced tracking protection is always off -->
    <string name="enhanced_tracking_protection_exceptions">Nitāj si \'iaj sun sa nùkuaj narán riña sa naga\'nāj a riña nej sitiô nan</string>
    <!-- Content description (not visible, for screen readers etc.): Navigate
    back from ETP details (Ex: Tracking content) -->
    <string name="etp_back_button_content_description">Gūij ne\' rūkùu</string>
    <!-- About page link text to open what's new link -->
    <string name="about_whats_new">Sa nākà doj huā riña %s</string>
    <!-- Open source licenses page title
    The first parameter is the app name -->
    <string name="open_source_licenses_title">%s Dukuâ ñanj OSS</string>

    <!-- Category of trackers (redirect trackers) that can be blocked by Enhanced Tracking Protection -->
    <string name="etp_redirect_trackers_title">Nej sa naga’nāj nadunâ mān’an</string>
    <!-- Description of redirect tracker cookies that can be blocked by Enhanced Tracking Protection -->
    <string name="etp_redirect_trackers_description">Nādure’ nej kokî ni’înt natûj mān’an riña nej sitio.</string>
    <!-- Description of the SmartBlock Enhanced Tracking Protection feature. The * symbol is intentionally hardcoded here,
         as we use it on the UI to indicate which trackers have been partially unblocked.  -->
    <string name="preference_etp_smartblock_description">Nayi’nï̀nj akuan’ riña nej sa naga’nāj sò’ ‘na’ riña pajinâ nan dadin’ natsí rè’ man ni’hiāj rè’ *.</string>
    <!-- Text displayed that links to website about enhanced tracking protection SmartBlock -->
    <string name="preference_etp_smartblock_learn_more">Gāhuin chrūn doj</string>

    <!-- Content description (not visible, for screen readers etc.):
    Enhanced tracking protection exception preference icon for ETP settings. -->
    <string name="preference_etp_exceptions_icon_description">Nahuin sà’ doj ikonô arâj sun rè’ doj da’ narán riña sa naga’nāj sò’</string>

    <!-- About page link text to open support link -->
    <string name="about_support">Sa rugûñu\'ūnj un</string>
    <!-- About page link text to list of past crashes (like about:crashes on desktop) -->
    <string name="about_crashes">Nej sa gahui a\'nan\'</string>
    <!-- About page link text to open privacy notice link -->
    <string name="about_privacy_notice">Nuguan\' huì huin si dūkuan</string>

    <!-- About page link text to open know your rights link -->
    <string name="about_know_your_rights">Gīni\'in nej nuguan\' tna\'uēj rayi\'ît</string>
    <!-- About page link text to open licensing information link -->
    <string name="about_licensing_information">Si nùguàn\' līsênsia</string>
    <!-- About page link text to open a screen with libraries that are used -->
    <string name="about_other_open_source_libraries">Nej dukuâ ñanj arâj sun ñûnj</string>
    <!-- Toast shown to the user when they are activating the secret dev menu
        The first parameter is number of long clicks left to enable the menu -->
    <string name="about_debug_menu_toast_progress">Menû nagi\'aj hìo: gūru\'man ra\'a %1$d da\' nāchrūnt</string>
    <string name="about_debug_menu_toast_done">Menû nagi\'aj hìo ngà \'iaj sun</string>

    <!-- Browser long press popup menu -->
    <!-- Copy the current url -->
    <string name="browser_toolbar_long_press_popup_copy">Gūxūn nī nāchrūnt a\'ngô hiūj u</string>
    <!-- Paste & go the text in the clipboard. '&amp;' is replaced with the ampersand symbol: & -->
    <string name="browser_toolbar_long_press_popup_paste_and_go">Gāchrūn &amp; Gūij</string>
    <!-- Paste the text in the clipboard -->
    <string name="browser_toolbar_long_press_popup_paste">Gāchrūn</string>

    <!-- Snackbar message shown after an URL has been copied to clipboard. -->
    <string name="browser_toolbar_url_copied_to_clipboard_snackbar">URL ngà nachîn riña portapapeles</string>

    <!-- Title text for the Add To Homescreen dialog -->
    <string name="add_to_homescreen_title">Gāchrūn man riña pantâya</string>
    <!-- Cancel button text for the Add to Homescreen dialog -->
    <string name="add_to_homescreen_cancel">Dūyichin\'</string>
    <!-- Add button text for the Add to Homescreen dialog -->
    <string name="add_to_homescreen_add">Nūtà\'</string>

    <!-- Continue to website button text for the first-time Add to Homescreen dialog -->
    <string name="add_to_homescreen_continue">Ginu ngè riña sitiô nan</string>
    <!-- Placeholder text for the TextView in the Add to Homescreen dialog -->
    <string name="add_to_homescreen_text_placeholder">Si yūgui aksêso dīrêkto</string>

    <!-- Describes the add to homescreen functionality -->
    <string name="add_to_homescreen_description_2">Gā\'hue nāchrūnt sitiô nan riña pajinâ ayi\'ìt riña aga\' sikà\' rà nīkājt da\' ga\'hue hìo gātūt riñanj dàj rû\' \'hiaj \'ngō aplikāsiûn.</string>

    <!-- Preference for managing the settings for logins and passwords in Fenix -->
    <string name="preferences_passwords_logins_and_passwords">Nej riña gayi\'ìt sēsiûn nī nej da\'nga\' huìi</string>
    <!-- Preference for managing the saving of logins and passwords in Fenix -->
    <string name="preferences_passwords_save_logins">Nā\'nïnj sà\' nej riña gayi\'ìt sēsiûn nī nej da\'nga\' huìi</string>
    <!-- Preference option for asking to save passwords in Fenix -->
    <string name="preferences_passwords_save_logins_ask_to_save">Gāchìnj nì\'iaj nā\'nïnj sà\'t</string>
    <!-- Preference option for never saving passwords in Fenix -->
    <string name="preferences_passwords_save_logins_never_save">Nitāj āmān nā\'nïnj sà\'t</string>

    <!-- Preference for autofilling saved logins in Firefox (in web content), %1$s will be replaced with the app name -->
    <string name="preferences_passwords_autofill2">Dūsìj mān’an %1$s</string>
    <!-- Description for the preference for autofilling saved logins in Firefox (in web content), %1$s will be replaced with the app name -->
    <string name="preferences_passwords_autofill_description">Nāchra nāhuij man nī nā’nï̀nj sà’ si yūgui sa arâj suun ngà nej da’nga’ huìi riña nej sitio ngà aràj sunt %1$s.</string>
    <!-- Preference for autofilling logins from Fenix in other apps (e.g. autofilling the Twitter app) -->
    <string name="preferences_android_autofill">Nāchra mān’an man riña a’ngô nej aplikasiûn</string>

    <!-- Description for the preference for autofilling logins from Fenix in other apps (e.g. autofilling the Twitter app) -->
    <string name="preferences_android_autofill_description">Nāchra nāhuij nej si yūgui sa arâj suun ngà nej da’nga’ huìi riña na’ngô nej aplikasiûn riña si āgâ’t nan.</string>
    <!-- Preference option for adding a login -->
    <string name="preferences_logins_add_login">Nutà’ sa ayi’ìt sesión </string>

    <!-- Preference for syncing saved logins in Fenix -->
    <string name="preferences_passwords_sync_logins">Nāgi\'iaj nūguàn\'àn nej riña ayì\'ìt sēsiûn</string>

    <!-- Preference for syncing saved logins in Fenix, when not signed in-->
    <string name="preferences_passwords_sync_logins_across_devices">Nāgi’hiaj nūguan’àn nej riña ayi’ìt sēsiûn riña nej si āgâ’t</string>
    <!-- Preference to access list of saved logins -->
    <string name="preferences_passwords_saved_logins">Sa gayi\'ìt sesiûn ngà naginu sà\'</string>
    <!-- Description of empty list of saved passwords. Placeholder is replaced with app name.  -->
    <string name="preferences_passwords_saved_logins_description_empty_text">Nej riña gayi\'ìt sēsiûn asi rña nagi\'iaj nūguà\'ànt man ngà %s gūruguì\' hiūj nan gīni\'iājt.</string>
    <!-- Preference to access list of saved logins -->
    <string name="preferences_passwords_saved_logins_description_empty_learn_more_link">Gāhuin chrūn doj rayi\'î Sync.</string>
    <!-- Preference to access list of login exceptions that we never save logins for -->
    <string name="preferences_passwords_exceptions">Sa huā gi\'iát</string>
    <!-- Empty description of list of login exceptions that we never save logins for -->
    <string name="preferences_passwords_exceptions_description_empty">Hiūj nan gūruguì\' nej riña gayì\'ìt sēsiûn ngà nej da\'nga\' huì na\'nïn sà\'t.</string>
    <!-- Description of list of login exceptions that we never save logins for -->
    <string name="preferences_passwords_exceptions_description">Sê sī nānun sà\' nej riña gayi\'ît sēsiûn nī nej da\'nga\' huìi guiendâ nej sitiô nan.</string>
    <!-- Text on button to remove all saved login exceptions -->
    <string name="preferences_passwords_exceptions_remove_all">Nādure’ daran’ nej sa nitāj si ni’ñānj an</string>
    <!-- Hint for search box in logins list -->
    <string name="preferences_passwords_saved_logins_search">Nānà\'uì\' nej riña gayi\'ît sēsiûn</string>
    <!-- The header for the site that a login is for -->
    <string name="preferences_passwords_saved_logins_site">Sîtio</string>
    <!-- The header for the username for a login -->
    <string name="preferences_passwords_saved_logins_username">Si yūguî rè\'</string>
    <!-- The header for the password for a login -->
    <string name="preferences_passwords_saved_logins_password">Da\'nga\' huìi</string>

    <!-- Shown in snackbar to tell user that the password has been copied -->
    <string name="logins_password_copied">Ngà nañû da\'nga\' huìi riña portapapel</string>

    <!-- Shown in snackbar to tell user that the username has been copied -->
    <string name="logins_username_copied">Ngà nañû si yūguît riña portapapel</string>
    <!-- Content Description (for screenreaders etc) read for the button to copy a password in logins-->
    <string name="saved_logins_copy_password">Gūxūn da\'nga\' huìi nī nāchrūnt a\'ngô hiūj u</string>
    <!-- Content Description (for screenreaders etc) read for the button to clear a password while editing a login-->
    <string name="saved_logins_clear_password">Nādure’ da’nga’ hùii</string>
    <!-- Content Description (for screenreaders etc) read for the button to copy a username in logins -->
    <string name="saved_login_copy_username">Gūxūn si yūguît nī nāchrūnt a\'ngô hiūj u</string>
    <!-- Content Description (for screenreaders etc) read for the button to clear a username while editing a login -->
    <string name="saved_login_clear_username">Nādure’ si yūgui sa arâj suun</string>
    <!-- Content Description (for screenreaders etc) read for the button to clear the hostname field while creating a login -->
    <string name="saved_login_clear_hostname">Nādure’ si yūgui sērbidôr</string>
    <!-- Content Description (for screenreaders etc) read for the button to open a site in logins -->
    <string name="saved_login_open_site">Nā’nïn sitiô nan riña sērbidôr</string>
    <!-- Content Description (for screenreaders etc) read for the button to reveal a password in logins -->
    <string name="saved_login_reveal_password">Nādīgân da\'nga\' huìi</string>

    <!-- Content Description (for screenreaders etc) read for the button to hide a password in logins -->
    <string name="saved_login_hide_password">Da\'nga\' huì huā huìi</string>
    <!-- Message displayed in biometric prompt displayed for authentication before allowing users to view their logins -->
    <string name="logins_biometric_prompt_message">Gā\'nïn riñanj da\' ga\'ue ni\'iājt nej riña gayì\'ìt sēsiûn na\'nïn sà\'t</string>
    <!-- Title of warning dialog if users have no device authentication set up -->
    <string name="logins_warning_dialog_title">Nāgi\'iaj ran riña gayì\'ìt sēsiûn nī nej da\'nga\' huì nīkājt</string>

    <!-- Message of warning dialog if users have no device authentication set up -->
    <string name="logins_warning_dialog_message">Nāchrūn \'ngō da\'nga\' huì duyâ ra\'ât riña si āgâ\'t, \'ngō PIN asi \'ngō da\'nga\' huì achrûnt da\' si ga\'ue gīni\'iāj nej duguî\' riñā rûgûñu\'ūnjt si āgâ\'t nej riña gayì\'ìt sēsiûn asi nej da\'nga\' huì màn sà\' \'iát.</string>
    <!-- Negative button to ignore warning dialog if users have no device authentication set up -->
    <string name="logins_warning_dialog_later">Ne\' rūkù doj</string>

    <!-- Positive button to send users to set up a pin of warning dialog if users have no device authentication set up -->
    <string name="logins_warning_dialog_set_up_now">À\' \'ngō nāgi\'iát riñanj</string>

    <!-- Title of PIN verification dialog to direct users to re-enter their device credentials to access their logins -->
    <string name="logins_biometric_prompt_message_pin">Nā\'nïn riña si āgâ\'t</string>
    <!-- Title for Accessibility Force Enable Zoom Preference -->
    <string name="preference_accessibility_force_enable_zoom">Zoom riña daran\' nej sîtio</string>
    <!-- Summary for Accessibility Force Enable Zoom Preference -->
    <string name="preference_accessibility_force_enable_zoom_summary">Nāchrūn sa huā nan da\' ga\'ue duyâ ra\'ât nī gi\'iát zoom, nda riña nej sitiô nu a\'nïnj sa huā dānanj.</string>
    <!-- Saved logins sorting strategy menu item -by name- (if selected, it will sort saved logins alphabetically) -->
    <string name="saved_logins_sort_strategy_alphabetically">Si yūgui (A-Z)</string>
    <!-- Saved logins sorting strategy menu item -by last used- (if selected, it will sort saved logins by last used) -->
    <string name="saved_logins_sort_strategy_last_used">Āmān garâj sun rūkù nï\'t</string>

    <!-- Content description (not visible, for screen readers etc.): Sort saved logins dropdown menu chevron icon -->
    <string name="saved_logins_menu_dropdown_chevron_icon_content_description">Nāgi\'iaj hue\'ê riña menú gayì\'ìt sēsiûn</string>

    <!-- Autofill -->
    <!-- Preference and title for managing the autofill settings -->
    <string name="preferences_autofill">Nāchra man\'an</string>
    <!-- Preference and title for managing the settings for addresses -->
    <string name="preferences_addresses">Nej direksiûn</string>
    <!-- Preference and title for managing the settings for credit cards -->
    <string name="preferences_credit_cards">Tarjetâ san\'ānj an</string>

    <!-- Preference for saving and autofilling credit cards -->
    <string name="preferences_credit_cards_save_and_autofill_cards">Nā’nïn sà’ nī nachra mā’an riña tārjêta</string>

    <!-- Preference summary for saving and autofilling credit card data -->
    <string name="preferences_credit_cards_save_and_autofill_cards_summary">Ngà huā chì’ nej nuguan’an da’ gārasunt</string>
    <!-- Preference option for syncing credit cards across devices. This is displayed when the user is not signed into sync -->
    <string name="preferences_credit_cards_sync_cards_across_devices">Nāgi’hiaj nūguan’àn nej si tarjetât riña nej si āgâ’t</string>
    <!-- Preference option for syncing credit cards across devices. This is displayed when the user is signed into sync -->
    <string name="preferences_credit_cards_sync_cards">Nej tarjeta ngà nahuin nūguan’àan</string>
    <!-- Preference option for adding a credit card -->
    <string name="preferences_credit_cards_add_credit_card">Nūtà’ a’ngô tarjeta san’ānj an</string>
    <!-- Preference option for managing saved credit cards -->
    <string name="preferences_credit_cards_manage_saved_cards">Gi’nï̄nj ra’a nej tarjeta ngà nūn sà’a</string>
    <!-- Preference option for adding an address -->
    <string name="preferences_addresses_add_address">Nūtà’ a’ngô dīreksiûn</string>
    <!-- Preference option for managing saved addresses -->
    <string name="preferences_addresses_manage_addresses">Ni’hiāj dàj gā nej dīreksiûn</string>
    <!-- Preference for saving and autofilling addresses -->
    <string name="preferences_addresses_save_and_autofill_addresses">Nā’nïn sà’ nī nachra mā’an riña nej dīreksiûn</string>

    <!-- Preference summary for saving and autofilling address data -->
    <string name="preferences_addresses_save_and_autofill_addresses_summary">Gāchrūn nuguan’ achin dàj rû’ nej número, kōrrêo nī dàj gū’nàj riña gùchij</string>

    <!-- Title of the "Add card" screen -->
    <string name="credit_cards_add_card">Nūtà’ a’ngô tarjeta</string>
    <!-- Title of the "Edit card" screen -->
    <string name="credit_cards_edit_card">Nādunā sa ‘na’ riña tarjeta</string>
    <!-- The header for the card number of a credit card -->
    <string name="credit_cards_card_number">Da’nga’ nīkāj tarjeta</string>
    <!-- The header for the expiration date of a credit card -->
    <string name="credit_cards_expiration_date">Diû gīrè’ man</string>
    <!-- The label for the expiration date month of a credit card to be used by a11y services-->
    <string name="credit_cards_expiration_date_month">Diû gīrè’ man Ahuii</string>
    <!-- The label for the expiration date year of a credit card to be used by a11y services-->
    <string name="credit_cards_expiration_date_year">Diû gīrè\’ man Hio\'o</string>
    <!-- The header for the name on the credit card -->
    <string name="credit_cards_name_on_card">Si yūgui tarjeta</string>
    <!-- The text for the "Delete card" menu item for deleting a credit card -->
    <string name="credit_cards_menu_delete_card">Nādure’ tarjeta</string>
    <!-- The text for the "Delete card" button for deleting a credit card -->
    <string name="credit_cards_delete_card_button">Nādure’ tarjeta</string>
    <!-- The text for the confirmation message of "Delete card" dialog -->
    <string name="credit_cards_delete_dialog_confirmation">Huā yītïnj ruhuât nādure\'t tarjeta nan anj.</string>
    <!-- The text for the positive button on "Delete card" dialog -->
    <string name="credit_cards_delete_dialog_button">Nādūre\'</string>
    <!-- The title for the "Save" menu item for saving a credit card -->
    <string name="credit_cards_menu_save">Nā\'nïnj sà\'</string>
    <!-- The text for the "Save" button for saving a credit card -->
    <string name="credit_cards_save_button">Nā\'nïnj sà\'</string>
    <!-- The text for the "Cancel" button for cancelling adding, updating or deleting a credit card -->
    <string name="credit_cards_cancel_button">Dūyichin\'</string>
    <!-- Title of the "Saved cards" screen -->
    <string name="credit_cards_saved_cards">Nej tarjeta ngà nū sà’a</string>
    <!-- Error message for credit card number validation -->
    <string name="credit_cards_number_validation_error_message">Gī\'hiaj \'ngō sunūj u nī gāchrūn da\'nga’ nīkāj si tarjetât</string>
    <!-- Error message for credit card name on card validation -->
    <string name="credit_cards_name_on_card_validation_error_message">Nāchra hiūj nan gī\'hiát \‘ngō sunūj u</string>
    <!-- Message displayed in biometric prompt displayed for authentication before allowing users to view their saved credit cards -->
    <string name="credit_cards_biometric_prompt_message">Gā\'nïn riñanj da\' gā\'hue gini\'hiājt riña nū sà\' nej si tarjetât</string>
    <!-- Title of warning dialog if users have no device authentication set up -->
    <string name="credit_cards_warning_dialog_title">Nāgi’hiaj ran yi’î nej si tarjetât</string>
    <!-- Message of warning dialog if users have no device authentication set up -->
    <string name="credit_cards_warning_dialog_message">Nāchrūn \'ngō da\'nga\' huì duyâ ra\'ât riña si āgâ\'t, \'ngō PIN asi \'ngō da\'nga\' huì achrûnt da\' si ga\'hue gīni\'hiāj nej duguî\' riñā rûgûñu\'ūnjt si āgâ\'t nej riña màn si tarjetât.</string>
    <!-- Positive button to send users to set up a pin of warning dialog if users have no device authentication set up -->
    <string name="credit_cards_warning_dialog_set_up_now">À\' \'ngō nāgi\'iát riñanj</string>
    <!-- Negative button to ignore warning dialog if users have no device authentication set up -->
    <string name="credit_cards_warning_dialog_later">Ne\' rūkù doj</string>
    <!-- Title of PIN verification dialog to direct users to re-enter their device credentials to access their credit cards -->
    <string name="credit_cards_biometric_prompt_message_pin">Nā\'nïn riña si āgâ\'t</string>
    <!-- Message displayed in biometric prompt for authentication, before allowing users to use their stored credit card information -->
    <string name="credit_cards_biometric_prompt_unlock_message">Nā’nï̄n riñanj da’ gā’hue gārasunt nej nuguan’ màn riña si tarjetât</string>
    <!-- Title of the "Add address" screen -->
    <string name="addresses_add_address">Nūtà’ a’ngô dīreksiûn</string>
    <!-- Title of the "Edit address" screen -->
    <string name="addresses_edit_address">Nādunā sa ‘na’ riña dīreksiûn</string>
    <!-- Title of the "Manage addresses" screen -->
    <string name="addresses_manage_addresses">Ni’hiāj dàj gā nej dīreksiûn</string>
    <!-- The header for the first name of an address -->
    <string name="addresses_first_name">Si yūgui</string>
    <!-- The header for the middle name of an address -->
    <string name="addresses_middle_name">A’ngô si yūgui</string>
    <!-- The header for the last name of an address -->
    <string name="addresses_last_name">Sa nata\' ràt</string>
    <!-- The header for the street address of an address -->
    <string name="addresses_street_address">Hiūj nê\'t</string>
    <!-- The header for the city of an address -->
    <string name="addresses_city">Yuman\' nê\'t</string>
    <!-- The header for the subregion of an address when "state" should be used -->
    <string name="addresses_state">Dàj huaj</string>
    <!-- The header for the subregion of an address when "province" should be used -->
    <string name="addresses_province">Proviciâ</string>
    <!-- The header for the zip code of an address -->
    <string name="addresses_zip">Zip</string>
    <!-- The header for the country or region of an address -->
    <string name="addresses_country">País nêt</string>
    <!-- The header for the phone number of an address -->
    <string name="addresses_phone">Si telefonôt</string>
    <!-- The header for the email of an address -->
    <string name="addresses_email">Korrêo</string>
    <!-- The text for the "Save" button for saving an address -->
    <string name="addresses_save_button">Nā\'nïnj sà\'</string>
    <!-- The text for the "Cancel" button for cancelling adding, updating or deleting an address -->
    <string name="addresses_cancel_button">Dūyichin\'</string>
    <!-- The text for the "Delete address" button for deleting an address -->
    <string name="addressess_delete_address_button">Nādure’ dīreksiûn</string>
    <!-- The title for the "Delete address" confirmation dialog -->
    <string name="addressess_confirm_dialog_message">Huā yītïnj ruhuât nādure\'t dīreksiûn nan anj.</string>
    <!-- The text for the positive button on "Delete address" dialog -->
    <string name="addressess_confirm_dialog_ok_button">Nādūre\'</string>
    <!-- The text for the negative button on "Delete address" dialog -->
    <string name="addressess_confirm_dialog_cancel_button">Dūyichin\'</string>

    <!-- The text for the "Save address" menu item for saving an address -->
    <string name="address_menu_save_address">Nā’nï̀nj sà’ dīreksiûn</string>
    <!-- The text for the "Delete address" menu item for deleting an address -->
    <string name="address_menu_delete_address">Nādure’ dīreksiûn</string>

    <!-- Title of the Add search engine screen -->
    <string name="search_engine_add_custom_search_engine_title">Nūtà\' a\'ngô sa riñā nānà\'uì\'t</string>
    <!-- Content description (not visible, for screen readers etc.): Title for the button that navigates to add new engine screen -->
    <string name="search_engine_add_custom_search_engine_button_content_description">Nūtà’ a’ngô sa rūgûñu’ūnj nānà’huì’t</string>
    <!-- Title of the Edit search engine screen -->
    <string name="search_engine_edit_custom_search_engine_title">Nāgi\'iaj riña sa riñā nānà\'uì\'t</string>
    <!-- Content description (not visible, for screen readers etc.): Title for the button to add a search engine in the action bar -->
    <string name="search_engine_add_button_content_description">Nūtà\'</string>

    <!-- Content description (not visible, for screen readers etc.): Title for the button to save a search engine in the action bar -->
    <string name="search_engine_add_custom_search_engine_edit_button_content_description">Nā\'nïnj sà\'</string>
    <!-- Text for the menu button to edit a search engine -->
    <string name="search_engine_edit">Nāgi\'iaj riñaj</string>
    <!-- Text for the menu button to delete a search engine -->
    <string name="search_engine_delete">Nādūre\'</string>

    <!-- Text for the button to create a custom search engine on the Add search engine screen -->
    <string name="search_add_custom_engine_label_other">A\'ngoj</string>
    <!-- Label for the TextField in which user enters custom search engine name -->
    <string name="search_add_custom_engine_name_label">Si yugui</string>
    <!-- Placeholder text shown in the Search Engine Name TextField before a user enters text -->
    <string name="search_add_custom_engine_name_hint">Si yugui</string>

    <!-- Placeholder text shown in the Search Engine Name text field before a user enters text -->
    <string name="search_add_custom_engine_name_hint_2">Si yugui sa nana\'ui\'</string>
    <!-- Label for the TextField in which user enters custom search engine URL -->
    <string name="search_add_custom_engine_url_label">URL nīkāj sa nana’huî’</string>
    <!-- Placeholder text shown in the Search String TextField before a user enters text -->
    <string name="search_add_custom_engine_search_string_hint">Kadenâ nana\'ui\' huū gārasunt</string>
    <!-- Placeholder text shown in the Search String TextField before a user enters text -->
    <string name="search_add_custom_engine_search_string_hint_2">URL gārasunt guendâ nānà’huì’t</string>
    <!-- Description text for the Search String TextField. The %s is part of the string -->
    <string name="search_add_custom_engine_search_string_example" formatted="false">Nādūnā sa nana\'uî\'t ngà “%s”. dàj rû\':\nhttps://www.google.com/search?q=%s</string>

    <!-- Accessibility description for the form in which details about the custom search engine are entered -->
    <string name="search_add_custom_engine_form_description">Sa huā riña sa nana\'uî\'t nagi\'iaj man\'ânt</string>

<<<<<<< HEAD
=======
    <!-- Label for the TextField in which user enters custom search engine suggestion URL -->
    <string name="search_add_custom_engine_suggest_url_label">API atāj nùhuin si ga’hue nāna’huì’ (si ruhuât gāraunt)</string>
    <!-- Placeholder text shown in the Search Suggestion String TextField before a user enters text -->
    <string name="search_add_custom_engine_suggest_string_hint">Si URL API atāj nùhuin sa gā’hue nāna’huì’t</string>
    <!-- Description text for the Search Suggestion String TextField. The %s is part of the string -->
    <string name="search_add_custom_engine_suggest_string_example" formatted="false">Nādunā sa nana\’huî\’t ngà “%s”. Dàj rû\':\nhttp://suggestqueries.google.com/complete/search?client=firefox&amp;q=%s</string>
>>>>>>> 0ada6ff2
    <!-- The text for the "Save" button for saving a custom search engine -->
    <string name="search_custom_engine_save_button">Nā\'nïnj sà\'</string>

    <!-- Text shown when a user leaves the name field empty -->
    <string name="search_add_custom_engine_error_empty_name">Gāchrūn si yūgui riña sā nana\'uî\'t</string>
    <!-- Text shown when a user leaves the search string field empty -->
    <string name="search_add_custom_engine_error_empty_search_string">Gāchrūn \'ngō kādenâ nanà\'uì\'t</string>
    <!-- Text shown when a user leaves out the required template string -->
    <string name="search_add_custom_engine_error_missing_template">Gīni\'iāj sisī dàj rû\' hua kādenâ \'na\' diganj hua si kādenât</string>
    <!-- Text shown when we aren't able to validate the custom search query. The first parameter is the url of the custom search engine -->
    <string name="search_add_custom_engine_error_cannot_reach">Na\'ue gi\'iaj kōnektandoj ngà “%s”</string>

    <!-- Text shown when a user creates a new search engine -->
    <string name="search_add_custom_engine_success_message">%s ngà nahuij gahui</string>
    <!-- Text shown when a user successfully edits a custom search engine -->
    <string name="search_edit_custom_engine_success_message">Ngà nanun sà\' %s</string>
    <!-- Text shown when a user successfully deletes a custom search engine -->
    <string name="search_delete_search_engine_success_message">Ngà nare\' %s</string>

    <!-- Heading for the instructions to allow a permission -->
    <string name="phone_feature_blocked_intro">Da\' ga\'ue gā\'nïn:</string>
    <!-- First step for the allowing a permission -->
    <string name="phone_feature_blocked_step_settings">1. Gūij riña ga\'ue nāgi\'iát Android</string>
    <!-- Second step for the allowing a permission -->
    <string name="phone_feature_blocked_step_permissions"><![CDATA[2. Gūru\'man ra\'a riña <b>nej sa achín nì\'iát</b>]]></string>

    <!-- Third step for the allowing a permission (Fore example: Camera) -->
    <string name="phone_feature_blocked_step_feature"><![CDATA[3. Nāchrūn <b>%1$s</b>]]></string>

    <!-- Label that indicates a site is using a secure connection -->
    <string name="quick_settings_sheet_secure_connection_2">Huā seguridâ nikāj koneksiôn</string>
    <!-- Label that indicates a site is using a insecure connection -->
    <string name="quick_settings_sheet_insecure_connection_2">Nitāj seguridâ nikāj koneksiôn</string>
    <!-- Label to clear site data -->
    <string name="clear_site_data">Nādure’ nej kôki nī nej si datô sîtio</string>
    <!-- Confirmation message for a dialog confirming if the user wants to delete all data for current site -->
    <string name="confirm_clear_site_data"><![CDATA[Huin ruhuâ hīât daran’ nej kôki nī nej si datô sitio nan <b>%s</b>anj]]></string>
    <!-- Confirmation message for a dialog confirming if the user wants to delete all the permissions for all sites-->
    <string name="confirm_clear_permissions_on_all_sites">Huin hīa ruhuât nādurê\' nej sa achín nì\'iaj nīkāj daran\' nej sitio aj.</string>
    <!-- Confirmation message for a dialog confirming if the user wants to delete all the permissions for a site-->
    <string name="confirm_clear_permissions_site">Huin hīa ruhuât nādurê\' daran\' nej sa achín nì\'iaj nīkāj sitiô nan anj.</string>
    <!-- Confirmation message for a dialog confirming if the user wants to set default value a permission for a site-->
    <string name="confirm_clear_permission_site">Huin hīa ruhuât nādurê\' sa achín nì\'iaj nīkāj sitiô nan anj.</string>
    <!-- label shown when there are not site exceptions to show in the site exception settings -->
    <string name="no_site_exceptions">Nitāj à\'ngō nej sîtio gūnàj</string>
    <!-- Bookmark deletion confirmation -->
    <string name="bookmark_deletion_confirmation">Huā yītïnj ruhuât nādure\'t markadô nan anj.</string>
    <!-- Browser menu button that adds a shortcut to the home fragment -->
    <string name="browser_menu_add_to_shortcuts">Nā’nïnj man riña āksêso dīrêkto</string>
    <!-- Browser menu button that removes a shortcut from the home fragment -->
    <string name="browser_menu_remove_from_shortcuts">Nādure’ āsìj riña āksêso dīrêkto</string>
    <!-- text shown before the issuer name to indicate who its verified by, parameter is the name of
     the certificate authority that verified the ticket-->
    <string name="certificate_info_verified_by">Ngà ganatsij sa gu\'nàj: %1$s</string>
    <!-- Login overflow menu delete button -->
    <string name="login_menu_delete_button">Nādūre\'</string>
    <!-- Login overflow menu edit button -->
    <string name="login_menu_edit_button">Nāgi\'iaj riñaj</string>
    <!-- Message in delete confirmation dialog for logins -->
    <string name="login_deletion_confirmation">Huā yītïnj ruhuât nādure\'t riña gayì\'ìt sēsiûn nan anj</string>
    <!-- Positive action of a dialog asking to delete  -->
    <string name="dialog_delete_positive">Nādūre\'</string>
    <!-- Negative action of a dialog asking to delete login -->
    <string name="dialog_delete_negative">Dūyichin\'</string>
    <!--  The saved login options menu description. -->
    <string name="login_options_menu">A\'ngô sa ga\'ue gī\'iát da\' ga\'ue gāyi\'ìt sēsiûn</string>
    <!--  The editable text field for a login's web address. -->
    <string name="saved_login_hostname_description">Hūaj ga\'ue nāchrūnt nuguan\'an riña direksiûn web gayi\'ìt sēsiûn.</string>
    <!--  The editable text field for a login's username. -->
    <string name="saved_login_username_description">Hūaj ga\'ue nāchrūnt nuguan\'an riña si yūgui riña gayi\'ìt sēsiûn.</string>
    <!--  The editable text field for a login's password. -->
    <string name="saved_login_password_description">Hūaj ga\'ue nāchrūnt nuguan\'an riña da\'nga\' huì riña gayi\'ìt sēsiûn.</string>
    <!--  The button description to save changes to an edited login. -->
    <string name="save_changes_to_login">Nā\'nïnj sà\' sa nadunâ riña gayì\'ìt sēsiûn.</string>
    <!--  The page title for editing a saved login. -->
    <string name="edit">Nāgi\'iaj riñaj</string>

    <!--  The page title for adding new login. -->
    <string name="add_login">Nutà’ riña ayi’ì sēsiûn nākàa</string>
    <!--  The error message in add/edit login view when password field is blank. -->
    <string name="saved_login_password_required">Achin da\'nga\' huìi</string>
    <!--  The error message in add login view when username field is blank. -->
    <string name="saved_login_username_required">Dāñùn ni’ñan si yūgui si râj suun</string>
    <!--  The error message in add login view when hostname field is blank. -->
    <string name="saved_login_hostname_required" tools:ignore="UnusedResources">Dāñùn ni’ñan si yūgui Host</string>
    <!-- Voice search button content description  -->
    <string name="voice_search_content_description">Nānà\'uì\' ngà nanèt</string>

    <!-- Voice search prompt description displayed after the user presses the voice search button -->
    <string name="voice_search_explainer">Gā\'mīn hìaj</string>
    <!--  The error message in edit login view when a duplicate username exists. -->
    <string name="saved_login_duplicate">Ngà huā \'ngō riña gayì\'ìt sēsiûn gù\'nàj dàdanj</string>

    <!-- This is the hint text that is shown inline on the hostname field of the create new login page. 'https://www.example.com' intentionally hardcoded here -->
    <string name="add_login_hostname_hint_text">https://www.example.com</string>

    <!-- This is an error message shown below the hostname field of the add login page when a hostname does not contain http or https. -->
    <string name="add_login_hostname_invalid_text_3">Da\’hui dīreksiûn nan gānika &quot;https:/&quot; asi &quot;http://&quot;</string>
    <!-- This is an error message shown below the hostname field of the add login page when a hostname is invalid. -->
    <string name="add_login_hostname_invalid_text_2">Nāchrūn ‘ngō si yūgui host huā hue’ê</string>

    <!-- Synced Tabs -->
    <!-- Text displayed to ask user to connect another device as no devices found with account -->
    <string name="synced_tabs_connect_another_device">Gātū ngà a\'ngô aga\'a.</string>
    <!-- Text displayed asking user to re-authenticate -->
    <string name="synced_tabs_reauth">Gi\'iaj sunūj u, nādigân ñû si huê hīat huin.</string>
    <!-- Text displayed when user has disabled tab syncing in Firefox Sync Account -->
    <string name="synced_tabs_enable_tab_syncing">Gi\'iaj sunūj u, nāchrūn sa nāgi\'iaj nūguàn\'ànt nej rakïj ñanj.</string>
    <!-- Text displayed when user has no tabs that have been synced -->
    <string name="synced_tabs_no_tabs">Nitāj à\'ngō rakïj ñanj huā nî\'nïnj riña Firefox riña a\'ngô nej si āgâ\'t.</string>
    <!-- Text displayed in the synced tabs screen when a user is not signed in to Firefox Sync describing Synced Tabs -->
    <string name="synced_tabs_sign_in_message">Gīni\'iāj \'ngō dukuán rakïj ñanj nīkāj a\'ngô nej si āgâ\'t.</string>
    <!-- Text displayed on a button in the synced tabs screen to link users to sign in when a user is not signed in to Firefox Sync -->
    <string name="synced_tabs_sign_in_button">Gāyi\'ì sēsiûn riña sync</string>

    <!-- The text displayed when a synced device has no tabs to show in the list of Synced Tabs. -->
    <string name="synced_tabs_no_open_tabs">Nitāj si huā ni\’nïnj riña nej rakïj ñanj</string>

    <!-- Content description for expanding a group of synced tabs. -->
    <string name="synced_tabs_expand_group">Nāgi’hiaj yāchìj nej yi’nïn’ rakïj ñanj huā nūguan’àan</string>

    <!-- Content description for collapsing a group of synced tabs. -->
    <string name="synced_tabs_collapse_group">Gāchrī huì nej yi’nïn’ rakïj ñanj huā nūguan’àan</string>

    <!-- Top Sites -->
    <!-- Title text displayed in the dialog when shortcuts limit is reached. -->
    <string name="shortcut_max_limit_title">Ngà gachra riña āksêso dīrêkto</string>
    <!-- Content description text displayed in the dialog when shortcut limit is reached. -->
    <string name="shortcut_max_limit_content">Da’ nūtà’t a’ngô atâjo, da’huît nādurê’t ‘ngòj. Gūru’man ra’a riña sitio nī gūru’man ra’a riña tāj nādurê’t.</string>
    <!-- Confirmation dialog button text when top sites limit is reached. -->
    <string name="top_sites_max_limit_confirmation_button">Ga\'ue, ngà garâj da\'nga\' ruhuâj</string>

    <!-- Label for the preference to show the shortcuts for the most visited top sites on the homepage -->
    <string name="top_sites_toggle_top_recent_sites_4">Nānà\'uì\' a\'ngô hiūj u</string>
	<!-- Title text displayed in the rename top site dialog. -->
	<string name="top_sites_rename_dialog_title">Si yūgui</string>
    <!-- Hint for renaming title of a shortcut -->
    <string name="shortcut_name_hint">Si yūgui aksêso dīrêkto</string>
	<!-- Button caption to confirm the renaming of the top site. -->
	<string name="top_sites_rename_dialog_ok">GĀ’HUE</string>
	<!-- Dialog button text for canceling the rename top site prompt. -->
	<string name="top_sites_rename_dialog_cancel">Dūyichin\'</string>

    <!-- Text for the menu button to open the homepage settings. -->
    <string name="top_sites_menu_settings">Nādūnō’ sa huāa</string>

    <!-- Text for the menu button to navigate to sponsors and privacy support articles. '&amp;' is replaced with the ampersand symbol: & -->
    <string name="top_sites_menu_sponsor_privacy">Nej duguî\' rugûñu\'unj ni sa tna\'huej rayi\'ît</string>
    <!-- Label text displayed for a sponsored top site. -->
    <string name="top_sites_sponsored_label">Sa rugûñu’ūnj rukû nan</string>

    <!-- Inactive tabs in the tabs tray -->
    <!-- Title text displayed in the tabs tray when a tab has been unused for 14 days. -->
    <string name="inactive_tabs_title">Nej rakïj ñanj nitāj si ‘hiaj suun</string>
    <!-- Content description for closing all inactive tabs -->
    <string name="inactive_tabs_delete_all">Nārán riña nej rakïj ñanj nitāj si ‘hiaj suun</string>
    <!-- Content description for expanding the inactive tabs section. -->
    <string name="inactive_tabs_expand_content_description">Yānïn nej rakïj ñanj nitāj si ‘hiaj suun</string>
    <!-- Content description for collapsing the inactive tabs section. -->
    <string name="inactive_tabs_collapse_content_description">Gāchrī huì nej rakïj ñanj nitāj si ‘hiaj suun</string>

    <!-- Inactive tabs auto-close message in the tabs tray -->
    <!-- The header text of the auto-close message when the user is asked if they want to turn on the auto-closing of inactive tabs. -->
    <string name="inactive_tabs_auto_close_message_header" tools:ignore="UnusedResources">Ngà gachîn ‘ngō ahuii nī nārán mā’an riñanj anj.</string>
    <!-- A description below the header to notify the user what the inactive tabs auto-close feature is. -->
    <string name="inactive_tabs_auto_close_message_description" tools:ignore="UnusedResources">Nārán Firefox riña nej rakïj ñanj nu ni’hiājt gachîn ‘ngō ahuii.</string>
    <!-- A call to action below the description to allow the user to turn on the auto closing of inactive tabs. -->
    <string name="inactive_tabs_auto_close_message_action" tools:ignore="UnusedResources">NĀCHRŪN DA’ NĀRÁN MĀN’AN MAN</string>
    <!-- Text for the snackbar to confirm auto-close is enabled for inactive tabs -->
    <string name="inactive_tabs_auto_close_message_snackbar">Ngà huā sa nārán mān’an man</string>

    <!-- Awesome bar suggestion's headers -->
    <!-- Search suggestions title for Firefox Suggest. -->
    <string name="firefox_suggest_header">Si nūguan’ Firefox</string>
    <!-- Title for search suggestions when Google is the default search suggestion engine. -->
    <string name="google_search_engine_suggestion_header">Si’hiaj Google sa nana’hui’i</string>
    <!-- Title for search suggestions when the default search suggestion engine is anything other than Google. The first parameter is default search engine name. -->
    <string name="other_default_search_engine_suggestion_header">Nānà\'uì\' ngà %s</string>

    <!-- Default browser experiment -->
    <string name="default_browser_experiment_card_text">Nāgi’hiaj nej enlasê sitiô web, nej korrêo nī nej nuguan’ huāa da’ nāyi’nïn man’an nej man riña Firefox.</string>

    <!-- Content description for close button in collection placeholder. -->
    <string name="remove_home_collection_placeholder_content_description">Nādure\'</string>

    <!-- Content description radio buttons with a link to more information -->
    <string name="radio_preference_info_content_description">Gā’huì’ klik da’ gīni’înt doj sa huāa</string>

    <!-- Content description for the action bar "up" button -->
    <string name="action_bar_up_description">Gāchē nun gan’ānj nāhuīt</string>

    <!-- Content description for privacy content close button -->
    <string name="privacy_content_close_button_content_description">Nārán</string>

    <!-- Pocket recommended stories -->
    <!-- Header text for a section on the home screen. -->
    <string name="pocket_stories_header_1">Nuguan ‘hiaj nadigi’ñûn’ ‘ngō sa huāa</string>
    <!-- Header text for a section on the home screen. -->
    <string name="pocket_stories_categories_header">Nej nuguan’ nīkāj da’ têma</string>
    <!-- Text of a button allowing users to access an external url for more Pocket recommendations. -->
    <string name="pocket_stories_placeholder_text">Gīni’in doj sa huāa</string>
    <!-- Title of an app feature. Smaller than a heading. The first parameter is product name Pocket -->
    <string name="pocket_stories_feature_title_2">Rugûñu\'ūnj sa gu\'nàj %s.</string>
    <!-- Caption for describing a certain feature. The placeholder is for a clickable text (eg: Learn more) which will load an url in a new tab when clicked.  -->
    <string name="pocket_stories_feature_caption">Dugui’ yi’nïn’ Firefox huin. %s</string>
    <!-- Clickable text for opening an external link for more information about Pocket. -->
    <string name="pocket_stories_feature_learn_more">Gāhuin chrūn doj</string>

    <!-- Text indicating that the Pocket story that also displays this text is a sponsored story by other 3rd party entity. -->
    <string name="pocket_stories_sponsor_indication">Sa rugûñu’ūnj rukû nan</string>

    <!-- Snackbar message for enrolling in a Nimbus experiment from the secret settings when Studies preference is Off.-->
    <string name="experiments_snackbar">Nāchrūn telemetrîa da’ gā’hue gā’nïnjt nej dato.</string>
    <!-- Snackbar button text to navigate to telemetry settings.-->
    <string name="experiments_snackbar_button">Gūij riña gā\'ue nāgi\'hiô\'</string>

    <!-- Accessibility services actions labels. These will be appended to accessibility actions like "Double tap to.." but not by or applications but by services like Talkback. -->
    <!-- Action label for elements that can be collapsed if interacting with them. Talkback will append this to say "Double tap to collapse". -->
    <string name="a11y_action_label_collapse">nāgi’hiaj lij</string>
    <!-- Action label for elements that can be expanded if interacting with them. Talkback will append this to say "Double tap to expand". -->
    <string name="a11y_action_label_expand">nāgi’hiaj yāchìj</string>
    <!-- Action label for links to a website containing documentation about a wallpaper collection. Talkback will append this to say "Double tap to open link to learn more about this collection". -->
    <string name="a11y_action_label_wallpaper_collection_learn_more">nā’nïn riña enlâse da’ gīni’înt doj dàj hua rayi’î yi’nïn’ nan</string>
    <!-- Action label for links that point to an article. Talkback will append this to say "Double tap to read the article". -->
    <string name="a11y_action_label_read_article">gāhiā riña ñanj dan</string>
    <!-- Action label for links to the Firefox Pocket website. Talkback will append this to say "Double tap to open link to learn more". -->
    <string name="a11y_action_label_pocket_learn_more">nā’nïn riña enlâse da’ gīni’înt doj</string>
</resources><|MERGE_RESOLUTION|>--- conflicted
+++ resolved
@@ -1226,11 +1226,8 @@
     <string name="unable_to_save_to_pdf_error">Nā’hue nāgi’hia PDF</string>
     <!-- Text for standard error snackbar dismiss button. -->
     <string name="standard_snackbar_error_dismiss">Si gi\'hiaj guendô\'</string>
-<<<<<<< HEAD
-=======
     <!-- Text for error message when printing a page and it fails. -->
     <string name="unable_to_print_error" moz:removedIn="121" tools:ignore="UnusedResources">Nu gā\'hue gīrij ñadu’hua</string>
->>>>>>> 0ada6ff2
     <!-- Text for error message when printing a page and it fails. -->
     <string name="unable_to_print_page_error">Nu gā’hue gīrij ñadu’hua ñanj nan</string>
     <!-- Text for the print feature in the share and browser menu -->
@@ -1952,15 +1949,12 @@
     <!-- Accessibility description for the form in which details about the custom search engine are entered -->
     <string name="search_add_custom_engine_form_description">Sa huā riña sa nana\'uî\'t nagi\'iaj man\'ânt</string>
 
-<<<<<<< HEAD
-=======
     <!-- Label for the TextField in which user enters custom search engine suggestion URL -->
     <string name="search_add_custom_engine_suggest_url_label">API atāj nùhuin si ga’hue nāna’huì’ (si ruhuât gāraunt)</string>
     <!-- Placeholder text shown in the Search Suggestion String TextField before a user enters text -->
     <string name="search_add_custom_engine_suggest_string_hint">Si URL API atāj nùhuin sa gā’hue nāna’huì’t</string>
     <!-- Description text for the Search Suggestion String TextField. The %s is part of the string -->
     <string name="search_add_custom_engine_suggest_string_example" formatted="false">Nādunā sa nana\’huî\’t ngà “%s”. Dàj rû\':\nhttp://suggestqueries.google.com/complete/search?client=firefox&amp;q=%s</string>
->>>>>>> 0ada6ff2
     <!-- The text for the "Save" button for saving a custom search engine -->
     <string name="search_custom_engine_save_button">Nā\'nïnj sà\'</string>
 
