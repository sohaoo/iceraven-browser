<?xml version="1.0" encoding="utf-8"?>
<resources xmlns:tools="http://schemas.android.com/tools" xmlns:moz="http://mozac.org/tools">
    <!-- App name for private browsing mode. The first parameter is the name of the app defined in app_name (for example: Fenix)-->
    <string name="app_name_private_5">Riña gachē nu huît %s</string>

    <!-- App name for private browsing mode. The first parameter is the name of the app defined in app_name (for example: Fenix)-->
    <string name="app_name_private_4">%s (Riña gachē nu huìt)</string>

    <!-- Home Fragment -->
    <!-- Content description (not visible, for screen readers etc.): "Three dot" menu button. -->
    <string name="content_description_menu">Doj sa ga\'ue nagi\'át</string>

    <!-- Content description (not visible, for screen readers etc.): "Private Browsing" menu button. -->
    <string name="content_description_private_browsing_button">Nāchrūn riña gāchē nu huìt</string>
    <!-- Content description (not visible, for screen readers etc.): "Private Browsing" menu button. -->
    <string name="content_description_disable_private_browsing_button">Dūnâ\’āJ riña gāchē nu huìt</string>
    <!-- Placeholder text shown in the search bar before a user enters text for the default engine -->
    <string name="search_hint">Gachrūn nuguan\' ruhuât nanà\'uìt</string>
    <!-- Placeholder text shown in the search bar before a user enters text for a general engine -->
    <string name="search_hint_general_engine">Nānà\'huì\' riña web</string>
    <!-- Placeholder text shown in search bar when using history search -->
    <string name="history_search_hint">Nāna\'huì\' riña nej sa gaché nu\'</string>
    <!-- Placeholder text shown in search bar when using bookmarks search -->
    <string name="bookmark_search_hint">Nānà\'huì\' nej sa garâj sun nīchrà\'t</string>
    <!-- Placeholder text shown in search bar when using tabs search -->
    <string name="tab_search_hint">Nānà\'huì\' nej rakïj ñanj</string>
    <!-- Placeholder text shown in the search bar when using application search engines -->
    <string name="application_search_hint">Duguatûj nuguan\'an</string>
    <!-- No Open Tabs Message Description -->
    <string name="no_open_tabs_description">Hiūj nan nāruguì\’ nej rakïj ñanj huā ni\’nïnj ïn</string>

    <!-- No Private Tabs Message Description -->
    <string name="no_private_tabs_description">Hiūj nan nāruguì\’ nej rakïj ñanj huì nīkājt.</string>

    <!-- Tab tray multi select title in app bar. The first parameter is the number of tabs selected -->
    <string name="tab_tray_multi_select_title">%1$d sa naguij</string>
    <!-- Label of button in create collection dialog for creating a new collection  -->
    <string name="tab_tray_add_new_collection">Nūtà\' \'ngō yi\'nïn\' nākàa</string>
    <!-- Label of editable text in create collection dialog for naming a new collection  -->
    <string name="tab_tray_add_new_collection_name">Si yugui</string>
    <!-- Label of button in save to collection dialog for selecting a current collection  -->
    <string name="tab_tray_select_collection">Nāguī sa màn yì\'nïn\'ïn</string>

    <!-- Content description for close button while in multiselect mode in tab tray -->
    <string name="tab_tray_close_multiselect_content_description">Gāhuī riña multiselección</string>
    <!-- Content description for save to collection button while in multiselect mode in tab tray -->
    <string name="tab_tray_collection_button_multiselect_content_description">Na\'nïnj sà\' nej rakïj ñanj riña \'na\' nej kolexión</string>
    <!-- Content description on checkmark while tab is selected in multiselect mode in tab tray -->
    <string name="tab_tray_multiselect_selected_content_description">Sa naguit</string>

    <!-- Home - Recently saved bookmarks -->
    <!-- Title for the home screen section with recently saved bookmarks. -->
    <string name="recently_saved_title">Hìaj nanu sà\'aj</string>
    <!-- Content description for the button which navigates the user to show all of their saved bookmarks. -->
    <string name="recently_saved_show_all_content_description_2">Gīni\'hiāj riña daran\' nej markado nū sa\'a</string>
    <!-- Text for the menu button to remove a recently saved bookmark from the user's home screen -->
    <string name="recently_saved_menu_item_remove">Nādure\'</string>

    <!-- About content. The first parameter is the name of the application. (For example: Fenix) -->
    <string name="about_content">%1$s huin \’ngō sa giri Mozilla.</string>

    <!-- Private Browsing -->
    <!-- Explanation for private browsing displayed to users on home view when they first enable private mode
        The first parameter is the name of the app defined in app_name (for example: Fenix) -->
    <string name="private_browsing_placeholder_description_2">%1$snadure\' nej sa nana\'uî\'t nga gaché nunt riña nej rakïj ñanj huì garâj sunt nan sisī naránt asi gahuīt riña aplikasiûn nan. Nan nī sê sī gāta ruhuaj sisī à\'ngō nādure\'ej sò\' riña nej sîtio asi riña duguî\' dû\'uèj internet, sanī rugûñu\'un da\' \'ngōrïnt gīni\'in sa \'iát ngà aché nunt nī sī ga\'ue gīni\'in a\'ngô guìi ngà\'.</string>
    <string name="private_browsing_common_myths">Nuguan\' nē huā rayi\'î riña aché nu huì\'</string>

    <!-- Private mode shortcut "contextual feature recommendation" (CFR) -->
    <!-- Text for the Private mode shortcut CFR message for adding a private mode shortcut to open private tabs from the Home screen -->
    <string name="private_mode_cfr_message_2">Màn si gūru’man ra’ât nī gā’hue gāyi’ìt ngà ‘ngō sesiûn hùii.</string>
    <!-- Text for the positive button to accept adding a Private Browsing shortcut to the Home screen -->
    <string name="private_mode_cfr_pos_button_text">Nāchrūn riña pantayâ Ayi\'ìi</string>
    <!-- Text for the negative button to decline adding a Private Browsing shortcut to the Home screen -->
    <string name="cfr_neg_button_text">Guruhuât nānj ân</string>


    <!-- Open in App "contextual feature recommendation" (CFR) -->
    <!-- Text for the info message. The first parameter is the name of the application.-->
    <string name="open_in_app_cfr_info_message_2">Nāgi’hiaj riña %1$s da’ gā’hue na’nïn mā’an nej enlâse riña nej aplikasiûn.</string>
    <!-- Text for the positive action button -->
    <string name="open_in_app_cfr_positive_button_text">Gūij riña gā\'ue nāgi\'hiô\'</string>
    <!-- Text for the negative action button -->
    <string name="open_in_app_cfr_negative_button_text">Si gi\'hiaj guendô\'</string>

    <!-- Total cookie protection "contextual feature recommendation" (CFR) -->
    <!-- Text for the message displayed in the contextual feature recommendation popup promoting the total cookie protection feature. -->
    <string name="tcp_cfr_message">Ûta nùkuaj sa arán riña nej sa naga’nāj ‘hiaj ñûnj ndà aluan’ nïn dadin’ nu a’nïn gātū sa yī’ìi.</string>
    <!-- Text displayed that links to website containing documentation about the "Total cookie protection" feature. -->
    <string name="tcp_cfr_learn_more">Gini’in doj dàj hua rayi’î nej sa Arân riña nej Kokî rañu’ūnj un</string>

    <!-- Text for the info dialog when camera permissions have been denied but user tries to access a camera feature. -->
    <string name="camera_permissions_needed_message">Gārasunj kâmara. Gūij riña sa nagi’hiát si’hiaj Android , nī gārayina si gā’hue gārasunj sa ni’ña.</string>
    <!-- Text for the positive action button to go to Android Settings to grant permissions. -->
    <string name="camera_permissions_needed_positive_button_text">Gūij riña gā\'ue nāgi\'hiô\'</string>
    <!-- Text for the negative action button to dismiss the dialog. -->
    <string name="camera_permissions_needed_negative_button_text">Si gi\'hiaj guendô\'</string>

    <!-- Text for the banner message to tell users about our auto close feature. -->
    <string name="tab_tray_close_tabs_banner_message">Nāgi’hiaj riña nej rakïj ñanj da’ nārán mā’an man ngà gisîj ni’hiājt gachîn ‘ngō gui, semana, así ahuii.</string>
    <!-- Text for the positive action button to go to Settings for auto close tabs. -->
    <string name="tab_tray_close_tabs_banner_positive_button_text">Ni’hiāj doj nej sa huāa</string>
    <!-- Text for the negative action button to dismiss the Close Tabs Banner. -->
    <string name="tab_tray_close_tabs_banner_negative_button_text">Si gi\'hiaj guendô\'</string>
    <!-- Text for the banner message to tell users about our inactive tabs feature. -->
    <string name="tab_tray_inactive_onboarding_message">Ngà nu atûjt gachîn hûij semana riña rakïj ñanj nan nī hiūj nan nanunj.</string>
    <!-- Text for the action link to go to Settings for inactive tabs. -->
    <string name="tab_tray_inactive_onboarding_button_text">Dūyichin’ man riña sa nagi’hiát</string>
    <!-- Text for title for the auto-close dialog of the inactive tabs. -->
    <string name="tab_tray_inactive_auto_close_title">Ngà gachîn ‘ngō ahuii nī nārán mā’an riñanj anj</string>
    <!-- Text for the body for the auto-close dialog of the inactive tabs.
        The first parameter is the name of the application.-->
    <string name="tab_tray_inactive_auto_close_body_2">%1$s nārán man riña nej rakïj ñanj nu ni’hiājt gachîn ‘ngō ahuii.</string>
    <!-- Content description for close button in the auto-close dialog of the inactive tabs. -->
    <string name="tab_tray_inactive_auto_close_button_content_description">Nārán</string>


    <!-- Text for turn on auto close tabs button in the auto-close dialog of the inactive tabs. -->
    <string name="tab_tray_inactive_turn_on_auto_close_button_2">Nāchrūn da’ nārán mā’an man</string>


    <!-- Home screen icons - Long press shortcuts -->
    <!-- Shortcut action to open new tab -->
    <string name="home_screen_shortcut_open_new_tab_2">Rakïj ñanj nakàa</string>
    <!-- Shortcut action to open new private tab -->
    <string name="home_screen_shortcut_open_new_private_tab_2">Rakïj ñaj nakà gārasun \'ngō rïn\'</string>

<<<<<<< HEAD
=======
    <!-- Shortcut action to open Passwords screens -->
    <string name="home_screen_shortcut_open_password_screen">Riña hìo doj gūn’ riña màn da’nga’ huìi</string>

>>>>>>> fa51e99d
    <!-- Recent Tabs -->
    <!-- Header text for jumping back into the recent tab in the home screen -->
    <string name="recent_tabs_header">Nānikāj riña a’ngô rakïj ñanj</string>
    <!-- Button text for showing all the tabs in the tabs tray -->
    <string name="recent_tabs_show_all">Nādigân daran’anj</string>
    <!-- Content description for the button which navigates the user to show all recent tabs in the tabs tray. -->
    <string name="recent_tabs_show_all_content_description_2">Butûn nādigân daran’ nej rakïj ñanj hìaj ni’hiāj nākàt</string>
    <!-- Text for button in synced tab card that opens synced tabs tray -->
    <string name="recent_tabs_see_all_synced_tabs_button_text">Ni’hiāj riña daran’ nej rakïj ñanj nahuin nūguan’àn</string>
    <!-- Accessibility description for device icon used for recent synced tab -->
    <string name="recent_tabs_synced_device_icon_content_description">Aga’ ngà nahuin nūguan’àn</string>
    <!-- Text for the dropdown menu to remove a recent synced tab from the homescreen -->
    <string name="recent_synced_tab_menu_item_remove">Nādure\'</string>
    <!-- Text for the menu button to remove a grouped highlight from the user's browsing history
         in the Recently visited section -->
    <string name="recent_tab_menu_item_remove">Nādure\'</string>

    <!-- History Metadata -->
    <!-- Header text for a section on the home screen that displays grouped highlights from the
         user's browsing history, such as topics they have researched or explored on the web -->
    <string name="history_metadata_header_2">Hìaj nākà gini’hiājt</string>
    <!-- Text for the menu button to remove a grouped highlight from the user's browsing history
         in the Recently visited section -->
    <string name="recently_visited_menu_item_remove">Nādure\'</string>

    <!-- Content description for the button which navigates the user to show all of their history. -->
    <string name="past_explorations_show_all_content_description_2">Ni’hiāj riña daran’ nej sa gatūjt gini’hiājt</string>

    <!-- Browser Fragment -->
    <!-- Content description (not visible, for screen readers etc.): Navigate backward (browsing history) -->
    <string name="browser_menu_back">Ne\' rukùu</string>
    <!-- Content description (not visible, for screen readers etc.): Navigate forward (browsing history) -->
    <string name="browser_menu_forward">Ne\' ñāan</string>
    <!-- Content description (not visible, for screen readers etc.): Refresh current website -->
    <string name="browser_menu_refresh">Nāgi\'iaj nākà</string>
    <!-- Content description (not visible, for screen readers etc.): Stop loading current website -->
    <string name="browser_menu_stop">Gānikïn\'</string>

    <!-- Browser menu button that opens the addon manager -->
    <string name="browser_menu_add_ons">Sa gā\'ue nūtò\'</string>
    <!-- Browser menu button that opens account settings -->
    <string name="browser_menu_account_settings">Nuguan’ huā rayi’î kuênta</string>
    <!-- Text displayed when there are no add-ons to be shown -->
    <string name="no_add_ons">Nitāj sa gā\'ue nūtò\' mân hiūj nan</string>
    <!-- Browser menu button that sends a user to help articles -->
    <string name="browser_menu_help">Sa rūgûñu\'ūnj un</string>

    <!-- Browser menu button that sends a to a the what's new article -->
    <string name="browser_menu_whats_new">Nùhuin sā huā nākà doj</string>

    <!-- Browser menu button that opens the settings menu -->
    <string name="browser_menu_settings">Nāgi\'iô\'</string>

    <!-- Browser menu button that opens a user's library -->
    <string name="browser_menu_library">Dukuâ ñanj</string>
    <!-- Browser menu toggle that requests a desktop site -->
    <string name="browser_menu_desktop_site">Si luguâ eskritôrio</string>
    <!-- Browser menu toggle that adds a shortcut to the site on the device home screen. -->
    <string name="browser_menu_add_to_homescreen">Nāchrūn riña pantayâ Ayi\'ìi</string>
    <!-- Browser menu toggle that installs a Progressive Web App shortcut to the site on the device home screen. -->
    <string name="browser_menu_install_on_homescreen">Gā\'nïnj</string>
    <!-- Content description (not visible, for screen readers etc.) for the Resync tabs button -->
    <string name="resync_button_content_description">Nāgi’hiaj nūguan’àn ñû</string>
    <!-- Browser menu button that opens the find in page menu -->
    <string name="browser_menu_find_in_page">Nānà\'uì\' riña ñanj</string>
    <!-- Browser menu button that saves the current tab to a collection -->
    <string name="browser_menu_save_to_collection_2">Na\'nïnj sà\' riña màn si yi\'nïnj</string>

    <!-- Browser menu button that open a share menu to share the current site -->
    <string name="browser_menu_share">Dūyingô\'</string>
    <!-- Browser menu button shown in custom tabs that opens the current tab in Fenix
        The first parameter is the name of the app defined in app_name (for example: Fenix) -->
    <string name="browser_menu_open_in_fenix">Na\'nīn\' riña %1$s</string>
    <!-- Browser menu text shown in custom tabs to indicate this is a Fenix tab
        The first parameter is the name of the app defined in app_name (for example: Fenix) -->
    <string name="browser_menu_powered_by">RUGÛÑU\'ŪNJ SA GU\'NÀJ %1$s</string>
    <!-- Browser menu text shown in custom tabs to indicate this is a Fenix tab
        The first parameter is the name of the app defined in app_name (for example: Fenix) -->
    <string name="browser_menu_powered_by2">Rugûñu\'ūnj sa gu\'nàj %1$s</string>

    <!-- Browser menu button to put the current page in reader mode -->
    <string name="browser_menu_read">Sa ni\'iāj duguî\' ahiaa</string>
    <!-- Browser menu button content description to close reader mode and return the user to the regular browser -->
    <string name="browser_menu_read_close">Gāhuī riña a’ue ahiat</string>
    <!-- Browser menu button to open the current page in an external app -->
    <string name="browser_menu_open_app_link">Na\'nīn\' riña aplikasiûn</string>

    <!-- Browser menu button to show reader view appearance controls e.g. the used font type and size -->
    <string name="browser_menu_customize_reader_view">Nāgi’hiaj da’ nānùn man guendâ gāhiāt</string>
    <!-- Browser menu label for adding a bookmark -->
    <string name="browser_menu_add">Nūtà\'</string>
    <!-- Browser menu label for editing a bookmark -->
    <string name="browser_menu_edit">Nāgi\'hiaj riñaj</string>

    <!-- Button shown on the home page that opens the Customize home settings -->
    <string name="browser_menu_customize_home_1">Nāgi’hiaj dà garan’ ruhuât riña paginâ ayi’ìt</string>
    <!-- Browser Toolbar -->
    <!-- Content description for the Home screen button on the browser toolbar -->
    <string name="browser_toolbar_home">Raga\' ayi\'ìt</string>

    <!-- Locale Settings Fragment -->
    <!-- Content description for tick mark on selected language -->
    <string name="a11y_selected_locale_content_description">Nāguī nânj gā\'min</string>
    <!-- Text for default locale item -->
    <string name="default_locale_text">Gārāsun nânj nikāj aga\' nan \'naj</string>
    <!-- Placeholder text shown in the search bar before a user enters text -->
    <string name="locale_search_hint">Nānà\'uì\' nânj huāa</string>

    <!-- Search Fragment -->
    <!-- Button in the search view that lets a user search by scanning a QR code -->
    <string name="search_scan_button">Nātsij hue\'ê</string>
    <!-- Button in the search view that lets a user change their search engine -->
    <string name="search_engine_button">Sa nana\'hui\'i</string>
    <!-- Button in the search view when shortcuts are displayed that takes a user to the search engine settings -->
    <string name="search_shortcuts_engine_settings">Sa nagi\'iaj sa nānà\'ui\'i</string>
    <!-- Button in the search view that lets a user navigate to the site in their clipboard -->
    <string name="awesomebar_clipboard_title">Gāchrūn si enlasê portapâpel</string>
    <!-- Button in the search suggestions onboarding that allows search suggestions in private sessions -->
    <string name="search_suggestions_onboarding_allow_button">Ga\'nīn</string>
    <!-- Button in the search suggestions onboarding that does not allow search suggestions in private sessions -->
    <string name="search_suggestions_onboarding_do_not_allow_button">Sī ga\'nïnjt</string>

    <!-- Search suggestion onboarding hint title text -->
    <string name="search_suggestions_onboarding_title">Dīganj nuguan\' dàj nanà\'uì\'t riña sesiûn guendâ \'ngō rînt</string>
    <!-- Search suggestion onboarding hint description text, first parameter is the name of the app defined in app_name (for example: Fenix)-->
    <string name="search_suggestions_onboarding_text">%s dūyingaj daran\' sa gāchrūnt riña barra direksiûn ngà sa nana\'ui\' nīkājt.</string>

    <!-- Search engine suggestion title text. The first parameter is the name of teh suggested engine-->
    <string name="search_engine_suggestions_title">Nanà\'huì\' %s</string>

<<<<<<< HEAD
=======
    <!-- Search engine suggestion description text -->
    <string name="search_engine_suggestions_description">Nikâ chre gān’ānj nāna’huìt riña dukuán direksiûn</string>
    <!-- Menu option in the search selector menu to open the search settings -->
    <string name="search_settings_menu_item">Nādunā dàj gā riña sa nānà’huì’t</string>
    <!-- Header text for the search selector menu -->
    <string name="search_header_menu_item_2">Hìaj nī nānà’huì’ riña:</string>

    <!-- Home onboarding -->
    <!-- Onboarding home screen popup dialog, shown on top of the Jump back in section. -->
    <string name="onboarding_home_screen_jump_back_contextual_hint_2">Gīni’hiāj dàj gunâj pajinâ riña ayi’ì râ. Nej rakïj ñanj nākàa, nej riña sa ni’hiājt doj nī nej sa nana’huî’t gūruguì’ hiūj nan.</string>
    <!-- Home onboarding dialog welcome screen title text. -->
    <string name="onboarding_home_welcome_title_2">Guruhuât gunumànt riña internêt nan</string>
    <!-- Home onboarding dialog welcome screen description text. -->
    <string name="onboarding_home_welcome_description">Doj kōlô. Huā huì hue’ê man doj. Gīnu ruhuâ sisī nej et arâj sun rasūn nan hui sa ña’an doj riña ñûnj.</string>
    <!-- Home onboarding dialog sign into sync screen title text. -->
    <string name="onboarding_home_sync_title_3">Hîaj nī sê sī chì huaj ri ruhuât nādunāt dà gā riña raga’a</string>
    <!-- Home onboarding dialog sign into sync screen description text. -->
    <string name="onboarding_home_sync_description">Gāchē nu ngà a’ngô nej rakïj ñanj garâj sunt riña a’ngô nej aga’a riña pajinâ ayi’ìt hiūj nan.</string>
>>>>>>> fa51e99d
    <!-- Text for the button to continue the onboarding on the home onboarding dialog. -->
    <string name="onboarding_home_get_started_button">Gāyi\'ì</string>
    <!-- Text for the button to navigate to the sync sign in screen on the home onboarding dialog. -->
    <string name="onboarding_home_sign_in_button">Gāyi\'ì sēsiûn</string>
    <!-- Text for the button to skip the onboarding on the home onboarding dialog. -->
    <string name="onboarding_home_skip_button">Si gi\'hiaj guendât</string>
<<<<<<< HEAD
    <!-- Content description (not visible, for screen readers etc.): Close button for the home onboarding dialog -->
    <string name="onboarding_home_content_description_close_button">Nārán</string>

=======
    <!-- Onboarding home screen sync popup dialog message, shown on top of Recent Synced Tabs in the Jump back in section. -->
    <string name="sync_cfr_message">¡Huā nūguan’àn nej rakïj ñanj huā ‘hiát! Guīj riña rakïj ñanj dunâjt riña a’ngô si āgâ’t.</string>
    <!-- Content description (not visible, for screen readers etc.): Close button for the home onboarding dialog -->
    <string name="onboarding_home_content_description_close_button">Nārán</string>

    <!-- Notification pre-permission dialog -->
    <!-- Enable notification pre permission dialog title
        The first parameter is the name of the app defined in app_name (for example: Fenix) -->
    <string name="onboarding_home_enable_notifications_title">Gā’hue rūgûñu’ūnj nej nuguan’ rugui’ nan da’ nūtà’t doj sa gī’hiát riña %s</string>
    <!-- Enable notification pre permission dialog description with rationale
        The first parameter is the name of the app defined in app_name (for example: Fenix) -->
    <string name="onboarding_home_enable_notifications_description">Nāgi’hiaj nūguan’àn nej rakïj ñanj huā riña nej si āgâ’t, ni’hiāj nej nuguan’ huāa da’ gā’hue gāchē nu huìt riña %s’ nī nej doj sa huaa.</string>
>>>>>>> fa51e99d
    <!-- Text for the button to request notification permission on the device -->
    <string name="onboarding_home_enable_notifications_positive_button">Guij ne\' ñaan</string>
    <!-- Text for the button to not request notification permission on the device and dismiss the dialog -->
    <string name="onboarding_home_enable_notifications_negative_button">Sī ga\'hue akuan\' nïn</string>

<<<<<<< HEAD
    <!-- Text for the button dismiss the screen and move on with the flow -->
    <string name="juno_onboarding_default_browser_negative_button">Sī ga\'hue akuan\' nïn</string>
=======
    <!-- Juno first user onboarding flow experiment -->
    <!-- Title for set firefox as default browser screen.
        The first parameter is the name of the app defined in app_name (for example: Fenix) -->
    <string name="juno_onboarding_default_browser_title">Nā’nïnj %s da’ gāhuin man riña aché nana’hui’ yītïnjt</string>
    <!-- Title for set firefox as default browser screen used by Nimbus experiments. Nimbus experiments do not support string placeholders.
        Note: The word "Firefox" should NOT be translated -->
    <string name="juno_onboarding_default_browser_title_nimbus" tools:ignore="UnusedResources">Nā’nïnj Firefox da’ gāhuin man riña aché nana’hui’ yītïnjt</string>
    <!-- Text for the link to the privacy notice webpage for set as firefox default browser screen.
    This is part of the string with the key "juno_onboarding_default_browser_description". -->
    <string name="juno_onboarding_default_browser_description_link_text">nuguan\' huì hūa rayi\'ij</string>
    <!-- Text for the button to set firefox as default browser on the device -->
    <string name="juno_onboarding_default_browser_positive_button">Dūnâj gāhuin man riña sa nānà\'uì\' yītïnjt</string>
    <!-- Text for the button dismiss the screen and move on with the flow -->
    <string name="juno_onboarding_default_browser_negative_button">Sī ga\'hue akuan\' nïn</string>
    <!-- Title for sign in to sync screen. -->
    <string name="juno_onboarding_sign_in_title">Gachīn āsìj riña si tēlefonôt da’ gātūt riña aga’ sikà’ rà nīkājt</string>
>>>>>>> fa51e99d
    <!-- Text for the button to sign in to sync on the device -->
    <string name="juno_onboarding_sign_in_positive_button">Gāyi\'ì sēsiûn</string>
    <!-- Text for the button dismiss the screen and move on with the flow -->
    <string name="juno_onboarding_sign_in_negative_button">Sī ga\'hue akuan\' nïn</string>
    <!-- Text for the button dismiss the screen and move on with the flow -->
    <string name="juno_onboarding_enable_notifications_negative_button">Sī ga\'hue akuan\' nïn</string>

    <!-- Text preview for smaller sized widgets -->
    <string name="search_widget_text_short">Nānà\'uì\'</string>
    <!-- Text preview for larger sized widgets -->
    <string name="search_widget_text_long">Nānà\'uì\' riña web</string>
    <!-- Content description (not visible, for screen readers etc.): Voice search -->
    <string name="search_widget_voice">Nānà\'uì\' ngà nanèt</string>

    <!-- Preferences -->
    <!-- Title for the settings page-->
    <string name="settings">Nāgi\'iô\'</string>

    <!-- Preference category for general settings -->
    <string name="preferences_category_general">Da\' huā ngej</string>
    <!-- Preference category for all links about Fenix -->
    <string name="preferences_category_about">Rayi\'î</string>
    <!-- Preference for settings related to changing the default search engine -->
    <string name="preferences_default_search_engine">Sa nana\'ui\' nīka \'na\'</string>
    <!-- Preference for settings related to Search -->
    <string name="preferences_search">Nānà\'uì\'</string>

    <!-- Preference for settings related to Search address bar -->
    <string name="preferences_search_address_bar">Dukuán direksion</string>

    <!-- Preference link to rating Fenix on the Play Store -->
    <string name="preferences_rate">Nāga\'uì\' du\'uej riña Google Play</string>
    <!-- Preference linking to about page for Fenix
        The first parameter is the name of the app defined in app_name (for example: Fenix) -->
    <string name="preferences_about">Rayi\'î %1$s</string>

    <!-- Preference for settings related to changing the default browser -->
    <string name="preferences_set_as_default_browser">Dūnâj gāhuin man riña sa nānà\'uì\' yītïnjt</string>
    <!-- Preference category for advanced settings -->
    <string name="preferences_category_advanced">Sa tàj ñā doj</string>

    <!-- Preference category for privacy and security settings -->
    <string name="preferences_category_privacy_security">Riña ginu \'ngō rînt nī sa dūgumî sò\'</string>
    <!-- Preference for advanced site permissions -->
    <string name="preferences_site_permissions">Sa rikî nì\'iaj sîtio</string>
    <!-- Preference for private browsing options -->
    <string name="preferences_private_browsing_options">Riña gachē nu huìt</string>
    <!-- Preference for opening links in a private tab-->
    <string name="preferences_open_links_in_a_private_tab">Gāna\'nin riña a\'ngô rakïj ñanj nakàa</string>
    <!-- Preference for allowing screenshots to be taken while in a private tab-->
    <string name="preferences_allow_screenshots_in_private_mode">Ga\'nīn nārij ñadu\'ua pantaya riña gāchē nu huìt</string>
    <!-- Preference for adding private browsing shortcut -->
    <string name="preferences_add_private_browsing_shortcut">Gāchrūn aksêso direkto riña aché nu huìt</string>

    <!-- Summary of cookie banner handling preference if the setting disabled is set to off -->
    <string name="reduce_cookie_banner_option_off">Dūnâ\’àj</string>
    <!-- Summary of cookie banner handling preference if the setting enabled is set to on -->
    <string name="reduce_cookie_banner_option_on">Nāchrūn</string>
    <!-- Text for indicating cookie banner handling is off this site, this is shown as part of the protections panel with the tracking protection toggle -->
    <string name="reduce_cookie_banner_off_for_site">Nitāj si huā nî’nïn guendâ sitiô nan</string>
    <!-- Text for cancel button indicating that cookie banner reduction is not supported for the current site, this is shown as part of the cookie banner details view. -->
    <string name="cookie_banner_handling_details_site_is_not_supported_cancel_button">Dūyichin\'</string>
<<<<<<< HEAD
    <!-- Text for indicating cookie banner handling is on this site, this is shown as part of the protections panel with the tracking protection toggle -->
    <string name="reduce_cookie_banner_on_for_site">Huā nî’nïn guendâ sitiô nan</string>
    <!-- Remind me later text button for the onboarding dialog -->
    <string name="reduce_cookie_banner_dialog_not_now_button">Sī ga\'hue Akuan\' nïn</string>
    <!-- Change setting text button, for the dialog use on the variant 2 branch of the experiment to determine which context users engaged the most -->
    <string name="reduce_cookie_banner_variant_2_experiment_dialog_change_setting_button" moz:RemovedIn="112" tools:ignore="UnusedResources">Gā\'nïn</string>
=======
    <!-- Text for request support button indicating that cookie banner reduction is not supported for the current site, this is shown as part of the cookie banner details view. -->
    <string name="cookie_banner_handling_details_site_is_not_supported_request_support_button">Gāchìnj man</string>
    <!-- Text for title indicating that cookie banner reduction is not supported for the current site, this is shown as part of the cookie banner details view. -->
    <string name="cookie_banner_handling_details_site_is_not_supported_title" moz:RemovedIn="114" tools:ignore="UnusedResources">Nādugua\' si Banêr Kôki</string>
    <!-- Text for title indicating that cookie banner reduction is not supported for the current site, this is shown as part of the cookie banner details view. -->
    <string name="cookie_banner_handling_details_site_is_not_supported_title_2">Gāchìnj nan’ānj doj sa huā rayi’î sitiô nan ân.</string>
    <!-- Label for the snackBar, after the user reports with success a website where cookie banner reducer did not work -->
    <string name="cookie_banner_handling_report_site_snack_bar_text" moz:RemovedIn="114" tools:ignore="UnusedResources">Ngà ga’nïn sa gachín nī’hiát gan’ānj.</string>
    <!-- Label for the snackBar, after the user reports with success a website where cookie banner reducer did not work -->
    <string name="cookie_banner_handling_report_site_snack_bar_text_2">Ngà gan’ānj si nūguàn’t</string>
    <!-- Text for indicating cookie banner handling is on this site, this is shown as part of the protections panel with the tracking protection toggle -->
    <string name="reduce_cookie_banner_on_for_site">Huā nî’nïn guendâ sitiô nan</string>
    <!-- Text for indicating that a request for unsupported site was sent to Nimbus (it's a Mozilla library for experiments), this is shown as part of the protections panel with the tracking protection toggle -->
    <string name="reduce_cookie_banner_unsupported_site_request_submitted" moz:RemovedIn="114" tools:ignore="UnusedResources">Ngà ga’nïn sa gachín nī’hiát gan’ānj</string>
    <!-- Text for indicating that a request for unsupported site was sent to Nimbus (it's a Mozilla library for experiments), this is shown as part of the protections panel with the tracking protection toggle -->
    <string name="reduce_cookie_banner_unsupported_site_request_submitted_2">Ngà gan\’ānj si nūguàn\’t  sa nutâ\'t</string>
    <!-- Text for indicating cookie banner handling is currently not supported for this site, this is shown as part of the protections panel with the tracking protection toggle -->
    <string name="reduce_cookie_banner_unsupported_site">Huā sa gāchin da’ gā’hue nāyi’nïn sitiô nan</string>
    <!-- Title text for a detail explanation indicating cookie banner handling is on this site, this is shown as part of the cookie banner panel in the toolbar. The first parameter is a shortened URL of the current site-->
    <string name="reduce_cookie_banner_details_panel_title_on_for_site">Nachrūn sa nadugua’ nej si banêr nej kôki guendâ %1$s aj.</string>
    <!-- Remind me later text button for the onboarding dialog -->
    <string name="reduce_cookie_banner_dialog_not_now_button">Sī ga\'hue Akuan\' nïn</string>
>>>>>>> fa51e99d
    <!-- Change setting text button, for the cookie banner re-engagement dialog -->
    <string name="reduce_cookie_banner_dialog_change_setting_button">Gā\'nïn</string>

    <!-- Summary of https only preference if https only is set to off -->
    <string name="preferences_https_only_off">Dūnâ\’àj</string>
<<<<<<< HEAD
    <!-- Text displayed that links to website containing documentation about "HTTPS-Only" mode -->
    <string name="preferences_http_only_learn_more">Gāhuin chrūn doj</string>
=======
    <!-- Summary of https only preference if https only is set to on in all tabs -->
    <string name="preferences_https_only_on_all">Ngà \'hiaj sunj riña daran\' nej rakïj ñanj</string>
    <!-- Summary of https only preference if https only is set to on in private tabs only -->
    <string name="preferences_https_only_on_private">Ngà \'hiaj sunj riña rakïj ñanj huìi</string>
    <!-- Text displayed that links to website containing documentation about "HTTPS-Only" mode -->
    <string name="preferences_http_only_learn_more">Gāhuin chrūn doj</string>
    <!-- Option for the https only setting -->
    <string name="preferences_https_only_in_all_tabs">Gā’nïn gi’hiaj sun man riña daran’ nej rakïj ñanj</string>
    <!-- Option for the https only setting -->
    <string name="preferences_https_only_in_private_tabs">Gā’nïn gī’hiaj sun man màn riña nej rakïj ñanj huìi</string>
    <!-- Title shown in the error page for when trying to access a http website while https only mode is enabled. -->
    <string name="errorpage_httpsonly_title">Nitāj si huā nî’nïnj riña sitiô dugumîn sò’</string>
    <!-- Message shown in the error page for when trying to access a http website while https only mode is enabled. The message has two paragraphs. This is the first. -->
    <string name="errorpage_httpsonly_message_title">Si gūruhuaj nī nitāj si aran’ dugui’ sitiô web ngà HTTPS.</string>
>>>>>>> fa51e99d
    <!-- Preference for accessibility -->
    <string name="preferences_accessibility">Dàj gā gātū\'</string>
    <!-- Preference to override the Firefox Account server -->
    <string name="preferences_override_fxa_server">Servidor nagi\'iaj man\'ânt riña kuentâ Firefox</string>
    <!-- Preference to override the Sync token server -->
    <string name="preferences_override_sync_tokenserver">Servidor nagi\'iaj man\'ânt riña Sync</string>
    <!-- Toast shown after updating the FxA/Sync server override preferences -->
    <string name="toast_override_fxa_sync_server_done">Ngà  nadunâ servidor nikāj kuentâ Firefox ngà Sync. Naran riña aplikasiûn da\' natà\' sa nadunâ hua…</string>
    <!-- Preference category for account information -->
    <string name="preferences_category_account">Kuênta</string>
    <!-- Preference for changing where the toolbar is positioned -->
    <string name="preferences_toolbar">Dukuán nikāj sa gārāsun\'</string>

    <!-- Preference for changing default theme to dark or light mode -->
    <string name="preferences_theme">Têma</string>
    <!-- Preference for customizing the home screen -->
    <string name="preferences_home_2">Ñanj ayi\'ì\'</string>
    <!-- Preference for gestures based actions -->
    <string name="preferences_gestures">Da\'nga\'a</string>
    <!-- Preference for settings related to visual options -->
    <string name="preferences_customize">Nādunō\' dàj huin ruhuô\'</string>
<<<<<<< HEAD
=======
    <!-- Preference description for banner about signing in -->
    <string name="preferences_sign_in_description_2">Gāyi’ì sēsiûn da’ nāgi’hiaj nūguan’ànt nej rakïj ñanj, nej markadô, nej da’nga’ huìi nī doj sa huāa.</string>
>>>>>>> fa51e99d
    <!-- Preference shown instead of account display name while account profile information isn't available yet. -->
    <string name="preferences_account_default_name">Si kuendâ Firefox</string>
    <!-- Preference text for account title when there was an error syncing FxA -->
    <string name="preferences_account_sync_error">Nātū nākà ñû da\' gānahuij nāgi\'iaj nūguàn\'anj</string>
    <!-- Preference for language -->
    <string name="preferences_language">Nânj ga\'minj</string>
    <!-- Preference for data choices -->
    <string name="preferences_data_choices">Doj sa nikāj nej dâto</string>
    <!-- Preference for data collection -->
    <string name="preferences_data_collection">Nara\'uij nej dâto</string>

    <!-- Preference for developers -->
    <string name="preferences_remote_debugging">Guxūn sa kïj ï ngà USB</string>
    <!-- Preference title for switch preference to show search engines -->
    <string name="preferences_show_search_engines">Nāruguì’ nej sa nana’ui’i gīni’iājt</string>
    <!-- Preference title for switch preference to show search suggestions -->
    <string name="preferences_show_search_suggestions">Dīgân a\'ngô nuguan\' nikāj dugui\' ngà sa nana\'uî\'</string>
    <!-- Preference title for switch preference to show voice search button -->
    <string name="preferences_show_voice_search">Dīgân riña nānà\'uì\' ngà nanè\'</string>

    <!-- Preference title for switch preference to show search suggestions also in private mode -->
    <string name="preferences_show_search_suggestions_in_private">Dīgân riña nej sesiûn huìi</string>
    <!-- Preference title for switch preference to show a clipboard suggestion when searching -->
    <string name="preferences_show_clipboard_suggestions">Dīgân a\'ngô nuguan\' nù riña portapapel</string>
    <!-- Preference title for switch preference to suggest browsing history when searching -->
    <string name="preferences_search_browsing_history">Nānà\'uì\' nej sa gatsít nga gaché nunt</string>
    <!-- Preference title for switch preference to suggest bookmarks when searching -->
    <string name="preferences_search_bookmarks">Nānà\'uì\' nej sa garâj sun nīchrà\'t</string>
    <!-- Preference title for switch preference to suggest synced tabs when searching -->
    <string name="preferences_search_synced_tabs">Nāna’huì’ nej rakïj ñanj ‘hiaj sun nūguan’àan</string>
    <!-- Preference for account settings -->
    <string name="preferences_account_settings">Nāgi\'iô\' riña kuênta</string>
    <!-- Preference for enabling url autocomplete-->
    <string name="preferences_enable_autocomplete_urls">Nāhuin chrē’ mān’an URLs</string>
    <!-- Preference for open links in third party apps -->
    <string name="preferences_open_links_in_apps">Nā\'nīn nej lînk riña nej aplikasiûn</string>

<<<<<<< HEAD
    <!-- Preference for open links in third party apps never open in apps option -->
    <string name="preferences_open_links_in_apps_never">Nitāj āmān</string>
    <!-- Preference for add_ons -->
    <string name="preferences_addons">Sa gā\'ue nūtò\'</string>

=======
    <!-- Preference for open links in third party apps always open in apps option -->
    <string name="preferences_open_links_in_apps_always">Nīgànj chre</string>
    <!-- Preference for open links in third party apps ask before opening option -->
    <string name="preferences_open_links_in_apps_ask">Gāchìnj nan’ānjt hìaj nï’ gàchin nā’nïnt</string>
    <!-- Preference for open links in third party apps never open in apps option -->
    <string name="preferences_open_links_in_apps_never">Nitāj āmān</string>
    <!-- Preference for open download with an external download manager app -->
    <string name="preferences_external_download_manager">Sa ni’hiāj rayi’î nej sa nanïnj ânèj e</string>
    <!-- Preference for add_ons -->
    <string name="preferences_addons">Sa gā\'ue nūtò\'</string>

    <!-- Preference for notifications -->
    <string name="preferences_notifications">Sa atāj nan\'ānj an</string>
    <!-- Summary for notification preference indicating notifications are allowed -->
    <string name="notifications_allowed_summary">Gā’hue gāchinj</string>
    <!-- Summary for notification preference indicating notifications are not allowed -->
    <string name="notifications_not_allowed_summary">Sī ga’hue gāchinj</string>

    <!-- Add-on Preferences -->
    <!-- Preference to customize the configured AMO (addons.mozilla.org) collection -->
    <string name="preferences_customize_amo_collection">Riña màn nej sa nata’ nagi’hiaj mān’ânt</string>
>>>>>>> fa51e99d
    <!-- Button caption to confirm the add-on collection configuration -->
    <string name="customize_addon_collection_ok">GĀ’HUE</string>
    <!-- Button caption to abort the add-on collection configuration -->
    <string name="customize_addon_collection_cancel">Dūyichin\'</string>

<<<<<<< HEAD
    <!-- Snackbar label for action to view selected wallpaper -->
    <string name="wallpaper_updated_snackbar_action">Ni\'hiāj</string>
    <!-- Snackbar label for action to retry downloading the wallpaper -->
    <string name="wallpaper_download_error_snackbar_action">Ginùn huin ñûn</string>
    <!-- Text displayed that links to website containing documentation about the "Limited Edition" wallpapers. -->
    <string name="wallpaper_learn_more">Gāhuin chrūn doj</string>

=======
    <!-- Hint displayed on input field for custom collection name -->
    <string name="customize_addon_collection_hint">Si yūgui yi’nïn’ nan</string>
    <!-- Hint displayed on input field for custom collection user ID-->
    <string name="customize_addon_collection_user_hint">Sisi’hiaj yi’nïn’ nan (ID si’hija si)</string>

    <!-- Customize Home -->
    <!-- Header text for jumping back into the recent tab in customize the home screen -->
    <string name="customize_toggle_jump_back_in">Gūej ñû</string>
    <!-- Title for the customize home screen section with recently saved bookmarks. -->
    <string name="customize_toggle_recent_bookmarks">Marcador nakà doj</string>
    <!-- Title for the customize home screen section with recently visited. Recently visited is
    a section where users see a list of tabs that they have visited in the past few days -->
    <string name="customize_toggle_recently_visited">Hìaj nākà gini’hiājt</string>
    <!-- Title for the customize home screen section with Pocket. -->
    <string name="customize_toggle_pocket_2">Nuguan ‘hiaj nadigi’ñûn’ ‘ngō sa huāa</string>
    <!-- Summary for the customize home screen section with Pocket. The first parameter is product name Pocket -->
    <string name="customize_toggle_pocket_summary">Nej sa giri sa gū’nàj %s</string>
    <!-- Title for the customize home screen section with sponsored Pocket stories. -->
    <string name="customize_toggle_pocket_sponsored">Nuguan’ ru’hue nej si du’hue</string>
    <!-- Title for the opening wallpaper settings screen -->
    <string name="customize_wallpapers">Sa gīnun riña raga’a</string>

    <!-- Title for the customize home screen section with sponsored shortcuts. -->
    <string name="customize_toggle_contile">Aksesô direktô ru’hue nej si du’hue</string>

    <!-- Wallpapers -->
    <!-- Content description for various wallpapers. The first parameter is the name of the wallpaper -->
    <string name="wallpapers_item_name_content_description">Si’hiaj sa gīnu riña raga’a: %1$s</string>
    <!-- Snackbar message for when wallpaper is selected -->
    <string name="wallpaper_updated_snackbar_message">¡Ngà nahuin nākà sinu riña raga’a!</string>
    <!-- Snackbar label for action to view selected wallpaper -->
    <string name="wallpaper_updated_snackbar_action">Ni\'hiāj</string>
    <!-- Snackbar message for when wallpaper couldn't be downloaded -->
    <string name="wallpaper_download_error_snackbar_message">Nu gā’hue nādunïn sinu riña raga’a</string>
    <!-- Snackbar label for action to retry downloading the wallpaper -->
    <string name="wallpaper_download_error_snackbar_action">Ginùn huin ñûn</string>
    <!-- Snackbar message for when wallpaper couldn't be selected because of the disk error -->
    <string name="wallpaper_select_error_snackbar_message">Nu gā’hue nādunaj sinu riña raga’a</string>
    <!-- Text displayed that links to website containing documentation about the "Limited Edition" wallpapers. -->
    <string name="wallpaper_learn_more">Gāhuin chrūn doj</string>

    <!-- Text for classic wallpapers title. The first parameter is the Firefox name. -->
    <string name="wallpaper_classic_title">Klâsiko %s</string>
    <!-- Text for limited edition wallpapers title. -->
    <string name="wallpaper_limited_edition_title">Sa ahui Nāsinùnj</string>

    <!-- Description text for the limited edition wallpapers with learn more link. The first parameter is the learn more string defined in wallpaper_learn_more-->
    <string name="wallpaper_limited_edition_description_with_learn_more">Yi’nïn’ nākà huā rayi’î nej si nūguàn’ nej duguî’ anïn ruhuâ hue’è. %s</string>
    <!-- Description text for the limited edition wallpapers. -->
    <string name="wallpaper_limited_edition_description">Yi’nïn’ nākà huā rayi’î nej si nūguàn’ nej duguî’ anïn ruhuâ hue’è.</string>
    <!-- Wallpaper onboarding dialog header text. -->
    <string name="wallpapers_onboarding_dialog_title_text">Gārahuè ngà a’ngô kōlô</string>
    <!-- Wallpaper onboarding dialog body text. -->
    <string name="wallpapers_onboarding_dialog_body_text">Nāguī ‘ngō sa gīnu riña raga’ gā’min ngàt.</string>

    <!-- Wallpaper onboarding dialog learn more button text. The button navigates to the wallpaper settings screen. -->
    <string name="wallpapers_onboarding_dialog_explore_more_button_text">Gīni’hiāj doj dàj hua nej fondo huā da’ gīnu riña si pāntayât</string>

>>>>>>> fa51e99d
    <!-- Account Preferences -->
    <!-- Preference for triggering sync -->
    <string name="preferences_sync_now">Nāgi\'iaj nūguàn\'àn hìaj</string>
    <!-- Preference category for sync -->
    <string name="preferences_sync_category">Nāguī sa ruhuât nāgi\'iaj nūguàn\'ànt</string>
    <!-- Preference for syncing history -->
    <string name="preferences_sync_history">Sa gini\'iājt</string>
    <!-- Preference for syncing bookmarks -->
    <string name="preferences_sync_bookmarks">Nej sa râj sun nichrà\'t doj</string>
    <!-- Preference for syncing logins -->
    <string name="preferences_sync_logins">Nej riña ayi\'ìt sēsiûn</string>

    <!-- Preference for syncing tabs -->
    <string name="preferences_sync_tabs_2">Nej Rakïj ñanj huā nî\'nïnj ïn</string>
    <!-- Preference for signing out -->
    <string name="preferences_sign_out">Nārán riña sēsiûn</string>

    <!-- Preference displays and allows changing current FxA device name -->
    <string name="preferences_sync_device_name">Si yugui aga\'a</string>
    <!-- Text shown when user enters empty device name -->
    <string name="empty_device_name_error">Si ga\'ue gā gātsìi riña \'na\' si yugui aga\'a</string>
    <!-- Label indicating that sync is in progress -->
    <string name="sync_syncing_in_progress">Hìaj nagi\'iaj nūguàn\'anj…</string>
    <!-- Label summary indicating that sync failed. The first parameter is the date stamp showing last time it succeeded -->
    <string name="sync_failed_summary">Nu ga\'ue nāgi\'iaj nūguàn\'anj. Amān gahui sà\'aj rukù nï\': %s</string>
    <!-- Label summary showing never synced -->
    <string name="sync_failed_never_synced_summary">Nu ga\'ue nāgi\'iaj nūguàn\'anj. Sa nahuin nūguàn\'àn rukù nï\': nitāj āmān gahuin</string>
    <!-- Label summary the date we last synced. The first parameter is date stamp showing last time synced -->
    <string name="sync_last_synced_summary">Sa nahuin nūguàn\'àn rukù nï\': %s</string>
    <!-- Label summary showing never synced -->
    <string name="sync_never_synced_summary">Sa nahuin nūguàn\'àn rukù nï\': nitāj āmān gahuin</string>
    <!-- Text for displaying the default device name.
        The first parameter is the application name, the second is the device manufacturer name
        and the third is the device model. -->
    <string name="default_device_name_2">%1$s riña %2$s %3$s</string>

    <!-- Send Tab -->
    <!-- Name of the "receive tabs" notification channel. Displayed in the "App notifications" system settings for the app -->
    <string name="fxa_received_tab_channel_name">Nej rakïj ñanj nahuin rā\'ât</string>

    <!-- Description of the "receive tabs" notification channel. Displayed in the "App notifications" system settings for the app -->
    <string name="fxa_received_tab_channel_description">Si nūguàn\' nej rakïj ñanj nahuin ra\'a riña a\'ngô nej aga\' Firefox.</string>
    <!--  The body for these is the URL of the tab received  -->
    <string name="fxa_tab_received_notification_name">Nahuin rā\'a rakïj ñanj</string>
    <!-- %s is the device name -->
    <string name="fxa_tab_received_from_notification_name">Si rakïj ñanj %s</string>

    <!-- Advanced Preferences -->
    <!-- Preference for tracking protection exceptions -->
    <string name="preferences_tracking_protection_exceptions">esepsiûn</string>
    <!-- Button in Exceptions Preference to turn on tracking protection for all sites (remove all exceptions) -->
    <string name="preferences_tracking_protection_exceptions_turn_on_for_all">Nāchrūn riña daran\' nej sîtio</string>
    <!-- Text displayed when there are no exceptions -->
    <string name="exceptions_empty_message_description">Â\'nïnj nej esepsiûn gūxūnt sa narrán riña sa naga\'nāj riña nej sitiô naguit.</string>
    <!-- Text displayed when there are no exceptions, with learn more link that brings users to a tracking protection SUMO page -->
    <string name="exceptions_empty_message_learn_more_link">Gāhuin chrūn doj</string>

    <!-- Preference switch for usage and technical data collection -->
    <string name="preference_usage_data">Dàj gārāsunt nī nej dato tekniko</string>

    <!-- Preference description for usage and technical data collection -->
    <string name="preferences_usage_data_description">Gānatà\' dàj \'iaj sunj, dàj arâj sunt, aga\' nīka nī doj nej sa nīkāj sa nana\'uî\'t gu\'nàj Mozilla da\' ga\'ue nāgi\'iaj sà\' si doj man %1$s</string>
    <!-- Preference switch for marketing data collection -->
    <string name="preferences_marketing_data">Sa huā rayi\'î Marketin</string>

    <!-- Preference for reconnecting to FxA sync -->
    <string name="preferences_sync_sign_in_to_reconnect">Gāyi\'ì sēsiûn da\' ga\'ue gānātū nûnt</string>
    <!-- Preference for removing FxA account -->
    <string name="preferences_sync_remove_account">Gūdure\' kuênta</string>

    <!-- Pairing Feature strings -->
    <!-- Instructions on how to access pairing -->
    <string name="pair_instructions_2"><![CDATA[Nārī ñadu\'ua da\'nga\' QR rugui\' riña <b>firefox.com/pair</b>]]></string>

    <!-- Toolbar Preferences -->
    <!-- Preference for using top toolbar -->
    <string name="preference_top_toolbar">Nda raj</string>
    <!-- Preference for using bottom toolbar -->
    <string name="preference_bottom_toolbar">Yi\'ij</string>

    <!-- Theme Preferences -->
    <!-- Preference for using light theme -->
    <string name="preference_light_theme">Rāngà\' man</string>
    <!-- Preference for using dark theme -->
    <string name="preference_dark_theme">Huā rūmin\' man</string>
    <!-- Preference for using using dark or light theme automatically set by battery -->
    <string name="preference_auto_battery_theme">Sa nachrûn sa dugumîn batería</string>
    <!-- Preference for using following device theme -->
    <string name="preference_follow_device_theme">Gānikò\' si tema aga\' dan</string>

    <!-- Library -->
    <!-- Option in Library to open Downloads page -->
    <string name="library_downloads">Sa nadunïnjt</string>
    <!-- Option in library to open Bookmarks page -->
    <string name="library_bookmarks">Nej sa râj sun nichrà\'t doj</string>
    <!-- Option in library to open Desktop Bookmarks root page -->
    <string name="library_desktop_bookmarks_root">Nej sa râj sun nichrà\'t doj nīkāj Eskritorio</string>
    <!-- Option in library to open Desktop Bookmarks "menu" page -->
    <string name="library_desktop_bookmarks_menu">Si menu Nej sa râj sun nichrà\'t doj</string>
    <!-- Option in library to open Desktop Bookmarks "toolbar" page -->
    <string name="library_desktop_bookmarks_toolbar">Dukuán nikāj sa gārāsun\' si\'aj Nej sa râj sun nichrà\'t do</string>
    <!-- Option in library to open Desktop Bookmarks "unfiled" page -->
    <string name="library_desktop_bookmarks_unfiled">A\'ngô nej sa râj sun nichrà\'t doj</string>
    <!-- Option in Library to open History page -->
    <string name="library_history">Sa gahuin</string>

    <!-- Option in Library to open a new tab -->
    <string name="library_new_tab">Rakïj ñanj nākàa</string>
    <!-- Settings Page Title -->
    <string name="settings_title">Nāgi\'iô\'</string>
    <!-- Content description (not visible, for screen readers etc.): "Close button for library settings" -->
    <string name="content_description_close_button">Nārán</string>

    <!-- Dialog button text for confirming open all tabs -->
    <string name="open_all_warning_confirm">Na\'nïn nej rakïj ñanj </string>
    <!-- Dialog button text for canceling open all tabs -->
    <string name="open_all_warning_cancel">Dūyichin\'</string>

    <!-- Text to show users they have one page in the history group section of the History fragment.
    %d is a placeholder for the number of pages in the group. -->
    <string name="history_search_group_site_1">%d pâjina</string>
    <!-- Text to show users they have multiple pages in the history group section of the History fragment.
    %d is a placeholder for the number of pages in the group. -->
    <string name="history_search_group_sites_1">%d nej pâjina</string>

    <!-- Option in library for Recently Closed Tabs -->
    <string name="library_recently_closed_tabs">Rakïj ñanj hiaj narán nakà</string>
    <!-- Text to show users they have multiple tabs saved in the Recently Closed Tabs section of history.
    %d is a placeholder for the number of tabs selected. -->
    <string name="recently_closed_tabs">%d nej rakïj ñanj</string>
    <!-- Text to show users they have one tab saved in the Recently Closed Tabs section of history.
    %d is a placeholder for the number of tabs selected. -->
    <string name="recently_closed_tab">%d rakïj ñanj</string>

    <!-- Tab Management -->
    <!-- Title of preference for tabs management -->
    <string name="preferences_tabs">Nej rakïj ñanj</string>
<<<<<<< HEAD
    <!-- Option for a list tab view -->
    <string name="tab_view_list">Lista</string>

=======
    <!-- Title of preference that allows a user to specify the tab view -->
    <string name="preferences_tab_view">Dàj hua rakïj ñanj</string>
    <!-- Option for a list tab view -->
    <string name="tab_view_list">Lista</string>

    <!-- Option for a grid tab view -->
    <string name="tab_view_grid">Kuadrîkula</string>
>>>>>>> fa51e99d
    <!-- Title of preference that allows a user to auto close tabs after a specified amount of time -->
    <string name="preferences_close_tabs">Narán nej rakïj ñanj</string>
    <!-- Option for auto closing tabs that will never auto close tabs, always allows user to manually close tabs -->
    <string name="close_tabs_manually">Nitāj āmān</string>

<<<<<<< HEAD
=======
    <!-- Option for auto closing tabs that will auto close tabs after one day -->
    <string name="close_tabs_after_one_day">Gachîn ‘ngō gui</string>
    <!-- Option for auto closing tabs that will auto close tabs after one week -->
    <string name="close_tabs_after_one_week">Gachîn ‘ngō sēmâna</string>
    <!-- Option for auto closing tabs that will auto close tabs after one month -->
    <string name="close_tabs_after_one_month">Gachîn ‘ngō ahuii</string>
    <!-- Title of preference that allows a user to specify the auto-close settings for open tabs -->
    <string name="preference_auto_close_tabs" tools:ignore="UnusedResources">Nārrán mā’an riña nej rakïj ñanj huā nî’nïnj ïn</string>

    <!-- Opening screen -->
    <!-- Title of a preference that allows a user to choose what screen to show after opening the app -->
    <string name="preferences_opening_screen">Raga’ ñāan</string>
    <!-- Option for always opening the homepage when re-opening the app -->
    <string name="opening_screen_homepage">Ñanj ayi\'ì\'</string>
    <!-- Option for always opening the user's last-open tab when re-opening the app -->
    <string name="opening_screen_last_tab">Rakïj ñanj rukù nï’ïn</string>

    <!-- Option for always opening the homepage when re-opening the app after four hours of inactivity -->
    <string name="opening_screen_after_four_hours_of_inactivity">Pagjinâ gayi’ì’ ngà gisîj gachîn gàn’ànj hora nu gi’hiaj sunj</string>
    <!-- Summary for tabs preference when auto closing tabs setting is set to manual close-->
    <string name="close_tabs_manually_summary">Narán man</string>
    <!-- Summary for tabs preference when auto closing tabs setting is set to auto close tabs after one day-->
    <string name="close_tabs_after_one_day_summary">Nārán man si gāchīn ‘ngō gui</string>
    <!-- Summary for tabs preference when auto closing tabs setting is set to auto close tabs after one week-->
    <string name="close_tabs_after_one_week_summary">Nārán man si gāchīn ‘ngō semâna</string>
    <!-- Summary for tabs preference when auto closing tabs setting is set to auto close tabs after one month-->
    <string name="close_tabs_after_one_month_summary">Nārán man si gāchīn ‘ngō ahuii</string>
    <!-- Summary for homepage preference indicating always opening the homepage when re-opening the app -->
    <string name="opening_screen_homepage_summary">Nā’nïn man riña pajinâ ayi’ì’</string>
    <!-- Summary for homepage preference indicating always opening the last-open tab when re-opening the app -->
    <string name="opening_screen_last_tab_summary">Nā’nïn man riña rakïj ñanj rūkù nï’ïn</string>

>>>>>>> fa51e99d
    <!-- Studies -->
    <!-- Title of the remove studies button -->
    <string name="studies_remove">Nādure\'</string>
    <!-- Title of the active section on the studies list -->
    <string name="studies_active">Ngà \'hiaj sunj</string>
    <!-- Learn more link for studies, links to an article for more information about studies. -->
    <string name="studies_learn_more">Gāhuin chrūn doj</string>
    <!-- Dialog message shown after removing a study -->
    <string name="studies_restart_app">Nārán riña aplikasiûn nan da’ gā’hue nātū sa nākàa riñanj</string>
    <!-- Dialog button to confirm the removing a study. -->
    <string name="studies_restart_dialog_ok">GĀ’HUE</string>
    <!-- Dialog button text for canceling removing a study. -->
    <string name="studies_restart_dialog_cancel">Dūyichin\'</string>

    <!-- Sessions -->
    <!-- Title for the list of tabs -->
    <string name="tab_header_label">Nej Rakïj ñanj huā nî\'nïnj ïn</string>
    <!-- Title for the list of tabs in the current private session -->
    <string name="tabs_header_private_tabs_title">Rakïj ñanj huìi</string>
    <!-- Title for the list of tabs in the synced tabs -->
    <string name="tabs_header_synced_tabs_title">Nej rakïj ñanj gūñā huaa</string>
    <!-- Content description (not visible, for screen readers etc.): Add tab button. Adds a news tab when pressed -->
    <string name="add_tab">Nūtà\' a\'ngô rakïj ñanj</string>
    <!-- Content description (not visible, for screen readers etc.): Add tab button. Adds a news tab when pressed -->
    <string name="add_private_tab">Nūtà\' a\'ngô rakïj ñanj huìi</string>
    <!-- Text for the new tab button to indicate adding a new private tab in the tab -->
    <string name="tab_drawer_fab_content">Sa huìi</string>
    <!-- Text for the new tab button to indicate syncing command on the synced tabs page -->
    <string name="tab_drawer_fab_sync">Nāgi’hiaj nūguan’àn</string>
    <!-- Text shown in the menu for sharing all tabs -->
    <string name="tab_tray_menu_item_share">Dūyinga\' daran\' nej rakïj ñanj</string>
    <!-- Text shown in the menu to view recently closed tabs -->
    <string name="tab_tray_menu_recently_closed">Rakïj ñanj hiaj narrán nakà</string>
    <!-- Text shown in the tabs tray inactive tabs section -->
    <string name="tab_tray_inactive_recently_closed" tools:ignore="UnusedResources">Rakïj ñanj hiaj narrán nakà</string>
    <!-- Text shown in the menu to view account settings -->
    <string name="tab_tray_menu_account_settings">Nāgi\'iô\' riña kuênta</string>
    <!-- Text shown in the menu to view tab settings -->
    <string name="tab_tray_menu_tab_settings">Nādunā sa huā riña rakïj ñanj</string>
    <!-- Text shown in the menu for closing all tabs -->
    <string name="tab_tray_menu_item_close">Nārrán riña daran\' nej rakïj ñanj</string>
<<<<<<< HEAD
    <!-- Text shown in the multiselect menu for closing selected tabs. -->
    <string name="tab_tray_multiselect_menu_item_close">Nārán</string>
=======
    <!-- Text shown in the multiselect menu for bookmarking selected tabs. -->
    <string name="tab_tray_multiselect_menu_item_bookmark">Sa arâj sun nīchrò\' doj</string>
    <!-- Text shown in the multiselect menu for closing selected tabs. -->
    <string name="tab_tray_multiselect_menu_item_close">Nārán</string>
    <!-- Content description for tabs tray multiselect share button -->
    <string name="tab_tray_multiselect_share_content_description">Dūyinga’ nej rakïj ñanj naguit</string>
    <!-- Content description for tabs tray multiselect menu -->
    <string name="tab_tray_multiselect_menu_content_description">Riña ‘na’ nej rakïj ñanj naguit</string>
>>>>>>> fa51e99d
    <!-- Content description (not visible, for screen readers etc.): Removes tab from collection button. Removes the selected tab from collection when pressed -->
    <string name="remove_tab_from_collection">Nādure\' rakïj ñanj riña màn yì\'nïnj</string>
    <!-- Text for button to enter multiselect mode in tabs tray -->
    <string name="tabs_tray_select_tabs">Nāguī nej rakïj ñanj</string>
    <!-- Content description (not visible, for screen readers etc.): Close tab button. Closes the current session when pressed -->
    <string name="close_tab">Nārán rakïj ñanj</string>
    <!-- Content description (not visible, for screen readers etc.): Close tab <title> button. First parameter is tab title  -->
    <string name="close_tab_title">Nārán rakij ñanj %s</string>

    <!-- Content description (not visible, for screen readers etc.): Opens the open tabs menu when pressed -->
    <string name="open_tabs_menu">Nā\'nïn si menú rakïj ñanj</string>

    <!-- Open tabs menu item to save tabs to collection -->
    <string name="tabs_menu_save_to_collection1">Na\'nïnj sà\' nej rakïj ñanj riña màn si yi\'nïnj</string>
    <!-- Text for the menu button to delete a collection -->
    <string name="collection_delete">Nādūre\' da\' huā ngè yi\'nïn\'ïn</string>
    <!-- Text for the menu button to rename a collection -->
    <string name="collection_rename">Nādūnā si yugui yi\'nïn\'ïn</string>
    <!-- Text for the button to open tabs of the selected collection -->
    <string name="collection_open_tabs">Nej Rakïj ñanj huā nî\'nïnj ïn</string>
    <!-- Hint for adding name of a collection -->
    <string name="collection_name_hint">Si yūgui yi’nïn’ nan</string>
	<!-- Text for the menu button to rename a top site -->
	<string name="rename_top_site">Nāchrūn a\'ngô si yūgui</string>
	<!-- Text for the menu button to remove a top site -->
	<string name="remove_top_site">Nādure\'</string>
    <!-- Text for the menu button to delete a top site from history -->
    <string name="delete_from_history">Nādure’ man riña ‘na’ sa gini’hiājt</string>
    <!-- Postfix for private WebApp titles, placeholder is replaced with app name -->
    <string name="pwa_site_controls_title_private">%1$s (Riña Huìi)</string>

    <!-- History -->
    <!-- Text for the button to search all history -->
    <string name="history_search_1">Dūguatûj nuguan\'an</string>
    <!-- Text for the button to clear all history -->
    <string name="history_delete_all">Nādūre\' sa gini\'iājt</string>
    <!-- Text for the snackbar to confirm that multiple browsing history items has been deleted -->
    <string name="history_delete_multiple_items_snackbar">Ngà nare\' nej sa gini\'iājt</string>
    <!-- Text for the snackbar to confirm that a single browsing history item has been deleted. The first parameter is the shortened URL of the deleted history item. -->
    <string name="history_delete_single_item_snackbar">Ngà nare\' %1$s</string>

    <!-- Context description text for the button to delete a single history item -->
    <string name="history_delete_item">Nādūre\'</string>
    <!-- History multi select title in app bar
    The first parameter is the number of bookmarks selected -->
    <string name="history_multi_select_title">%1$d sa naguij</string>

    <!-- Text for the header that groups the history for today -->
    <string name="history_today">Gui hìaj</string>
    <!-- Text for the header that groups the history for yesterday -->
    <string name="history_yesterday">Guki</string>
    <!-- Text for the header that groups the history the past 7 days -->
    <string name="history_7_days">sa gahuin gachîn 7 gui</string>
    <!-- Text for the header that groups the history the past 30 days -->
    <string name="history_30_days">sa gahuin gachîn 30 gui</string>
    <!-- Text for the header that groups the history older than the last month -->
    <string name="history_older">Sa nâ doj</string>
    <!-- Text shown when no history exists -->
    <string name="history_empty_message">Nitāj à\'ngō sa gini\'iājt</string>


<<<<<<< HEAD
=======
    <!-- Downloads -->
    <!-- Text for the snackbar to confirm that multiple downloads items have been removed -->
    <string name="download_delete_multiple_items_snackbar_1">Nej sa nadunïnjt ngà nare’</string>
    <!-- Text for the snackbar to confirm that a single download item has been removed. The first parameter is the name of the download item. -->
    <string name="download_delete_single_item_snackbar">Ngà gahuin anêj %1$s</string>
    <!-- Text shown when no download exists -->
    <string name="download_empty_message_1">Nitāj à’ngō achibô nanïnj ïn nu</string>
    <!-- History multi select title in app bar
    The first parameter is the number of downloads selected -->
    <string name="download_multi_select_title">Ngà naguit %1$d</string>
>>>>>>> fa51e99d
    <!-- Text for the button to remove a single download item -->
    <string name="download_delete_item_1">Nādure\'</string>


    <!-- Crashes -->
    <!-- Title text displayed on the tab crash page. This first parameter is the name of the application (For example: Fenix) -->
    <string name="tab_crash_title_2">Sī ga\'man ruhuât. %1$s na\'ue nāchra riña pajinâ dan.</string>
    <!-- Send crash report checkbox text on the tab crash page -->
    <string name="tab_crash_send_report">Gā\'nïnj gan\'ānj nuguan\' rayi\'î sa \'iaj re\' Mozilla</string>
    <!-- Close tab button text on the tab crash page -->
    <string name="tab_crash_close">Nārán rakïj ñanj</string>
    <!-- Restore tab button text on the tab crash page -->
    <string name="tab_crash_restore">Nāgi\'iaj nākà rakïj ñanj</string>

    <!-- Bookmarks -->
    <!-- Confirmation message for a dialog confirming if the user wants to delete the selected folder -->
    <string name="bookmark_delete_folder_confirmation_dialog">Huā yītïnj ruhuât nādure\'t kārpetâ nan anj</string>
    <!-- Confirmation message for a dialog confirming if the user wants to delete multiple items including folders. Parameter will be replaced by app name. -->
    <string name="bookmark_delete_multiple_folders_confirmation_dialog">%s nādure’ej nej sa naguit dan.</string>
    <!-- Text for the cancel button on delete bookmark dialog -->
    <string name="bookmark_delete_negative">Dūyichin\'</string>
    <!-- Screen title for adding a bookmarks folder -->
    <string name="bookmark_add_folder">Nūtà\' kārpêta</string>
    <!-- Snackbar title shown after a bookmark has been created. -->
    <string name="bookmark_saved_snackbar">Ngà nañûn man riña sa arâj sun nīchrà\'t doj</string>
    <!-- Snackbar edit button shown after a bookmark has been created. -->
    <string name="edit_bookmark_snackbar_action">NĀGI\'IAJ RIÑAJ</string>
    <!-- Bookmark overflow menu edit button -->
    <string name="bookmark_menu_edit_button">Nāgi\'iaj riñaj</string>
    <!-- Bookmark overflow menu copy button -->
    <string name="bookmark_menu_copy_button">Gūxūn nī nāchrūnt a\'ngô hiūj u</string>
    <!-- Bookmark overflow menu share button -->
    <string name="bookmark_menu_share_button">Dūyingô\'</string>
    <!-- Bookmark overflow menu open in new tab button -->
    <string name="bookmark_menu_open_in_new_tab_button">Nā\'nïn riña rakïj ñanj nakàa</string>
    <!-- Bookmark overflow menu open in private tab button -->
    <string name="bookmark_menu_open_in_private_tab_button">Nā\'nïn riña rakïj ñanj huìi</string>
    <!-- Bookmark overflow menu open all in tabs button -->
    <string name="bookmark_menu_open_all_in_tabs_button">Nā’nïn daran’anj riña nej rakïj ñanj nākàa</string>
    <!-- Bookmark overflow menu open all in private tabs button -->
    <string name="bookmark_menu_open_all_in_private_tabs_button">Nā’nïn daran’anj riña nej rakïj ñanj huìi</string>
    <!-- Bookmark overflow menu delete button -->
    <string name="bookmark_menu_delete_button">Nādūre\'</string>
    <!--Bookmark overflow menu save button -->
    <string name="bookmark_menu_save_button">Nā\'nïnj sà\'</string>
    <!-- Bookmark multi select title in app bar
     The first parameter is the number of bookmarks selected -->
    <string name="bookmarks_multi_select_title">%1$d sa naguit</string>
    <!-- Bookmark editing screen title -->
    <string name="edit_bookmark_fragment_title">Nādūnā riña sa arâj sun nīchrò\' doj</string>
    <!-- Bookmark folder editing screen title -->
    <string name="edit_bookmark_folder_fragment_title">Nādūnā sa huā riña kārpeta</string>
    <!-- Bookmark sign in button message -->
    <string name="bookmark_sign_in_button">Gāyi\'ì sēsiûn da\' ga\'ue gini\'iāt riña màn nej sa arâ sun nīchrò\' doj huā nūguan\'àan</string>
    <!-- Bookmark URL editing field label -->
    <string name="bookmark_url_label">URL</string>

    <!-- Bookmark FOLDER editing field label -->
    <string name="bookmark_folder_label">KĀRPÊTA</string>
    <!-- Bookmark NAME editing field label -->
    <string name="bookmark_name_label">SI YŪGUI</string>
    <!-- Bookmark add folder screen title -->
    <string name="bookmark_add_folder_fragment_label">Nūtà\' kārpêta</string>
    <!-- Bookmark select folder screen title -->
    <string name="bookmark_select_folder_fragment_label">Nāguī karpêta</string>
    <!-- Bookmark editing error missing title -->
    <string name="bookmark_empty_title_error">Da\'ui gā \'ngō si yūgui</string>
    <!-- Bookmark editing error missing or improper URL -->
    <string name="bookmark_invalid_url_error">Sê URL huin</string>

    <!-- Bookmark screen message for empty bookmarks folder -->
    <string name="bookmarks_empty_message">Nitāj sa arâj sun nīchrà\'t hua hiūj nan</string>
    <!-- Bookmark snackbar message on deletion
     The first parameter is the host part of the URL of the bookmark deleted, if any -->
    <string name="bookmark_deletion_snackbar_message">Ngà nare\' %1$s</string>
    <!-- Bookmark snackbar message on deleting multiple bookmarks not including folders-->
    <string name="bookmark_deletion_multiple_snackbar_message_2">Ngà nare\' nej sa arâj sun nīchrò\' doj</string>
    <!-- Bookmark snackbar message on deleting multiple bookmarks including folders-->
    <string name="bookmark_deletion_multiple_snackbar_message_3">Nādure’ nej karpetâ naguit</string>
    <!-- Bookmark undo button for deletion snackbar action -->
    <string name="bookmark_undo_deletion">NĀNIKÀJ RŪKÙ</string>

    <!-- Text for the button to search all bookmarks -->
    <string name="bookmark_search">Dūguatûj nuguan\'an</string>

    <!-- Site Permissions -->
    <!-- Button label that take the user to the Android App setting -->
    <string name="phone_feature_go_to_settings">Gūij riña ga\'ue Nāgi\'iô\'</string>
    <!-- Content description (not visible, for screen readers etc.): Quick settings sheet
        to give users access to site specific information / settings. For example:
        Secure settings status and a button to modify site permissions -->
    <string name="quick_settings_sheet">Ñanj \'na\' sa ga\'ue nāgi\'iô\' hīo doj</string>
    <!-- Label that indicates that this option it the recommended one -->
    <string name="phone_feature_recommended">Sā sà\'a huin ânj</string>
    <!-- Button label for clearing all the information of site permissions-->
    <string name="clear_permissions">Nādure\' nej sa achín nì\'iaj</string>
    <!-- Text for the OK button on Clear permissions dialog -->
    <string name="clear_permissions_positive">GĀ’HUE</string>
    <!-- Text for the cancel button on Clear permissions dialog -->
    <string name="clear_permissions_negative">Dūyichin\'</string>
    <!-- Button label for clearing a site permission-->
    <string name="clear_permission">Nādure\' sa achín nì\'iaj</string>
    <!-- Text for the OK button on Clear permission dialog -->
    <string name="clear_permission_positive">GĀ’HUE</string>
    <!-- Text for the cancel button on Clear permission dialog -->
    <string name="clear_permission_negative">Dūyichin\'</string>
    <!-- Button label for clearing all the information on all sites-->
    <string name="clear_permissions_on_all_sites">Nādure\' nej sa achín nì\'iaj riña daran\' nej sîtio</string>
    <!-- Preference for altering video and audio autoplay for all websites -->
    <string name="preference_browser_feature_autoplay">Nānùn ma\'an man</string>
    <!-- Preference for altering the camera access for all websites -->
    <string name="preference_phone_feature_camera">Kâmara</string>
    <!-- Preference for altering the microphone access for all websites -->
    <string name="preference_phone_feature_microphone">Aga\' uxun nanèe</string>
    <!-- Preference for altering the location access for all websites -->
    <string name="preference_phone_feature_location">Danè\' huin</string>
    <!-- Preference for altering the notification access for all websites -->
    <string name="preference_phone_feature_notification">Sa atāj nan\'ānj an</string>
    <!-- Label that indicates that a permission must be asked always -->
    <string name="preference_option_phone_feature_ask_to_allow">Gāchinj nì\'iaj</string>
    <!-- Label that indicates that a permission must be blocked -->
    <string name="preference_option_phone_feature_blocked">Nitāj si hūaj nāyi\'nïn</string>
    <!-- Label that indicates that a permission must be allowed -->
    <string name="preference_option_phone_feature_allowed">Gā\'ue</string>
    <!--Label that indicates a permission is by the Android OS-->
    <string name="phone_feature_blocked_by_android">Nitāj si hūaj nāyi\'nïn \'iaj Android</string>
    <!-- Preference for showing a list of websites that the default configurations won't apply to them -->
    <string name="preference_exceptions">Sa huā gi\'iát</string>
    <!-- Summary of tracking protection preference if tracking protection is set to off -->
    <string name="tracking_protection_off">Dūnâ\’àj</string>
    <!-- Summary of tracking protection preference if tracking protection is set to custom -->
    <string name="tracking_protection_custom">Nāgi\'iaj mun\'ûn\'</string>
    <!-- Label for global setting that indicates that all video and audio autoplay is allowed -->
    <string name="preference_option_autoplay_allowed2">Gā\'nïn gī\'iaj sun sa unïnt ngà sa ni\'iājt</string>
    <!-- Label for site specific setting that indicates that all video and audio autoplay is allowed -->
    <string name="quick_setting_option_autoplay_allowed">Gā\'nïn gī\'hiaj sun sa unïnt ngà sa ni\'hiājt</string>
    <!-- Label that indicates that video and audio autoplay is only allowed over Wi-Fi -->
    <string name="preference_option_autoplay_allowed_wifi_only2">Nārán riña sa unïnt ngà sa ni\'iājt ngà datô si āgâ\'t li</string>
    <!-- Subtext that explains 'autoplay on Wi-Fi only' option -->
    <string name="preference_option_autoplay_allowed_wifi_subtext">Nānùn sa unïnt ngà sa ni\'iājt ngà Wi-Fi</string>
    <!-- Label for global setting that indicates that video autoplay is allowed, but audio autoplay is blocked -->
    <string name="preference_option_autoplay_block_audio2">Màn riña sa unïnt nārán</string>
    <!-- Label for site specific setting that indicates that video autoplay is allowed, but audio autoplay is blocked -->
    <string name="quick_setting_option_autoplay_block_audio">Màn riña sa unïnt nārán</string>
    <!-- Label for global setting that indicates that all video and audio autoplay is blocked -->
    <string name="preference_option_autoplay_blocked3">Nārán riña sa unïnt ngà sa ni\'iājt</string>
    <!-- Label for site specific setting that indicates that all video and audio autoplay is blocked -->
    <string name="quick_setting_option_autoplay_blocked">Nārán riña sa unïnt ngà sa ni\'iājt</string>
    <!-- Summary of delete browsing data on quit preference if it is set to on -->
    <string name="delete_browsing_data_quit_on">Nāchrūn</string>
    <!-- Summary of delete browsing data on quit preference if it is set to off -->
    <string name="delete_browsing_data_quit_off">Dūnâ\’àj</string>

    <!-- Summary of studies preference if it is set to on -->
    <string name="studies_on">Nāchrūn</string>
    <!-- Summary of studies data on quit preference if it is set to off -->
    <string name="studies_off">Dūnâ\’àj</string>

    <!-- Collections -->
    <!-- Collections header on home fragment -->
    <string name="collections_header">Koleksiôn</string>
    <!-- Content description (not visible, for screen readers etc.): Opens the collection menu when pressed -->
    <string name="collection_menu_button_content_description">Si menû koleksiûn</string>
    <!-- Title for the "select tabs" step of the collection creator -->
    <string name="create_collection_select_tabs">Nāguī nej rakïj ñanj</string>
    <!-- Title for the "select collection" step of the collection creator -->
    <string name="create_collection_select_collection">Nāguī sa màn yì\'nïn\'ïn</string>
    <!-- Title for the "name collection" step of the collection creator -->
    <string name="create_collection_name_collection">Si yugui sa màn yì\'nïn\'ïn</string>
    <!-- Button to add new collection for the "select collection" step of the collection creator -->
    <string name="create_collection_add_new_collection">Nūtà\' \'ngō yi\'nïn\' nākàa</string>
    <!-- Button to select all tabs in the "select tabs" step of the collection creator -->
    <string name="create_collection_select_all">Gīda\'a daran\'anj</string>
    <!-- Button to deselect all tabs in the "select tabs" step of the collection creator -->
    <string name="create_collection_deselect_all">Nā\'nïnj ra\'a daran\'anj</string>
    <!-- Text to prompt users to select the tabs to save in the "select tabs" step of the collection creator -->
    <string name="create_collection_save_to_collection_empty">Nāguī nej rakïj ñanj ruhuât nā\'nïnj sà\'t</string>
    <!-- Text to show users how many tabs they have selected in the "select tabs" step of the collection creator.
     %d is a placeholder for the number of tabs selected. -->
    <string name="create_collection_save_to_collection_tabs_selected">%d nej rakïj ñanj naguit</string>
    <!-- Text to show users they have one tab selected in the "select tabs" step of the collection creator.
    %d is a placeholder for the number of tabs selected. -->
    <string name="create_collection_save_to_collection_tab_selected">%d rakïj ñanj naguit</string>
    <!-- Text shown in snackbar when multiple tabs have been saved in a collection -->
    <string name="create_collection_tabs_saved">Nej rakïj ñanj na\'nín sà\'t</string>
    <!-- Text shown in snackbar when one or multiple tabs have been saved in a new collection -->
    <string name="create_collection_tabs_saved_new_collection">Ngà nanun sà\' nej sa nachra chrē\'t</string>
    <!-- Text shown in snackbar when one tab has been saved in a collection -->
    <string name="create_collection_tab_saved">Rakïj ñanj na\'nïnj sà\'t</string>
    <!-- Content description (not visible, for screen readers etc.): button to close the collection creator -->
    <string name="create_collection_close">Nārán</string>

    <!-- Button to save currently selected tabs in the "select tabs" step of the collection creator-->
    <string name="create_collection_save">Nā\'nïnj sà\'</string>
    <!-- Snackbar action to view the collection the user just created or updated -->
    <string name="create_collection_view">Ni\'iāj</string>

    <!-- Text for the OK button from collection dialogs -->
    <string name="create_collection_positive">GĀ’HUE</string>
    <!-- Text for the cancel button from collection dialogs -->
    <string name="create_collection_negative">Dūyichin\'</string>

    <!-- Default name for a new collection in "name new collection" step of the collection creator. %d is a placeholder for the number of collections-->
    <string name="create_collection_default_name">Sa nachra chrē\'t %d</string>

    <!-- Share -->
    <!-- Share screen header -->
    <string name="share_header_2">Dūyingô\'</string>
    <!-- Content description (not visible, for screen readers etc.):
        "Share" button. Opens the share menu when pressed. -->
    <string name="share_button_content_description">Dūyingô\'</string>
    <!-- Text for the Save to PDF feature in the share menu -->
    <string name="share_save_to_pdf">Nā’nïnj sà’ ngà PDF</string>
    <!-- Text for error message when generating a PDF file Text for error message when generating a PDF file. -->
    <string name="unable_to_save_to_pdf_error">Nā’hue nāgi’hia PDF</string>
    <!-- Sub-header in the dialog to share a link to another sync device -->
    <string name="share_device_subheader">Gā\'nïnj riña aga\'</string>
    <!-- Sub-header in the dialog to share a link to an app from the full list -->
    <string name="share_link_all_apps_subheader">Daran\' sun huā</string>

    <!-- Sub-header in the dialog to share a link to an app from the most-recent sorted list -->
    <string name="share_link_recent_apps_subheader">Hìaj garâj sun nākàt</string>
    <!-- Text for the copy link action in the share screen. -->
    <string name="share_copy_link_to_clipboard">Nā’nïnj sà\' riña portapapeles</string>
    <!-- Toast shown after copying link to clipboard -->
    <string name="toast_copy_link_to_clipboard">\'Ngà nū sà\'aj riña portapapeles</string>
    <!-- An option from the share dialog to sign into sync -->
    <string name="sync_sign_in">Gāyi\'ì sēsiû riña Sync</string>
<<<<<<< HEAD
     <!-- An option from the share dialog to send link to all other sync devices -->
=======
     <!-- An option from the three dot menu to sync and save data -->
    <string name="sync_menu_sync_and_save_data">Nāgi\’hiaj nūguà\'àn nī na’nïnj sà\’t nej dâto</string>
    <!-- An option from the share dialog to send link to all other sync devices -->
>>>>>>> fa51e99d
    <string name="sync_send_to_all">Gā \'nïnj gan\'an riña daran\' nej aga\'a</string>
    <!-- An option from the share dialog to reconnect to sync -->
    <string name="sync_reconnect">Gānātū nākà ñû riña Sync</string>

    <!-- Text displayed when sync is offline and cannot be accessed -->
    <string name="sync_offline">Nitāj kōneksiûn hua</string>
    <!-- An option to connect additional devices -->
    <string name="sync_connect_device">Gātū\' ngà a\'ngô aga\'a</string>
    <!-- The dialog text shown when additional devices are not available -->
    <string name="sync_connect_device_dialog">Da\' ga\'ue gā\'nïnjt \'ngō rakïj ñanj, da\'uît gāyi\'ìt sēsiûn riña a\'ngô aga\'a,</string>
    <!-- Confirmation dialog button -->
    <string name="sync_confirmation_button">Ngà gunïn</string>

    <!-- Share error message -->
    <string name="share_error_snackbar">Si ga\'ue gà\'nïn\' riña duguî\' aplikasiûn nan</string>
    <!-- Add new device screen title -->
    <string name="sync_add_new_device_title">Gā\'nïnj riña aga\'</string>
    <!-- Text for the warning message on the Add new device screen -->
    <string name="sync_add_new_device_message">Nitāj à\'ngō aga\'a hua kōnektadô</string>
    <!-- Text for the button to learn about sending tabs -->
    <string name="sync_add_new_device_learn_button">Gāhuin chrūn doj dàj gà\'nïn\' rakïj ñanj gan\'an…</string>
    <!-- Text for the button to connect another device -->
    <string name="sync_add_new_device_connect_button">Gī\'iaj kōnektandô a\'ngô aga\'a…</string>

    <!-- Notifications -->
    <!-- Text shown in the notification that pops up to remind the user that a private browsing session is active. -->
    <string name="notification_pbm_delete_text_2">Nārán riña nej rakïj ñanj huìi</string>

    <!-- Name of the marketing notification channel. Displayed in the "App notifications" system settings for the app -->
    <string name="notification_marketing_channel_name">Dūyingô’</string>

    <!-- Snackbar -->
    <!-- Text shown in snackbar when user deletes a collection -->
    <string name="snackbar_collection_deleted">Ganare\' sa ganachra chrē\'t</string>
    <!-- Text shown in snackbar when user renames a collection -->
    <string name="snackbar_collection_renamed">Nadunâ si yūgui sa ganachra chrē\'t</string>
    <!-- Text shown in snackbar when user closes a tab -->
    <string name="snackbar_tab_closed">Ganarán riña rakïj ñanj</string>
    <!-- Text shown in snackbar when user closes all tabs -->
    <string name="snackbar_tabs_closed">Ganarán riña nej rakïj ñanj</string>
    <!-- Text shown in snackbar when user closes a private tab -->
    <string name="snackbar_private_tab_closed">Ngà narán riña rakïj ñanj huìi</string>
    <!-- Text shown in snackbar when user closes all private tabs -->
    <string name="snackbar_private_tabs_closed">Ngà narán riña nej rakïj ñanj huìi</string>
    <!-- Text shown in snackbar to undo deleting a tab, top site or collection -->
    <string name="snackbar_deleted_undo">NĀNIKÀJ RŪKÙ</string>
    <!-- Text shown in snackbar when user removes a top site -->
    <string name="snackbar_top_site_removed">Ngà ganare\' sîtio</string>
    <!-- QR code scanner prompt which appears after scanning a code, but before navigating to it
        First parameter is the name of the app, second parameter is the URL or text scanned-->
    <string name="qr_scanner_confirmation_dialog_message">Gā\'nïn riña %1$s gā\'nïn %2$s</string>
    <!-- QR code scanner prompt dialog positive option to allow navigation to scanned link -->
    <string name="qr_scanner_dialog_positive">GA\'NĪN</string>
    <!-- QR code scanner prompt dialog positive option to deny navigation to scanned link -->
    <string name="qr_scanner_dialog_negative">SĪ GA\'NÏNJT</string>
    <!-- QR code scanner prompt dialog positive option when there is an error -->
    <string name="qr_scanner_dialog_invalid_ok">GĀ’HUE</string>
    <!-- Tab collection deletion prompt dialog message. Placeholder will be replaced with the collection name -->
    <string name="tab_collection_dialog_message">Huā yītïnj ruhuât nādure\'t %1$s anj</string>
    <!-- Collection and tab deletion prompt dialog title. Placeholder will be replaced with the collection name. This will show when the last tab from a collection is deleted -->
    <string name="delete_tab_and_collection_dialog_title">Nādurê\'t %1$s raj</string>
    <!-- Tab collection deletion prompt dialog option to delete the collection -->
    <string name="tab_collection_dialog_positive">Nādūre\'</string>

    <!-- Text displayed in a notification when the user enters full screen mode -->
    <string name="full_screen_notification">Hiàj nanunj da\' huā ngè riña aga\'a</string>
    <!-- Message for copying the URL via long press on the toolbar -->
    <string name="url_copied">Ngà naka URL</string>
    <!-- Sample text for accessibility font size -->
    <string name="accessibility_text_size_sample_text_1">Ni\'iāj sò\' hua lechrâ nan. Dānaj gūruguì\'ij ni\'iājt sisī nāgi\'iaj yāchìjt asi nāgi\'iaj lít man.</string>
    <!-- Summary for Accessibility Text Size Scaling Preference -->
    <string name="preference_accessibility_text_size_summary">Nāgi\'iaj yāchìj asi nāgi\'iaj lij lêchra riña nej sitio web</string>
    <!-- Title for Accessibility Text Size Scaling Preference -->
    <string name="preference_accessibility_font_size_title">Dàj yāchìj gā lêchra</string>

    <!-- Title for Accessibility Text Automatic Size Scaling Preference -->
    <string name="preference_accessibility_auto_size_2">Dàj yāchìj hua niñā lêchra \'naj</string>

    <!-- Summary for Accessibility Text Automatic Size Scaling Preference -->
    <string name="preference_accessibility_auto_size_summary">Gūñā gā lechrâ nan ngà sa nikāj Android. Si ruhuât nādūnāt man nī gūxūn opsiôn nan.</string>

    <!-- Title for the Delete browsing data preference -->
    <string name="preferences_delete_browsing_data">Nādure\' nej si datô riña sā nana\'uî\'t</string>
    <!-- Title for the tabs item in Delete browsing data -->
    <string name="preferences_delete_browsing_data_tabs_title_2">Nā\'nïn nej rakïj ñanj</string>
    <!-- Subtitle for the tabs item in Delete browsing data, parameter will be replaced with the number of open tabs -->
    <string name="preferences_delete_browsing_data_tabs_subtitle">%d nej rakïj ñanj</string>

    <!-- Title for the data and history items in Delete browsing data -->
    <string name="preferences_delete_browsing_data_browsing_data_title">Sa gini\'iājt ngà gaché nunt nī si datô nej sîtio</string>
    <!-- Subtitle for the data and history items in delete browsing data, parameter will be replaced with the
        number of history items the user has -->
    <string name="preferences_delete_browsing_data_browsing_data_subtitle">%d nej direksiûn</string>
    <!-- Title for the cookies item in Delete browsing data -->
    <string name="preferences_delete_browsing_data_cookies">Nej kôki</string>
    <!-- Subtitle for the cookies item in Delete browsing data -->
    <string name="preferences_delete_browsing_data_cookies_subtitle">Gānarán sēsiûn riña gà\'ì nej sîtio</string>
    <!-- Title for the cached images and files item in Delete browsing data -->
    <string name="preferences_delete_browsing_data_cached_files">Sa ni\'io\' nī archibô kāchê</string>

    <!-- Subtitle for the cached images and files item in Delete browsing data -->
    <string name="preferences_delete_browsing_data_cached_files_subtitle">Gī\'iaj hīu hiūj nachrasàt</string>
    <!-- Title for the site permissions item in Delete browsing data -->
    <string name="preferences_delete_browsing_data_site_permissions">Sa rikî nì\'iaj sîtio</string>
    <!-- Title for the downloads item in Delete browsing data -->
    <string name="preferences_delete_browsing_data_downloads">Nej sa naduninjt</string>
    <!-- Text for the button to delete browsing data -->
    <string name="preferences_delete_browsing_data_button">Nādure\' nej si datô riña sā nana\'uî\'t</string>
    <!-- Title for the Delete browsing data on quit preference -->
    <string name="preferences_delete_browsing_data_on_quit">Nādure\' nej si datô riña sā nana\'uî\'t ngà gāhuīt</string>

    <!-- Summary for the Delete browsing data on quit preference. "Quit" translation should match delete_browsing_data_on_quit_action translation. -->
    <string name="preference_summary_delete_browsing_data_on_quit_2">Nārè\' man\'an nej si datô riña sā nana\'uî\'t ngà gūru\'man ra\'ât riña tāj \“Gāhuīt\” riña menú ñāan</string>
    <!-- Action item in menu for the Delete browsing data on quit feature -->
    <string name="delete_browsing_data_on_quit_action">Gāhuī</string>

<<<<<<< HEAD
=======
    <!-- Radio button in the delete browsing data dialog to delete history items for the last hour. -->
    <string name="delete_history_prompt_button_last_hour">Sa gahuin akuan\'</string>
    <!-- Radio button in the delete browsing data dialog to delete history items for today and yesterday. -->
    <string name="delete_history_prompt_button_today_and_yesterday">Hìaj ngà guki</string>
    <!-- Radio button in the delete browsing data dialog to delete all history. -->
    <string name="delete_history_prompt_button_everything">Daran\'anj</string>

>>>>>>> fa51e99d
    <!-- Dialog message to the user asking to delete browsing data. Parameter will be replaced by app name. -->
    <string name="delete_browsing_data_prompt_message_3">%s nādure\'ej nej si datô riña gaché nunt ngà naguit.</string>
    <!-- Text for the cancel button for the data deletion dialog -->
    <string name="delete_browsing_data_prompt_cancel">Dūyichin\'</string>
    <!-- Text for the allow button for the data deletion dialog -->
    <string name="delete_browsing_data_prompt_allow">Nādūre\'</string>
    <!-- Text for the snackbar confirmation that the data was deleted -->
    <string name="preferences_delete_browsing_data_snackbar">Ngà ganare\' nej si datô sa nana\'uî\'t</string>
    <!-- Text for the snackbar to show the user that the deletion of browsing data is in progress -->
    <string name="deleting_browsing_data_in_progress">Hīaj nadure\'ej nej si datô riña sā nana\'uî\'t…</string>

    <!-- Text for the cancel button for the history group deletion dialog -->
    <string name="delete_history_group_prompt_cancel">Dūyichin\'</string>
    <!-- Text for the allow button for the history group dialog -->
    <string name="delete_history_group_prompt_allow">Nādūre\'</string>

<<<<<<< HEAD
=======
    <!-- Text for the button to manually sign into Firefox account. -->
    <string name="onboarding_firefox_account_sign_in">Gāyi\'ì sēsiûn</string>
>>>>>>> fa51e99d
    <!-- text to display in the snackbar once account is signed-in -->
    <string name="onboarding_firefox_account_sync_is_on">Ngà nanûn Sync</string>
    <!-- text for tracking protection radio button option for standard level of blocking -->
    <string name="onboarding_tracking_protection_standard_button_2">Sa huā chre\' (dàj huaj \'naj)</string>
    <!-- text for tracking protection radio button option for strict level of blocking -->
    <string name="onboarding_tracking_protection_strict_option">Sa nùkuaj doj</string>
    <!-- Text for the button to read the privacy notice -->
    <string name="onboarding_privacy_notice_read_button">Gahiā sa atāj na\'ānj ñûnj guendâ sa huìi</string>

    <!-- text for the button to finish onboarding -->
    <string name="onboarding_finish">Gāyi\'ì gāchē nunt</string>

    <!-- Onboarding theme -->
    <!-- text for the theme picker onboarding card header -->
    <string name="onboarding_theme_picker_header">Nāguī si temât</string>
    <!-- Automatic theme setting (will follow device setting) -->
    <string name="onboarding_theme_automatic_title">Sa nañû ma\'an</string>
    <!-- Summary of automatic theme setting (will follow device setting) -->
    <string name="onboarding_theme_automatic_summary">Nakāj dugui\'ij ngà daj hua riña si āgâ\'t</string>

    <!-- Theme setting for dark mode -->
    <string name="onboarding_theme_dark_title">Temâ huā rūmin\'in</string>

    <!-- Theme setting for light mode -->
    <string name="onboarding_theme_light_title">Temâ huā yigiïn</string>

    <!-- Text shown in snackbar when multiple tabs have been sent to device -->
    <string name="sync_sent_tabs_snackbar">Nej rakïj ñanj ngà gan\'ānj</string>
    <!-- Text shown in snackbar when one tab has been sent to device  -->
    <string name="sync_sent_tab_snackbar">Rakïj ñanj ngà gan\'ānj</string>
    <!-- Text shown in snackbar when sharing tabs failed  -->
    <string name="sync_sent_tab_error_snackbar">Nu ga\'ue gan\'an</string>

    <!-- Text shown in snackbar for the "retry" action that the user has after sharing tabs failed -->
    <string name="sync_sent_tab_error_snackbar_action">GINÙ HUIN ÑÛ</string>
    <!-- Title of QR Pairing Fragment -->
    <string name="sync_scan_code">Gānārī ñadu\'ua da\'nga\' kôdigo</string>
    <!-- Instructions on how to access pairing -->
    <string name="sign_in_instructions"><![CDATA[Gānā\'nïn Firefox riña si āgâ\'t nī gātū riña <b>https://firefox.com/pair</b>]]></string>
    <!-- Text shown for sign in pairing when ready -->
    <string name="sign_in_ready_for_scan">Ngà huā chrunj da\' gānārij ñadu\'ua</string>
    <!-- Text shown for settings option for sign with pairing -->
    <string name="sign_in_with_camera">Gāyì\'ì sēsiûn ngà si kamarât</string>
    <!-- Text shown for settings option for sign with email -->
    <string name="sign_in_with_email">Gārāsun si kōrreôt si lūgaj</string>
    <!-- Text shown in confirmation dialog to sign out of account. The first parameter is the name of the app (e.g. Firefox Preview) -->
    <string name="sign_out_confirmation_message_2">Dūnâj %s si nāgi\'iaj nūguàn\'anj si kuentât, sanī si dure\'ej nej datô râj sunt ngà aché nunt riña aga\' nan.</string>
    <!-- Option to continue signing out of account shown in confirmation dialog to sign out of account -->
    <string name="sign_out_disconnect">Gāhuī riña internet</string>
    <!-- Option to cancel signing out shown in confirmation dialog to sign out of account -->
    <string name="sign_out_cancel">Dūyichin\'</string>

    <!-- Error message snackbar shown after the user tried to select a default folder which cannot be altered -->
    <string name="bookmark_cannot_edit_root">Sī ga\'ue nādūnāt sa mà riña nej karpetâ ngà nīka \'naj</string>

    <!-- Enhanced Tracking Protection -->
    <!-- Link displayed in enhanced tracking protection panel to access tracking protection settings -->
    <string name="etp_settings">Riña gā\'ue nāgi\'iát riña sa dugumî sò\'</string>
    <!-- Preference title for enhanced tracking protection settings -->
    <string name="preference_enhanced_tracking_protection">Sa huā hue\'ê doj guendâ nārán riña sa naga\'nāj a</string>
    <!-- Title for the description of enhanced tracking protection -->
    <string name="preference_enhanced_tracking_protection_explanation_title" moz:removedIn="114" tools:ignore="UnusedResources">Nitāj gà\' \'ngō ganikò\' sò\' si gāchē nunt</string>
    <!-- Description of enhanced tracking protection. The first parameter is the name of the application (For example: Fenix) -->
    <string name="preference_enhanced_tracking_protection_explanation" moz:removedIn="114" tools:ignore="UnusedResources">Duguminj nej si datôt. %s naran rayi\'ît riña nej sa naga\'nāj sa \'iát nga aché nunt.</string>
    <!-- Text displayed that links to website about enhanced tracking protection -->
    <string name="preference_enhanced_tracking_protection_explanation_learn_more">Gāhuin chrūn doj</string>

    <!-- Preference for enhanced tracking protection for the standard protection settings -->
    <string name="preference_enhanced_tracking_protection_standard_default_1">Sa huā chre\' (dàj huaj \'naj)</string>
    <!--  Accessibility text for the Standard protection information icon  -->
    <string name="preference_enhanced_tracking_protection_standard_info_button">Ahuin si riñā narán sa dugumî sò\' \'na\' niñā guendâ nej sa naga\'nāj a</string>
    <!-- Preference for enhanced tracking protection for the strict protection settings -->
    <string name="preference_enhanced_tracking_protection_strict">Sa nùkuaj doj</string>

    <!--  Accessibility text for the Strict protection information icon  -->
    <string name="preference_enhanced_tracking_protection_strict_info_button">Ahuin si riñā narán sa nùkuaj doj dugumî sò\' \'na\' niñā guendâ nej sa naga\'nāj a</string>
    <!-- Preference for enhanced tracking protection for the custom protection settings -->
    <string name="preference_enhanced_tracking_protection_custom">Nāgi\'iaj mun\'ûn\'</string>
    <!-- Preference description for enhanced tracking protection for the strict protection settings -->
    <string name="preference_enhanced_tracking_protection_custom_description_2">Nāguī nej sa naga\'nāj a asi a\'ngô sa riñā ruhuât naránt.</string>
    <!--  Accessibility text for the Strict protection information icon  -->
    <string name="preference_enhanced_tracking_protection_custom_info_button">Nan huin sa riñā narán sa dugumî sò\' \'na\' niñā guendâ nej sa naga\'nāj a</string>
    <!-- Header for categories that are being blocked by current Enhanced Tracking Protection settings -->
    <!-- Preference for enhanced tracking protection for the custom protection settings for cookies-->
    <string name="preference_enhanced_tracking_protection_custom_cookies">Nej kôki</string>
    <!-- Option for enhanced tracking protection for the custom protection settings for cookies-->
    <string name="preference_enhanced_tracking_protection_custom_cookies_1">Sa naga\'nāj riña nej sîtio nī nej rêd sociâl</string>
    <!-- Option for enhanced tracking protection for the custom protection settings for cookies-->
    <string name="preference_enhanced_tracking_protection_custom_cookies_2">Si kokî nej sitiô nu atûjt</string>
    <!-- Option for enhanced tracking protection for the custom protection settings for cookies-->
    <string name="preference_enhanced_tracking_protection_custom_cookies_3">Daran\' nej kokî ânej e (ga\'ue gī\'iaj sun a\'nan\' web gī\'ia)</string>
    <!-- Option for enhanced tracking protection for the custom protection settings for cookies-->
    <string name="preference_enhanced_tracking_protection_custom_cookies_4">Daran\' nej kokî (ga\'ue dūre\'ej dā\'āj sîtio)</string>
    <!-- Preference for enhanced tracking protection for the custom protection settings for tracking content -->
    <string name="preference_enhanced_tracking_protection_custom_tracking_content">Sa nīkāj sa naga\'nāj a</string>
    <!-- Option for enhanced tracking protection for the custom protection settings for tracking content-->
    <string name="preference_enhanced_tracking_protection_custom_tracking_content_1">Riña daran\' nej rakïj ñanj</string>
    <!-- Option for enhanced tracking protection for the custom protection settings for tracking content-->
    <string name="preference_enhanced_tracking_protection_custom_tracking_content_2">Màn riña nej rakïj ñanj huìi</string>
    <!-- Preference for enhanced tracking protection for the custom protection settings -->
    <string name="preference_enhanced_tracking_protection_custom_cryptominers">Nej kriptominêro</string>
    <!-- Preference for enhanced tracking protection for the custom protection settings -->
    <string name="preference_enhanced_tracking_protection_custom_fingerprinters">Nej da\'nga\' rā\'a</string>
    <!-- Button label for navigating to the Enhanced Tracking Protection details -->
    <string name="enhanced_tracking_protection_details">A\'ngô nej sa nika</string>
    <!-- Header for categories that are being being blocked by current Enhanced Tracking Protection settings -->
    <string name="enhanced_tracking_protection_blocked">Nitāj si hūaj nāyi\'nïn</string>
    <!-- Header for categories that are being not being blocked by current Enhanced Tracking Protection settings -->
    <string name="enhanced_tracking_protection_allowed">Gā\'ue</string>

    <!-- Category of trackers (social media trackers) that can be blocked by Enhanced Tracking Protection -->
    <string name="etp_social_media_trackers_title">Nej sa naga\'nāj nej rêd sosiâl</string>

    <!-- Description of social media trackers that can be blocked by Enhanced Tracking Protection -->
    <string name="etp_social_media_trackers_description">Sī ga\'nïnjt riña nej rêd sōsiâl da\' nāga\'nāj nìko sa \'iát ngà aché nunt.</string>
    <!-- Category of trackers (cross-site tracking cookies) that can be blocked by Enhanced Tracking Protection -->
    <string name="etp_cookies_title">Nej kokî naga\'nāj riña nej dūguì\' nej sîtio</string>

    <!-- Description of cross-site tracking cookies that can be blocked by Enhanced Tracking Protection -->
    <string name="etp_cookies_description">Nārán riña nej kokî arâj sun nej rêd duyinga\' sa ane\'e nī nej dukuâ sun nadigi\'ñûn sa anïn ruhuâ guìi da\' si naga\'nāj nìko man nej sa \'iát nga aché nunt.</string>
    <!-- Category of trackers (cryptominers) that can be blocked by Enhanced Tracking Protection -->
    <string name="etp_cryptominers_title">Nej kriptominêro</string>
    <!-- Description of cryptominers that can be blocked by Enhanced Tracking Protection -->
    <string name="etp_cryptominers_description">Nu â\'nïn riña nej skripts yi\'ìi da\' gātū nej man riña si āgâ\'t nī gīrī nej man san\'ānj nānèe.</string>
    <!-- Category of trackers (fingerprinters) that can be blocked by Enhanced Tracking Protection -->
    <string name="etp_fingerprinters_title">Nej sa nani\'in nej da\'nga\' rā\'a</string>
    <!-- Description of fingerprinters that can be blocked by Enhanced Tracking Protection -->
    <string name="etp_fingerprinters_description">Nu â\'nïn da\' sī nari a\'ngô sa yi\'ìi nej nuguan\' nīkāj si āgâ\'t nī ga\'ue nāga\'nāj nej man sò\'.</string>
    <!-- Category of trackers (tracking content) that can be blocked by Enhanced Tracking Protection -->
    <string name="etp_tracking_content_title">Sa nīkāj sa naga\'nāj a</string>

    <!-- Description of tracking content that can be blocked by Enhanced Tracking Protection -->
    <string name="etp_tracking_content_description">Naran riña nej nuguan\' duyinga\' nej sa ane\'e, sa ni\'io\' nī riña nej nuguan\' nīkāj sa naga\'nāj a. Ga\'ue gā\'uì\' yī\'ij dàj \'iaj sun nej sîtio.</string>
    <!-- Enhanced Tracking Protection message that protection is currently on for this site -->
    <string name="etp_panel_on">Ngà \'IAJ SUN nej sa dugumî sò\' riña sitiô nan</string>
    <!-- Enhanced Tracking Protection message that protection is currently off for this site -->
    <string name="etp_panel_off">NITĀJ SI \'IAJ SUN nej sa dugumî sò\' riña sitiô nan</string>

    <!-- Header for exceptions list for which sites enhanced tracking protection is always off -->
    <string name="enhanced_tracking_protection_exceptions">Nitāj si \'iaj sun sa nùkuaj narán riña sa naga\'nāj a riña nej sitiô nan</string>
    <!-- Content description (not visible, for screen readers etc.): Navigate
    back from ETP details (Ex: Tracking content) -->
    <string name="etp_back_button_content_description">Gūij ne\' rūkùu</string>
    <!-- About page link text to open what's new link -->
    <string name="about_whats_new">Sa nākà doj huā riña %s</string>
    <!-- Open source licenses page title
    The first parameter is the app name -->
    <string name="open_source_licenses_title">%s Dukuâ ñanj OSS</string>

    <!-- Text displayed that links to website about enhanced tracking protection SmartBlock -->
    <string name="preference_etp_smartblock_learn_more">Gāhuin chrūn doj</string>

    <!-- About page link text to open support link -->
    <string name="about_support">Sa rugûñu\'ūnj un</string>
    <!-- About page link text to list of past crashes (like about:crashes on desktop) -->
    <string name="about_crashes">Nej sa gahui a\'nan\'</string>
    <!-- About page link text to open privacy notice link -->
    <string name="about_privacy_notice">Nuguan\' huì huin si dūkuan</string>

    <!-- About page link text to open know your rights link -->
    <string name="about_know_your_rights">Gīni\'in nej nuguan\' tna\'uēj rayi\'ît</string>
    <!-- About page link text to open licensing information link -->
    <string name="about_licensing_information">Si nùguàn\' līsênsia</string>
    <!-- About page link text to open a screen with libraries that are used -->
    <string name="about_other_open_source_libraries">Nej dukuâ ñanj arâj sun ñûnj</string>
    <!-- Toast shown to the user when they are activating the secret dev menu
        The first parameter is number of long clicks left to enable the menu -->
    <string name="about_debug_menu_toast_progress">Menû nagi\'aj hìo: gūru\'man ra\'a %1$d da\' nāchrūnt</string>
    <string name="about_debug_menu_toast_done">Menû nagi\'aj hìo ngà \'iaj sun</string>

    <!-- Browser long press popup menu -->
    <!-- Copy the current url -->
    <string name="browser_toolbar_long_press_popup_copy">Gūxūn nī nāchrūnt a\'ngô hiūj u</string>
    <!-- Paste & go the text in the clipboard. '&amp;' is replaced with the ampersand symbol: & -->
    <string name="browser_toolbar_long_press_popup_paste_and_go">Gāchrūn &amp; Gūij</string>
    <!-- Paste the text in the clipboard -->
    <string name="browser_toolbar_long_press_popup_paste">Gāchrūn</string>

    <!-- Snackbar message shown after an URL has been copied to clipboard. -->
    <string name="browser_toolbar_url_copied_to_clipboard_snackbar">URL ngà nachîn riña portapapeles</string>

    <!-- Title text for the Add To Homescreen dialog -->
    <string name="add_to_homescreen_title">Gāchrūn man riña pantâya</string>
    <!-- Cancel button text for the Add to Homescreen dialog -->
    <string name="add_to_homescreen_cancel">Dūyichin\'</string>
    <!-- Add button text for the Add to Homescreen dialog -->
    <string name="add_to_homescreen_add">Nūtà\'</string>

    <!-- Continue to website button text for the first-time Add to Homescreen dialog -->
    <string name="add_to_homescreen_continue">Ginu ngè riña sitiô nan</string>
    <!-- Placeholder text for the TextView in the Add to Homescreen dialog -->
    <string name="add_to_homescreen_text_placeholder">Si yūgui aksêso dīrêkto</string>

    <!-- Preference for managing the settings for logins and passwords in Fenix -->
    <string name="preferences_passwords_logins_and_passwords">Nej riña gayi\'ìt sēsiûn nī nej da\'nga\' huìi</string>
    <!-- Preference for managing the saving of logins and passwords in Fenix -->
    <string name="preferences_passwords_save_logins">Nā\'nïnj sà\' nej riña gayi\'ìt sēsiûn nī nej da\'nga\' huìi</string>
    <!-- Preference option for asking to save passwords in Fenix -->
    <string name="preferences_passwords_save_logins_ask_to_save">Gāchìnj nì\'iaj nā\'nïnj sà\'t</string>
    <!-- Preference option for never saving passwords in Fenix -->
    <string name="preferences_passwords_save_logins_never_save">Nitāj āmān nā\'nïnj sà\'t</string>

    <!-- Preference for syncing saved logins in Fenix -->
    <string name="preferences_passwords_sync_logins">Nāgi\'iaj nūguàn\'àn nej riña ayì\'ìt sēsiûn</string>

    <!-- Preference to access list of saved logins -->
    <string name="preferences_passwords_saved_logins">Sa gayi\'ìt sesiûn ngà naginu sà\'</string>
    <!-- Description of empty list of saved passwords. Placeholder is replaced with app name.  -->
    <string name="preferences_passwords_saved_logins_description_empty_text">Nej riña gayi\'ìt sēsiûn asi rña nagi\'iaj nūguà\'ànt man ngà %s gūruguì\' hiūj nan gīni\'iājt.</string>
    <!-- Preference to access list of saved logins -->
    <string name="preferences_passwords_saved_logins_description_empty_learn_more_link">Gāhuin chrūn doj rayi\'î Sync.</string>
    <!-- Preference to access list of login exceptions that we never save logins for -->
    <string name="preferences_passwords_exceptions">Sa huā gi\'iát</string>
    <!-- Empty description of list of login exceptions that we never save logins for -->
    <string name="preferences_passwords_exceptions_description_empty">Hiūj nan gūruguì\' nej riña gayì\'ìt sēsiûn ngà nej da\'nga\' huì na\'nïn sà\'t.</string>
    <!-- Description of list of login exceptions that we never save logins for -->
    <string name="preferences_passwords_exceptions_description">Sê sī nānun sà\' nej riña gayi\'ît sēsiûn nī nej da\'nga\' huìi guiendâ nej sitiô nan.</string>
    <!-- Hint for search box in logins list -->
    <string name="preferences_passwords_saved_logins_search">Nānà\'uì\' nej riña gayi\'ît sēsiûn</string>
    <!-- The header for the site that a login is for -->
    <string name="preferences_passwords_saved_logins_site">Sîtio</string>
    <!-- The header for the username for a login -->
    <string name="preferences_passwords_saved_logins_username">Si yūguî rè\'</string>
    <!-- The header for the password for a login -->
    <string name="preferences_passwords_saved_logins_password">Da\'nga\' huìi</string>

    <!-- Shown in snackbar to tell user that the password has been copied -->
    <string name="logins_password_copied">Ngà nañû da\'nga\' huìi riña portapapel</string>

    <!-- Shown in snackbar to tell user that the username has been copied -->
    <string name="logins_username_copied">Ngà nañû si yūguît riña portapapel</string>
    <!-- Content Description (for screenreaders etc) read for the button to copy a password in logins-->
    <string name="saved_logins_copy_password">Gūxūn da\'nga\' huìi nī nāchrūnt a\'ngô hiūj u</string>
    <!-- Content Description (for screenreaders etc) read for the button to clear a password while editing a login-->
    <string name="saved_logins_clear_password">Nādure’ da’nga’ hùii</string>
    <!-- Content Description (for screenreaders etc) read for the button to copy a username in logins -->
    <string name="saved_login_copy_username">Gūxūn si yūguît nī nāchrūnt a\'ngô hiūj u</string>
    <!-- Content Description (for screenreaders etc) read for the button to clear a username while editing a login -->
    <string name="saved_login_clear_username">Nādure’ si yūgui sa arâj suun</string>
    <!-- Content Description (for screenreaders etc) read for the button to clear the hostname field while creating a login -->
    <string name="saved_login_clear_hostname">Nādure’ si yūgui sērbidôr</string>
    <!-- Content Description (for screenreaders etc) read for the button to open a site in logins -->
    <string name="saved_login_open_site">Nā’nïn sitiô nan riña sērbidôr</string>
    <!-- Content Description (for screenreaders etc) read for the button to reveal a password in logins -->
    <string name="saved_login_reveal_password">Nādīgân da\'nga\' huìi</string>

    <!-- Content Description (for screenreaders etc) read for the button to hide a password in logins -->
    <string name="saved_login_hide_password">Da\'nga\' huì huā huìi</string>
    <!-- Message displayed in biometric prompt displayed for authentication before allowing users to view their logins -->
    <string name="logins_biometric_prompt_message">Gā\'nïn riñanj da\' ga\'ue ni\'iājt nej riña gayì\'ìt sēsiûn na\'nïn sà\'t</string>
    <!-- Title of warning dialog if users have no device authentication set up -->
    <string name="logins_warning_dialog_title">Nāgi\'iaj ran riña gayì\'ìt sēsiûn nī nej da\'nga\' huì nīkājt</string>

    <!-- Message of warning dialog if users have no device authentication set up -->
    <string name="logins_warning_dialog_message">Nāchrūn \'ngō da\'nga\' huì duyâ ra\'ât riña si āgâ\'t, \'ngō PIN asi \'ngō da\'nga\' huì achrûnt da\' si ga\'ue gīni\'iāj nej duguî\' riñā rûgûñu\'ūnjt si āgâ\'t nej riña gayì\'ìt sēsiûn asi nej da\'nga\' huì màn sà\' \'iát.</string>
    <!-- Negative button to ignore warning dialog if users have no device authentication set up -->
    <string name="logins_warning_dialog_later">Ne\' rūkù doj</string>

    <!-- Positive button to send users to set up a pin of warning dialog if users have no device authentication set up -->
    <string name="logins_warning_dialog_set_up_now">À\' \'ngō nāgi\'iát riñanj</string>

    <!-- Title of PIN verification dialog to direct users to re-enter their device credentials to access their logins -->
    <string name="logins_biometric_prompt_message_pin">Nā\'nïn riña si āgâ\'t</string>
    <!-- Title for Accessibility Force Enable Zoom Preference -->
    <string name="preference_accessibility_force_enable_zoom">Zoom riña daran\' nej sîtio</string>
    <!-- Summary for Accessibility Force Enable Zoom Preference -->
    <string name="preference_accessibility_force_enable_zoom_summary">Nāchrūn sa huā nan da\' ga\'ue duyâ ra\'ât nī gi\'iát zoom, nda riña nej sitiô nu a\'nïnj sa huā dānanj.</string>
    <!-- Saved logins sorting strategy menu item -by name- (if selected, it will sort saved logins alphabetically) -->
    <string name="saved_logins_sort_strategy_alphabetically">Si yūgui (A-Z)</string>
    <!-- Saved logins sorting strategy menu item -by last used- (if selected, it will sort saved logins by last used) -->
    <string name="saved_logins_sort_strategy_last_used">Āmān garâj sun rūkù nï\'t</string>

    <!-- Content description (not visible, for screen readers etc.): Sort saved logins dropdown menu chevron icon -->
    <string name="saved_logins_menu_dropdown_chevron_icon_content_description">Nāgi\'iaj hue\'ê riña menú gayì\'ìt sēsiûn</string>

<<<<<<< HEAD
=======
    <!-- Autofill -->
    <!-- Preference and title for managing the autofill settings -->
    <string name="preferences_autofill">Nāchra man\'an</string>
    <!-- Preference and title for managing the settings for addresses -->
    <string name="preferences_addresses">Nej direksiûn</string>
    <!-- Preference and title for managing the settings for credit cards -->
    <string name="preferences_credit_cards">Tarjetâ san\'ānj an</string>

    <!-- Preference for saving and autofilling credit cards -->
    <string name="preferences_credit_cards_save_and_autofill_cards">Nā’nïn sà’ nī nachra mā’an riña tārjêta</string>

>>>>>>> fa51e99d
    <!-- The text for the positive button on "Delete card" dialog -->
    <string name="credit_cards_delete_dialog_button">Nādūre\'</string>
    <!-- The title for the "Save" menu item for saving a credit card -->
    <string name="credit_cards_menu_save">Nā\'nïnj sà\'</string>
    <!-- The text for the "Save" button for saving a credit card -->
    <string name="credit_cards_save_button">Nā\'nïnj sà\'</string>
    <!-- The text for the "Cancel" button for cancelling adding, updating or deleting a credit card -->
    <string name="credit_cards_cancel_button">Dūyichin\'</string>
    <!-- Negative button to ignore warning dialog if users have no device authentication set up -->
    <string name="credit_cards_warning_dialog_later">Ne\' rūkù doj</string>
    <!-- The text for the "Save" button for saving an address -->
    <string name="addresses_save_button">Nā\'nïnj sà\'</string>
    <!-- The text for the "Cancel" button for cancelling adding, updating or deleting an address -->
    <string name="addresses_cancel_button">Dūyichin\'</string>
    <!-- The text for the positive button on "Delete address" dialog -->
    <string name="addressess_confirm_dialog_ok_button">Nādūre\'</string>
    <!-- The text for the negative button on "Delete address" dialog -->
    <string name="addressess_confirm_dialog_cancel_button">Dūyichin\'</string>

    <!-- Title of the Add search engine screen -->
    <string name="search_engine_add_custom_search_engine_title">Nūtà\' a\'ngô sa riñā nānà\'uì\'t</string>
    <!-- Title of the Edit search engine screen -->
    <string name="search_engine_edit_custom_search_engine_title">Nāgi\'iaj riña sa riñā nānà\'uì\'t</string>
    <!-- Content description (not visible, for screen readers etc.): Title for the button to add a search engine in the action bar -->
    <string name="search_engine_add_button_content_description">Nūtà\'</string>

    <!-- Content description (not visible, for screen readers etc.): Title for the button to save a search engine in the action bar -->
    <string name="search_engine_add_custom_search_engine_edit_button_content_description">Nā\'nïnj sà\'</string>
    <!-- Text for the menu button to edit a search engine -->
    <string name="search_engine_edit">Nāgi\'iaj riñaj</string>
    <!-- Text for the menu button to delete a search engine -->
    <string name="search_engine_delete">Nādūre\'</string>

    <!-- Text for the button to create a custom search engine on the Add search engine screen -->
    <string name="search_add_custom_engine_label_other">A\'ngoj</string>
    <!-- Placeholder text shown in the Search Engine Name TextField before a user enters text -->
    <string name="search_add_custom_engine_name_hint">Si yugui</string>

    <!-- Placeholder text shown in the Search String TextField before a user enters text -->
    <string name="search_add_custom_engine_search_string_hint">Kadenâ nana\'ui\' huū gārasunt</string>
    <!-- Description text for the Search String TextField. The %s is part of the string -->
    <string name="search_add_custom_engine_search_string_example" formatted="false">Nādūnā sa nana\'uî\'t ngà “%s”. dàj rû\':\nhttps://www.google.com/search?q=%s</string>

    <!-- Accessibility description for the form in which details about the custom search engine are entered -->
    <string name="search_add_custom_engine_form_description">Sa huā riña sa nana\'uî\'t nagi\'iaj man\'ânt</string>

    <!-- Text shown when a user leaves the name field empty -->
    <string name="search_add_custom_engine_error_empty_name">Gāchrūn si yūgui riña sā nana\'uî\'t</string>
    <!-- Text shown when a user leaves the search string field empty -->
    <string name="search_add_custom_engine_error_empty_search_string">Gāchrūn \'ngō kādenâ nanà\'uì\'t</string>
    <!-- Text shown when a user leaves out the required template string -->
    <string name="search_add_custom_engine_error_missing_template">Gīni\'iāj sisī dàj rû\' hua kādenâ \'na\' diganj hua si kādenât</string>
    <!-- Text shown when we aren't able to validate the custom search query. The first parameter is the url of the custom search engine -->
    <string name="search_add_custom_engine_error_cannot_reach">Na\'ue gi\'iaj kōnektandoj ngà “%s”</string>

    <!-- Text shown when a user creates a new search engine -->
    <string name="search_add_custom_engine_success_message">%s ngà nahuij gahui</string>
    <!-- Text shown when a user successfully edits a custom search engine -->
    <string name="search_edit_custom_engine_success_message">Ngà nanun sà\' %s</string>
    <!-- Text shown when a user successfully deletes a custom search engine -->
    <string name="search_delete_search_engine_success_message">Ngà nare\' %s</string>

    <!-- Heading for the instructions to allow a permission -->
    <string name="phone_feature_blocked_intro">Da\' ga\'ue gā\'nïn:</string>
    <!-- First step for the allowing a permission -->
    <string name="phone_feature_blocked_step_settings">1. Gūij riña ga\'ue nāgi\'iát Android</string>
    <!-- Second step for the allowing a permission -->
    <string name="phone_feature_blocked_step_permissions"><![CDATA[2. Gūru\'man ra\'a riña <b>nej sa achín nì\'iát</b>]]></string>

    <!-- Third step for the allowing a permission (Fore example: Camera) -->
    <string name="phone_feature_blocked_step_feature"><![CDATA[3. Nāchrūn <b>%1$s</b>]]></string>

    <!-- Confirmation message for a dialog confirming if the user wants to delete all the permissions for all sites-->
    <string name="confirm_clear_permissions_on_all_sites">Huin hīa ruhuât nādurê\' nej sa achín nì\'iaj nīkāj daran\' nej sitio aj.</string>
    <!-- Confirmation message for a dialog confirming if the user wants to delete all the permissions for a site-->
    <string name="confirm_clear_permissions_site">Huin hīa ruhuât nādurê\' daran\' nej sa achín nì\'iaj nīkāj sitiô nan anj.</string>
    <!-- Confirmation message for a dialog confirming if the user wants to set default value a permission for a site-->
    <string name="confirm_clear_permission_site">Huin hīa ruhuât nādurê\' sa achín nì\'iaj nīkāj sitiô nan anj.</string>
    <!-- label shown when there are not site exceptions to show in the site exception settings -->
    <string name="no_site_exceptions">Nitāj à\'ngō nej sîtio gūnàj</string>
    <!-- Bookmark deletion confirmation -->
    <string name="bookmark_deletion_confirmation">Huā yītïnj ruhuât nādure\'t markadô nan anj.</string>
    <!-- text shown before the issuer name to indicate who its verified by, parameter is the name of
     the certificate authority that verified the ticket-->
    <string name="certificate_info_verified_by">Ngà ganatsij sa gu\'nàj: %1$s</string>
    <!-- Login overflow menu delete button -->
    <string name="login_menu_delete_button">Nādūre\'</string>
    <!-- Login overflow menu edit button -->
    <string name="login_menu_edit_button">Nāgi\'iaj riñaj</string>
    <!-- Message in delete confirmation dialog for logins -->
    <string name="login_deletion_confirmation">Huā yītïnj ruhuât nādure\'t riña gayì\'ìt sēsiûn nan anj</string>
    <!-- Positive action of a dialog asking to delete  -->
    <string name="dialog_delete_positive">Nādūre\'</string>
    <!-- Negative action of a dialog asking to delete login -->
    <string name="dialog_delete_negative">Dūyichin\'</string>
    <!--  The saved login options menu description. -->
    <string name="login_options_menu">A\'ngô sa ga\'ue gī\'iát da\' ga\'ue gāyi\'ìt sēsiûn</string>
    <!--  The editable text field for a login's web address. -->
    <string name="saved_login_hostname_description">Hūaj ga\'ue nāchrūnt nuguan\'an riña direksiûn web gayi\'ìt sēsiûn.</string>
    <!--  The editable text field for a login's username. -->
    <string name="saved_login_username_description">Hūaj ga\'ue nāchrūnt nuguan\'an riña si yūgui riña gayi\'ìt sēsiûn.</string>
    <!--  The editable text field for a login's password. -->
    <string name="saved_login_password_description">Hūaj ga\'ue nāchrūnt nuguan\'an riña da\'nga\' huì riña gayi\'ìt sēsiûn.</string>
    <!--  The button description to save changes to an edited login. -->
    <string name="save_changes_to_login">Nā\'nïnj sà\' sa nadunâ riña gayì\'ìt sēsiûn.</string>
    <!--  The page title for editing a saved login. -->
    <string name="edit">Nāgi\'iaj riñaj</string>

    <!--  The page title for adding new login. -->
    <string name="add_login">Nutà’ riña ayi’ì sēsiûn nākàa</string>
    <!--  The error message in add/edit login view when password field is blank. -->
    <string name="saved_login_password_required">Achin da\'nga\' huìi</string>
    <!--  The error message in add login view when username field is blank. -->
    <string name="saved_login_username_required">Dāñùn ni’ñan si yūgui si râj suun</string>
    <!--  The error message in add login view when hostname field is blank. -->
    <string name="saved_login_hostname_required" tools:ignore="UnusedResources">Dāñùn ni’ñan si yūgui Host</string>
    <!-- Voice search button content description  -->
    <string name="voice_search_content_description">Nānà\'uì\' ngà nanèt</string>

    <!-- Voice search prompt description displayed after the user presses the voice search button -->
    <string name="voice_search_explainer">Gā\'mīn hìaj</string>
    <!--  The error message in edit login view when a duplicate username exists. -->
    <string name="saved_login_duplicate">Ngà huā \'ngō riña gayì\'ìt sēsiûn gù\'nàj dàdanj</string>

    <!-- This is the hint text that is shown inline on the hostname field of the create new login page. 'https://www.example.com' intentionally hardcoded here -->
    <string name="add_login_hostname_hint_text">https://www.example.com</string>

    <!-- Synced Tabs -->
    <!-- Text displayed to ask user to connect another device as no devices found with account -->
    <string name="synced_tabs_connect_another_device">Gātū ngà a\'ngô aga\'a.</string>
    <!-- Text displayed asking user to re-authenticate -->
    <string name="synced_tabs_reauth">Gi\'iaj sunūj u, nādigân ñû si huê hīat huin.</string>
    <!-- Text displayed when user has disabled tab syncing in Firefox Sync Account -->
    <string name="synced_tabs_enable_tab_syncing">Gi\'iaj sunūj u, nāchrūn sa nāgi\'iaj nūguàn\'ànt nej rakïj ñanj.</string>
    <!-- Text displayed when user has no tabs that have been synced -->
    <string name="synced_tabs_no_tabs">Nitāj à\'ngō rakïj ñanj huā nî\'nïnj riña Firefox riña a\'ngô nej si āgâ\'t.</string>
    <!-- Text displayed in the synced tabs screen when a user is not signed in to Firefox Sync describing Synced Tabs -->
    <string name="synced_tabs_sign_in_message">Gīni\'iāj \'ngō dukuán rakïj ñanj nīkāj a\'ngô nej si āgâ\'t.</string>
    <!-- Text displayed on a button in the synced tabs screen to link users to sign in when a user is not signed in to Firefox Sync -->
    <string name="synced_tabs_sign_in_button">Gāyi\'ì sēsiûn riña sync</string>

    <!-- The text displayed when a synced device has no tabs to show in the list of Synced Tabs. -->
    <string name="synced_tabs_no_open_tabs">Nitāj si huā ni\’nïnj riña nej rakïj ñanj</string>

    <!-- Confirmation dialog button text when top sites limit is reached. -->
    <string name="top_sites_max_limit_confirmation_button">Ga\'ue, ngà garâj da\'nga\' ruhuâj</string>

<<<<<<< HEAD
    <!-- Button caption to confirm the renaming of the top site. -->
=======
    <!-- Title text displayed in the rename top site dialog. -->
	<string name="top_sites_rename_dialog_title">Si yūgui</string>
    <!-- Hint for renaming title of a shortcut -->
    <string name="shortcut_name_hint">Si yūgui aksêso dīrêkto</string>
	<!-- Button caption to confirm the renaming of the top site. -->
>>>>>>> fa51e99d
	<string name="top_sites_rename_dialog_ok">GĀ’HUE</string>
	<!-- Dialog button text for canceling the rename top site prompt. -->
	<string name="top_sites_rename_dialog_cancel">Dūyichin\'</string>

<<<<<<< HEAD
=======
    <!-- Text for the menu button to open the homepage settings. -->
    <string name="top_sites_menu_settings">Nādūnō’ sa huāa</string>

>>>>>>> fa51e99d
    <!-- Content description for close button in collection placeholder. -->
    <string name="remove_home_collection_placeholder_content_description">Nādure\'</string>

    <!-- Content description for privacy content close button -->
    <string name="privacy_content_close_button_content_description">Nārán</string>

    <!-- Clickable text for opening an external link for more information about Pocket. -->
    <string name="pocket_stories_feature_learn_more">Gāhuin chrūn doj</string>

    </resources><|MERGE_RESOLUTION|>--- conflicted
+++ resolved
@@ -124,12 +124,9 @@
     <!-- Shortcut action to open new private tab -->
     <string name="home_screen_shortcut_open_new_private_tab_2">Rakïj ñaj nakà gārasun \'ngō rïn\'</string>
 
-<<<<<<< HEAD
-=======
     <!-- Shortcut action to open Passwords screens -->
     <string name="home_screen_shortcut_open_password_screen">Riña hìo doj gūn’ riña màn da’nga’ huìi</string>
 
->>>>>>> fa51e99d
     <!-- Recent Tabs -->
     <!-- Header text for jumping back into the recent tab in the home screen -->
     <string name="recent_tabs_header">Nānikāj riña a’ngô rakïj ñanj</string>
@@ -260,8 +257,6 @@
     <!-- Search engine suggestion title text. The first parameter is the name of teh suggested engine-->
     <string name="search_engine_suggestions_title">Nanà\'huì\' %s</string>
 
-<<<<<<< HEAD
-=======
     <!-- Search engine suggestion description text -->
     <string name="search_engine_suggestions_description">Nikâ chre gān’ānj nāna’huìt riña dukuán direksiûn</string>
     <!-- Menu option in the search selector menu to open the search settings -->
@@ -280,18 +275,12 @@
     <string name="onboarding_home_sync_title_3">Hîaj nī sê sī chì huaj ri ruhuât nādunāt dà gā riña raga’a</string>
     <!-- Home onboarding dialog sign into sync screen description text. -->
     <string name="onboarding_home_sync_description">Gāchē nu ngà a’ngô nej rakïj ñanj garâj sunt riña a’ngô nej aga’a riña pajinâ ayi’ìt hiūj nan.</string>
->>>>>>> fa51e99d
     <!-- Text for the button to continue the onboarding on the home onboarding dialog. -->
     <string name="onboarding_home_get_started_button">Gāyi\'ì</string>
     <!-- Text for the button to navigate to the sync sign in screen on the home onboarding dialog. -->
     <string name="onboarding_home_sign_in_button">Gāyi\'ì sēsiûn</string>
     <!-- Text for the button to skip the onboarding on the home onboarding dialog. -->
     <string name="onboarding_home_skip_button">Si gi\'hiaj guendât</string>
-<<<<<<< HEAD
-    <!-- Content description (not visible, for screen readers etc.): Close button for the home onboarding dialog -->
-    <string name="onboarding_home_content_description_close_button">Nārán</string>
-
-=======
     <!-- Onboarding home screen sync popup dialog message, shown on top of Recent Synced Tabs in the Jump back in section. -->
     <string name="sync_cfr_message">¡Huā nūguan’àn nej rakïj ñanj huā ‘hiát! Guīj riña rakïj ñanj dunâjt riña a’ngô si āgâ’t.</string>
     <!-- Content description (not visible, for screen readers etc.): Close button for the home onboarding dialog -->
@@ -304,16 +293,11 @@
     <!-- Enable notification pre permission dialog description with rationale
         The first parameter is the name of the app defined in app_name (for example: Fenix) -->
     <string name="onboarding_home_enable_notifications_description">Nāgi’hiaj nūguan’àn nej rakïj ñanj huā riña nej si āgâ’t, ni’hiāj nej nuguan’ huāa da’ gā’hue gāchē nu huìt riña %s’ nī nej doj sa huaa.</string>
->>>>>>> fa51e99d
     <!-- Text for the button to request notification permission on the device -->
     <string name="onboarding_home_enable_notifications_positive_button">Guij ne\' ñaan</string>
     <!-- Text for the button to not request notification permission on the device and dismiss the dialog -->
     <string name="onboarding_home_enable_notifications_negative_button">Sī ga\'hue akuan\' nïn</string>
 
-<<<<<<< HEAD
-    <!-- Text for the button dismiss the screen and move on with the flow -->
-    <string name="juno_onboarding_default_browser_negative_button">Sī ga\'hue akuan\' nïn</string>
-=======
     <!-- Juno first user onboarding flow experiment -->
     <!-- Title for set firefox as default browser screen.
         The first parameter is the name of the app defined in app_name (for example: Fenix) -->
@@ -330,7 +314,6 @@
     <string name="juno_onboarding_default_browser_negative_button">Sī ga\'hue akuan\' nïn</string>
     <!-- Title for sign in to sync screen. -->
     <string name="juno_onboarding_sign_in_title">Gachīn āsìj riña si tēlefonôt da’ gātūt riña aga’ sikà’ rà nīkājt</string>
->>>>>>> fa51e99d
     <!-- Text for the button to sign in to sync on the device -->
     <string name="juno_onboarding_sign_in_positive_button">Gāyi\'ì sēsiûn</string>
     <!-- Text for the button dismiss the screen and move on with the flow -->
@@ -393,14 +376,6 @@
     <string name="reduce_cookie_banner_off_for_site">Nitāj si huā nî’nïn guendâ sitiô nan</string>
     <!-- Text for cancel button indicating that cookie banner reduction is not supported for the current site, this is shown as part of the cookie banner details view. -->
     <string name="cookie_banner_handling_details_site_is_not_supported_cancel_button">Dūyichin\'</string>
-<<<<<<< HEAD
-    <!-- Text for indicating cookie banner handling is on this site, this is shown as part of the protections panel with the tracking protection toggle -->
-    <string name="reduce_cookie_banner_on_for_site">Huā nî’nïn guendâ sitiô nan</string>
-    <!-- Remind me later text button for the onboarding dialog -->
-    <string name="reduce_cookie_banner_dialog_not_now_button">Sī ga\'hue Akuan\' nïn</string>
-    <!-- Change setting text button, for the dialog use on the variant 2 branch of the experiment to determine which context users engaged the most -->
-    <string name="reduce_cookie_banner_variant_2_experiment_dialog_change_setting_button" moz:RemovedIn="112" tools:ignore="UnusedResources">Gā\'nïn</string>
-=======
     <!-- Text for request support button indicating that cookie banner reduction is not supported for the current site, this is shown as part of the cookie banner details view. -->
     <string name="cookie_banner_handling_details_site_is_not_supported_request_support_button">Gāchìnj man</string>
     <!-- Text for title indicating that cookie banner reduction is not supported for the current site, this is shown as part of the cookie banner details view. -->
@@ -423,16 +398,11 @@
     <string name="reduce_cookie_banner_details_panel_title_on_for_site">Nachrūn sa nadugua’ nej si banêr nej kôki guendâ %1$s aj.</string>
     <!-- Remind me later text button for the onboarding dialog -->
     <string name="reduce_cookie_banner_dialog_not_now_button">Sī ga\'hue Akuan\' nïn</string>
->>>>>>> fa51e99d
     <!-- Change setting text button, for the cookie banner re-engagement dialog -->
     <string name="reduce_cookie_banner_dialog_change_setting_button">Gā\'nïn</string>
 
     <!-- Summary of https only preference if https only is set to off -->
     <string name="preferences_https_only_off">Dūnâ\’àj</string>
-<<<<<<< HEAD
-    <!-- Text displayed that links to website containing documentation about "HTTPS-Only" mode -->
-    <string name="preferences_http_only_learn_more">Gāhuin chrūn doj</string>
-=======
     <!-- Summary of https only preference if https only is set to on in all tabs -->
     <string name="preferences_https_only_on_all">Ngà \'hiaj sunj riña daran\' nej rakïj ñanj</string>
     <!-- Summary of https only preference if https only is set to on in private tabs only -->
@@ -447,7 +417,6 @@
     <string name="errorpage_httpsonly_title">Nitāj si huā nî’nïnj riña sitiô dugumîn sò’</string>
     <!-- Message shown in the error page for when trying to access a http website while https only mode is enabled. The message has two paragraphs. This is the first. -->
     <string name="errorpage_httpsonly_message_title">Si gūruhuaj nī nitāj si aran’ dugui’ sitiô web ngà HTTPS.</string>
->>>>>>> fa51e99d
     <!-- Preference for accessibility -->
     <string name="preferences_accessibility">Dàj gā gātū\'</string>
     <!-- Preference to override the Firefox Account server -->
@@ -469,11 +438,8 @@
     <string name="preferences_gestures">Da\'nga\'a</string>
     <!-- Preference for settings related to visual options -->
     <string name="preferences_customize">Nādunō\' dàj huin ruhuô\'</string>
-<<<<<<< HEAD
-=======
     <!-- Preference description for banner about signing in -->
     <string name="preferences_sign_in_description_2">Gāyi’ì sēsiûn da’ nāgi’hiaj nūguan’ànt nej rakïj ñanj, nej markadô, nej da’nga’ huìi nī doj sa huāa.</string>
->>>>>>> fa51e99d
     <!-- Preference shown instead of account display name while account profile information isn't available yet. -->
     <string name="preferences_account_default_name">Si kuendâ Firefox</string>
     <!-- Preference text for account title when there was an error syncing FxA -->
@@ -511,13 +477,6 @@
     <!-- Preference for open links in third party apps -->
     <string name="preferences_open_links_in_apps">Nā\'nīn nej lînk riña nej aplikasiûn</string>
 
-<<<<<<< HEAD
-    <!-- Preference for open links in third party apps never open in apps option -->
-    <string name="preferences_open_links_in_apps_never">Nitāj āmān</string>
-    <!-- Preference for add_ons -->
-    <string name="preferences_addons">Sa gā\'ue nūtò\'</string>
-
-=======
     <!-- Preference for open links in third party apps always open in apps option -->
     <string name="preferences_open_links_in_apps_always">Nīgànj chre</string>
     <!-- Preference for open links in third party apps ask before opening option -->
@@ -539,21 +498,11 @@
     <!-- Add-on Preferences -->
     <!-- Preference to customize the configured AMO (addons.mozilla.org) collection -->
     <string name="preferences_customize_amo_collection">Riña màn nej sa nata’ nagi’hiaj mān’ânt</string>
->>>>>>> fa51e99d
     <!-- Button caption to confirm the add-on collection configuration -->
     <string name="customize_addon_collection_ok">GĀ’HUE</string>
     <!-- Button caption to abort the add-on collection configuration -->
     <string name="customize_addon_collection_cancel">Dūyichin\'</string>
 
-<<<<<<< HEAD
-    <!-- Snackbar label for action to view selected wallpaper -->
-    <string name="wallpaper_updated_snackbar_action">Ni\'hiāj</string>
-    <!-- Snackbar label for action to retry downloading the wallpaper -->
-    <string name="wallpaper_download_error_snackbar_action">Ginùn huin ñûn</string>
-    <!-- Text displayed that links to website containing documentation about the "Limited Edition" wallpapers. -->
-    <string name="wallpaper_learn_more">Gāhuin chrūn doj</string>
-
-=======
     <!-- Hint displayed on input field for custom collection name -->
     <string name="customize_addon_collection_hint">Si yūgui yi’nïn’ nan</string>
     <!-- Hint displayed on input field for custom collection user ID-->
@@ -612,7 +561,6 @@
     <!-- Wallpaper onboarding dialog learn more button text. The button navigates to the wallpaper settings screen. -->
     <string name="wallpapers_onboarding_dialog_explore_more_button_text">Gīni’hiāj doj dàj hua nej fondo huā da’ gīnu riña si pāntayât</string>
 
->>>>>>> fa51e99d
     <!-- Account Preferences -->
     <!-- Preference for triggering sync -->
     <string name="preferences_sync_now">Nāgi\'iaj nūguàn\'àn hìaj</string>
@@ -750,11 +698,6 @@
     <!-- Tab Management -->
     <!-- Title of preference for tabs management -->
     <string name="preferences_tabs">Nej rakïj ñanj</string>
-<<<<<<< HEAD
-    <!-- Option for a list tab view -->
-    <string name="tab_view_list">Lista</string>
-
-=======
     <!-- Title of preference that allows a user to specify the tab view -->
     <string name="preferences_tab_view">Dàj hua rakïj ñanj</string>
     <!-- Option for a list tab view -->
@@ -762,14 +705,11 @@
 
     <!-- Option for a grid tab view -->
     <string name="tab_view_grid">Kuadrîkula</string>
->>>>>>> fa51e99d
     <!-- Title of preference that allows a user to auto close tabs after a specified amount of time -->
     <string name="preferences_close_tabs">Narán nej rakïj ñanj</string>
     <!-- Option for auto closing tabs that will never auto close tabs, always allows user to manually close tabs -->
     <string name="close_tabs_manually">Nitāj āmān</string>
 
-<<<<<<< HEAD
-=======
     <!-- Option for auto closing tabs that will auto close tabs after one day -->
     <string name="close_tabs_after_one_day">Gachîn ‘ngō gui</string>
     <!-- Option for auto closing tabs that will auto close tabs after one week -->
@@ -802,7 +742,6 @@
     <!-- Summary for homepage preference indicating always opening the last-open tab when re-opening the app -->
     <string name="opening_screen_last_tab_summary">Nā’nïn man riña rakïj ñanj rūkù nï’ïn</string>
 
->>>>>>> fa51e99d
     <!-- Studies -->
     <!-- Title of the remove studies button -->
     <string name="studies_remove">Nādure\'</string>
@@ -844,10 +783,6 @@
     <string name="tab_tray_menu_tab_settings">Nādunā sa huā riña rakïj ñanj</string>
     <!-- Text shown in the menu for closing all tabs -->
     <string name="tab_tray_menu_item_close">Nārrán riña daran\' nej rakïj ñanj</string>
-<<<<<<< HEAD
-    <!-- Text shown in the multiselect menu for closing selected tabs. -->
-    <string name="tab_tray_multiselect_menu_item_close">Nārán</string>
-=======
     <!-- Text shown in the multiselect menu for bookmarking selected tabs. -->
     <string name="tab_tray_multiselect_menu_item_bookmark">Sa arâj sun nīchrò\' doj</string>
     <!-- Text shown in the multiselect menu for closing selected tabs. -->
@@ -856,7 +791,6 @@
     <string name="tab_tray_multiselect_share_content_description">Dūyinga’ nej rakïj ñanj naguit</string>
     <!-- Content description for tabs tray multiselect menu -->
     <string name="tab_tray_multiselect_menu_content_description">Riña ‘na’ nej rakïj ñanj naguit</string>
->>>>>>> fa51e99d
     <!-- Content description (not visible, for screen readers etc.): Removes tab from collection button. Removes the selected tab from collection when pressed -->
     <string name="remove_tab_from_collection">Nādure\' rakïj ñanj riña màn yì\'nïnj</string>
     <!-- Text for button to enter multiselect mode in tabs tray -->
@@ -918,8 +852,6 @@
     <string name="history_empty_message">Nitāj à\'ngō sa gini\'iājt</string>
 
 
-<<<<<<< HEAD
-=======
     <!-- Downloads -->
     <!-- Text for the snackbar to confirm that multiple downloads items have been removed -->
     <string name="download_delete_multiple_items_snackbar_1">Nej sa nadunïnjt ngà nare’</string>
@@ -930,7 +862,6 @@
     <!-- History multi select title in app bar
     The first parameter is the number of downloads selected -->
     <string name="download_multi_select_title">Ngà naguit %1$d</string>
->>>>>>> fa51e99d
     <!-- Text for the button to remove a single download item -->
     <string name="download_delete_item_1">Nādure\'</string>
 
@@ -1159,13 +1090,9 @@
     <string name="toast_copy_link_to_clipboard">\'Ngà nū sà\'aj riña portapapeles</string>
     <!-- An option from the share dialog to sign into sync -->
     <string name="sync_sign_in">Gāyi\'ì sēsiû riña Sync</string>
-<<<<<<< HEAD
-     <!-- An option from the share dialog to send link to all other sync devices -->
-=======
      <!-- An option from the three dot menu to sync and save data -->
     <string name="sync_menu_sync_and_save_data">Nāgi\’hiaj nūguà\'àn nī na’nïnj sà\’t nej dâto</string>
     <!-- An option from the share dialog to send link to all other sync devices -->
->>>>>>> fa51e99d
     <string name="sync_send_to_all">Gā \'nïnj gan\'an riña daran\' nej aga\'a</string>
     <!-- An option from the share dialog to reconnect to sync -->
     <string name="sync_reconnect">Gānātū nākà ñû riña Sync</string>
@@ -1282,8 +1209,6 @@
     <!-- Action item in menu for the Delete browsing data on quit feature -->
     <string name="delete_browsing_data_on_quit_action">Gāhuī</string>
 
-<<<<<<< HEAD
-=======
     <!-- Radio button in the delete browsing data dialog to delete history items for the last hour. -->
     <string name="delete_history_prompt_button_last_hour">Sa gahuin akuan\'</string>
     <!-- Radio button in the delete browsing data dialog to delete history items for today and yesterday. -->
@@ -1291,7 +1216,6 @@
     <!-- Radio button in the delete browsing data dialog to delete all history. -->
     <string name="delete_history_prompt_button_everything">Daran\'anj</string>
 
->>>>>>> fa51e99d
     <!-- Dialog message to the user asking to delete browsing data. Parameter will be replaced by app name. -->
     <string name="delete_browsing_data_prompt_message_3">%s nādure\'ej nej si datô riña gaché nunt ngà naguit.</string>
     <!-- Text for the cancel button for the data deletion dialog -->
@@ -1308,11 +1232,8 @@
     <!-- Text for the allow button for the history group dialog -->
     <string name="delete_history_group_prompt_allow">Nādūre\'</string>
 
-<<<<<<< HEAD
-=======
     <!-- Text for the button to manually sign into Firefox account. -->
     <string name="onboarding_firefox_account_sign_in">Gāyi\'ì sēsiûn</string>
->>>>>>> fa51e99d
     <!-- text to display in the snackbar once account is signed-in -->
     <string name="onboarding_firefox_account_sync_is_on">Ngà nanûn Sync</string>
     <!-- text for tracking protection radio button option for standard level of blocking -->
@@ -1588,8 +1509,6 @@
     <!-- Content description (not visible, for screen readers etc.): Sort saved logins dropdown menu chevron icon -->
     <string name="saved_logins_menu_dropdown_chevron_icon_content_description">Nāgi\'iaj hue\'ê riña menú gayì\'ìt sēsiûn</string>
 
-<<<<<<< HEAD
-=======
     <!-- Autofill -->
     <!-- Preference and title for managing the autofill settings -->
     <string name="preferences_autofill">Nāchra man\'an</string>
@@ -1601,7 +1520,6 @@
     <!-- Preference for saving and autofilling credit cards -->
     <string name="preferences_credit_cards_save_and_autofill_cards">Nā’nïn sà’ nī nachra mā’an riña tārjêta</string>
 
->>>>>>> fa51e99d
     <!-- The text for the positive button on "Delete card" dialog -->
     <string name="credit_cards_delete_dialog_button">Nādūre\'</string>
     <!-- The title for the "Save" menu item for saving a credit card -->
@@ -1749,25 +1667,18 @@
     <!-- Confirmation dialog button text when top sites limit is reached. -->
     <string name="top_sites_max_limit_confirmation_button">Ga\'ue, ngà garâj da\'nga\' ruhuâj</string>
 
-<<<<<<< HEAD
-    <!-- Button caption to confirm the renaming of the top site. -->
-=======
     <!-- Title text displayed in the rename top site dialog. -->
 	<string name="top_sites_rename_dialog_title">Si yūgui</string>
     <!-- Hint for renaming title of a shortcut -->
     <string name="shortcut_name_hint">Si yūgui aksêso dīrêkto</string>
 	<!-- Button caption to confirm the renaming of the top site. -->
->>>>>>> fa51e99d
 	<string name="top_sites_rename_dialog_ok">GĀ’HUE</string>
 	<!-- Dialog button text for canceling the rename top site prompt. -->
 	<string name="top_sites_rename_dialog_cancel">Dūyichin\'</string>
 
-<<<<<<< HEAD
-=======
     <!-- Text for the menu button to open the homepage settings. -->
     <string name="top_sites_menu_settings">Nādūnō’ sa huāa</string>
 
->>>>>>> fa51e99d
     <!-- Content description for close button in collection placeholder. -->
     <string name="remove_home_collection_placeholder_content_description">Nādure\'</string>
 
