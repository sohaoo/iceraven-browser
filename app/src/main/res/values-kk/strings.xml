<?xml version="1.0" encoding="utf-8"?>
<resources xmlns:tools="http://schemas.android.com/tools" xmlns:moz="http://mozac.org/tools">
    <!-- App name for private browsing mode. The first parameter is the name of the app defined in app_name (for example: Fenix)-->
    <string name="app_name_private_5">Жекелік %s</string>
    <!-- App name for private browsing mode. The first parameter is the name of the app defined in app_name (for example: Fenix)-->
    <string name="app_name_private_4">%s (Жекелік)</string>

    <!-- Home Fragment -->
    <!-- Content description (not visible, for screen readers etc.): "Three dot" menu button. -->
    <string name="content_description_menu">Көбірек опциялар</string>
    <!-- Content description (not visible, for screen readers etc.): "Private Browsing" menu button. -->
    <string name="content_description_private_browsing_button">Жекелік шолу режимін іске қосу</string>
    <!-- Content description (not visible, for screen readers etc.): "Private Browsing" menu button. -->
    <string name="content_description_disable_private_browsing_button">Жекелік шолу режимін сөндіру</string>
    <!-- Placeholder text shown in the search bar before a user enters text for the default engine -->
    <string name="search_hint">Іздеу немесе адресті енгізу</string>

    <!-- Placeholder text shown in the search bar before a user enters text for a general engine -->
    <string name="search_hint_general_engine">Интернетте іздеу</string>
    <!-- Placeholder text shown in search bar when using history search -->
    <string name="history_search_hint">Тарихтан іздеу</string>
    <!-- Placeholder text shown in search bar when using bookmarks search -->
    <string name="bookmark_search_hint">Бетбелгілерден іздеу</string>
    <!-- Placeholder text shown in search bar when using tabs search -->
    <string name="tab_search_hint">Беттерден іздеу</string>
    <!-- Placeholder text shown in the search bar when using application search engines -->
    <string name="application_search_hint">Іздеу жолын енгізіңіз</string>
    <!-- No Open Tabs Message Description -->
    <string name="no_open_tabs_description">Сіздің ашық беттеріңіз осында көрсетілетін болады.</string>
    <!-- No Private Tabs Message Description -->
    <string name="no_private_tabs_description">Сіздің жекелік беттеріңіз осында көрсетілетін болады.</string>

    <!-- Tab tray multi select title in app bar. The first parameter is the number of tabs selected -->
    <string name="tab_tray_multi_select_title">%1$d таңдалды</string>
    <!-- Label of button in create collection dialog for creating a new collection  -->
    <string name="tab_tray_add_new_collection">Жаңа жинақты қосу</string>
    <!-- Label of editable text in create collection dialog for naming a new collection  -->
    <string name="tab_tray_add_new_collection_name">Аты</string>
    <!-- Label of button in save to collection dialog for selecting a current collection  -->
    <string name="tab_tray_select_collection">Жинақты таңдау</string>
    <!-- Content description for close button while in multiselect mode in tab tray -->
    <string name="tab_tray_close_multiselect_content_description">Көп таңдау режимінен шығу</string>
    <!-- Content description for save to collection button while in multiselect mode in tab tray -->
    <string name="tab_tray_collection_button_multiselect_content_description">Таңдалған беттерді жинаққа сақтау</string>
    <!-- Content description on checkmark while tab is selected in multiselect mode in tab tray -->
    <string name="tab_tray_multiselect_selected_content_description">Таңдалған</string>

    <!-- Home - Recently saved bookmarks -->
    <!-- Title for the home screen section with recently saved bookmarks. -->
    <string name="recently_saved_title" moz:removedIn="127" tools:ignore="UnusedResources">Жуырда сақталған</string>
    <!-- Content description for the button which navigates the user to show all of their saved bookmarks. -->
    <string name="recently_saved_show_all_content_description_2" moz:removedIn="127" tools:ignore="UnusedResources">Барлық сақталған бетбелгілерді көрсету</string>

    <!-- Text for the menu button to remove a recently saved bookmark from the user's home screen -->
    <string name="recently_saved_menu_item_remove" moz:removedIn="127" tools:ignore="UnusedResources">Өшіру</string>

    <!-- Home - Bookmarks -->
    <!-- Title for the home screen section with bookmarks. -->
    <string name="home_bookmarks_title">Бетбелгілер</string>
    <!-- Content description for the button which navigates the user to show all of their bookmarks. -->
    <string name="home_bookmarks_show_all_content_description">Барлық бетбелгілерді көрсету</string>
    <!-- Text for the menu button to remove a recently saved bookmark from the user's home screen -->
    <string name="home_bookmarks_menu_item_remove">Өшіру</string>

    <!-- About content. The first parameter is the name of the application. (For example: Fenix) -->
    <string name="about_content">%1$s жасаған Mozilla.</string>

    <!-- Private Browsing -->
    <!-- Explanation for private browsing displayed to users on home view when they first enable private mode
        The first parameter is the name of the app defined in app_name (for example: Fenix) -->
    <string name="private_browsing_placeholder_description_2">%1$s қолданба немесе барлық жекелік шолу беттері жабылғанда іздеулер және шолу тарихын өшіреді. Бұл сізді веб-сайттар немесе интернет қызметін ұсынушысына анонимды етпесе де, бұл компьютерді қолданатын басқа адамдардан сіздің интернеттегі белсенділікті жасырын сақтауға жол береді.</string>
    <string name="private_browsing_common_myths">Жекелік шолу туралы кең тараған аңыздар</string>

    <!-- True Private Browsing Mode -->
    <!-- Title for info card on private homescreen in True Private Browsing Mode. -->
    <string name="felt_privacy_desc_card_title">Бұл құрылғыда із қалдырмау</string>

    <!-- Explanation for private browsing displayed to users on home view when they first enable
        private mode in our new Total Private Browsing mode.
        The first parameter is the name of the app defined in app_name (for example: Firefox Nightly)
        The second parameter is the clickable link text in felt_privacy_info_card_subtitle_link_text -->
    <string name="felt_privacy_info_card_subtitle_2">Барлық жеке беттерді жапқанда, %1$s cookie файлдарын, тарихты және сайт деректерін өшіреді. %2$s</string>
    <!-- Clickable portion of the explanation for private browsing that links the user to our
        about privacy page.
        This string is used in felt_privacy_info_card_subtitle as the second parameter.-->
    <string name="felt_privacy_info_card_subtitle_link_text">Менің белсенділігімді кім көре алады?</string>

    <!-- Private mode shortcut "contextual feature recommendation" (CFR) -->
    <!-- Text for the Private mode shortcut CFR message for adding a private mode shortcut to open private tabs from the Home screen -->
    <string name="private_mode_cfr_message_2">Келесі жекелік бетін бір шерту арқылы ашыңыз.</string>
    <!-- Text for the positive button to accept adding a Private Browsing shortcut to the Home screen -->
    <string name="private_mode_cfr_pos_button_text">Үй экранына қосу</string>
    <!-- Text for the negative button to decline adding a Private Browsing shortcut to the Home screen -->
    <string name="cfr_neg_button_text">Жоқ, рахмет</string>

    <!-- Open in App "contextual feature recommendation" (CFR) -->
    <!-- Text for the info message. The first parameter is the name of the application.-->
    <string name="open_in_app_cfr_info_message_2">%1$s қолданбасын сілтемелерді қолданбаларда автоматты түрде ашатын етіп баптауға болады.</string>
    <!-- Text for the positive action button -->
    <string name="open_in_app_cfr_positive_button_text">Баптауларға өту</string>
    <!-- Text for the negative action button -->
    <string name="open_in_app_cfr_negative_button_text">Тайдыру</string>

    <!-- Total cookie protection "contextual feature recommendation" (CFR) -->
    <!-- Text for the message displayed in the contextual feature recommendation popup promoting the total cookie protection feature. -->
    <string name="tcp_cfr_message">Біздің ең қуатты жекелік мүмкіндігіміз сайтаралық трекерлерді оқшаулайды.</string>
    <!-- Text displayed that links to website containing documentation about the "Total cookie protection" feature. -->
    <string name="tcp_cfr_learn_more">Cookie файлдарынан Толық қорғаныс туралы білу</string>


    <!-- Private browsing erase action "contextual feature recommendation" (CFR) -->
    <!-- Text for the message displayed in the contextual feature recommendation popup promoting the erase private browsing feature. -->
    <string name="erase_action_cfr_message">Жаңа жекелік шолуды бастау үшін осы жерді шертіңіз. Тарихыңызды, cookie файлдарын - барлығын өшіріңіз.</string>


    <!-- Text for the info dialog when camera permissions have been denied but user tries to access a camera feature. -->
    <string name="camera_permissions_needed_message">Камера рұқсаты керек. Android баптауларына өтіп, Рұқсаттарды ашып, &quot;Рұқсат ету&quot; таңдаңыз.</string>
    <!-- Text for the positive action button to go to Android Settings to grant permissions. -->
    <string name="camera_permissions_needed_positive_button_text">Баптауларға өту</string>
    <!-- Text for the negative action button to dismiss the dialog. -->
    <string name="camera_permissions_needed_negative_button_text">Тайдыру</string>

    <!-- Text for the banner message to tell users about our auto close feature. -->
    <string name="tab_tray_close_tabs_banner_message">Ашық беттер өткен күнде, аптада немесе айда қаралмаған болса, автоматты түрде жабылатынын баптау.</string>
    <!-- Text for the positive action button to go to Settings for auto close tabs. -->
    <string name="tab_tray_close_tabs_banner_positive_button_text">Опцияларды қарау</string>
    <!-- Text for the negative action button to dismiss the Close Tabs Banner. -->
    <string name="tab_tray_close_tabs_banner_negative_button_text">Тайдыру</string>

    <!-- Text for the banner message to tell users about our inactive tabs feature. -->
    <string name="tab_tray_inactive_onboarding_message">Сіз екі апта бойы қарамаған беттер осында жылжытылады.</string>

    <!-- Text for the action link to go to Settings for inactive tabs. -->
    <string name="tab_tray_inactive_onboarding_button_text">Баптауларда сөндіру</string>
    <!-- Text for title for the auto-close dialog of the inactive tabs. -->
    <string name="tab_tray_inactive_auto_close_title">Бір айдан кейін автожабу керек пе?</string>
    <!-- Text for the body for the auto-close dialog of the inactive tabs.
        The first parameter is the name of the application.-->
    <string name="tab_tray_inactive_auto_close_body_2">%1$s сіз соңғы айда қарамаған беттерді жаба алады.</string>
    <!-- Content description for close button in the auto-close dialog of the inactive tabs. -->
    <string name="tab_tray_inactive_auto_close_button_content_description">Жабу</string>

    <!-- Text for turn on auto close tabs button in the auto-close dialog of the inactive tabs. -->
    <string name="tab_tray_inactive_turn_on_auto_close_button_2">Автожабуды іске қосу</string>


    <!-- Home screen icons - Long press shortcuts -->
    <!-- Shortcut action to open new tab -->
    <string name="home_screen_shortcut_open_new_tab_2">Жаңа бет</string>
    <!-- Shortcut action to open new private tab -->
    <string name="home_screen_shortcut_open_new_private_tab_2">Жаңа жекелік беті</string>

    <!-- Shortcut action to open Passwords screen -->
    <string name="home_screen_shortcut_passwords">Парольдер</string>
    <!-- Shortcut action to open Passwords screen -->
    <string name="home_screen_shortcut_open_password_screen" moz:removedIn="126" tools:ignore="UnusedResources">Парольдерге жылдам қатынау</string>

    <!-- Recent Tabs -->
    <!-- Header text for jumping back into the recent tab in the home screen -->
    <string name="recent_tabs_header">Кері оралу</string>
    <!-- Button text for showing all the tabs in the tabs tray -->
    <string name="recent_tabs_show_all">Барлығын көрсету</string>

    <!-- Content description for the button which navigates the user to show all recent tabs in the tabs tray. -->
    <string name="recent_tabs_show_all_content_description_2">Барлық соңғы беттерді көрсету батырмасы</string>

    <!-- Text for button in synced tab card that opens synced tabs tray -->
    <string name="recent_tabs_see_all_synced_tabs_button_text">Барлық синхрондалған беттерді қарау</string>
    <!-- Accessibility description for device icon used for recent synced tab -->
    <string name="recent_tabs_synced_device_icon_content_description">Синхрондалған құрылғы</string>
    <!-- Text for the dropdown menu to remove a recent synced tab from the homescreen -->
    <string name="recent_synced_tab_menu_item_remove">Өшіру</string>
    <!-- Text for the menu button to remove a grouped highlight from the user's browsing history
         in the Recently visited section -->
    <string name="recent_tab_menu_item_remove">Өшіру</string>

    <!-- History Metadata -->
    <!-- Header text for a section on the home screen that displays grouped highlights from the
         user's browsing history, such as topics they have researched or explored on the web -->
    <string name="history_metadata_header_2">Жуырда қаралған</string>
    <!-- Text for the menu button to remove a grouped highlight from the user's browsing history
         in the Recently visited section -->
    <string name="recently_visited_menu_item_remove">Өшіру</string>

    <!-- Content description for the button which navigates the user to show all of their history. -->
    <string name="past_explorations_show_all_content_description_2">Барлық тарихты көрсету</string>

    <!-- Browser Fragment -->
    <!-- Content description (not visible, for screen readers etc.): Navigate backward (browsing history) -->
    <string name="browser_menu_back">Артқа</string>
    <!-- Content description (not visible, for screen readers etc.): Navigate forward (browsing history) -->
    <string name="browser_menu_forward">Алға</string>
    <!-- Content description (not visible, for screen readers etc.): Refresh current website -->
    <string name="browser_menu_refresh">Жаңарту</string>
    <!-- Content description (not visible, for screen readers etc.): Stop loading current website -->
    <string name="browser_menu_stop">Тоқтату</string>
    <!-- Browser menu button that opens the addon manager -->
    <string name="browser_menu_add_ons" moz:removedIn="126" tools:ignore="UnusedResources">Қосымшалар</string>
    <!-- Browser menu button that opens the extensions manager -->
    <string name="browser_menu_extensions">Кеңейтулер</string>
    <!-- Browser menu button that opens the extensions manager -->
    <string name="browser_menu_manage_extensions">Кеңейтулерді басқару</string>
    <!-- Browser menu button that opens AMO in a tab -->
    <string name="browser_menu_discover_more_extensions">Көбірек кеңейтулерді табу</string>
    <!-- Browser menu button that opens account settings -->
    <string name="browser_menu_account_settings">Тіркелгі ақпараты</string>
    <!-- Text displayed when there are no add-ons to be shown -->
    <string name="no_add_ons" moz:removedIn="126" tools:ignore="UnusedResources">Осында қосымшалар жоқ</string>
    <!-- Browser menu button that sends a user to help articles -->
    <string name="browser_menu_help">Көмек</string>
    <!-- Browser menu button that sends a to a the what's new article -->
    <string name="browser_menu_whats_new">Не жаңалық</string>
    <!-- Browser menu button that opens the settings menu -->
    <string name="browser_menu_settings">Баптаулар</string>
    <!-- Browser menu button that opens a user's library -->
    <string name="browser_menu_library">Кітапхана</string>
    <!-- Browser menu toggle that requests a desktop site -->
    <string name="browser_menu_desktop_site">Жұмыс үстелі сайты</string>
    <!-- Browser menu button that reopens a private tab as a regular tab -->
    <string name="browser_menu_open_in_regular_tab">Қалыпты бетте ашу</string>
    <!-- Browser menu toggle that adds a shortcut to the site on the device home screen. -->
    <string name="browser_menu_add_to_homescreen">Үй экранына қосу</string>
    <!-- Browser menu toggle that adds a shortcut to the site on the device home screen. -->
    <string name="browser_menu_add_to_homescreen_2">Үй экранына қосу…</string>
    <!-- Browser menu toggle that installs a Progressive Web App shortcut to the site on the device home screen. -->
    <string name="browser_menu_install_on_homescreen" moz:removedIn="126" tools:ignore="UnusedResources">Орнату</string>
    <!-- Content description (not visible, for screen readers etc.) for the Resync tabs button -->
    <string name="resync_button_content_description">Қайта синхрондау</string>
    <!-- Browser menu button that opens the find in page menu -->
    <string name="browser_menu_find_in_page">Беттен табу</string>
    <!-- Browser menu button that opens the find in page menu -->
    <string name="browser_menu_find_in_page_2">Беттен табу…</string>
    <!-- Browser menu button that opens the translations dialog, which has options to translate the current browser page. -->
    <string name="browser_menu_translations">Парақты аудару</string>
    <!-- Browser menu button that saves the current tab to a collection -->
    <string name="browser_menu_save_to_collection">Жинаққа сақтау…</string>
    <!-- Browser menu button that saves the current tab to a collection -->
    <string name="browser_menu_save_to_collection_2">Жинаққа сақтау</string>
    <!-- Browser menu button that open a share menu to share the current site -->
    <string name="browser_menu_share">Бөлісу</string>
    <!-- Browser menu button that open a share menu to share the current site -->
    <string name="browser_menu_share_2">Бөлісу…</string>
    <!-- Browser menu button shown in custom tabs that opens the current tab in Fenix
        The first parameter is the name of the app defined in app_name (for example: Fenix) -->
    <string name="browser_menu_open_in_fenix">%1$s көмегімен ашу</string>
    <!-- Browser menu text shown in custom tabs to indicate this is a Fenix tab
        The first parameter is the name of the app defined in app_name (for example: Fenix) -->
    <string name="browser_menu_powered_by">%1$s қозғалтқышы негізінде</string>
    <!-- Browser menu text shown in custom tabs to indicate this is a Fenix tab
        The first parameter is the name of the app defined in app_name (for example: Fenix) -->
    <string name="browser_menu_powered_by2">%1$s қозғалтқышы негізінде</string>
    <!-- Browser menu button to put the current page in reader mode -->
    <string name="browser_menu_read">Оқу көрінісі</string>
    <!-- Browser menu button content description to close reader mode and return the user to the regular browser -->
    <string name="browser_menu_read_close">Оқу режимін жабу</string>
    <!-- Browser menu button to open the current page in an external app -->
    <string name="browser_menu_open_app_link">Қолданбада ашу</string>
    <!-- Browser menu button to show reader view appearance controls e.g. the used font type and size -->
    <string name="browser_menu_customize_reader_view">Оқу режимін баптау</string>
    <!-- Browser menu label for adding a bookmark -->
    <string name="browser_menu_add">Қосу</string>
    <!-- Browser menu label for editing a bookmark -->
    <string name="browser_menu_edit">Түзету</string>

    <!-- Button shown on the home page that opens the Customize home settings -->
    <string name="browser_menu_customize_home_1">Үй бетін баптау</string>

    <!-- Browser menu label to sign in to sync on the device using Mozilla accounts -->
    <string name="browser_menu_sign_in">Кіру</string>

    <!-- Browser menu caption label for the "Sign in" browser menu item described in `browser_menu_sign_in` -->
    <string name="browser_menu_sign_in_caption">Парольдер, беттер және т.б. синхрондау</string>

    <!-- Browser menu label to sign back in to sync on the device when the user's account needs to be reauthenticated -->
    <string name="browser_menu_sign_back_in_to_sync">Синхрондау ішіне қайта кіру</string>
    <!-- Browser menu caption label for the "Sign back in to sync" browser menu item described in `browser_menu_sign_back_in_to_sync` when there is an error in syncing -->
    <string name="browser_menu_syncing_paused_caption">Синхрондау аялдатылды</string>
    <!-- Browser menu label that creates a private tab -->
    <string name="browser_menu_new_private_tab">Жаңа жекелік беті</string>
    <!-- Browser menu label that navigates to the Password screen -->
    <string name="browser_menu_passwords">Парольдер</string>

    <!-- Browser menu label that navigates to the SUMO page for the Firefox for Android release notes.
         The first parameter is the name of the app defined in app_name (for example: Fenix)-->
    <string name="browser_menu_new_in_firefox">%1$s ішіндегі жаңа</string>

    <!-- Browser menu label that toggles the request for the desktop site of the currently visited page -->
    <string name="browser_menu_switch_to_desktop_site">Жұмыс үстелі сайтына ауысу</string>
    <!-- Browser menu label that navigates to the page tools sub-menu -->
    <string name="browser_menu_tools">Құралдар</string>
    <!-- Browser menu label that navigates to the save sub-menu, which contains various save related menu items such as
         bookmarking a page, saving to collection, shortcut or as a PDF, and adding to home screen -->
    <string name="browser_menu_save">Сақтау</string>
<<<<<<< HEAD
=======

    <!-- Browser menu label that bookmarks the currently visited page -->
    <string name="browser_menu_bookmark_this_page">Бұл бетті бетбелгілерге қосу</string>
    <!-- Browser menu label that navigates to the edit bookmark screen for the current bookmarked page -->
    <string name="browser_menu_edit_bookmark">Бетбелгіні түзету</string>
    <!-- Browser menu label that the saves the currently visited page as a PDF -->
    <string name="browser_menu_save_as_pdf">PDF ретінде сақтау…</string>
    <!-- Browser menu label for turning ON reader view of the current visited page -->
    <string name="browser_menu_turn_on_reader_view">Оқу көрінісін іске қосу</string>
    <!-- Browser menu label for turning OFF reader view of the current visited page -->
    <string name="browser_menu_turn_off_reader_view">Оқу көрінісін сөндіру</string>
    <!-- Browser menu label for navigating to the translation feature, which provides language translation options the current visited page -->
    <string name="browser_menu_translate_page">Парақты аудару…</string>
    <!-- Browser menu label that is displayed when the current page has been translated by the translation feature.
         The first parameter is the name of the language that page was translated to (e.g. English). -->
    <string name="browser_menu_translated_to">%1$s тіліне аударылған</string>
    <!-- Browser menu label for the print feature -->
    <string name="browser_menu_print">Баспаға шығару…</string>
>>>>>>> 7fda8002

    <!-- Extensions management fragment -->
    <!-- Text displayed when there are no extensions to be shown -->
    <string name="extensions_management_no_extensions">Мұнда кеңейтулер жоқ</string>

    <!-- Browser Toolbar -->
    <!-- Content description for the Home screen button on the browser toolbar -->
    <string name="browser_toolbar_home">Бастапқы экран</string>

    <!-- Content description (not visible, for screen readers etc.): Erase button: Erase the browsing
         history and go back to the home screen. -->
    <string name="browser_toolbar_erase">Шолу тарихын өшіру</string>
    <!-- Content description for the translate page toolbar button that opens the translations dialog when no translation has occurred. -->
    <string name="browser_toolbar_translate">Парақты аудару</string>

    <!-- Content description (not visible, for screen readers etc.) for the translate page toolbar button that opens the translations dialog when the page is translated successfully.
         The first parameter is the name of the language that is displayed in the original page. (For example: English)
         The second parameter is the name of the language which the page was translated to. (For example: French) -->
    <string name="browser_toolbar_translated_successfully">Бет %1$s тілінен %2$s тіліне аударылды.</string>

    <!-- Locale Settings Fragment -->
    <!-- Content description for tick mark on selected language -->
    <string name="a11y_selected_locale_content_description">Таңдалған тіл</string>
    <!-- Text for default locale item -->
    <string name="default_locale_text">Құрылғы тіліне сүйену</string>

    <!-- Placeholder text shown in the search bar before a user enters text -->
    <string name="locale_search_hint">Тілді іздеу</string>

    <!-- Search Fragment -->
    <!-- Button in the search view that lets a user search by scanning a QR code -->
    <string name="search_scan_button">Сканерлеу</string>
    <!-- Button in the search view when shortcuts are displayed that takes a user to the search engine settings -->
    <string name="search_shortcuts_engine_settings">Іздеу жүйесінің параметрлері</string>
    <!-- Button in the search view that lets a user navigate to the site in their clipboard -->
    <string name="awesomebar_clipboard_title">Алмасу буферінен сілтемені кірістіру</string>
    <!-- Button in the search suggestions onboarding that allows search suggestions in private sessions -->
    <string name="search_suggestions_onboarding_allow_button">Рұқсат ету</string>
    <!-- Button in the search suggestions onboarding that does not allow search suggestions in private sessions -->
    <string name="search_suggestions_onboarding_do_not_allow_button">Рұқсат етпеу</string>
    <!-- Search suggestion onboarding hint title text -->
    <string name="search_suggestions_onboarding_title">Жекелік терезелерінде іздеу жүйелерінің ұсыныстарын рұқсат ету керек пе?</string>
    <!-- Search suggestion onboarding hint description text, first parameter is the name of the app defined in app_name (for example: Fenix)-->
    <string name="search_suggestions_onboarding_text">%s сіз адрестік жолақта терген барлық нәрсемен сіздің іздеу жүйеңізбен бөлісетін болады.</string>

    <!-- Search engine suggestion title text. The first parameter is the name of the suggested engine-->
    <string name="search_engine_suggestions_title">%s ішінен іздеу</string>
    <!-- Search engine suggestion description text -->
    <string name="search_engine_suggestions_description">Адрестік жолақтан тікелей іздеу</string>

    <!-- Menu option in the search selector menu to open the search settings -->
    <string name="search_settings_menu_item">Іздеу баптаулары</string>

    <!-- Header text for the search selector menu -->
    <string name="search_header_menu_item_2">Бұл жолы келесі жерде іздеу:</string>

    <!-- Content description (not visible, for screen readers etc.): Search engine icon. The first parameter is the search engine name (for example: DuckDuckGo). -->
    <string name="search_engine_icon_content_description" tools:ignore="UnusedResources">%s іздеу жүйесі</string>

    <!-- Home onboarding -->
    <!-- Onboarding home screen popup dialog, shown on top of the Jump back in section. -->
    <string name="onboarding_home_screen_jump_back_contextual_hint_2">Жекелендірілген басты бетпен танысыңыз. Мұнда соңғы беттер, бетбелгілер және іздеу нәтижелері көрсетілетін болады.</string>
    <!-- Home onboarding dialog welcome screen title text. -->
    <string name="onboarding_home_welcome_title_2">Жекелігі көбірек интернетке қош келдіңіз</string>
    <!-- Home onboarding dialog welcome screen description text. -->
    <string name="onboarding_home_welcome_description">Қосымша түстер. Жақсырақ жекелік. Табыстан гөрі адамдарға бірдей міндеттеме.</string>
    <!-- Home onboarding dialog sign into sync screen title text. -->
    <string name="onboarding_home_sync_title_3">Экрандарды ауыстыру бұрынғыдан оңайырақ</string>
    <!-- Home onboarding dialog sign into sync screen description text. -->
    <string name="onboarding_home_sync_description">Енді басты бетте орналасқан басқа құрылғылардың беттері арқылы тоқтаған жерден жалғастырыңыз.</string>
    <!-- Text for the button to continue the onboarding on the home onboarding dialog. -->
    <string name="onboarding_home_get_started_button">Бастау</string>
    <!-- Text for the button to navigate to the sync sign in screen on the home onboarding dialog. -->
    <string name="onboarding_home_sign_in_button">Кіру</string>
    <!-- Text for the button to skip the onboarding on the home onboarding dialog. -->
    <string name="onboarding_home_skip_button">Аттап кету</string>

    <!-- Onboarding home screen sync popup dialog message, shown on top of Recent Synced Tabs in the Jump back in section. -->
    <string name="sync_cfr_message">Сіздің беттеріңіз синхрондалуда! Осында басқа құрылғыда тоқтаған жерден жалғастырыңыз.</string>

    <!-- Content description (not visible, for screen readers etc.): Close button for the home onboarding dialog -->
    <string name="onboarding_home_content_description_close_button">Жабу</string>

    <!-- Notification pre-permission dialog -->
    <!-- Enable notification pre permission dialog title
        The first parameter is the name of the app defined in app_name (for example: Fenix) -->
    <string name="onboarding_home_enable_notifications_title" moz:removedIn="124" tools:ignore="UnusedResources">Хабарландырулар %s арқылы көбірек жұмыс бітіруге көмектеседі</string>
    <!-- Enable notification pre permission dialog description with rationale
        The first parameter is the name of the app defined in app_name (for example: Fenix) -->
    <string name="onboarding_home_enable_notifications_description" moz:removedIn="124" tools:ignore="UnusedResources">Беттерді құрылғылар арасында синхрондаңыз, жүктемелерді басқарыңыз, %s жекелігін қорғау мүмкіндігін барынша пайдалану туралы кеңестер алыңыз және т.б.</string>
    <!-- Text for the button to request notification permission on the device -->
    <string name="onboarding_home_enable_notifications_positive_button" moz:removedIn="124" tools:ignore="UnusedResources">Жалғастыру</string>
    <!-- Text for the button to not request notification permission on the device and dismiss the dialog -->
    <string name="onboarding_home_enable_notifications_negative_button" moz:removedIn="124" tools:ignore="UnusedResources">Қазір емес</string>

    <!-- Juno first user onboarding flow experiment, strings are marked unused as they are only referenced by Nimbus experiments. -->
    <!-- Description for learning more about our privacy notice. -->
    <string name="juno_onboarding_privacy_notice_text">Firefox жекелік ескертуі</string>
    <!-- Title for set firefox as default browser screen used by Nimbus experiments. -->
    <string name="juno_onboarding_default_browser_title_nimbus_2">Біз сіздің қауіпсіздігіңізді қамтамасыз етуді жақсы көреміз</string>
    <!-- Title for set firefox as default browser screen used by Nimbus experiments.
        Note: The word "Firefox" should NOT be translated -->
    <string name="juno_onboarding_default_browser_title_nimbus_3" tools:ignore="UnusedResources">Миллиондаған адам неге Firefox-ты жақсы көретінін біліңіз</string>
    <!-- Title for set firefox as default browser screen used by Nimbus experiments. -->
    <string name="juno_onboarding_default_browser_title_nimbus_4" tools:ignore="UnusedResources">Қосымша таңдаулары бар қауіпсіз шолу</string>
    <!-- Description for set firefox as default browser screen used by Nimbus experiments. -->
    <string name="juno_onboarding_default_browser_description_nimbus_3">Коммерциялық емес ұйымы қолдауымен жасалатын біздің браузер компанияларды интернетте сізді жасырын түрде бақылауын автоматты түрде тоқтатуға көмектеседі.</string>
    <!-- Description for set firefox as default browser screen used by Nimbus experiments. -->
    <string name="juno_onboarding_default_browser_description_nimbus_4" tools:ignore="UnusedResources">Коммерциялық емес ұйым қолдайтын браузерді таңдау арқылы 100 миллионнан астам адам өз жекелігін қорғайды.</string>
    <!-- Description for set firefox as default browser screen used by Nimbus experiments. -->
    <string name="juno_onboarding_default_browser_description_nimbus_5" tools:ignore="UnusedResources">Белгілі трекерлер? Автоматты түрде бұғатталған. Кеңейтулер? Барлық 700 түрін қолданып көріңіз. PDF файлдары? Құрамындағы оқу қолданбасы оларды басқаруды жеңілдетеді.</string>
    <!-- Description for set firefox as default browser screen used by Nimbus experiments. -->
    <string name="juno_onboarding_default_browser_description_nimbus_2" moz:RemovedIn="124" tools:ignore="UnusedResources">Коммерциялық емес ұйымы қолдау көрсететін браузеріміз компаниялардың сізді интернетте жасырын бақылап отыруын тоқтатуға көмектеседі.\n\nЖекелік ескертуімізден толығырақ ақпарат алыңыз.</string>
    <!-- Text for the link to the privacy notice webpage for set as firefox default browser screen.
    This is part of the string with the key "juno_onboarding_default_browser_description". -->
    <string name="juno_onboarding_default_browser_description_link_text" moz:RemovedIn="124" tools:ignore="UnusedResources">жекелік ескертуі</string>
    <!-- Text for the button to set firefox as default browser on the device -->
    <string name="juno_onboarding_default_browser_positive_button" tools:ignore="UnusedResources">Негізгі браузер қылу</string>
    <!-- Text for the button dismiss the screen and move on with the flow -->
    <string name="juno_onboarding_default_browser_negative_button" tools:ignore="UnusedResources">Қазір емес</string>
    <!-- Title for sign in to sync screen. -->
    <string name="juno_onboarding_sign_in_title_2">Құрылғылар арасында өткенде шифрленген күйде қала беріңіз</string>
    <!-- Description for sign in to sync screen. Nimbus experiments do not support string placeholders.
     Note: The word "Firefox" should NOT be translated -->
    <string name="juno_onboarding_sign_in_description_2">Жүйеге кіріп, синхрондалған кезде қауіпсіз боласыз. Firefox сіздің парольдерді, бетбелгілерді және т.б. шифрлейді.</string>
    <!-- Text for the button to sign in to sync on the device -->
    <string name="juno_onboarding_sign_in_positive_button" tools:ignore="UnusedResources">Кіру</string>
    <!-- Text for the button dismiss the screen and move on with the flow -->
    <string name="juno_onboarding_sign_in_negative_button" tools:ignore="UnusedResources">Қазір емес</string>
    <!-- Title for enable notification permission screen used by Nimbus experiments. Nimbus experiments do not support string placeholders.
        Note: The word "Firefox" should NOT be translated -->
    <string name="juno_onboarding_enable_notifications_title_nimbus_2">Хабарландырулар Firefox көмегімен қауіпсіз болып қалуға көмектеседі</string>
    <!-- Description for enable notification permission screen used by Nimbus experiments. Nimbus experiments do not support string placeholders.
       Note: The word "Firefox" should NOT be translated -->
    <string name="juno_onboarding_enable_notifications_description_nimbus_2">Құрылғылар арасында беттерді қауіпсіз жіберіңіз және Firefox қолданбасының басқа жекелік мүмкіндіктерін өзіңіз үшін ашыңыз.</string>
    <!-- Text for the button to request notification permission on the device -->
    <string name="juno_onboarding_enable_notifications_positive_button" tools:ignore="UnusedResources">Хабарламаларды іске қосу</string>
    <!-- Text for the button dismiss the screen and move on with the flow -->
    <string name="juno_onboarding_enable_notifications_negative_button" tools:ignore="UnusedResources">Қазір емес</string>

    <!-- Title for add search widget screen used by Nimbus experiments. Nimbus experiments do not support string placeholders.
        Note: The word "Firefox" should NOT be translated -->
    <string name="juno_onboarding_add_search_widget_title" tools:ignore="UnusedResources">Firefox іздеу виджетін қолданып көру</string>
    <!-- Description for add search widget screen used by Nimbus experiments. Nimbus experiments do not support string placeholders.
        Note: The word "Firefox" should NOT be translated -->
    <string name="juno_onboarding_add_search_widget_description" tools:ignore="UnusedResources">Негізгі экрандағы Firefox көмегімен сайтаралық трекерлерді блоктайтын бірінші жекелік браузеріне оңай қол жеткізе аласыз.</string>
    <!-- Text for the button to add search widget on the device used by Nimbus experiments. Nimbus experiments do not support string placeholders.
        Note: The word "Firefox" should NOT be translated -->
    <string name="juno_onboarding_add_search_widget_positive_button" tools:ignore="UnusedResources">Firefox виджетін қосу</string>
    <!-- Text for the button to dismiss the screen and move on with the flow -->
    <string name="juno_onboarding_add_search_widget_negative_button" tools:ignore="UnusedResources">Қазір емес</string>

    <!-- Search Widget -->
    <!-- Content description for searching with a widget. The first parameter is the name of the application.-->
    <string name="search_widget_content_description_2">Жаңа %1$s бетін ашу</string>
    <!-- Text preview for smaller sized widgets -->
    <string name="search_widget_text_short">Іздеу</string>
    <!-- Text preview for larger sized widgets -->
    <string name="search_widget_text_long">Интернетте іздеу</string>

    <!-- Content description (not visible, for screen readers etc.): Voice search -->
    <string name="search_widget_voice">Дауыстық іздеу</string>

    <!-- Preferences -->
    <!-- Title for the settings page-->
    <string name="settings">Баптаулар</string>
    <!-- Preference category for general settings -->
    <string name="preferences_category_general">Жалпы</string>
    <!-- Preference category for all links about Fenix -->
    <string name="preferences_category_about">Осы туралы</string>
    <!-- Preference category for settings related to changing the default search engine -->
    <string name="preferences_category_select_default_search_engine">Біреуін таңдаңыз</string>
    <!-- Preference for settings related to managing search shortcuts for the quick search menu -->
    <string name="preferences_manage_search_shortcuts_2">Балама іздеу жүйелерін басқару</string>
    <!-- Summary for preference for settings related to managing search shortcuts for the quick search menu -->
    <string name="preferences_manage_search_shortcuts_summary">Іздеу мәзірінде көрінетін іздеу жүйелерін түзету</string>
    <!-- Preference category for settings related to managing search shortcuts for the quick search menu -->
    <string name="preferences_category_engines_in_search_menu">Іздеу мәзірінде көрінетін іздеу жүйелері</string>
    <!-- Preference for settings related to changing the default search engine -->
    <string name="preferences_default_search_engine">Негізгі іздеу жүйесі</string>
    <!-- Preference for settings related to Search -->
    <string name="preferences_search">Іздеу</string>

    <!-- Preference for settings related to Search engines -->
    <string name="preferences_search_engines">Іздеу жүйелері</string>
    <!-- Preference for settings related to Search engines suggestions-->
    <string name="preferences_search_engines_suggestions">Іздеу жүйелерінен ұсыныстар</string>
    <!-- Preference Category for settings related to Search address bar -->
    <string name="preferences_settings_address_bar">Адрес жолағының баптаулары</string>
    <!-- Preference Category for settings to Firefox Suggest -->
    <string name="preference_search_address_bar_fx_suggest">Адрес жолағы - Firefox Suggest</string>
    <!-- Preference link to Learn more about Firefox Suggest -->
    <string name="preference_search_learn_about_fx_suggest">Firefox Suggest туралы көбірек білу</string>
    <!-- Preference link to rating Fenix on the Play Store -->
    <string name="preferences_rate">Google Play ішінде бағалау</string>
    <!-- Preference linking to about page for Fenix
        The first parameter is the name of the app defined in app_name (for example: Fenix) -->
    <string name="preferences_about">%1$s туралы</string>
    <!-- Preference for settings related to changing the default browser -->
    <string name="preferences_set_as_default_browser">Негізгі браузер қылу</string>
    <!-- Preference category for advanced settings -->
    <string name="preferences_category_advanced">Кеңейтілген</string>
    <!-- Preference category for privacy and security settings -->
    <string name="preferences_category_privacy_security">Жекелік және қауіпсіздік</string>
    <!-- Preference for advanced site permissions -->
    <string name="preferences_site_permissions">Сайт рұқсаттары</string>
    <!-- Preference for private browsing options -->
    <string name="preferences_private_browsing_options">Жекелік шолу режимі</string>
    <!-- Preference for opening links in a private tab-->
    <string name="preferences_open_links_in_a_private_tab">Сілтемелерді жекелік беттерде ашу</string>
    <!-- Preference for allowing screenshots to be taken while in a private tab-->
    <string name="preferences_allow_screenshots_in_private_mode">Жекелік шолу режимінде скриншоттарды рұқсат ету</string>
    <!-- Will inform the user of the risk of activating Allow screenshots in private browsing option -->
    <string name="preferences_screenshots_in_private_mode_disclaimer">Рұқсат етілсе, жеке беттер бірнеше қолданба ашық болған кезде де көрінеді</string>
    <!-- Preference for adding private browsing shortcut -->
    <string name="preferences_add_private_browsing_shortcut">Жеке шолу жарлығын қосу</string>
    <!-- Preference for enabling "HTTPS-Only" mode -->
    <string name="preferences_https_only_title">Тек-HTTPS режимі</string>

    <!-- Label for cookie banner section in quick settings panel. -->
    <string name="cookie_banner_blocker">Cookie баннерлерін бұғаттаушы</string>
    <!-- Preference for removing cookie/consent banners from sites automatically in private mode. See reduce_cookie_banner_summary for additional context. -->
    <string name="preferences_cookie_banner_reduction_private_mode">Жекелік шолу режиміндегі cookie баннерлерін бұғаттаушы</string>

    <!-- Text for indicating cookie banner handling is off this site, this is shown as part of the protections panel with the tracking protection toggle -->
    <string name="reduce_cookie_banner_off_for_site">Бұл сайт үшін сөндірілген</string>
    <!-- Text for cancel button indicating that cookie banner reduction is not supported for the current site, this is shown as part of the cookie banner details view. -->
    <string name="cookie_banner_handling_details_site_is_not_supported_cancel_button">Бас тарту</string>
    <!-- Text for request support button indicating that cookie banner reduction is not supported for the current site, this is shown as part of the cookie banner details view. -->
    <string name="cookie_banner_handling_details_site_is_not_supported_request_support_button_2">Сұранымды жіберу</string>
    <!-- Text for title indicating that cookie banner reduction is not supported for the current site, this is shown as part of the cookie banner details view. -->
    <string name="cookie_banner_handling_details_site_is_not_supported_title_2">Осы сайтқа қолдауды сұрау керек пе?</string>
    <!-- Label for the snackBar, after the user reports with success a website where cookie banner reducer did not work -->
    <string name="cookie_banner_handling_report_site_snack_bar_text_2">Сұраным жіберілді</string>
    <!-- Text for indicating cookie banner handling is on this site, this is shown as part of the protections panel with the tracking protection toggle -->
    <string name="reduce_cookie_banner_on_for_site">Бұл сайт үшін іске қосылған</string>

    <!-- Text for indicating that a request for unsupported site was sent to Nimbus (it's a Mozilla library for experiments), this is shown as part of the protections panel with the tracking protection toggle -->
    <string name="reduce_cookie_banner_unsupported_site_request_submitted_2">Қолдау көрсету сұрауы жіберілді</string>
    <!-- Text for indicating cookie banner handling is currently not supported for this site, this is shown as part of the protections panel with the tracking protection toggle -->
    <string name="reduce_cookie_banner_unsupported_site">Сайтқа ағымдағы уақытта қолдау жоқ</string>
    <!-- Title text for a detail explanation indicating cookie banner handling is on this site, this is shown as part of the cookie banner panel in the toolbar. The first parameter is a shortened URL of the current site-->
    <string name="reduce_cookie_banner_details_panel_title_on_for_site_1">%1$s үшін cookie баннерлерін бұғаттаушын іске қосу керек пе?</string>

    <!-- Title text for a detail explanation indicating cookie banner handling is off this site, this is shown as part of the cookie banner panel in the toolbar. The first parameter is a shortened URL of the current site-->
    <string name="reduce_cookie_banner_details_panel_title_off_for_site_1">%1$s үшін cookie баннерлерін бұғаттаушын сөндіру керек пе?</string>
    <!-- Title text for a detail explanation indicating cookie banner reducer didn't work for the current site, this is shown as part of the cookie banner panel in the toolbar. The first parameter is the application name-->
    <string name="reduce_cookie_banner_details_panel_title_unsupported_site_request_2">%1$s бұл сайттағы cookie сұрауларын автоматты түрде қабылдамай алмайды. Болашақта осы сайтқа қолдау көрсету туралы сұраным жібере аласыз.</string>

    <!-- Long text for a detail explanation indicating what will happen if cookie banner handling is off for a site, this is shown as part of the cookie banner panel in the toolbar. The first parameter is the application name -->
    <string name="reduce_cookie_banner_details_panel_description_off_for_site_1">Сөндіріңіз, %1$s қолданбасы cookie файлдарын тазартып, бұл сайтты қайта жүктейді. Бұл әрекет сайттардан шығуға немесе себетті босатуы мүмкін.</string>
    <!-- Long text for a detail explanation indicating what will happen if cookie banner handling is on for a site, this is shown as part of the cookie banner panel in the toolbar. The first parameter is the application name -->
    <string name="reduce_cookie_banner_details_panel_description_on_for_site_3">Іске қосыңыз, және де %1$s осы сайттағы барлық cookie баннерлерінен автоматты түрде бас тартуға тырысады.</string>

    <!--Title for the cookie banner re-engagement CFR, the placeholder is replaced with app name -->
    <string name="cookie_banner_cfr_title">%1$s сіз үшін жаңа ғана cookie файлдарынан бас тартты</string>
    <!--Message for the cookie banner re-engagement CFR -->
    <string name="cookie_banner_cfr_message">Бұл сайтта алаңдататын нәрселерді мен сізді бақылайтын cookie файлдарын азырақ қылу.</string>

    <!-- Description of the preference to enable "HTTPS-Only" mode. -->
    <string name="preferences_https_only_summary">Қауіпсіздікті арттыру үшін сайттарға HTTPS шифрлеу хаттамасын пайдаланып автоматты түрде қосылу әрекетін жасайды.</string>
    <!-- Summary of https only preference if https only is set to off -->
    <string name="preferences_https_only_off">Сөндірулі</string>
    <!-- Summary of https only preference if https only is set to on in all tabs -->
    <string name="preferences_https_only_on_all">Барлық беттерде</string>
    <!-- Summary of https only preference if https only is set to on in private tabs only -->
    <string name="preferences_https_only_on_private">Жекелік беттерінде</string>
    <!-- Text displayed that links to website containing documentation about "HTTPS-Only" mode -->
    <string name="preferences_http_only_learn_more">Көбірек білу</string>
    <!-- Option for the https only setting -->
    <string name="preferences_https_only_in_all_tabs">Барлық беттерде іске қосу</string>
    <!-- Option for the https only setting -->
    <string name="preferences_https_only_in_private_tabs">Тек жекелік беттерде іске қосу</string>
    <!-- Title shown in the error page for when trying to access a http website while https only mode is enabled. -->
    <string name="errorpage_httpsonly_title">Қауіпсіз сайт қолжетімді емес</string>
    <!-- Message shown in the error page for when trying to access a http website while https only mode is enabled. The message has two paragraphs. This is the first. -->
    <string name="errorpage_httpsonly_message_title">Бұл веб-сайт HTTPS қолдамайтын сияқты.</string>
    <!-- Message shown in the error page for when trying to access a http website while https only mode is enabled. The message has two paragraphs. This is the second. -->
    <string name="errorpage_httpsonly_message_summary">Дегенмен, шабуылдаушы араласқан болуы да мүмкін. Веб-сайтқа өтуді жалғастырсаңыз, ешқандай құпия ақпаратты енгізбеуіңіз керек. Жалғастырсаңыз, сайт үшін тек-HTTPS режимі уақытша сөндіріледі.</string>
    <!-- Preference for accessibility -->
    <string name="preferences_accessibility">Қолжетерлілік</string>
    <!-- Preference to override the Mozilla account server -->
    <string name="preferences_override_account_server">Таңдауыңызша Mozilla тіркелгі сервері</string>
    <!-- Preference to override the Sync token server -->
    <string name="preferences_override_sync_tokenserver">Таңдауыңызша синхрондау сервері</string>
    <!-- Toast shown after updating the Mozilla account/Sync server override preferences -->
    <string name="toast_override_account_sync_server_done">Mozilla тіркелгісі/синхрондау сервері өзгертілген. Өзгерістерді іске асыру үшін қолданба жұмысын аяқтау…</string>
    <!-- Preference category for account information -->
    <string name="preferences_category_account">Тіркелгі</string>
    <!-- Preference for changing where the toolbar is positioned -->
    <string name="preferences_toolbar">Құралдар панелі</string>
    <!-- Preference for changing default theme to dark or light mode -->
    <string name="preferences_theme">Тема</string>
    <!-- Preference for customizing the home screen -->
    <string name="preferences_home_2">Үй парағы</string>
    <!-- Preference for gestures based actions -->
    <string name="preferences_gestures">Ым қимылдар</string>
    <!-- Preference for settings related to visual options -->
    <string name="preferences_customize">Баптау</string>
    <!-- Preference description for banner about signing in -->
    <string name="preferences_sign_in_description_2">Беттер, бетбелгілер, парольдерді синхрондау және т.б. үшін кіріңіз.</string>
    <!-- Preference shown instead of account display name while account profile information isn't available yet. -->
    <string name="preferences_account_default_name_2">Mozilla тіркелгісі</string>
    <!-- Preference text for account title when there was an error syncing FxA -->
    <string name="preferences_account_sync_error">Синхрондауды жалғастыру үшін қайта байланысыңыз</string>
    <!-- Preference for language -->
    <string name="preferences_language">Тіл</string>
    <!-- Preference for translation -->
<<<<<<< HEAD
    <string name="preferences_translation">Аударма</string>
=======
    <string name="preferences_translation" moz:removedIn="127" tools:ignore="UnusedResources">Аударма</string>
    <!-- Preference for translations -->
    <string name="preferences_translations">Аудармалар</string>
>>>>>>> 7fda8002
    <!-- Preference for data choices -->
    <string name="preferences_data_choices">Деректер таңдауы</string>
    <!-- Preference for data collection -->
    <string name="preferences_data_collection">Деректер жинау</string>
    <!-- Preference for developers -->
    <string name="preferences_remote_debugging">USB арқылы қашықтан жөндеу</string>
    <!-- Preference title for switch preference to show search suggestions -->
    <string name="preferences_show_search_suggestions">Іздеу ұсыныстарын көрсету</string>
    <!-- Preference title for switch preference to show voice search button -->
    <string name="preferences_show_voice_search">Дауыспен іздеуді көрсету</string>
    <!-- Preference title for switch preference to show search suggestions also in private mode -->
    <string name="preferences_show_search_suggestions_in_private">Жекелік сессияларды көрсету</string>
    <!-- Preference title for switch preference to show a clipboard suggestion when searching -->
    <string name="preferences_show_clipboard_suggestions">Алмасу буфері ұсыныстарын көрсету</string>
    <!-- Preference title for switch preference to suggest browsing history when searching -->
    <string name="preferences_search_browsing_history">Шолу тарихынан іздеу</string>
    <!-- Preference title for switch preference to suggest bookmarks when searching -->
    <string name="preferences_search_bookmarks">Бетбелгілерден іздеу</string>
    <!-- Preference title for switch preference to suggest synced tabs when searching -->
    <string name="preferences_search_synced_tabs">Синхрондалған беттерден іздеу</string>
    <!-- Preference for account settings -->
    <string name="preferences_account_settings">Тіркелгі баптаулары</string>
    <!-- Preference for enabling url autocomplete-->
    <string name="preferences_enable_autocomplete_urls">URL адрестерін автотолықтыру</string>
    <!-- Preference title for switch preference to show sponsored Firefox Suggest search suggestions -->
    <string name="preferences_show_sponsored_suggestions">Демеушілердің ұсыныстары</string>
    <!-- Summary for preference to show sponsored Firefox Suggest search suggestions.
         The first parameter is the name of the application. -->
    <string name="preferences_show_sponsored_suggestions_summary">Кездейсоқ демеушілік ұсыныстармен %1$s өніміне қолдау көрсету</string>
    <!-- Preference title for switch preference to show Firefox Suggest search suggestions for web content.
         The first parameter is the name of the application. -->
    <string name="preferences_show_nonsponsored_suggestions">%1$s ұсыныстары</string>
    <!-- Summary for preference to show Firefox Suggest search suggestions for web content -->
    <string name="preferences_show_nonsponsored_suggestions_summary">Сіздің іздеуіңізге қатысты интернеттен ұсыныстар алыңыз</string>
    <!-- Preference for open links in third party apps -->
    <string name="preferences_open_links_in_apps">Сілтемелерді қолданбаларда ашу</string>
    <!-- Preference for open links in third party apps always open in apps option -->
    <string name="preferences_open_links_in_apps_always">Әрқашан</string>
    <!-- Preference for open links in third party apps ask before opening option -->
    <string name="preferences_open_links_in_apps_ask">Ашпас бұрын сұрау</string>
    <!-- Preference for open links in third party apps never open in apps option -->
    <string name="preferences_open_links_in_apps_never">Ешқашан</string>
    <!-- Preference for open download with an external download manager app -->
    <string name="preferences_external_download_manager">Сыртқы жүктеу менеджері</string>
    <!-- Preference for enabling gecko engine logs -->
    <string name="preferences_enable_gecko_logs">Gecko журналдарын іске қосу</string>
    <!-- Message to indicate users that we are quitting the application to apply the changes -->
    <string name="quit_application">Өзгерістерді іске асыру үшін қолданбадан шығу…</string>

    <!-- Preference for add_ons -->
    <string name="preferences_addons" moz:removedIn="126" tools:ignore="UnusedResources">Қосымшалар</string>

    <!-- Preference for extensions -->
    <string name="preferences_extensions">Кеңейтулер</string>
    <!-- Preference for installing a local add-on -->
    <string name="preferences_install_local_addon" moz:removedIn="126" tools:ignore="UnusedResources">Файлдан қосымшаны орнату</string>
    <!-- Preference for installing a local extension -->
    <string name="preferences_install_local_extension">Файлдан кеңейтуді орнату</string>
    <!-- Preference for notifications -->
    <string name="preferences_notifications">Хабарламалар</string>

    <!-- Summary for notification preference indicating notifications are allowed -->
    <string name="notifications_allowed_summary">Рұқсат етілген</string>
    <!-- Summary for notification preference indicating notifications are not allowed -->
    <string name="notifications_not_allowed_summary">Рұқсат етілмеген</string>

    <!-- Add-on Permissions -->
    <!-- The title of the required permissions section from addon's permissions screen -->
    <string name="addons_permissions_heading_required" tools:ignore="UnusedResources">Міндетті</string>
    <!-- The title of the optional permissions section from addon's permissions screen -->
    <string name="addons_permissions_heading_optional" tools:ignore="UnusedResources">Міндетті емес</string>
<<<<<<< HEAD
    <!-- The title of the section with websites that have permissions granted from addon's permissions screen -->
    <string name="addons_permissions_heading_read_and_change_website_data" tools:ignore="UnusedResources">Веб-сайт деректерін оқу және өзгерту</string>
    <!-- The description of the icon that can delete one of the websites displayed  -->
    <string name="addons_permissions_icon_description_delete_website" tools:ignore="UnusedResources">Веб-сайтты өшіру</string>
=======
>>>>>>> 7fda8002
    <!-- The title of the origin permission option allowing a user to enable the extension to run on all sites -->
    <string name="addons_permissions_allow_for_all_sites" tools:ignore="UnusedResources">Барлық сайттар үшін рұқсат ету</string>
    <!-- The subtitle for the allow for all sites preference toggle -->
    <string name="addons_permissions_allow_for_all_sites_subtitle" tools:ignore="UnusedResources">Бұл кеңейтуге сенсеңіз, оған әрбір веб-сайтта рұқсат бере аласыз.</string>

    <!-- Add-on Preferences -->
    <!-- Preference to customize the configured AMO (addons.mozilla.org) collection -->
    <string name="preferences_customize_amo_collection" moz:removedIn="126" tools:ignore="UnusedResources">Таңдауыңызша қосымшалар жинағы</string>
    <!-- Preference to customize the configured AMO (addons.mozilla.org) collection -->
    <string name="preferences_customize_extension_collection">Таңдауыңызша кеңейтулер жинағы</string>
    <!-- Button caption to confirm the add-on collection configuration -->
    <string name="customize_addon_collection_ok">ОК</string>
    <!-- Button caption to abort the add-on collection configuration -->
    <string name="customize_addon_collection_cancel">Бас тарту</string>
    <!-- Hint displayed on input field for custom collection name -->
    <string name="customize_addon_collection_hint">Жинақ атауы</string>
    <!-- Hint displayed on input field for custom collection user ID-->
    <string name="customize_addon_collection_user_hint">Жинақ иесі (Пайдаланушы идентификаторы)</string>
    <!-- Toast shown after confirming the custom add-on collection configuration -->
    <string name="toast_customize_addon_collection_done" moz:removedIn="126" tools:ignore="UnusedResources">Қосымшалар жинағы өзгертілген. Өзгерістерді іске асыру үшін қолданба жұмысын аяқтау…</string>

    <!-- Toast shown after confirming the custom extension collection configuration -->
    <string name="toast_customize_extension_collection_done">Кеңейтулер жинағы өзгертілген. Өзгерістерді іске асыру үшін қолданба жұмысын аяқтау…</string>

    <!-- Customize Home -->
    <!-- Header text for jumping back into the recent tab in customize the home screen -->
    <string name="customize_toggle_jump_back_in">Кері оралу</string>
    <!-- Title for the customize home screen section with recently saved bookmarks. -->
    <string name="customize_toggle_recent_bookmarks" moz:removedIn="127" tools:ignore="UnusedResources">Жуырдағы бетбелгілер</string>
    <!-- Title for the customize home screen section with bookmarks. -->
    <string name="customize_toggle_bookmarks">Бетбелгілер</string>
    <!-- Title for the customize home screen section with recently visited. Recently visited is
    a section where users see a list of tabs that they have visited in the past few days -->
    <string name="customize_toggle_recently_visited">Жуырда қаралған</string>

    <!-- Title for the customize home screen section with Pocket. -->
    <string name="customize_toggle_pocket_2">Ойландыратын әңгімелер</string>
    <!-- Summary for the customize home screen section with Pocket. The first parameter is product name Pocket -->
    <string name="customize_toggle_pocket_summary">%s ұсынған мақалалар</string>
    <!-- Title for the customize home screen section with sponsored Pocket stories. -->
    <string name="customize_toggle_pocket_sponsored">Демеушілер мақалалары</string>
    <!-- Title for the opening wallpaper settings screen -->
    <string name="customize_wallpapers">Түсқағаздар</string>
    <!-- Title for the customize home screen section with sponsored shortcuts. -->
    <string name="customize_toggle_contile">Демеушілік жарлықтары</string>

    <!-- Wallpapers -->
    <!-- Content description for various wallpapers. The first parameter is the name of the wallpaper -->
    <string name="wallpapers_item_name_content_description">Түсқағаз элементі: %1$s</string>
    <!-- Snackbar message for when wallpaper is selected -->
    <string name="wallpaper_updated_snackbar_message">Түсқағаз жаңартылды!</string>
    <!-- Snackbar label for action to view selected wallpaper -->
    <string name="wallpaper_updated_snackbar_action">Қарап шығу</string>
    <!-- Snackbar message for when wallpaper couldn't be downloaded -->
    <string name="wallpaper_download_error_snackbar_message">Тұсқағазды жүктеп алу мүмкін болмады</string>
    <!-- Snackbar label for action to retry downloading the wallpaper -->
    <string name="wallpaper_download_error_snackbar_action">Қайтадан көру</string>
    <!-- Snackbar message for when wallpaper couldn't be selected because of the disk error -->
    <string name="wallpaper_select_error_snackbar_message">Тұсқағазды өзгерту мүмкін болмады</string>
    <!-- Text displayed that links to website containing documentation about the "Limited Edition" wallpapers. -->
    <string name="wallpaper_learn_more">Көбірек білу</string>

    <!-- Text for classic wallpapers title. The first parameter is the Firefox name. -->
    <string name="wallpaper_classic_title">Классикалық %s</string>
    <!-- Text for artist series wallpapers title. "Artist series" represents a collection of artist collaborated wallpapers. -->
    <string name="wallpaper_artist_series_title">Суретшілер сериясы</string>
    <!-- Description text for the artist series wallpapers with learn more link. The first parameter is the learn more string defined in wallpaper_learn_more. "Independent voices" is the name of the wallpaper collection -->
    <string name="wallpaper_artist_series_description_with_learn_more">&quot;Тәуелсіз дауыстар&quot; топтамасы. %s</string>
    <!-- Description text for the artist series wallpapers. "Independent voices" is the name of the wallpaper collection -->
    <string name="wallpaper_artist_series_description">&quot;Тәуелсіз дауыстар&quot; топтамасы.</string>
    <!-- Wallpaper onboarding dialog header text. -->
    <string name="wallpapers_onboarding_dialog_title_text">Түстер шашырауын қолданып көріңіз</string>
    <!-- Wallpaper onboarding dialog body text. -->
    <string name="wallpapers_onboarding_dialog_body_text">Өз талғамыңызға сай тұсқағазды таңдаңыз.</string>
    <!-- Wallpaper onboarding dialog learn more button text. The button navigates to the wallpaper settings screen. -->
    <string name="wallpapers_onboarding_dialog_explore_more_button_text">Қосымша тұсқағаздарды шолу</string>

    <!-- Add-ons general availability nimbus message-->
    <!-- Title of the Nimbus message for add-ons general availability-->
    <string name="addon_ga_message_title" moz:removedIn="126" tools:ignore="UnusedResources">Жаңа қосымшалар енді қолжетімді</string>
    <!-- Title of the Nimbus message for extension general availability-->
    <string name="addon_ga_message_title_2" tools:ignore="UnusedResources">Жаңа кеңейтулер енді қолжетімді</string>
    <!-- Body of the Nimbus message for add-ons general availability. 'Firefox' intentionally hardcoded here-->
    <string name="addon_ga_message_body" tools:ignore="UnusedResources">Firefox-ты өзіндік етіп қылуға мүмкіндік беретін 100+ жаңа кеңейтулерді қараңыз.</string>
    <!-- Button text of the Nimbus message for add-ons general availability. -->
    <string name="addon_ga_message_button" moz:removedIn="126" tools:ignore="UnusedResources">Қосымшаларды шолу</string>

    <!-- Button text of the Nimbus message for extensions general availability. -->
    <string name="addon_ga_message_button_2" tools:ignore="UnusedResources">Кеңейтулерді шолу</string>

    <!-- Extension process crash dialog to user -->
    <!-- Title of a dialog shown to the user when enough errors have occurred with addons and they need to be temporarily disabled -->
    <string name="addon_process_crash_dialog_title" moz:removedIn="126" tools:ignore="UnusedResources">Қосымшалар уақытша сөндірілген</string>

    <!-- Title of the extension crash dialog shown to the user when enough errors have occurred with extensions and they need to be temporarily disabled -->
    <string name="extension_process_crash_dialog_title">Кеңейтулер уақытша сөндірілген</string>
    <!-- The first parameter is the application name. This is a message shown to the user when too many errors have occurred with the addons process and they have been disabled. The user can decide if they would like to continue trying to start add-ons or if they'd rather continue without them. -->
    <string name="addon_process_crash_dialog_message" moz:removedIn="126" tools:ignore="UnusedResources">Бір немесе бірнеше қосымша жұмысын тоқтатып, жүйені тұрақсыз етті. %1$s қосымша(лар)ды қайта іске қосуды талабын сәтсіз жасады.\n\nҚосымшалар ағымдағы сеанс кезінде қайта іске қосылмайды.\n\nҚосымшаларды өшіру немесе сөндіру бұл мәселені шешуі мүмкін.</string>
    <!-- This is a message shown to the user when too many errors have occurred with the extensions process and they have been disabled.
    The user can decide if they would like to continue trying to start extensions or if they'd rather continue without them.
    The first parameter is the application name. -->
    <string name="extension_process_crash_dialog_message">Бір немесе бірнеше кеңейту өз жұмысын тоқтатып, жүйені тұрақсыз етті. %1$s кеңейту(лер)ді қайта іске қосуды талабын сәтсіз жасады.\n\nКеңейтулер ағымдағы сеанс кезінде қайта іске қосылмайды.\n\nКеңейтулерді өшіру немесе сөндіру бұл мәселені шешуі мүмкін.</string>
    <!-- This will cause the add-ons to try restarting but the dialog will reappear if it is unsuccessful again -->
    <string name="addon_process_crash_dialog_retry_button_text" moz:removedIn="126" tools:ignore="UnusedResources">Қосымшаларды қайта іске қосып көру</string>
    <!-- Button text on the extension crash dialog to prompt the user to try restarting the extensions but the dialog will reappear if it is unsuccessful again -->
    <string name="extension_process_crash_dialog_retry_button_text" tools:ignore="UnusedResources">Кеңейтулерді қайта іске қосып көріңіз</string>
    <!-- The user will continue with all add-ons disabled -->
    <string name="addon_process_crash_dialog_disable_addons_button_text" moz:removedIn="126" tools:ignore="UnusedResources">Сөндірілген кеңейтулермен жалғастыру</string>

    <!-- Button text on the extension crash dialog to prompt the user to continue with all extensions disabled. -->
    <string name="extension_process_crash_dialog_disable_extensions_button_text">Сөндірілген кеңейтулермен жалғастыру</string>

    <!-- Account Preferences -->
    <!-- Preference for managing your account via accounts.firefox.com -->
    <string name="preferences_manage_account">Тіркелгіні басқару</string>
    <!-- Summary of the preference for managing your account via accounts.firefox.com. -->
    <string name="preferences_manage_account_summary">Пароліңізді өзгерту, деректер жинағын басқару немесе тіркелгіңізді өшіру</string>
    <!-- Preference for triggering sync -->
    <string name="preferences_sync_now">Қазір синхрондау</string>
    <!-- Preference category for sync -->
    <string name="preferences_sync_category">Нені синхрондауды таңдаңыз</string>
    <!-- Preference for syncing history -->
    <string name="preferences_sync_history">Шолу тарихы</string>
    <!-- Preference for syncing bookmarks -->
    <string name="preferences_sync_bookmarks">Бетбелгілер</string>
    <!-- Preference for syncing passwords -->
    <string name="preferences_sync_logins_2">Парольдер</string>
    <!-- Preference for syncing tabs -->
    <string name="preferences_sync_tabs_2">Ашық беттер</string>
    <!-- Preference for signing out -->
    <string name="preferences_sign_out">Шығу</string>
    <!-- Preference displays and allows changing current FxA device name -->
    <string name="preferences_sync_device_name">Құрылғы атауы</string>
    <!-- Text shown when user enters empty device name -->
    <string name="empty_device_name_error">Құрылғы атауы бос болмауы тиіс.</string>
    <!-- Label indicating that sync is in progress -->
    <string name="sync_syncing_in_progress">Синхрондау…</string>
    <!-- Label summary indicating that sync failed. The first parameter is the date stamp showing last time it succeeded -->
    <string name="sync_failed_summary">Синхрондау сәтсіз аяқталды. Соңғы сәтті синхрондау: %s</string>
    <!-- Label summary showing never synced -->
    <string name="sync_failed_never_synced_summary">Синхрондау сәтсіз аяқталды. Соңғы синхрондау: ешқашан</string>
    <!-- Label summary the date we last synced. The first parameter is date stamp showing last time synced -->
    <string name="sync_last_synced_summary">Соңғы синхрондау: %s</string>
    <!-- Label summary showing never synced -->
    <string name="sync_never_synced_summary">Соңғы синхрондау: ешқашан</string>
    <!-- Text for displaying the default device name.
        The first parameter is the application name, the second is the device manufacturer name
        and the third is the device model. -->
    <string name="default_device_name_2">%1$s, %2$s %3$s</string>

    <!-- Preference for syncing payment methods -->
    <string name="preferences_sync_credit_cards_2">Төлем әдістері</string>
    <!-- Preference for syncing addresses -->
    <string name="preferences_sync_address">Адрестер</string>

    <!-- Send Tab -->
    <!-- Name of the "receive tabs" notification channel. Displayed in the "App notifications" system settings for the app -->
    <string name="fxa_received_tab_channel_name">Алынған беттер</string>
    <!-- Description of the "receive tabs" notification channel. Displayed in the "App notifications" system settings for the app -->
    <string name="fxa_received_tab_channel_description">Басқа Firefox құрылғыларынан алынған беттер туралы хабарландырулар.</string>
    <!--  The body for these is the URL of the tab received  -->
    <string name="fxa_tab_received_notification_name">Бет алынды</string>
    <!-- %s is the device name -->
    <string name="fxa_tab_received_from_notification_name">%s құрылғысынан бет</string>

    <!-- Close Synced Tabs -->
    <!-- The title for a notification shown when the user closes tabs that are currently
    open on this device from another device that's signed in to the same Mozilla account.
    %1$s is a placeholder for the app name; %2$d is the number of tabs closed.  -->
    <string name="fxa_tabs_closed_notification_title">%1$s бет жабылды: %2$d</string>
    <!-- The body for a "closed synced tabs" notification. -->
    <string name="fxa_tabs_closed_text">Жақында жабылған беттерді қарау</string>

    <!-- Advanced Preferences -->
    <!-- Preference for tracking protection exceptions -->
    <string name="preferences_tracking_protection_exceptions">Ережеден бөлек</string>
    <!-- Button in Exceptions Preference to turn on tracking protection for all sites (remove all exceptions) -->
    <string name="preferences_tracking_protection_exceptions_turn_on_for_all">Барлық сайттар үшін іске қосу</string>
    <!-- Text displayed when there are no exceptions -->
    <string name="exceptions_empty_message_description">Ережеден тыс жазбалар таңдалған сайттар үшін бақылаудан қорғанысты сөндіруді мүмкін етеді.</string>
    <!-- Text displayed when there are no exceptions, with learn more link that brings users to a tracking protection SUMO page -->
    <string name="exceptions_empty_message_learn_more_link">Көбірек білу</string>

    <!-- Preference switch for usage and technical data collection -->
    <string name="preference_usage_data">Пайдалану және техникалық мәліметтер</string>
    <!-- Preference description for usage and technical data collection -->
    <string name="preferences_usage_data_description">Өнімділік, қолдану, құрылғылар және баптаулар мәліметін Mozilla-ға жіберіп, бізге %1$s жақсартуға көмектеседі</string>
    <!-- Preference switch for marketing data collection -->
    <string name="preferences_marketing_data">Маркетингтік мәліметтер</string>
    <!-- Preference description for marketing data collection -->
    <string name="preferences_marketing_data_description2">Біздің мобильді маркетинг вендоры Adjust-пен негізгі пайдалану деректерін бөліседі</string>
    <!-- Title for studies preferences -->
    <string name="preference_experiments_2">Зерттеулер</string>
    <!-- Summary for studies preferences -->
    <string name="preference_experiments_summary_2">Mozilla-ға зерттеулерді орнатуға және жүргізуге рұқсат ету</string>

    <!-- Turn On Sync Preferences -->
    <!-- Header of the Sync and save your data preference view -->
    <string name="preferences_sync_2">Синхрондау және деректерді сақтау</string>
    <!-- Preference for reconnecting to FxA sync -->
    <string name="preferences_sync_sign_in_to_reconnect">Қайта байланысу үшін кіру</string>
    <!-- Preference for removing FxA account -->
    <string name="preferences_sync_remove_account">Тіркелгіні өшіру</string>

    <!-- Pairing Feature strings -->
    <!-- Instructions on how to access pairing -->
    <string name="pair_instructions_2"><![CDATA[<b>firefox.com/pair</b> жерінде көрсетілген QR кодын сканерлеңіз]]></string>

    <!-- Toolbar Preferences -->
    <!-- Preference for using top toolbar -->
    <string name="preference_top_toolbar">Жоғары</string>
    <!-- Preference for using bottom toolbar -->
    <string name="preference_bottom_toolbar">Төмен</string>

    <!-- Theme Preferences -->
    <!-- Preference for using light theme -->
    <string name="preference_light_theme">Ашық түсті</string>
    <!-- Preference for using dark theme -->
    <string name="preference_dark_theme">Күңгірт</string>
    <!-- Preference for using using dark or light theme automatically set by battery -->
    <string name="preference_auto_battery_theme">Батареяны үнемдеу режимін ескеру</string>
    <!-- Preference for using following device theme -->
    <string name="preference_follow_device_theme">Құрылғы темасына сүйену</string>

    <!-- Gestures Preferences-->
    <!-- Preferences for using pull to refresh in a webpage -->
    <string name="preference_gestures_website_pull_to_refresh">Жаңарту үшін тартыңыз</string>
    <!-- Preference for using the dynamic toolbar -->
    <string name="preference_gestures_dynamic_toolbar">Құралдар тақтасын жасыру үшін айналдырыңыз</string>
    <!-- Preference for switching tabs by swiping horizontally on the toolbar -->
    <string name="preference_gestures_swipe_toolbar_switch_tabs">Беттерді ауыстыру үшін құралдар тақтасын сырғытыңыз</string>
    <!-- Preference for showing the opened tabs by swiping up on the toolbar-->
    <string name="preference_gestures_swipe_toolbar_show_tabs">Беттерді ашу үшін құралдар тақтасын жоғары қарай сырғытыңыз</string>

    <!-- Library -->
    <!-- Option in Library to open Downloads page -->
    <string name="library_downloads">Жүктемелер</string>
    <!-- Option in library to open Bookmarks page -->
    <string name="library_bookmarks">Бетбелгілер</string>
    <!-- Option in library to open Desktop Bookmarks root page -->
    <string name="library_desktop_bookmarks_root">Жұмыс үстел бетбелгілері</string>
    <!-- Option in library to open Desktop Bookmarks "menu" page -->
    <string name="library_desktop_bookmarks_menu">Бетбелгілер мәзірі</string>
    <!-- Option in library to open Desktop Bookmarks "toolbar" page -->
    <string name="library_desktop_bookmarks_toolbar">Бетбелгілер панелі</string>
    <!-- Option in library to open Desktop Bookmarks "unfiled" page -->
    <string name="library_desktop_bookmarks_unfiled">Басқа бетбелгілер</string>
    <!-- Option in Library to open History page -->
    <string name="library_history">Шолу тарихы</string>
    <!-- Option in Library to open a new tab -->
    <string name="library_new_tab">Жаңа бет</string>
    <!-- Settings Page Title -->
    <string name="settings_title">Баптаулар</string>
    <!-- Content description (not visible, for screen readers etc.): "Close button for library settings" -->
    <string name="content_description_close_button">Жабу</string>

    <!-- Title to show in alert when a lot of tabs are to be opened
    %d is a placeholder for the number of tabs that will be opened -->
    <string name="open_all_warning_title">%d бетті ашу керек пе?</string>
    <!-- Message to warn users that a large number of tabs will be opened
    %s will be replaced by app name. -->
    <string name="open_all_warning_message">Осыншама көп бетті ашу ол беттер жүктелгенше %s жұмысын баяулатуы мүмкін. Осыны растайсыз ба?</string>
    <!-- Dialog button text for confirming open all tabs -->
    <string name="open_all_warning_confirm">Беттерді ашу</string>
    <!-- Dialog button text for canceling open all tabs -->
    <string name="open_all_warning_cancel">Бас тарту</string>

    <!-- Text to show users they have one page in the history group section of the History fragment.
    %d is a placeholder for the number of pages in the group. -->
    <string name="history_search_group_site_1">%d бет</string>

    <!-- Text to show users they have multiple pages in the history group section of the History fragment.
    %d is a placeholder for the number of pages in the group. -->
    <string name="history_search_group_sites_1">%d бет</string>

    <!-- Option in library for Recently Closed Tabs -->
    <string name="library_recently_closed_tabs">Жуырда жабылған беттер</string>
    <!-- Option in library to open Recently Closed Tabs page -->
    <string name="recently_closed_show_full_history">Бүкіл тарихты көрсету</string>
    <!-- Text to show users they have multiple tabs saved in the Recently Closed Tabs section of history.
    %d is a placeholder for the number of tabs selected. -->
    <string name="recently_closed_tabs">%d бет</string>
    <!-- Text to show users they have one tab saved in the Recently Closed Tabs section of history.
    %d is a placeholder for the number of tabs selected. -->
    <string name="recently_closed_tab">%d бет</string>
    <!-- Recently closed tabs screen message when there are no recently closed tabs -->
    <string name="recently_closed_empty_message">Осында жуырда жабылған беттер жоқ</string>

    <!-- Tab Management -->
    <!-- Title of preference for tabs management -->
    <string name="preferences_tabs">Беттер</string>
    <!-- Title of preference that allows a user to specify the tab view -->
    <string name="preferences_tab_view">Бет көрінісі</string>
    <!-- Option for a list tab view -->
    <string name="tab_view_list">Тізім</string>
    <!-- Option for a grid tab view -->
    <string name="tab_view_grid">Тор</string>
    <!-- Title of preference that allows a user to auto close tabs after a specified amount of time -->
    <string name="preferences_close_tabs">Беттерді жабу</string>
    <!-- Option for auto closing tabs that will never auto close tabs, always allows user to manually close tabs -->
    <string name="close_tabs_manually">Ешқашан</string>
    <!-- Option for auto closing tabs that will auto close tabs after one day -->
    <string name="close_tabs_after_one_day">Бір күннен кейін</string>
    <!-- Option for auto closing tabs that will auto close tabs after one week -->
    <string name="close_tabs_after_one_week">Бір аптадан кейін</string>
    <!-- Option for auto closing tabs that will auto close tabs after one month -->
    <string name="close_tabs_after_one_month">Бір айдан кейін</string>

    <!-- Title of preference that allows a user to specify the auto-close settings for open tabs -->
    <string name="preference_auto_close_tabs" tools:ignore="UnusedResources">Ашық беттерді автожабу</string>

    <!-- Opening screen -->
    <!-- Title of a preference that allows a user to choose what screen to show after opening the app -->
    <string name="preferences_opening_screen">Бастапқы экраны</string>
    <!-- Option for always opening the homepage when re-opening the app -->
    <string name="opening_screen_homepage">Үй парағы</string>
    <!-- Option for always opening the user's last-open tab when re-opening the app -->
    <string name="opening_screen_last_tab">Соңғы бет</string>
    <!-- Option for always opening the homepage when re-opening the app after four hours of inactivity -->
    <string name="opening_screen_after_four_hours_of_inactivity">Төрт сағат әрекетсіздіктен кейін үй парағы</string>
    <!-- Summary for tabs preference when auto closing tabs setting is set to manual close-->
    <string name="close_tabs_manually_summary">Қолмен жабу</string>
    <!-- Summary for tabs preference when auto closing tabs setting is set to auto close tabs after one day-->
    <string name="close_tabs_after_one_day_summary">Бір күннен кейін жабу</string>
    <!-- Summary for tabs preference when auto closing tabs setting is set to auto close tabs after one week-->
    <string name="close_tabs_after_one_week_summary">Бір аптадан кейін жабу</string>
    <!-- Summary for tabs preference when auto closing tabs setting is set to auto close tabs after one month-->
    <string name="close_tabs_after_one_month_summary">Бір айдан кейін жабу</string>

    <!-- Summary for homepage preference indicating always opening the homepage when re-opening the app -->
    <string name="opening_screen_homepage_summary">Үй бетінде ашу</string>
    <!-- Summary for homepage preference indicating always opening the last-open tab when re-opening the app -->
    <string name="opening_screen_last_tab_summary">Соңғы бетте ашу</string>

    <!-- Summary for homepage preference indicating opening the homepage when re-opening the app after four hours of inactivity -->
    <string name="opening_screen_after_four_hours_of_inactivity_summary">Үй бетінде төрт сағаттан кейін ашу</string>

    <!-- Inactive tabs -->
    <!-- Category header of a preference that allows a user to enable or disable the inactive tabs feature -->
    <string name="preferences_inactive_tabs">Ескі беттерді белсенді емес күйге жылжыту</string>
    <!-- Title of inactive tabs preference -->
    <string name="preferences_inactive_tabs_title">Сіз екі апта бойы қарамаған беттер белсенді емес топқа жылжытылады.</string>

    <!-- Studies -->
    <!-- Title of the remove studies button -->
    <string name="studies_remove">Өшіру</string>
    <!-- Title of the active section on the studies list -->
    <string name="studies_active">Белсенді</string>
    <!-- Description for studies, it indicates why Firefox use studies. The first parameter is the name of the application. -->
    <string name="studies_description_2">%1$s кейде зерттеулерді орнатып, орындай алады.</string>
    <!-- Learn more link for studies, links to an article for more information about studies. -->
    <string name="studies_learn_more">Көбірек білу</string>

    <!-- Dialog message shown after removing a study -->
    <string name="studies_restart_app">Қолданба өзгерістерді іске асыру үшін жабылады</string>
    <!-- Dialog button to confirm the removing a study. -->
    <string name="studies_restart_dialog_ok">ОК</string>
    <!-- Dialog button text for canceling removing a study. -->
    <string name="studies_restart_dialog_cancel">Бас тарту</string>
    <!-- Toast shown after turning on/off studies preferences -->
    <string name="studies_toast_quit_application" tools:ignore="UnusedResources">Өзгерістерді іске асыру үшін қолданбадан шығу…</string>

    <!-- Sessions -->
    <!-- Title for the list of tabs -->
    <string name="tab_header_label">Ашық беттер</string>
    <!-- Title for the list of tabs in the current private session -->
    <string name="tabs_header_private_tabs_title">Жекелік беттер</string>
    <!-- Title for the list of tabs in the synced tabs -->
    <string name="tabs_header_synced_tabs_title">Синхрондалған беттер</string>
    <!-- Content description (not visible, for screen readers etc.): Add tab button. Adds a news tab when pressed -->
    <string name="add_tab">Жаңа бетті қосу</string>
    <!-- Content description (not visible, for screen readers etc.): Add tab button. Adds a news tab when pressed -->
    <string name="add_private_tab">Жекелік бетін қосу</string>
    <!-- Text for the new tab button to indicate adding a new private tab in the tab -->
    <string name="tab_drawer_fab_content">Жеке</string>
    <!-- Text for the new tab button to indicate syncing command on the synced tabs page -->
    <string name="tab_drawer_fab_sync">Синхрондау</string>
    <!-- Text shown in the menu for sharing all tabs -->
    <string name="tab_tray_menu_item_share">Барлық беттермен бөлісу</string>
    <!-- Text shown in the menu to view recently closed tabs -->
    <string name="tab_tray_menu_recently_closed">Жуырда жабылған беттер</string>
    <!-- Text shown in the tabs tray inactive tabs section -->
    <string name="tab_tray_inactive_recently_closed" tools:ignore="UnusedResources">Жақында жабылған</string>
    <!-- Text shown in the menu to view account settings -->
    <string name="tab_tray_menu_account_settings">Тіркелгі баптаулары</string>
    <!-- Text shown in the menu to view tab settings -->
    <string name="tab_tray_menu_tab_settings">Бет баптаулары</string>
    <!-- Text shown in the menu for closing all tabs -->
    <string name="tab_tray_menu_item_close">Барлық беттерді жабу</string>
    <!-- Text shown in the multiselect menu for bookmarking selected tabs. -->
    <string name="tab_tray_multiselect_menu_item_bookmark">Бетбелгілерге қосу</string>
    <!-- Text shown in the multiselect menu for closing selected tabs. -->
    <string name="tab_tray_multiselect_menu_item_close">Жабу</string>
    <!-- Content description for tabs tray multiselect share button -->
    <string name="tab_tray_multiselect_share_content_description">Таңдалған беттермен бөлісу</string>
    <!-- Content description for tabs tray multiselect menu -->
    <string name="tab_tray_multiselect_menu_content_description">Таңдалған беттер мәзірі</string>
    <!-- Content description (not visible, for screen readers etc.): Removes tab from collection button. Removes the selected tab from collection when pressed -->
    <string name="remove_tab_from_collection">Бетті жинақтан өшіру</string>
    <!-- Text for button to enter multiselect mode in tabs tray -->
    <string name="tabs_tray_select_tabs">Беттерді таңдау</string>
    <!-- Content description (not visible, for screen readers etc.): Close tab button. Closes the current session when pressed -->
    <string name="close_tab">Бетті жабу</string>
    <!-- Content description (not visible, for screen readers etc.): Close tab <title> button. First parameter is tab title  -->
    <string name="close_tab_title">%s бетін жабу</string>
    <!-- Content description (not visible, for screen readers etc.): Opens the open tabs menu when pressed -->
    <string name="open_tabs_menu">Беттер мәзірін ашу</string>
    <!-- Open tabs menu item to save tabs to collection -->
    <string name="tabs_menu_save_to_collection1">Беттерді жинаққа сақтау</string>

    <!-- Text for the menu button to delete a collection -->
    <string name="collection_delete">Жинақты өшіру</string>
    <!-- Text for the menu button to rename a collection -->
    <string name="collection_rename">Жинақ атын өзгерту</string>
    <!-- Text for the button to open tabs of the selected collection -->
    <string name="collection_open_tabs">Беттерді ашу</string>
    <!-- Hint for adding name of a collection -->
    <string name="collection_name_hint">Жинақ атауы</string>
    <!-- Text for the menu button to rename a top site -->
    <string name="rename_top_site">Атын өзгерту</string>
    <!-- Text for the menu button to remove a top site -->
    <string name="remove_top_site">Өшіру</string>

    <!-- Text for the menu button to delete a top site from history -->
    <string name="delete_from_history">Тарихтан өшіру</string>
    <!-- Postfix for private WebApp titles, placeholder is replaced with app name -->
    <string name="pwa_site_controls_title_private">%1$s (жекелік режимі)</string>

    <!-- History -->
    <!-- Text for the button to search all history -->
    <string name="history_search_1">Іздеу жолын енгізіңіз</string>
    <!-- Text for the button to clear all history -->
    <string name="history_delete_all">Тарихты өшіру</string>
    <!-- Text for the snackbar to confirm that multiple browsing history items has been deleted -->
    <string name="history_delete_multiple_items_snackbar">Тарих өшірілді</string>
    <!-- Text for the snackbar to confirm that a single browsing history item has been deleted. The first parameter is the shortened URL of the deleted history item. -->
    <string name="history_delete_single_item_snackbar">%1$s өшірілді</string>
    <!-- Context description text for the button to delete a single history item -->
    <string name="history_delete_item">Өшіру</string>
    <!-- History multi select title in app bar
    The first parameter is the number of bookmarks selected -->
    <string name="history_multi_select_title">%1$d таңдалды</string>
    <!-- Text for the header that groups the history for today -->
    <string name="history_today">Бүгін</string>
    <!-- Text for the header that groups the history for yesterday -->
    <string name="history_yesterday">Кеше</string>
    <!-- Text for the header that groups the history the past 7 days -->
    <string name="history_7_days">Соңғы 7 күн</string>
    <!-- Text for the header that groups the history the past 30 days -->
    <string name="history_30_days">Соңғы 30 күн</string>
    <!-- Text for the header that groups the history older than the last month -->
    <string name="history_older">Ескілеу</string>
    <!-- Text shown when no history exists -->
    <string name="history_empty_message">Осында тарих жоқ</string>

    <!-- Downloads -->
    <!-- Text for the snackbar to confirm that multiple downloads items have been removed -->
    <string name="download_delete_multiple_items_snackbar_1">Жүктемелер өшірілді</string>
    <!-- Text for the snackbar to confirm that a single download item has been removed. The first parameter is the name of the download item. -->
    <string name="download_delete_single_item_snackbar">%1$s өшірілді</string>
    <!-- Text shown when no download exists -->
    <string name="download_empty_message_1">Жүктеліп алынған файлдар жоқ</string>
    <!-- History multi select title in app bar
    The first parameter is the number of downloads selected -->
    <string name="download_multi_select_title">%1$d таңдалды</string>


    <!-- Text for the button to remove a single download item -->
    <string name="download_delete_item_1">Өшіру</string>


    <!-- Crashes -->
    <!-- Title text displayed on the tab crash page. This first parameter is the name of the application (For example: Fenix) -->
    <string name="tab_crash_title_2">Кешіріңіз. %1$s бұл бетті жүктей алмайды.</string>
    <!-- Send crash report checkbox text on the tab crash page -->
    <string name="tab_crash_send_report">Mozilla-ға құлау хабарламасын жіберу</string>
    <!-- Close tab button text on the tab crash page -->
    <string name="tab_crash_close">Бетті жабу</string>
    <!-- Restore tab button text on the tab crash page -->
    <string name="tab_crash_restore">Бетті қалпына келтіру</string>

    <!-- Bookmarks -->
    <!-- Confirmation message for a dialog confirming if the user wants to delete the selected folder -->
    <string name="bookmark_delete_folder_confirmation_dialog">Бұл буманы өшіруді шынымен қалайсыз ба?</string>
    <!-- Confirmation message for a dialog confirming if the user wants to delete multiple items including folders. Parameter will be replaced by app name. -->
    <string name="bookmark_delete_multiple_folders_confirmation_dialog">%s таңдалған элементтерді өшіреді.</string>
    <!-- Text for the cancel button on delete bookmark dialog -->
    <string name="bookmark_delete_negative">Бас тарту</string>
    <!-- Screen title for adding a bookmarks folder -->
    <string name="bookmark_add_folder">Буманы қосу</string>
    <!-- Snackbar title shown after a bookmark has been created. -->
    <string name="bookmark_saved_snackbar">Бетбелгі сақталды!</string>
    <!-- Snackbar edit button shown after a bookmark has been created. -->
    <string name="edit_bookmark_snackbar_action">ТҮЗЕТУ</string>
    <!-- Bookmark overflow menu edit button -->
    <string name="bookmark_menu_edit_button">Түзету</string>
    <!-- Bookmark overflow menu copy button -->
    <string name="bookmark_menu_copy_button">Көшіріп алу</string>
    <!-- Bookmark overflow menu share button -->
    <string name="bookmark_menu_share_button">Бөлісу</string>
    <!-- Bookmark overflow menu open in new tab button -->
    <string name="bookmark_menu_open_in_new_tab_button">Жаңа бетте ашу</string>
    <!-- Bookmark overflow menu open in private tab button -->
    <string name="bookmark_menu_open_in_private_tab_button">Жекелік бетте ашу</string>
    <!-- Bookmark overflow menu open all in tabs button -->
    <string name="bookmark_menu_open_all_in_tabs_button">Барлығын жаңа беттерде ашу</string>
    <!-- Bookmark overflow menu open all in private tabs button -->
    <string name="bookmark_menu_open_all_in_private_tabs_button">Барлығын жаңа жекелік беттерде ашу</string>
    <!-- Bookmark overflow menu delete button -->
    <string name="bookmark_menu_delete_button">Өшіру</string>
    <!--Bookmark overflow menu save button -->
    <string name="bookmark_menu_save_button">Сақтау</string>
    <!-- Bookmark multi select title in app bar
     The first parameter is the number of bookmarks selected -->
    <string name="bookmarks_multi_select_title">%1$d таңдалды</string>
    <!-- Bookmark editing screen title -->
    <string name="edit_bookmark_fragment_title">Бетбелгіні түзету</string>
    <!-- Bookmark folder editing screen title -->
    <string name="edit_bookmark_folder_fragment_title">Буманы түзету</string>
    <!-- Bookmark sign in button message -->
    <string name="bookmark_sign_in_button">Синхрондалған бетбелгілерді көру үшін жүйеге кіріңіз</string>
    <!-- Bookmark URL editing field label -->
    <string name="bookmark_url_label">URL</string>
    <!-- Bookmark FOLDER editing field label -->
    <string name="bookmark_folder_label">БУМА</string>
    <!-- Bookmark NAME editing field label -->
    <string name="bookmark_name_label">АТЫ</string>
    <!-- Bookmark add folder screen title -->
    <string name="bookmark_add_folder_fragment_label">Буманы қосу</string>
    <!-- Bookmark select folder screen title -->
    <string name="bookmark_select_folder_fragment_label">Буманы таңдау</string>
    <!-- Bookmark editing error missing title -->
    <string name="bookmark_empty_title_error">Атауы болуы тиіс</string>
    <!-- Bookmark editing error missing or improper URL -->
    <string name="bookmark_invalid_url_error">Жарамсыз URL</string>
    <!-- Bookmark screen message for empty bookmarks folder -->
    <string name="bookmarks_empty_message">Осында бетбелгілер жоқ</string>
    <!-- Bookmark snackbar message on deletion
     The first parameter is the host part of the URL of the bookmark deleted, if any -->
    <string name="bookmark_deletion_snackbar_message">%1$s өшірілді</string>
    <!-- Bookmark snackbar message on deleting multiple bookmarks not including folders-->
    <string name="bookmark_deletion_multiple_snackbar_message_2">Бетбелгілер өшірілді</string>
    <!-- Bookmark snackbar message on deleting multiple bookmarks including folders-->
    <string name="bookmark_deletion_multiple_snackbar_message_3">Таңдалған бумаларды өшіру</string>
    <!-- Bookmark undo button for deletion snackbar action -->
    <string name="bookmark_undo_deletion">БОЛДЫРМАУ</string>

    <!-- Text for the button to search all bookmarks -->
    <string name="bookmark_search">Іздеу жолын енгізіңіз</string>

    <!-- Site Permissions -->
    <!-- Button label that take the user to the Android App setting -->
    <string name="phone_feature_go_to_settings">Баптауларға өту</string>
    <!-- Content description (not visible, for screen readers etc.): Quick settings sheet
        to give users access to site specific information / settings. For example:
        Secure settings status and a button to modify site permissions -->
    <string name="quick_settings_sheet">Жылдам баптаулар парағы</string>
    <!-- Label that indicates that this option it the recommended one -->
    <string name="phone_feature_recommended">Ұсынылатын</string>
    <!-- Button label for clearing all the information of site permissions-->
    <string name="clear_permissions">Рұқсаттарды тазарту</string>
    <!-- Text for the OK button on Clear permissions dialog -->
    <string name="clear_permissions_positive">ОК</string>
    <!-- Text for the cancel button on Clear permissions dialog -->
    <string name="clear_permissions_negative">Бас тарту</string>
    <!-- Button label for clearing a site permission-->
    <string name="clear_permission">Рұқсатты тазарту</string>
    <!-- Text for the OK button on Clear permission dialog -->
    <string name="clear_permission_positive">ОК</string>
    <!-- Text for the cancel button on Clear permission dialog -->
    <string name="clear_permission_negative">Бас тарту</string>
    <!-- Button label for clearing all the information on all sites-->
    <string name="clear_permissions_on_all_sites">Барлық сайттар рұқсаттарын тазарту</string>
    <!-- Preference for altering video and audio autoplay for all websites -->
    <string name="preference_browser_feature_autoplay">Автоойнату</string>
    <!-- Preference for altering the camera access for all websites -->
    <string name="preference_phone_feature_camera">Камера</string>
    <!-- Preference for altering the microphone access for all websites -->
    <string name="preference_phone_feature_microphone">Микрофон</string>
    <!-- Preference for altering the location access for all websites -->
    <string name="preference_phone_feature_location">Орналасу</string>
    <!-- Preference for altering the notification access for all websites -->
    <string name="preference_phone_feature_notification">Хабарлама</string>
    <!-- Preference for altering the persistent storage access for all websites -->
    <string name="preference_phone_feature_persistent_storage">Тұрақты қойма</string>
    <!-- Preference for altering the storage access setting for all websites -->
    <string name="preference_phone_feature_cross_origin_storage_access">Сайтаралық cookie файлдары</string>
    <!-- Preference for altering the EME access for all websites -->
    <string name="preference_phone_feature_media_key_system_access">DRM-мен басқарылатын құрама</string>
    <!-- Label that indicates that a permission must be asked always -->
    <string name="preference_option_phone_feature_ask_to_allow">Рұқсат ету үшін сұрау</string>
    <!-- Label that indicates that a permission must be blocked -->
    <string name="preference_option_phone_feature_blocked">Бұғатталған</string>
    <!-- Label that indicates that a permission must be allowed -->
    <string name="preference_option_phone_feature_allowed">Рұқсат етілген</string>
    <!--Label that indicates a permission is by the Android OS-->
    <string name="phone_feature_blocked_by_android">Android бұғаттаған</string>
    <!-- Preference for showing a list of websites that the default configurations won't apply to them -->
    <string name="preference_exceptions">Ережеден бөлек</string>
    <!-- Summary of tracking protection preference if tracking protection is set to off -->
    <string name="tracking_protection_off">Сөндірулі</string>
    <!-- Summary of tracking protection preference if tracking protection is set to standard -->
    <string name="tracking_protection_standard">Қалыпты</string>
    <!-- Summary of tracking protection preference if tracking protection is set to strict -->
    <string name="tracking_protection_strict">Қатаң</string>
    <!-- Summary of tracking protection preference if tracking protection is set to custom -->
    <string name="tracking_protection_custom">Таңдауыңызша</string>
    <!-- Label for global setting that indicates that all video and audio autoplay is allowed -->
    <string name="preference_option_autoplay_allowed2">Аудио мен видеоны рұқсат ету</string>
    <!-- Label for site specific setting that indicates that all video and audio autoplay is allowed -->
    <string name="quick_setting_option_autoplay_allowed">Аудио мен видеоны рұқсат ету</string>
    <!-- Label that indicates that video and audio autoplay is only allowed over Wi-Fi -->
    <string name="preference_option_autoplay_allowed_wifi_only2">Аудио мен видеоны тек ұялы деректерде бұғаттау</string>
    <!-- Subtext that explains 'autoplay on Wi-Fi only' option -->
    <string name="preference_option_autoplay_allowed_wifi_subtext">Аудио және видео Wi-Fi арқылы ойнатылады</string>
    <!-- Label for global setting that indicates that video autoplay is allowed, but audio autoplay is blocked -->
    <string name="preference_option_autoplay_block_audio2">Тек аудионы бұғаттау</string>
    <!-- Label for site specific setting that indicates that video autoplay is allowed, but audio autoplay is blocked -->
    <string name="quick_setting_option_autoplay_block_audio">Тек аудионы бұғаттау</string>
    <!-- Label for global setting that indicates that all video and audio autoplay is blocked -->
    <string name="preference_option_autoplay_blocked3">Аудио мен видеоны бұғаттау</string>
    <!-- Label for site specific setting that indicates that all video and audio autoplay is blocked -->
    <string name="quick_setting_option_autoplay_blocked">Аудио мен видеоны бұғаттау</string>
    <!-- Summary of delete browsing data on quit preference if it is set to on -->
    <string name="delete_browsing_data_quit_on">Іске қосулы</string>
    <!-- Summary of delete browsing data on quit preference if it is set to off -->
    <string name="delete_browsing_data_quit_off">Сөндірулі</string>

    <!-- Summary of studies preference if it is set to on -->
    <string name="studies_on">Іске қосулы</string>
    <!-- Summary of studies data on quit preference if it is set to off -->
    <string name="studies_off">Сөндірулі</string>

    <!-- Collections -->
    <!-- Collections header on home fragment -->
    <string name="collections_header">Жинақтар</string>
    <!-- Content description (not visible, for screen readers etc.): Opens the collection menu when pressed -->
    <string name="collection_menu_button_content_description">Жинақ мәзірі</string>

    <!-- Label to describe what collections are to a new user without any collections -->
    <string name="no_collections_description2">Өзіңізге маңызды заттарды жинаңыз.\nКейінірек жылдам қол жеткізу үшін ұқсас іздеулерді, сайттарды және беттерді біріктіріңіз.</string>
    <!-- Title for the "select tabs" step of the collection creator -->
    <string name="create_collection_select_tabs">Беттерді таңдау</string>
    <!-- Title for the "select collection" step of the collection creator -->
    <string name="create_collection_select_collection">Жинақты таңдау</string>
    <!-- Title for the "name collection" step of the collection creator -->
    <string name="create_collection_name_collection">Жинақ атауы</string>
    <!-- Button to add new collection for the "select collection" step of the collection creator -->
    <string name="create_collection_add_new_collection">Жаңа жинақты қосу</string>
    <!-- Button to select all tabs in the "select tabs" step of the collection creator -->
    <string name="create_collection_select_all">Барлығын таңдау</string>
    <!-- Button to deselect all tabs in the "select tabs" step of the collection creator -->
    <string name="create_collection_deselect_all">Таңдауды алып тастау</string>
    <!-- Text to prompt users to select the tabs to save in the "select tabs" step of the collection creator -->
    <string name="create_collection_save_to_collection_empty">Сақтау үшін беттерді таңдаңыз</string>
    <!-- Text to show users how many tabs they have selected in the "select tabs" step of the collection creator.
     %d is a placeholder for the number of tabs selected. -->
    <string name="create_collection_save_to_collection_tabs_selected">%d бет таңдалды</string>
    <!-- Text to show users they have one tab selected in the "select tabs" step of the collection creator.
    %d is a placeholder for the number of tabs selected. -->
    <string name="create_collection_save_to_collection_tab_selected">%d бет таңдалды</string>
    <!-- Text shown in snackbar when multiple tabs have been saved in a collection -->
    <string name="create_collection_tabs_saved">Беттер сақталды!</string>
    <!-- Text shown in snackbar when one or multiple tabs have been saved in a new collection -->
    <string name="create_collection_tabs_saved_new_collection">Жинақ сақталды!</string>
    <!-- Text shown in snackbar when one tab has been saved in a collection -->
    <string name="create_collection_tab_saved">Бет сақталды!</string>
    <!-- Content description (not visible, for screen readers etc.): button to close the collection creator -->
    <string name="create_collection_close">Жабу</string>
    <!-- Button to save currently selected tabs in the "select tabs" step of the collection creator-->
    <string name="create_collection_save">Сақтау</string>

    <!-- Snackbar action to view the collection the user just created or updated -->
    <string name="create_collection_view">Қарау</string>

    <!-- Text for the OK button from collection dialogs -->
    <string name="create_collection_positive">ОК</string>
    <!-- Text for the cancel button from collection dialogs -->
    <string name="create_collection_negative">Бас тарту</string>

    <!-- Default name for a new collection in "name new collection" step of the collection creator. %d is a placeholder for the number of collections-->
    <string name="create_collection_default_name">Жинақ %d</string>

    <!-- Share -->
    <!-- Share screen header -->
    <string name="share_header_2">Бөлісу</string>
    <!-- Content description (not visible, for screen readers etc.):
        "Share" button. Opens the share menu when pressed. -->
    <string name="share_button_content_description">Бөлісу</string>
    <!-- Text for the Save to PDF feature in the share menu -->
    <string name="share_save_to_pdf">PDF ретінде сақтау</string>
    <!-- Text for error message when generating a PDF file Text. -->
    <string name="unable_to_save_to_pdf_error">PDF жасау мүмкін емес</string>
    <!-- Text for standard error snackbar dismiss button. -->
    <string name="standard_snackbar_error_dismiss">Тайдыру</string>
    <!-- Text for error message when printing a page and it fails. -->
    <string name="unable_to_print_page_error">Бұл бетті басып шығару мүмкін емес</string>
    <!-- Text for the print feature in the share and browser menu -->
    <string name="menu_print">Баспаға шығару</string>
    <!-- Sub-header in the dialog to share a link to another sync device -->
    <string name="share_device_subheader">Құрылғыға жіберу</string>
    <!-- Sub-header in the dialog to share a link to an app from the full list -->
    <string name="share_link_all_apps_subheader">Барлық әрекеттер</string>
    <!-- Sub-header in the dialog to share a link to an app from the most-recent sorted list -->
    <string name="share_link_recent_apps_subheader">Жуырда қолданылған</string>
    <!-- Text for the copy link action in the share screen. -->
    <string name="share_copy_link_to_clipboard">Алмасу буферіне көшіріп алу</string>
    <!-- Toast shown after copying link to clipboard -->
    <string name="toast_copy_link_to_clipboard">Алмасу буферіне көшірілді</string>
    <!-- An option from the share dialog to sign into sync -->
    <string name="sync_sign_in">Синхрондау ішіне кіру</string>
     <!-- An option from the three dot menu to sync and save data -->
    <string name="sync_menu_sync_and_save_data">Синхрондау және деректерді сақтау</string>
    <!-- An option from the share dialog to send link to all other sync devices -->
    <string name="sync_send_to_all">Барлық құрылғыларға жіберу</string>
    <!-- An option from the share dialog to reconnect to sync -->
    <string name="sync_reconnect">Синхрондауға қайта байланысу</string>
    <!-- Text displayed when sync is offline and cannot be accessed -->
    <string name="sync_offline">Желіде емес</string>
    <!-- An option to connect additional devices -->
    <string name="sync_connect_device">Басқа құрылғыны байланыстыру</string>
    <!-- The dialog text shown when additional devices are not available -->
    <string name="sync_connect_device_dialog">Бетті жіберу үшін, кемінде бір басқа құрылғыдан Firefox-қа кіріңіз.</string>
    <!-- Confirmation dialog button -->
    <string name="sync_confirmation_button">Түсіндім</string>
    <!-- Share error message -->
    <string name="share_error_snackbar">Бұл қолданбамен бөлісу мүмкін емес</string>
    <!-- Add new device screen title -->
    <string name="sync_add_new_device_title">Құрылғыға жіберу</string>
    <!-- Text for the warning message on the Add new device screen -->
    <string name="sync_add_new_device_message">Құрылғылар байланыспаған</string>
    <!-- Text for the button to learn about sending tabs -->
    <string name="sync_add_new_device_learn_button">Беттерді жіберу туралы көбірек білу…</string>
    <!-- Text for the button to connect another device -->
    <string name="sync_add_new_device_connect_button">Басқа құрылғыны байланыстыру…</string>

    <!-- Notifications -->
    <!-- Text shown in the notification that pops up to remind the user that a private browsing session is active. -->
    <string name="notification_pbm_delete_text_2">Жекелік беттерді жабу</string>

    <!-- Text shown in the notification that pops up to remind the user that a private browsing session is active for Android 14+ -->
    <string name="notification_erase_title_android_14">Жекелік беттерді жабу керек пе?</string>
    <string name="notification_erase_text_android_14">Жекелік беттерді жабу үшін бұл хабарландыруды шертіңіз немесе үстінен өткізіңіз.</string>

    <!-- Name of the marketing notification channel. Displayed in the "App notifications" system settings for the app -->
    <string name="notification_marketing_channel_name">Маркетинг</string>

    <!-- Title shown in the notification that pops up to remind the user to set fenix as default browser.
    The app name is in the text, due to limitations with localizing Nimbus experiments -->
    <string name="nimbus_notification_default_browser_title" tools:ignore="UnusedResources">Firefox жылдам және жеке</string>
    <!-- Text shown in the notification that pops up to remind the user to set fenix as default browser.
    The app name is in the text, due to limitations with localizing Nimbus experiments -->
    <string name="nimbus_notification_default_browser_text" tools:ignore="UnusedResources">Firefox негізгі браузер қылу</string>
    <!-- Title shown in the notification that pops up to re-engage the user -->
    <string name="notification_re_engagement_title">Жекелік шолуды қолданып көріңіз</string>
    <!-- Text shown in the notification that pops up to re-engage the user.
    %1$s is a placeholder that will be replaced by the app name. -->
    <string name="notification_re_engagement_text">%1$s ішінде сақталған cookie файлдарсыз және тарихсыз шолыңыз</string>

    <!-- Title A shown in the notification that pops up to re-engage the user -->
    <string name="notification_re_engagement_A_title">Із қалдырмай шолу</string>
    <!-- Text A shown in the notification that pops up to re-engage the user.
    %1$s is a placeholder that will be replaced by the app name. -->
    <string name="notification_re_engagement_A_text">%1$s ішінде жеке шолу ақпаратыңызды сақтамайды.</string>
    <!-- Title B shown in the notification that pops up to re-engage the user -->
    <string name="notification_re_engagement_B_title">Бірінші іздеуді бастаңыз</string>
    <!-- Text B shown in the notification that pops up to re-engage the user -->
    <string name="notification_re_engagement_B_text">Жақын жерден бірдеңе табыңыз. Немесе қызықты нәрсе табыңыз.</string>

    <!-- Survey -->
    <!-- Text shown in the fullscreen message that pops up to ask user to take a short survey.
    The app name is in the text, due to limitations with localizing Nimbus experiments -->
    <string name="nimbus_survey_message_text">Қысқа сауалнамадан өту арқылы Firefox-ты жақсартуға көмектесіңіз.</string>
    <!-- Preference for taking the short survey. -->
    <string name="preferences_take_survey">Сауалнамаға қатысу</string>
    <!-- Preference for not taking the short survey. -->
    <string name="preferences_not_take_survey">Жоқ, рахмет</string>

    <!-- Snackbar -->
    <!-- Text shown in snackbar when user deletes a collection -->
    <string name="snackbar_collection_deleted">Жинақ өшірілді</string>
    <!-- Text shown in snackbar when user renames a collection -->
    <string name="snackbar_collection_renamed">Жинақ атауы өзгертілді</string>
    <!-- Text shown in snackbar when user closes a tab -->
    <string name="snackbar_tab_closed">Бет жабылды</string>
    <!-- Text shown in snackbar when user closes all tabs -->
    <string name="snackbar_tabs_closed">Беттер жабылды</string>
    <!-- Text shown in snackbar when user bookmarks a list of tabs -->
    <string name="snackbar_message_bookmarks_saved">Бетбелгілер сақталды!</string>
    <!-- Text shown in snackbar when user adds a site to shortcuts -->
    <string name="snackbar_added_to_shortcuts">Жарлықтарға қосылды!</string>
    <!-- Text shown in snackbar when user closes a private tab -->
    <string name="snackbar_private_tab_closed">Жекелік беті жабылды</string>
    <!-- Text shown in snackbar when user closes all private tabs -->
    <string name="snackbar_private_tabs_closed">Жекелік беттер жабылды</string>
    <!-- Text shown in snackbar when user erases their private browsing data -->
    <string name="snackbar_private_data_deleted">Жеке шолу деректері өшірілді</string>
    <!-- Text shown in snackbar to undo deleting a tab, top site or collection -->
    <string name="snackbar_deleted_undo">БОЛДЫРМАУ</string>
    <!-- Text shown in snackbar when user removes a top site -->
    <string name="snackbar_top_site_removed">Сайт өшірілді</string>
    <!-- QR code scanner prompt which appears after scanning a code, but before navigating to it
        First parameter is the name of the app, second parameter is the URL or text scanned-->
    <string name="qr_scanner_confirmation_dialog_message">%1$s үшін %2$s ашуды рұқсат ету</string>
    <!-- QR code scanner prompt dialog positive option to allow navigation to scanned link -->
    <string name="qr_scanner_dialog_positive">РҰҚСАТ ЕТУ</string>
    <!-- QR code scanner prompt dialog positive option to deny navigation to scanned link -->
    <string name="qr_scanner_dialog_negative">ТЫЙЫМ САЛУ</string>
    <!-- QR code scanner prompt dialog error message shown when a hostname does not contain http or https. -->
    <string name="qr_scanner_dialog_invalid">Веб-адресі қате.</string>
    <!-- QR code scanner prompt dialog positive option when there is an error -->
    <string name="qr_scanner_dialog_invalid_ok">ОК</string>
    <!-- Tab collection deletion prompt dialog message. Placeholder will be replaced with the collection name -->
    <string name="tab_collection_dialog_message">%1$s өшіруді шынымен қалайсыз ба?</string>
    <!-- Collection and tab deletion prompt dialog message. This will show when the last tab from a collection is deleted -->
    <string name="delete_tab_and_collection_dialog_message">Бұл бетті өшіру жинақты толығымен өшіреді. Жаңа жинақтарды кез келген уақытта жасауға болады.</string>
    <!-- Collection and tab deletion prompt dialog title. Placeholder will be replaced with the collection name. This will show when the last tab from a collection is deleted -->
    <string name="delete_tab_and_collection_dialog_title">%1$s өшіру керек пе?</string>
    <!-- Tab collection deletion prompt dialog option to delete the collection -->
    <string name="tab_collection_dialog_positive">Өшіру</string>

    <!-- Text displayed in a notification when the user enters full screen mode -->
    <string name="full_screen_notification">Толық экран режиміне өту</string>
    <!-- Message for copying the URL via long press on the toolbar -->
    <string name="url_copied">URL көшірілді</string>
    <!-- Sample text for accessibility font size -->
    <string name="accessibility_text_size_sample_text_1">Бұл мәтіндік үлгі. Осы параметрмен өлшемді ұлғайту немесе кішірейту кезінде мәтіннің қалай көрінетінін көруге болады.</string>
    <!-- Summary for Accessibility Text Size Scaling Preference -->
    <string name="preference_accessibility_text_size_summary">Веб-сайттардағы мәтінді үлкенірек немесе кішірек ету</string>
    <!-- Title for Accessibility Text Size Scaling Preference -->
    <string name="preference_accessibility_font_size_title">Қаріп өлшемі</string>

    <!-- Title for Accessibility Text Automatic Size Scaling Preference -->
    <string name="preference_accessibility_auto_size_2">Автоматты қаріп өлшемі</string>
    <!-- Summary for Accessibility Text Automatic Size Scaling Preference -->
    <string name="preference_accessibility_auto_size_summary">Қаріп өлшемі сіздің Android параметрлеріңізге сәйкес келеді. Бұл жерде қаріп өлшемін басқару үшін оны сөндіріңіз.</string>

    <!-- Title for the Delete browsing data preference -->
    <string name="preferences_delete_browsing_data">Шолу деректерін өшіру</string>
    <!-- Title for the tabs item in Delete browsing data -->
    <string name="preferences_delete_browsing_data_tabs_title_2">Ашық беттер</string>
    <!-- Subtitle for the tabs item in Delete browsing data, parameter will be replaced with the number of open tabs -->
    <string name="preferences_delete_browsing_data_tabs_subtitle">%d бет</string>
    <!-- Title for the data and history items in Delete browsing data -->
    <!-- Title for the history item in Delete browsing data -->
    <string name="preferences_delete_browsing_data_browsing_history_title">Шолу тарихы</string>
    <!-- Subtitle for the data and history items in delete browsing data, parameter will be replaced with the
        number of history items the user has -->
    <string name="preferences_delete_browsing_data_browsing_data_subtitle">%d адрес</string>
    <!-- Title for the cookies and site data items in Delete browsing data -->
    <string name="preferences_delete_browsing_data_cookies_and_site_data">Cookies файлдары және сайт деректері</string>
    <!-- Subtitle for the cookies item in Delete browsing data -->
    <string name="preferences_delete_browsing_data_cookies_subtitle">Сіз сайттардың көбінен шығасыз</string>
    <!-- Title for the cached images and files item in Delete browsing data -->
    <string name="preferences_delete_browsing_data_cached_files">Кэштелген суреттер мен файлдар</string>
    <!-- Subtitle for the cached images and files item in Delete browsing data -->
    <string name="preferences_delete_browsing_data_cached_files_subtitle">Жинақтауыш орнын босатады</string>
    <!-- Title for the site permissions item in Delete browsing data -->
    <string name="preferences_delete_browsing_data_site_permissions">Сайт рұқсаттары</string>
    <!-- Title for the downloads item in Delete browsing data -->
    <string name="preferences_delete_browsing_data_downloads">Жүктемелер</string>
    <!-- Text for the button to delete browsing data -->
    <string name="preferences_delete_browsing_data_button">Шолу деректерін өшіру</string>
    <!-- Title for the Delete browsing data on quit preference -->
    <string name="preferences_delete_browsing_data_on_quit">Шығу кезінде шолу деректерін өшіру</string>

    <!-- Summary for the Delete browsing data on quit preference. "Quit" translation should match delete_browsing_data_on_quit_action translation. -->
    <string name="preference_summary_delete_browsing_data_on_quit_2">Негізгі мәзірден \&quot;Шығу\&quot; таңдау кезінде, шолу деректерін автоматты түрде өшіреді</string>
    <!-- Action item in menu for the Delete browsing data on quit feature -->
    <string name="delete_browsing_data_on_quit_action">Шығу</string>

    <!-- Title text of a delete browsing data dialog. -->
    <string name="delete_history_prompt_title">Жойылатын деректер мерзімі</string>
    <!-- Body text of a delete browsing data dialog. -->
    <string name="delete_history_prompt_body" moz:RemovedIn="130" tools:ignore="UnusedResources">Тарихты (басқа құрылғылардан синхрондалған тарихты қоса), cookie файлдарын және басқа шолу деректерін өшіреді.</string>
    <!-- Body text of a delete browsing data dialog. -->
    <string name="delete_history_prompt_body_2">Тарихты өшіреді (басқа құрылғылардан синхрондалған тарихты қоса)</string>
    <!-- Radio button in the delete browsing data dialog to delete history items for the last hour. -->
    <string name="delete_history_prompt_button_last_hour">Соңғы сағат</string>
    <!-- Radio button in the delete browsing data dialog to delete history items for today and yesterday. -->
    <string name="delete_history_prompt_button_today_and_yesterday">Бүгін және кеше</string>
    <!-- Radio button in the delete browsing data dialog to delete all history. -->
    <string name="delete_history_prompt_button_everything">Барлығы</string>

    <!-- Dialog message to the user asking to delete browsing data. Parameter will be replaced by app name. -->
    <string name="delete_browsing_data_prompt_message_3">%s таңдалған шолу деректерін өшіреді.</string>
    <!-- Text for the cancel button for the data deletion dialog -->
    <string name="delete_browsing_data_prompt_cancel">Бас тарту</string>
    <!-- Text for the allow button for the data deletion dialog -->
    <string name="delete_browsing_data_prompt_allow">Өшіру</string>
    <!-- Text for the snackbar confirmation that the data was deleted -->
    <string name="preferences_delete_browsing_data_snackbar">Шолу деректері өшірілді</string>
    <!-- Text for the snackbar to show the user that the deletion of browsing data is in progress -->
    <string name="deleting_browsing_data_in_progress">Шолу деректерін өшіру…</string>

    <!-- Dialog message to the user asking to delete all history items inside the opened group. Parameter will be replaced by a history group name. -->
    <string name="delete_all_history_group_prompt_message">&quot;%s&quot; ішіндегі барлық сайттарды өшіру</string>
    <!-- Text for the cancel button for the history group deletion dialog -->
    <string name="delete_history_group_prompt_cancel">Бас тарту</string>
    <!-- Text for the allow button for the history group dialog -->
    <string name="delete_history_group_prompt_allow">Өшіру</string>
    <!-- Text for the snackbar confirmation that the history group was deleted -->
    <string name="delete_history_group_snackbar">Топ өшірілді</string>

    <!-- Onboarding -->
    <!-- text to display in the snackbar once account is signed-in -->
    <string name="onboarding_firefox_account_sync_is_on">Синхрондау іске қосулы</string>

    <!-- Onboarding theme -->
    <!-- Text shown in snackbar when multiple tabs have been sent to device -->
    <string name="sync_sent_tabs_snackbar">Беттер жіберілді</string>
    <!-- Text shown in snackbar when one tab has been sent to device  -->
    <string name="sync_sent_tab_snackbar">Бет жіберілді</string>
    <!-- Text shown in snackbar when sharing tabs failed  -->
    <string name="sync_sent_tab_error_snackbar">Жіберу мүмкін емес</string>
    <!-- Text shown in snackbar for the "retry" action that the user has after sharing tabs failed -->
    <string name="sync_sent_tab_error_snackbar_action">ҚАЙТАЛАУ</string>
    <!-- Title of QR Pairing Fragment -->
    <string name="sync_scan_code">Кодты сканерлеу</string>
    <!-- Instructions on how to access pairing -->
    <string name="sign_in_instructions"><![CDATA[Компьютеріңізде Firefox ашып, <b>https://firefox.com/pair</b> адресіне өтіңіз]]></string>
    <!-- Text shown for sign in pairing when ready -->
    <string name="sign_in_ready_for_scan">Сканерлеуге дайын</string>
    <!-- Text shown for settings option for sign with pairing -->
    <string name="sign_in_with_camera">Камерамен кіріңіз</string>
    <!-- Text shown for settings option for sign with email -->
    <string name="sign_in_with_email">Оның орнына эл. поштаны пайдалану</string>
    <!-- Text shown for settings option for create new account text.'Firefox' intentionally hardcoded here.-->
    <string name="sign_in_create_account_text"><![CDATA[Тіркелгіңіз жоқ па? Firefox-ты құрылғылар арасында синхрондау үшін, <u>тіркелгі жасаңыз</u>.]]></string>
    <!-- Text shown in confirmation dialog to sign out of account. The first parameter is the name of the app (e.g. Firefox Preview) -->
    <string name="sign_out_confirmation_message_2">%sтіркелгіңізбен синхрондауды тоқтатады, бірақ, бұл құрылғыда барлық шолу деректері қалады.</string>
    <!-- Option to continue signing out of account shown in confirmation dialog to sign out of account -->
    <string name="sign_out_disconnect">Байланысты үзу</string>
    <!-- Option to cancel signing out shown in confirmation dialog to sign out of account -->
    <string name="sign_out_cancel">Бас тарту</string>

    <!-- Error message snackbar shown after the user tried to select a default folder which cannot be altered -->
    <string name="bookmark_cannot_edit_root">Үнсіз келісім бумаларын түзету мүмкін емес</string>

    <!-- Enhanced Tracking Protection -->
    <!-- Link displayed in enhanced tracking protection panel to access tracking protection settings -->
    <string name="etp_settings">Қорғаныс баптаулары</string>
    <!-- Preference title for enhanced tracking protection settings -->
    <string name="preference_enhanced_tracking_protection">Бақылаудан кеңейтілген қорғаныс</string>
    <!-- Preference summary for enhanced tracking protection settings on/off switch -->
    <string name="preference_enhanced_tracking_protection_summary">Енді сайтаралық трекерлерге қарсы ең күшті тосқауыл болып табылатын Cookie файлдарынан Толық қорғаныс функциясы бар.</string>
    <!-- Description of enhanced tracking protection. The parameter is the name of the application (For example: Firefox Fenix) -->
    <string name="preference_enhanced_tracking_protection_explanation_2">%s желіде сіздің соңыңыздан еретін ең кең тараған трекерлердің көбінен қорғайды.</string>
    <!-- Text displayed that links to website about enhanced tracking protection -->
    <string name="preference_enhanced_tracking_protection_explanation_learn_more">Көбірек білу</string>

    <!-- Preference for enhanced tracking protection for the standard protection settings -->
    <string name="preference_enhanced_tracking_protection_standard_default_1">Стандартты (бастапқы)</string>
    <!-- Preference description for enhanced tracking protection for the standard protection settings -->
    <string name="preference_enhanced_tracking_protection_standard_description_5">Беттер қалыпты түрде жүктеледі, бірақ азырақ трекерлерді бұғаттайды.</string>
    <!--  Accessibility text for the Standard protection information icon  -->
    <string name="preference_enhanced_tracking_protection_standard_info_button">Бақылаудан қалыпты қорғаныс нені бұғаттайды</string>
    <!-- Preference for enhanced tracking protection for the strict protection settings -->
    <string name="preference_enhanced_tracking_protection_strict">Қатаң</string>

    <!-- Preference description for enhanced tracking protection for the strict protection settings -->
    <string name="preference_enhanced_tracking_protection_strict_description_4">Бақылаудан күшейтілген қорғаныс және жылдамырақ жұмыс істеу, бірақ кейбір сайттар дұрыс жұмыс істемеуі мүмкін.</string>
    <!--  Accessibility text for the Strict protection information icon  -->
    <string name="preference_enhanced_tracking_protection_strict_info_button">Бақылаудан қатаң қорғаныс нені бұғаттайды</string>

    <!-- Preference for enhanced tracking protection for the custom protection settings -->
    <string name="preference_enhanced_tracking_protection_custom">Таңдауыңызша</string>
    <!-- Preference description for enhanced tracking protection for the strict protection settings -->
    <string name="preference_enhanced_tracking_protection_custom_description_2">Қай трекерлер мен скрипттерді блоктауды таңдаңыз.</string>
    <!--  Accessibility text for the Strict protection information icon  -->
    <string name="preference_enhanced_tracking_protection_custom_info_button">Бақылаудан таңдауыңызша қорғаныс нені бұғаттайды</string>
    <!-- Header for categories that are being blocked by current Enhanced Tracking Protection settings -->
    <!-- Preference for enhanced tracking protection for the custom protection settings for cookies-->
    <string name="preference_enhanced_tracking_protection_custom_cookies">Cookies файлдары</string>
    <!-- Option for enhanced tracking protection for the custom protection settings for cookies-->
    <string name="preference_enhanced_tracking_protection_custom_cookies_1">Сайтаралық және әлеуметтік желілер трекерлері</string>
    <!-- Option for enhanced tracking protection for the custom protection settings for cookies-->
    <string name="preference_enhanced_tracking_protection_custom_cookies_2">Қаралмаған сайттардың cookies файлдары</string>
    <!-- Option for enhanced tracking protection for the custom protection settings for cookies-->
    <string name="preference_enhanced_tracking_protection_custom_cookies_3">Барлық үшінші жақты cookies файлдары (веб-сайттар жұмысы бұзылуы мүмкін)</string>
    <!-- Option for enhanced tracking protection for the custom protection settings for cookies-->
    <string name="preference_enhanced_tracking_protection_custom_cookies_4">Барлық cookies файлдары (веб-сайттар жұмысы бұзылады)</string>
    <!-- Option for enhanced tracking protection for the custom protection settings for cookies-->
    <string name="preference_enhanced_tracking_protection_custom_cookies_5">Сайтаралық cookie файлдарын оқшаулау</string>
    <!-- Preference for Global Privacy Control for the custom privacy settings for Global Privacy Control. '&amp;' is replaced with the ampersand symbol: &-->
    <string name="preference_enhanced_tracking_protection_custom_global_privacy_control">Веб-сайттарға деректермен бөліспеуді және оларды сатпауды айту</string>
    <!-- Preference for enhanced tracking protection for the custom protection settings for tracking content -->
    <string name="preference_enhanced_tracking_protection_custom_tracking_content">Бақылайтын құрама</string>
    <!-- Option for enhanced tracking protection for the custom protection settings for tracking content-->
    <string name="preference_enhanced_tracking_protection_custom_tracking_content_1">Барлық беттерде</string>
    <!-- Option for enhanced tracking protection for the custom protection settings for tracking content-->
    <string name="preference_enhanced_tracking_protection_custom_tracking_content_2">Тек жекелік беттерінде</string>
    <!-- Preference for enhanced tracking protection for the custom protection settings -->
    <string name="preference_enhanced_tracking_protection_custom_cryptominers">Криптомайнерлер</string>

    <!-- Preference for enhanced tracking protection for the custom protection settings -->
    <string name="preference_enhanced_tracking_protection_custom_fingerprinters">Баспаны жинаушылар</string>
    <!-- Button label for navigating to the Enhanced Tracking Protection details -->
    <string name="enhanced_tracking_protection_details">Көбірек</string>
    <!-- Header for categories that are being being blocked by current Enhanced Tracking Protection settings -->
    <string name="enhanced_tracking_protection_blocked">Бұғатталған</string>
    <!-- Header for categories that are being not being blocked by current Enhanced Tracking Protection settings -->
    <string name="enhanced_tracking_protection_allowed">Рұқсат етілген</string>
    <!-- Category of trackers (social media trackers) that can be blocked by Enhanced Tracking Protection -->
    <string name="etp_social_media_trackers_title">Әлеуметтік желілер трекерлері</string>
    <!-- Description of social media trackers that can be blocked by Enhanced Tracking Protection -->
    <string name="etp_social_media_trackers_description">Әлеуметтік желілердің сіздің интернеттегі шолу әрекеттеріңізді бақылау мүмкіндігін шектейді.</string>
    <!-- Category of trackers (cross-site tracking cookies) that can be blocked by Enhanced Tracking Protection -->
    <string name="etp_cookies_title">Сайтаралық бақылайтын cookie файлдары</string>
    <!-- Category of trackers (cross-site tracking cookies) that can be blocked by Enhanced Tracking Protection -->
    <string name="etp_cookies_title_2">Сайтаралық cookie файлдары</string>
    <!-- Description of cross-site tracking cookies that can be blocked by Enhanced Tracking Protection -->
    <string name="etp_cookies_description">Көптеген сайттарда сіздің шолу деректерін жинақтау үшін жарнамалық желілер мен аналитикалық компаниялар пайдаланатын cookie файлдарын бұғаттайды.</string>
    <!-- Description of cross-site tracking cookies that can be blocked by Enhanced Tracking Protection -->
    <string name="etp_cookies_description_2">Cookie файлдарынан толық қорғау сіз шолып отырған сайттың cookie файлдарын оқшаулайды, сондықтан жарнамалық желілер сияқты трекерлер оларды сайттар арасында сізді бақылап отыру үшін пайдалана алмайды.</string>
    <!-- Category of trackers (cryptominers) that can be blocked by Enhanced Tracking Protection -->
    <string name="etp_cryptominers_title">Криптомайнерлер</string>
    <!-- Description of cryptominers that can be blocked by Enhanced Tracking Protection -->
    <string name="etp_cryptominers_description">Цифрлық валютаны өндіретін зиянкес скрипттерге сіздің құрылғыңызға қатынауды бұғаттайды.</string>
    <!-- Category of trackers (fingerprinters) that can be blocked by Enhanced Tracking Protection -->
    <string name="etp_fingerprinters_title">Баспаны жинаушылар</string>
    <!-- Description of fingerprinters that can be blocked by Enhanced Tracking Protection -->
    <string name="etp_fingerprinters_description">Бақылау мақсатында пайдалануға болатын құрылғыңыз туралы бірегей деректер жиналуын тоқтатады.</string>
    <!-- Category of trackers (tracking content) that can be blocked by Enhanced Tracking Protection -->
    <string name="etp_tracking_content_title">Бақылайтын құрама</string>
    <!-- Description of tracking content that can be blocked by Enhanced Tracking Protection -->
    <string name="etp_tracking_content_description">Бақылау коды бар сыртқы жарнама, видео және басқа жа мазмұннын жүктеуіне жол бермейді. Кейбір веб-сайттардың жұмысына әсер етуі мүмкін.</string>
    <!-- Enhanced Tracking Protection message that protection is currently on for this site -->
    <string name="etp_panel_on">Бұл сайт үшін қорғаныс ІСКЕ ҚОСЫЛҒАН</string>
    <!-- Enhanced Tracking Protection message that protection is currently off for this site -->
    <string name="etp_panel_off">Бұл сайт үшін қорғаныс СӨНДІРІЛГЕН</string>
    <!-- Header for exceptions list for which sites enhanced tracking protection is always off -->
    <string name="enhanced_tracking_protection_exceptions">Бақылаудан кеңейтілген қорғаныс бұл сайттар үшін сөндірілген</string>
    <!-- Content description (not visible, for screen readers etc.): Navigate
    back from ETP details (Ex: Tracking content) -->
    <string name="etp_back_button_content_description">Артқа өту</string>
    <!-- About page link text to open what's new link -->
    <string name="about_whats_new">%s ішінде не жаңалық</string>
    <!-- Open source licenses page title
    The first parameter is the app name -->
    <string name="open_source_licenses_title">%s | Ашық библиотекалар</string>

    <!-- Category of trackers (redirect trackers) that can be blocked by Enhanced Tracking Protection -->
    <string name="etp_redirect_trackers_title">Қайта бағыттайтын трекерлер</string>
    <!-- Description of redirect tracker cookies that can be blocked by Enhanced Tracking Protection -->
    <string name="etp_redirect_trackers_description">Белгілі бақылайтын веб-сайттарға қайта бағыттау арқылы орнатылған cookie файлдарын тазарту.</string>

    <!-- Description of the SmartBlock Enhanced Tracking Protection feature. The * symbol is intentionally hardcoded here,
         as we use it on the UI to indicate which trackers have been partially unblocked.  -->
    <string name="preference_etp_smartblock_description">Төменде белгіленген кейбір трекерлер бұл бетте жартылай бұғатталмаған, себебі сіз олармен әрекеттестіңіз *.</string>
    <!-- Text displayed that links to website about enhanced tracking protection SmartBlock -->
    <string name="preference_etp_smartblock_learn_more">Көбірек білу</string>

    <!-- Content description (not visible, for screen readers etc.):
    Enhanced tracking protection exception preference icon for ETP settings. -->
    <string name="preference_etp_exceptions_icon_description">Бақылаудан жақсартылған қорғаныстың ережеден тыс жағдайының баптау таңбашасы</string>

    <!-- About page link text to open support link -->
    <string name="about_support">Қолдау</string>
    <!-- About page link text to list of past crashes (like about:crashes on desktop) -->
    <string name="about_crashes">Құлаулар</string>
    <!-- About page link text to open privacy notice link -->
    <string name="about_privacy_notice">Жекелік ескертуі</string>
    <!-- About page link text to open know your rights link -->
    <string name="about_know_your_rights">Құқықтарыңыз жөнінде біліңіз</string>
    <!-- About page link text to open licensing information link -->
    <string name="about_licensing_information">Лицензиялық ақпарат</string>
    <!-- About page link text to open a screen with libraries that are used -->
    <string name="about_other_open_source_libraries">Біз пайдаланатын библиотекалар</string>
    <!-- Toast shown to the user when they are activating the secret dev menu
        The first parameter is number of long clicks left to enable the menu -->
    <string name="about_debug_menu_toast_progress">Жөндеу мәзірі: Іске қосуға дейін %1$d шерту қалды</string>
    <string name="about_debug_menu_toast_done">Жөнде мәзірі іске қосылған</string>

    <!-- Browser long press popup menu -->
    <!-- Copy the current url -->
    <string name="browser_toolbar_long_press_popup_copy">Көшіріп алу</string>
    <!-- Paste & go the text in the clipboard. '&amp;' is replaced with the ampersand symbol: & -->
    <string name="browser_toolbar_long_press_popup_paste_and_go">Кірістіру және өту</string>
    <!-- Paste the text in the clipboard -->
    <string name="browser_toolbar_long_press_popup_paste">Кірістіру</string>
    <!-- Snackbar message shown after an URL has been copied to clipboard. -->
    <string name="browser_toolbar_url_copied_to_clipboard_snackbar">URL алмасу буферіне көшірілді</string>

    <!-- Title text for the Add To Homescreen dialog -->
    <string name="add_to_homescreen_title">Үй экранына қосу</string>
    <!-- Cancel button text for the Add to Homescreen dialog -->
    <string name="add_to_homescreen_cancel">Бас тарту</string>
    <!-- Add button text for the Add to Homescreen dialog -->
    <string name="add_to_homescreen_add">Қосу</string>
    <!-- Continue to website button text for the first-time Add to Homescreen dialog -->
    <string name="add_to_homescreen_continue">Веб-сайтқа өту</string>
    <!-- Placeholder text for the TextView in the Add to Homescreen dialog -->
    <string name="add_to_homescreen_text_placeholder">Жарлық атауы</string>

    <!-- Describes the add to homescreen functionality -->
    <string name="add_to_homescreen_description_2">Бұл веб-сайтты жылдам қатынау және қолданба тектес режимде жылдам шолу мақсатымен құрылғыңыздың үй бетіңізге қосуға болады.</string>

    <!-- Preference for managing the settings for logins and passwords in Fenix -->
    <string name="preferences_passwords_logins_and_passwords_2">Парольдер</string>
    <!-- Preference for managing the saving of logins and passwords in Fenix -->
    <string name="preferences_passwords_save_logins_2">Парольдерді сақтау</string>
    <!-- Preference option for asking to save passwords in Fenix -->
    <string name="preferences_passwords_save_logins_ask_to_save">Сақтау алдында сұрау</string>
    <!-- Preference option for never saving passwords in Fenix -->
    <string name="preferences_passwords_save_logins_never_save">Ешқашан сақтамау</string>

    <!-- Preference for autofilling saved logins in Firefox (in web content), %1$s will be replaced with the app name -->
    <string name="preferences_passwords_autofill2">%1$s ішінде автотолтыру</string>
    <!-- Description for the preference for autofilling saved logins in Firefox (in web content), %1$s will be replaced with the app name -->
    <string name="preferences_passwords_autofill_description">%1$s қолдану кезінде веб-сайттарда пайдаланушы аттары мен парольдерін толтыру және сақтау.</string>
    <!-- Preference for autofilling logins from Fenix in other apps (e.g. autofilling the Twitter app) -->
    <string name="preferences_android_autofill">Басқа қолданбаларда автотолтыру</string>

    <!-- Description for the preference for autofilling logins from Fenix in other apps (e.g. autofilling the Twitter app) -->
    <string name="preferences_android_autofill_description">Құрылғыңыздағы басқа қолданбаларда пайдаланушы аттары мен парольдерін толтыру.</string>

    <!-- Preference option for adding a password -->
    <string name="preferences_logins_add_login_2">Парольді қосу</string>

    <!-- Preference for syncing saved passwords in Fenix -->
    <string name="preferences_passwords_sync_logins_2">Парольдерді синхрондау</string>
    <!-- Preference for syncing saved passwords in Fenix, when not signed in-->
    <string name="preferences_passwords_sync_logins_across_devices_2">Парольдерді құрылғылар арасында синхрондау</string>
    <!-- Preference to access list of saved passwords -->
    <string name="preferences_passwords_saved_logins_2">Сақталған парольдер</string>
    <!-- Description of empty list of saved passwords. Placeholder is replaced with app name.  -->
    <string name="preferences_passwords_saved_logins_description_empty_text_2">Сіз %s ішіне сақтаған немесе синхрондаған парольдер осында тізіліп көрсетіледі. Сіз сақтаған барлық парольдер шифрленген.</string>
    <!-- Clickable text for opening an external link for more information about Sync. -->
    <string name="preferences_passwords_saved_logins_description_empty_learn_more_link_2">Синхрондау туралы көбірек біліңіз</string>
    <!-- Preference to access list of login exceptions that we never save logins for -->
    <string name="preferences_passwords_exceptions">Ережеден бөлек</string>
    <!-- Empty description of list of login exceptions that we never save passwords for. Parameter will be replaced by app name. -->
    <string name="preferences_passwords_exceptions_description_empty_2">%s осы жерде тізімделген сайттар үшін парольдерді сақтамайтын болады.</string>
    <!-- Description of list of login exceptions that we never save passwords for. Parameter will be replaced by app name. -->
    <string name="preferences_passwords_exceptions_description_2">%s бұл сайттар үшін парольдерді сақтамайтын болады.</string>
    <!-- Text on button to remove all saved login exceptions -->
    <string name="preferences_passwords_exceptions_remove_all">Барлық ережеден тыс жағдайларды өшіру</string>
    <!-- Hint for search box in passwords list -->
    <string name="preferences_passwords_saved_logins_search_2">Парольдерді іздеу</string>
    <!-- The header for the site that a login is for -->
    <string name="preferences_passwords_saved_logins_site">Сайт</string>
    <!-- The header for the username for a login -->
    <string name="preferences_passwords_saved_logins_username">Пайдаланушы аты</string>
    <!-- The header for the password for a login -->
    <string name="preferences_passwords_saved_logins_password">Пароль</string>
    <!-- Shown in snackbar to tell user that the password has been copied -->
    <string name="logins_password_copied">Пароль алмасу буферіне көшірілді</string>
    <!-- Shown in snackbar to tell user that the username has been copied -->
    <string name="logins_username_copied">Пайдаланушы аты алмасу буферіне көшірілді</string>
    <!-- Content Description (for screenreaders etc) read for the button to copy a password in logins-->
    <string name="saved_logins_copy_password">Парольді көшіріп алу</string>
    <!-- Content Description (for screenreaders etc) read for the button to clear a password while editing a login-->
    <string name="saved_logins_clear_password">Парольді тазарту</string>
    <!-- Content Description (for screenreaders etc) read for the button to copy a username in logins -->
    <string name="saved_login_copy_username">Пайдаланушы атын көшіріп алу</string>
    <!-- Content Description (for screenreaders etc) read for the button to clear a username while editing a login -->
    <string name="saved_login_clear_username">Пайдаланушы атын тазарту</string>
    <!-- Content Description (for screenreaders etc) read for the button to clear the hostname field while creating a login -->
    <string name="saved_login_clear_hostname">Хост атауын өшіру</string>
    <!-- Content Description (for screenreaders etc) read for the button to open a site in logins -->
    <string name="saved_login_open_site">Сайтты браузерде ашу</string>
    <!-- Content Description (for screenreaders etc) read for the button to reveal a password in logins -->
    <string name="saved_login_reveal_password">Парольді көрсету</string>
    <!-- Content Description (for screenreaders etc) read for the button to hide a password in logins -->
    <string name="saved_login_hide_password">Парольді жасыру</string>
    <!-- Message displayed in biometric prompt displayed for authentication before allowing users to view their passwords -->
    <string name="logins_biometric_prompt_message_2">Сақталған парольдеріңізді көру үшін бұғаттауын ашыңыз</string>
    <!-- Title of warning dialog if users have no device authentication set up -->
    <string name="logins_warning_dialog_title_2">Сақталған парольдерді қорғаңыз</string>
    <!-- Message of warning dialog if users have no device authentication set up -->
    <string name="logins_warning_dialog_message_2">Бөтен адам сіздің құрылғыңызда болса, одан сақталған парольдеріңізді қорғау үшін құрылғының бұғаттау үлгісін, PIN-кодын немесе парольді орнатыңыз.</string>
    <!-- Negative button to ignore warning dialog if users have no device authentication set up -->
    <string name="logins_warning_dialog_later">Кейінірек</string>

    <!-- Positive button to send users to set up a pin of warning dialog if users have no device authentication set up -->
    <string name="logins_warning_dialog_set_up_now">Қазір баптау</string>
    <!-- Title of PIN verification dialog to direct users to re-enter their device credentials to access their logins -->
    <string name="logins_biometric_prompt_message_pin">Құрылғының бұғаттауын ашыңыз</string>
    <!-- Title for Accessibility Force Enable Zoom Preference -->
    <string name="preference_accessibility_force_enable_zoom">Барлық веб-сайттарда масштабтау</string>
    <!-- Summary for Accessibility Force Enable Zoom Preference -->
    <string name="preference_accessibility_force_enable_zoom_summary">Бұл әрекетті рұқсат етпейтін веб-сайттарда да масштабтауды іске қосу үшін шертіңіз.</string>
    <!-- Saved logins sorting strategy menu item -by name- (if selected, it will sort saved logins alphabetically) -->
    <string name="saved_logins_sort_strategy_alphabetically">Аты (А-Я)</string>
    <!-- Saved logins sorting strategy menu item -by last used- (if selected, it will sort saved logins by last used) -->
    <string name="saved_logins_sort_strategy_last_used">Соңғы қолданылған</string>

    <!-- Content description (not visible, for screen readers etc.) -->
    <string name="saved_logins_menu_dropdown_chevron_icon_content_description_2">Парольдерді сұрыптау мәзірі</string>

    <!-- Autofill -->
    <!-- Preference and title for managing the autofill settings -->
    <string name="preferences_autofill">Автотолтыру</string>
    <!-- Preference and title for managing the settings for addresses -->
    <string name="preferences_addresses">Адрестер</string>
    <!-- Preference and title for managing the settings for payment methods -->
    <string name="preferences_credit_cards_2">Төлем әдістері</string>
    <!-- Preference for saving and autofilling credit cards -->
    <string name="preferences_credit_cards_save_and_autofill_cards_2">Төлем әдістерін сақтау және толтыру</string>
    <!-- Preference summary for saving and autofilling payment method data. Parameter will be replaced by app name. -->
    <string name="preferences_credit_cards_save_and_autofill_cards_summary_2">%s сіз сақтаған барлық төлем әдістерін шифрлейді</string>
    <!-- Preference option for syncing credit cards across devices. This is displayed when the user is not signed into sync -->
    <string name="preferences_credit_cards_sync_cards_across_devices">Карталарды құрылғылар арасында синхрондау</string>
    <!-- Preference option for syncing credit cards across devices. This is displayed when the user is signed into sync -->
    <string name="preferences_credit_cards_sync_cards">Карталарды синхрондау</string>

    <!-- Preference option for adding a card -->
    <string name="preferences_credit_cards_add_credit_card_2">Картаны қосу</string>
    <!-- Preference option for managing saved cards -->
    <string name="preferences_credit_cards_manage_saved_cards_2">Карталарды басқару</string>
    <!-- Preference option for adding an address -->
    <string name="preferences_addresses_add_address">Адресті қосу</string>
    <!-- Preference option for managing saved addresses -->
    <string name="preferences_addresses_manage_addresses">Адрестерді басқару</string>
    <!-- Preference for saving and filling addresses -->
    <string name="preferences_addresses_save_and_autofill_addresses_2">Адрестерді сақтау және толтыру</string>

    <!-- Preference summary for saving and filling address data -->
    <string name="preferences_addresses_save_and_autofill_addresses_summary_2">Телефон нөмірлері мен электрондық пошта адрестерін қамтиды</string>

    <!-- Title of the "Add card" screen -->
    <string name="credit_cards_add_card">Картаны қосу</string>
    <!-- Title of the "Edit card" screen -->
    <string name="credit_cards_edit_card">Картаны түзету</string>
    <!-- The header for the card number of a credit card -->
    <string name="credit_cards_card_number">Карта нөмірі</string>
    <!-- The header for the expiration date of a credit card -->
    <string name="credit_cards_expiration_date">Мерзімнің біту күні</string>
    <!-- The label for the expiration date month of a credit card to be used by a11y services-->
    <string name="credit_cards_expiration_date_month">Жарамдылық мерзімінің айы</string>
    <!-- The label for the expiration date year of a credit card to be used by a11y services-->
    <string name="credit_cards_expiration_date_year">Жарамдылық мерзімінің жылы</string>
    <!-- The header for the name on the credit card -->
    <string name="credit_cards_name_on_card">Картадағы аты</string>
    <!-- The text for the "Delete card" menu item for deleting a credit card -->
    <string name="credit_cards_menu_delete_card">Картаны өшіру</string>
    <!-- The text for the "Delete card" button for deleting a credit card -->
    <string name="credit_cards_delete_card_button">Картаны өшіру</string>
    <!-- The text for the confirmation message of "Delete card" dialog -->
    <string name="credit_cards_delete_dialog_confirmation_2">Картаны өшіру керек пе?</string>
    <!-- The text for the positive button on "Delete card" dialog -->
    <string name="credit_cards_delete_dialog_button">Өшіру</string>
    <!-- The title for the "Save" menu item for saving a credit card -->
    <string name="credit_cards_menu_save">Сақтау</string>
    <!-- The text for the "Save" button for saving a credit card -->
    <string name="credit_cards_save_button">Сақтау</string>
    <!-- The text for the "Cancel" button for cancelling adding, updating or deleting a credit card -->
    <string name="credit_cards_cancel_button">Бас тарту</string>

    <!-- Title of the "Saved cards" screen -->
    <string name="credit_cards_saved_cards">Сақталған карталар</string>

    <!-- Error message for card number validation -->
    <string name="credit_cards_number_validation_error_message_2">Жарамды карта нөмірін енгізіңіз</string>
    <!-- Error message for card name on card validation -->
    <string name="credit_cards_name_on_card_validation_error_message_2">Атын қосыңыз</string>
    <!-- Message displayed in biometric prompt displayed for authentication before allowing users to view their saved credit cards -->
    <string name="credit_cards_biometric_prompt_message">Сақталған карталарыңызды көру үшін бұғаттауын ашыңыз</string>
    <!-- Title of warning dialog if users have no device authentication set up -->
    <string name="credit_cards_warning_dialog_title_2">Сақталған төлем әдістерін қорғаңыз</string>
    <!-- Message of warning dialog if users have no device authentication set up -->
    <string name="credit_cards_warning_dialog_message_3">Бөтен адам сіздің құрылғыңызда болса, одан сақталған төлем әдістерін қорғау үшін құрылғының бұғаттау үлгісін, PIN-кодын немесе парольді орнатыңыз.</string>
    <!-- Positive button to send users to set up a pin of warning dialog if users have no device authentication set up -->
    <string name="credit_cards_warning_dialog_set_up_now">Қазір баптау</string>
    <!-- Negative button to ignore warning dialog if users have no device authentication set up -->
    <string name="credit_cards_warning_dialog_later">Кейінірек</string>
    <!-- Title of PIN verification dialog to direct users to re-enter their device credentials to access their credit cards -->
    <string name="credit_cards_biometric_prompt_message_pin">Құрылғының бұғаттауын ашыңыз</string>

    <!-- Message displayed in biometric prompt for authentication, before allowing users to use their stored payment method information -->
    <string name="credit_cards_biometric_prompt_unlock_message_2">Сақталған төлем әдістерін қолдану үшін құлыптан босатыңыз</string>
    <!-- Title of the "Add address" screen -->
    <string name="addresses_add_address">Адресті қосу</string>
    <!-- Title of the "Edit address" screen -->
    <string name="addresses_edit_address">Адресті түзету</string>
    <!-- Title of the "Manage addresses" screen -->
    <string name="addresses_manage_addresses">Адрестерді басқару</string>
    <!-- The header for the name of an address. Name represents a person's full name, typically made up of a first, middle and last name, e.g. John Joe Doe. -->
    <string name="addresses_name">Аты</string>
    <!-- The header for the street address of an address -->
    <string name="addresses_street_address">Көше адресі</string>
    <!-- The header for the city of an address -->
    <string name="addresses_city">Қала</string>
    <!-- The header for the subregion of an address when "state" should be used -->
    <string name="addresses_state">Аймақ</string>
    <!-- The header for the subregion of an address when "province" should be used -->
    <string name="addresses_province">Облыс</string>
    <!-- The header for the zip code of an address -->
    <string name="addresses_zip">Пошталық индексі</string>
    <!-- The header for the country or region of an address -->
    <string name="addresses_country">Ел немесе аймақ</string>
    <!-- The header for the phone number of an address -->
    <string name="addresses_phone">Телефон</string>
    <!-- The header for the email of an address -->
    <string name="addresses_email">Эл. пошта</string>
    <!-- The text for the "Save" button for saving an address -->
    <string name="addresses_save_button">Сақтау</string>
    <!-- The text for the "Cancel" button for cancelling adding, updating or deleting an address -->
    <string name="addresses_cancel_button">Бас тарту</string>

    <!-- The text for the "Delete address" button for deleting an address -->
    <string name="addressess_delete_address_button">Адресті өшіру</string>

    <!-- The title for the "Delete address" confirmation dialog -->
    <string name="addressess_confirm_dialog_message_2">Бұл адресті өшіру керек пе?</string>
    <!-- The text for the positive button on "Delete address" dialog -->
    <string name="addressess_confirm_dialog_ok_button">Өшіру</string>
    <!-- The text for the negative button on "Delete address" dialog -->
    <string name="addressess_confirm_dialog_cancel_button">Бас тарту</string>
    <!-- The text for the "Save address" menu item for saving an address -->
    <string name="address_menu_save_address">Адресті сақтау</string>
    <!-- The text for the "Delete address" menu item for deleting an address -->
    <string name="address_menu_delete_address">Адресті өшіру</string>

    <!-- Title of the Add search engine screen -->
    <string name="search_engine_add_custom_search_engine_title">Іздеу жүйесін қосу</string>
    <!-- Content description (not visible, for screen readers etc.): Title for the button that navigates to add new engine screen -->
    <string name="search_engine_add_custom_search_engine_button_content_description">Жаңа іздеу жүйесін қосу</string>
    <!-- Title of the Edit search engine screen -->
    <string name="search_engine_edit_custom_search_engine_title">Іздеу жүйесін түзету</string>
    <!-- Text for the menu button to edit a search engine -->
    <string name="search_engine_edit">Түзету</string>
    <!-- Text for the menu button to delete a search engine -->
    <string name="search_engine_delete">Өшіру</string>

    <!-- Label for the TextField in which user enters custom search engine name -->
    <string name="search_add_custom_engine_name_label">Аты</string>
    <!-- Placeholder text shown in the Search Engine Name text field before a user enters text -->
    <string name="search_add_custom_engine_name_hint_2">Іздеу жүйесінің атауы</string>
    <!-- Label for the TextField in which user enters custom search engine URL -->
    <string name="search_add_custom_engine_url_label">Іздеу жолының URL адресі</string>
    <!-- Placeholder text shown in the Search String TextField before a user enters text -->
    <string name="search_add_custom_engine_search_string_hint_2">Іздеу үшін пайдаланылатын URL</string>
    <!-- Description text for the Search String TextField. The %s is part of the string -->
    <string name="search_add_custom_engine_search_string_example" formatted="false">Сұранымды &quot;%s&quot; жолымен алмастырыңыз. Мысалы:\nhttps://www.google.com/search?q=%s</string>
    <!-- Accessibility description for the form in which details about the custom search engine are entered -->
    <string name="search_add_custom_engine_form_description">Таңдауыңызша іздеу жүйесінің ақпараты</string>

    <!-- Label for the TextField in which user enters custom search engine suggestion URL -->
    <string name="search_add_custom_engine_suggest_url_label">Іздеу ұсыныстарының API (міндетті емес)</string>
    <!-- Placeholder text shown in the Search Suggestion String TextField before a user enters text -->
    <string name="search_add_custom_engine_suggest_string_hint">Іздеу ұсыныстарының API URL адресі</string>
    <!-- Description text for the Search Suggestion String TextField. The %s is part of the string -->
    <string name="search_add_custom_engine_suggest_string_example_2" formatted="false">Сұранымды &quot;%s&quot; мәнімен алмастырыңыз. Мысалы\nhttps://suggestqueries.google.com/complete/search?client=firefox&amp;q=%s</string>
    <!-- The text for the "Save" button for saving a custom search engine -->
    <string name="search_custom_engine_save_button">Сақтау</string>

    <!-- Text shown when a user leaves the name field empty -->
    <string name="search_add_custom_engine_error_empty_name">Іздеу жүйесінің атауын енгізіңіз</string>
    <!-- Text shown when a user leaves the search string field empty -->
    <string name="search_add_custom_engine_error_empty_search_string">Іздеу жолын енгізіңіз</string>
    <!-- Text shown when a user leaves out the required template string -->
    <string name="search_add_custom_engine_error_missing_template">Іздеу жолы мысал пішіміне сай келетінін тексеріңіз</string>
    <!-- Text shown when we aren't able to validate the custom search query. The first parameter is the url of the custom search engine -->
    <string name="search_add_custom_engine_error_cannot_reach">&quot;%s&quot; адресіне байланысу қатесі</string>
    <!-- Text shown when a user creates a new search engine -->
    <string name="search_add_custom_engine_success_message">%s қосылды</string>
    <!-- Text shown when a user successfully edits a custom search engine -->
    <string name="search_edit_custom_engine_success_message">%s сақталды</string>
    <!-- Text shown when a user successfully deletes a custom search engine -->
    <string name="search_delete_search_engine_success_message">%s өшірілді</string>

    <!-- Heading for the instructions to allow a permission -->
    <string name="phone_feature_blocked_intro">Рұқсат ету үшін:</string>
    <!-- First step for the allowing a permission -->
    <string name="phone_feature_blocked_step_settings">1. Android баптауларына өтіңіз</string>
    <!-- Second step for the allowing a permission -->
    <string name="phone_feature_blocked_step_permissions"><![CDATA[2. <b>Рұқсаттар</b> басыңыз]]></string>
    <!-- Third step for the allowing a permission (Fore example: Camera) -->
    <string name="phone_feature_blocked_step_feature"><![CDATA[3. <b>%1$s</b> ауыстырғышын іске қосыңыз]]></string>

    <!-- Label that indicates a site is using a secure connection -->
    <string name="quick_settings_sheet_secure_connection_2">Байланыс қауіпсіз</string>
    <!-- Label that indicates a site is using a insecure connection -->
    <string name="quick_settings_sheet_insecure_connection_2">Байланыс қауіпсіз емес</string>
    <!-- Label to clear site data -->
    <string name="clear_site_data">Cookies файлдары және сайт деректерін тазарту</string>
    <!-- Confirmation message for a dialog confirming if the user wants to delete all data for current site -->
    <string name="confirm_clear_site_data"><![CDATA[<b>%s</b> сайты үшін барлық cookie файлдары және деректерді өшіруді шынымен қалайсыз ба?]]></string>
    <!-- Confirmation message for a dialog confirming if the user wants to delete all the permissions for all sites-->
    <string name="confirm_clear_permissions_on_all_sites">Барлық сайттардағы барлық рұқсаттарды өшіруді шынымен қалайсыз ба?</string>
    <!-- Confirmation message for a dialog confirming if the user wants to delete all the permissions for a site-->
    <string name="confirm_clear_permissions_site">Бұл сайт үшін барлық рұқсаттарды өшіруді шынымен қалайсыз ба?</string>
    <!-- Confirmation message for a dialog confirming if the user wants to set default value a permission for a site-->
    <string name="confirm_clear_permission_site">Бұл сайт үшін бұл рұқсатты өшіруді шынымен қалайсыз ба?</string>
    <!-- label shown when there are not site exceptions to show in the site exception settings -->
    <string name="no_site_exceptions">Сайт үшін ережеден тыс жағдайлар жоқ</string>
    <!-- Bookmark deletion confirmation -->
    <string name="bookmark_deletion_confirmation">Бұл бетбелгіні өшіруді шынымен қалайсыз ба?</string>
    <!-- Browser menu button that adds a shortcut to the home fragment -->
    <string name="browser_menu_add_to_shortcuts">Жарлықтарға қосу</string>
    <!-- Browser menu button that removes a shortcut from the home fragment -->
    <string name="browser_menu_remove_from_shortcuts">Жарлықтардан өшіру</string>
    <!-- text shown before the issuer name to indicate who its verified by, parameter is the name of
     the certificate authority that verified the ticket-->
    <string name="certificate_info_verified_by">Растаған: %1$s</string>
    <!-- Login overflow menu delete button -->
    <string name="login_menu_delete_button">Өшіру</string>
    <!-- Login overflow menu edit button -->
    <string name="login_menu_edit_button">Түзету</string>
    <!-- Message in delete confirmation dialog for password -->
    <string name="login_deletion_confirmation_2">Бұл парольді өшіруді шынымен қалайсыз ба?</string>
    <!-- Positive action of a dialog asking to delete  -->
    <string name="dialog_delete_positive">Өшіру</string>
    <!-- Negative action of a dialog asking to delete login -->
    <string name="dialog_delete_negative">Бас тарту</string>
    <!--  The saved password options menu description. -->
    <string name="login_options_menu_2">Пароль опциялары</string>
    <!--  The editable text field for a website address. -->
    <string name="saved_login_hostname_description_3">Веб-сайт адресі үшін түзетуге болатын мәтіндік өрісі.</string>
    <!--  The editable text field for a username. -->
    <string name="saved_login_username_description_3">Пайдаланушы аты үшін түзетуге болатын мәтіндік өрісі.</string>

    <!--  The editable text field for a login's password. -->
    <string name="saved_login_password_description_2">Пароль үшін түзетуге болатын мәтіндік өрісі.</string>
    <!--  The button description to save changes to an edited password. -->
    <string name="save_changes_to_login_2">Өзгерістерді сақтау.</string>
    <!--  The page title for editing a saved password. -->
    <string name="edit_2">Парольді түзету</string>
    <!--  The page title for adding new password. -->
    <string name="add_login_2">Парольді қосу</string>
    <!--  Error text displayed underneath the password field when it is in an error case. -->
    <string name="saved_login_password_required_2">Парольді енгізіңіз</string>
    <!--  The error message in add login view when username field is blank. -->
    <string name="saved_login_username_required_2">Пайдаланушы атын енгізіңіз</string>
    <!--  The error message in add login view when hostname field is blank. -->
    <string name="saved_login_hostname_required" tools:ignore="UnusedResources">Хост атауы керек</string>
    <!--  The error message in add login view when hostname field is blank. -->
    <string name="saved_login_hostname_required_2" tools:ignore="UnusedResources">Веб адресін енгізіңіз</string>
    <!-- Voice search button content description  -->
    <string name="voice_search_content_description">Дауыстық іздеу</string>
    <!-- Voice search prompt description displayed after the user presses the voice search button -->
    <string name="voice_search_explainer">Қазір сөйлеңіз</string>

    <!--  The error message in edit login view when a duplicate username exists. -->
    <string name="saved_login_duplicate">Бұл пайдаланушы атын қолданатын логин бар болып тұр</string>

    <!-- This is the hint text that is shown inline on the hostname field of the create new login page. 'https://www.example.com' intentionally hardcoded here -->
    <string name="add_login_hostname_hint_text">https://www.example.com</string>
    <!-- This is an error message shown below the hostname field of the add login page when a hostname does not contain http or https. -->
    <string name="add_login_hostname_invalid_text_3">Веб-адресте &quot;https://&quot; немесе &quot;http://&quot; болуы тиіс</string>
    <!-- This is an error message shown below the hostname field of the add login page when a hostname is invalid. -->
    <string name="add_login_hostname_invalid_text_2">Жарамды хост атауы керек</string>

    <!-- Synced Tabs -->
    <!-- Text displayed to ask user to connect another device as no devices found with account -->
    <string name="synced_tabs_connect_another_device">Басқа құрылғыны байланыстыру.</string>
    <!-- Text displayed asking user to re-authenticate -->
    <string name="synced_tabs_reauth">Қайта аутентификациялаңыз.</string>
    <!-- Text displayed when user has disabled tab syncing in Firefox Sync Account -->
    <string name="synced_tabs_enable_tab_syncing">Беттер синхрондауын іске қосыңыз.</string>
    <!-- Text displayed when user has no tabs that have been synced -->
    <string name="synced_tabs_no_tabs">Сізде басқа құрылғыларыңызда Firefox-та ашық беттер жоқ.</string>
    <!-- Text displayed in the synced tabs screen when a user is not signed in to Firefox Sync describing Synced Tabs -->
    <string name="synced_tabs_sign_in_message">Басқа құрылғыларыңыздан беттер тізімін қарау.</string>
    <!-- Text displayed on a button in the synced tabs screen to link users to sign in when a user is not signed in to Firefox Sync -->
    <string name="synced_tabs_sign_in_button">Синхрондау үшін кіру</string>

    <!-- The text displayed when a synced device has no tabs to show in the list of Synced Tabs. -->
    <string name="synced_tabs_no_open_tabs">Ашық беттер жоқ</string>

    <!-- Content description for expanding a group of synced tabs. -->
    <string name="synced_tabs_expand_group">Синхрондалған беттер тобын жазық қылу</string>
    <!-- Content description for collapsing a group of synced tabs. -->
    <string name="synced_tabs_collapse_group">Синхрондалған беттер тобын бүктеу</string>

    <!-- Top Sites -->
    <!-- Title text displayed in the dialog when shortcuts limit is reached. -->
    <string name="shortcut_max_limit_title">Жарлықтар саны шегіне жетті</string>
    <!-- Content description text displayed in the dialog when shortcut limit is reached. -->
    <string name="shortcut_max_limit_content">Жаңа жарлықты қосу үшін, біреуін өшіріңіз. Сайтқа басып, басулы ұстаңыз және өшіру таңдаңыз.</string>
    <!-- Confirmation dialog button text when top sites limit is reached. -->
    <string name="top_sites_max_limit_confirmation_button">Жақсы, түсіндім</string>

    <!-- Label for the preference to show the shortcuts for the most visited top sites on the homepage -->
    <string name="top_sites_toggle_top_recent_sites_4">Жарлықтар</string>
    <!-- Title text displayed in the rename top site dialog. -->
    <string name="top_sites_rename_dialog_title">Аты</string>
    <!-- Hint for renaming title of a shortcut -->
    <string name="shortcut_name_hint">Жарлық атауы</string>
    <!-- Button caption to confirm the renaming of the top site. -->
    <string name="top_sites_rename_dialog_ok">ОК</string>
    <!-- Dialog button text for canceling the rename top site prompt. -->
    <string name="top_sites_rename_dialog_cancel">Бас тарту</string>

    <!-- Text for the menu button to open the homepage settings. -->
    <string name="top_sites_menu_settings">Баптаулар</string>
    <!-- Text for the menu button to navigate to sponsors and privacy support articles. '&amp;' is replaced with the ampersand symbol: & -->
    <string name="top_sites_menu_sponsor_privacy">Біздің демеушілеріміз және сіздің жекелігіңіз</string>
    <!-- Label text displayed for a sponsored top site. -->
    <string name="top_sites_sponsored_label">Демеуленген</string>

    <!-- Inactive tabs in the tabs tray -->
    <!-- Title text displayed in the tabs tray when a tab has been unused for 14 days. -->
    <string name="inactive_tabs_title">Белсенді емес беттер</string>
    <!-- Content description for closing all inactive tabs -->
    <string name="inactive_tabs_delete_all">Барлық белсенді емес беттерді жабу</string>

    <!-- Content description for expanding the inactive tabs section. -->
    <string name="inactive_tabs_expand_content_description">Белсенді емес беттерді жазық қылу</string>
    <!-- Content description for collapsing the inactive tabs section. -->
    <string name="inactive_tabs_collapse_content_description">Белсенді емес беттерді бүктеу</string>

    <!-- Inactive tabs auto-close message in the tabs tray -->
    <!-- The header text of the auto-close message when the user is asked if they want to turn on the auto-closing of inactive tabs. -->
    <string name="inactive_tabs_auto_close_message_header" tools:ignore="UnusedResources">Бір айдан кейін автожабу керек пе?</string>
    <!-- A description below the header to notify the user what the inactive tabs auto-close feature is. -->
    <string name="inactive_tabs_auto_close_message_description" tools:ignore="UnusedResources">Firefox соңғы айда қаралмаған беттерді жаба алады.</string>
    <!-- A call to action below the description to allow the user to turn on the auto closing of inactive tabs. -->
    <string name="inactive_tabs_auto_close_message_action" tools:ignore="UnusedResources">АВТОЖАБУДЫ ІСКЕ ҚОСУ</string>

    <!-- Text for the snackbar to confirm auto-close is enabled for inactive tabs -->
    <string name="inactive_tabs_auto_close_message_snackbar">Автожабу іске қосылған</string>

    <!-- Awesome bar suggestion's headers -->
    <!-- Search suggestions title for Firefox Suggest. -->
    <string name="firefox_suggest_header">Firefox ұсынысы</string>

    <!-- Title for search suggestions when Google is the default search suggestion engine. -->
    <string name="google_search_engine_suggestion_header">Google іздеу</string>
    <!-- Title for search suggestions when the default search suggestion engine is anything other than Google. The first parameter is default search engine name. -->
    <string name="other_default_search_engine_suggestion_header">%s іздеуі</string>

    <!-- Default browser experiment -->
    <!-- Default browser card title -->
    <string name="default_browser_experiment_card_title">Негізгі браузеріңізді ауыстыру</string>
    <!-- Default browser card text -->
    <string name="default_browser_experiment_card_text">Веб-сайттар, эл. пошта хаттары және хабарламалардан сілтемелерді Firefox-та автоматты түрде ашылатындай етіп баптау.</string>

    <!-- Content description for close button in collection placeholder. -->
    <string name="remove_home_collection_placeholder_content_description">Өшіру</string>

    <!-- Content description radio buttons with a link to more information -->
    <string name="radio_preference_info_content_description">Көбірек білу үшін шертіңіз</string>

    <!-- Content description for the action bar "up" button -->
    <string name="action_bar_up_description" moz:removedIn="124" tools:ignore="UnusedResources">Жоғары жылжу</string>

    <!-- Content description for privacy content close button -->
    <string name="privacy_content_close_button_content_description">Жабу</string>

    <!-- Pocket recommended stories -->
    <!-- Header text for a section on the home screen. -->
    <string name="pocket_stories_header_1">Ойландыратын әңгімелер</string>
    <!-- Header text for a section on the home screen. -->
    <string name="pocket_stories_categories_header">Тақырып бойынша әңгімелер</string>
    <!-- Text of a button allowing users to access an external url for more Pocket recommendations. -->
    <string name="pocket_stories_placeholder_text">Көбірек шолу</string>
    <!-- Title of an app feature. Smaller than a heading. The first parameter is product name Pocket -->
    <string name="pocket_stories_feature_title_2">%s негізінде.</string>
    <!-- Caption for describing a certain feature. The placeholder is for a clickable text (eg: Learn more) which will load an url in a new tab when clicked.  -->
    <string name="pocket_stories_feature_caption">Firefox отбасының бөлігі. %s</string>
    <!-- Clickable text for opening an external link for more information about Pocket. -->
    <string name="pocket_stories_feature_learn_more">Көбірек білу</string>

    <!-- Text indicating that the Pocket story that also displays this text is a sponsored story by other 3rd party entity. -->
    <string name="pocket_stories_sponsor_indication">Демеуленген</string>

    <!-- Snackbar message for enrolling in a Nimbus experiment from the secret settings when Studies preference is Off.-->
    <string name="experiments_snackbar">Деректерді жіберу үшін телеметрияны іске қосу.</string>
    <!-- Snackbar button text to navigate to telemetry settings.-->
    <string name="experiments_snackbar_button">Баптауларға өту</string>

    <!-- Review quality check feature-->
    <!-- Name for the review quality check feature used as title for the panel. -->
    <string name="review_quality_check_feature_name_2">Пікірлерді тексеру</string>
    <!-- Summary for grades A and B for review quality check adjusted grading. -->
    <string name="review_quality_check_grade_a_b_description">Сенімді пікірлер</string>
    <!-- Summary for grade C for review quality check adjusted grading. -->
    <string name="review_quality_check_grade_c_description">Сенімді және сенімсіз пікірлердің араласуы</string>
    <!-- Summary for grades D and F for review quality check adjusted grading. -->
    <string name="review_quality_check_grade_d_f_description">Сенімсіз пікірлер</string>
    <!-- Text for title presenting the reliability of a product's reviews. -->
    <string name="review_quality_check_grade_title">Бұл пікірлер қаншалықты сенімді?</string>
    <!-- Title for when the rating has been updated by the review checker -->
    <string name="review_quality_check_adjusted_rating_title">Түзетілген рейтинг</string>
    <!-- Description for a product's adjusted star rating. The text presents that the product's reviews which were evaluated as unreliable were removed from the adjusted rating. -->
    <string name="review_quality_check_adjusted_rating_description_2">Сенімді пікірлерге негізделген</string>
    <!-- Title for list of highlights from a product's review emphasizing a product's important traits. -->
    <string name="review_quality_check_highlights_title">Соңғы пікірлердің маңызды сәттері</string>
    <!-- Title for section explaining how we analyze the reliability of a product's reviews. -->
    <string name="review_quality_check_explanation_title">Біз пікірлер сапасын қалай анықтаймыз</string>
    <!-- Paragraph explaining how we analyze the reliability of a product's reviews. First parameter is the Fakespot product name. In the phrase "Fakespot by Mozilla", "by" can be localized. Does not need to stay by. -->
    <string name="review_quality_check_explanation_body_reliability">Біз өнім пікірлерінің сенімділігін тексеру үшін Mozilla ұсынған %s AI технологиясын қолданамыз. Бұл өнім сапасын емес, пікір сапасын бағалауға көмектеседі. </string>
    <!-- Paragraph explaining the grading system we use to classify the reliability of a product's reviews. -->
    <string name="review_quality_check_info_review_grade_header"><![CDATA[Әрбір өнім пікіріне біз A мен F арасындағы <b>әріптік баға</b> береміз.]]></string>
    <!-- Description explaining grades A and B for review quality check adjusted grading. -->
    <string name="review_quality_check_info_grade_info_AB">Сенімді пікірлер. Бұл пікірлерді шын, бейтарап пікірлер қалдырған шынайы тұтынушылар жазған деп санаймыз.</string>
    <!-- Description explaining grade C for review quality check adjusted grading. -->
    <string name="review_quality_check_info_grade_info_C">Осында сенімді және сенімсіз пікірлер араласқан деп санаймыз.</string>
    <!-- Description explaining grades D and F for review quality check adjusted grading. -->
    <string name="review_quality_check_info_grade_info_DF">Сенімсіз пікірлер. Бұл пікірлер жалған немесе біржақты шолушылар қалдырды деп санаймыз.</string>
    <!-- Paragraph explaining how a product's adjusted grading is calculated. -->
    <string name="review_quality_check_explanation_body_adjusted_grading"><![CDATA[<b>Түзетілген рейтинг</b> тек біз сенімді деп есептейтін пікірлерге негізделген.]]></string>
    <!-- Paragraph explaining product review highlights. First parameter is the name of the retailer (e.g. Amazon). -->
    <string name="review_quality_check_explanation_body_highlights"><![CDATA[<b>Маңызды сәттер</b> %s ішінен соңғы 80 күнде алынған, біз сенімді деп ойлайтын пікірлер негізінде алынды.]]></string>
    <!-- Text for learn more caption presenting a link with information about review quality. First parameter is for clickable text defined in review_quality_check_info_learn_more_link. -->
    <string name="review_quality_check_info_learn_more">%s туралы көбірек білу.</string>
    <!-- Clickable text that links to review quality check SuMo page. First parameter is the Fakespot product name. -->
    <string name="review_quality_check_info_learn_more_link_2">%s пікірлер сапасын қалай анықтайды</string>
    <!-- Text for title of settings section. -->
    <string name="review_quality_check_settings_title">Баптаулар</string>
    <!-- Text for label for switch preference to show recommended products from review quality check settings section. -->
    <string name="review_quality_check_settings_recommended_products">Пікірлерді тексеру құралында жарнаманы көрсету</string>
    <!-- Description for switch preference to show recommended products from review quality check settings section. First parameter is for clickable text defined in review_quality_check_settings_recommended_products_learn_more.-->
    <string name="review_quality_check_settings_recommended_products_description_2" tools:ignore="UnusedResources">Сәйкес өнімдерге арналған кездейсоқ жарнамаларды көресіз. Біз тек сенімді пікірлері бар өнімдерді жарнамалаймыз. %s</string>
    <!-- Clickable text that links to review quality check recommended products support article. -->
    <string name="review_quality_check_settings_recommended_products_learn_more" tools:ignore="UnusedResources">Көбірек білу</string>
    <!-- Text for turning sidebar off button from review quality check settings section. -->
    <string name="review_quality_check_settings_turn_off">Пікірлерді тексеру құралын сөндіру</string>
    <!-- Text for title of recommended product section. This is displayed above a product image, suggested as an alternative to the product reviewed. -->
    <string name="review_quality_check_ad_title" tools:ignore="UnusedResources">Көбірек қарастыру үшін</string>
    <!-- Caption for recommended product section indicating this is an ad by Fakespot. First parameter is the Fakespot product name. -->
    <string name="review_quality_check_ad_caption" tools:ignore="UnusedResources">%s ұсынған жарнама</string>
    <!-- Caption for review quality check panel. First parameter is for clickable text defined in review_quality_check_powered_by_link. -->
    <string name="review_quality_check_powered_by_2">Пікірлерді тексеру құралы %s негізінде жасалған</string>
    <!-- Clickable text that links to Fakespot.com. First parameter is the Fakespot product name. In the phrase "Fakespot by Mozilla", "by" can be localized. Does not need to stay by. -->
    <string name="review_quality_check_powered_by_link" tools:ignore="UnusedResources">Mozilla ұсынған %s</string>
    <!-- Text for title of warning card informing the user that the current analysis is outdated. -->
    <string name="review_quality_check_outdated_analysis_warning_title" tools:ignore="UnusedResources">Тексеру үшін жаңа ақпарат</string>
    <!-- Text for button from warning card informing the user that the current analysis is outdated. Clicking this should trigger the product's re-analysis. -->
    <string name="review_quality_check_outdated_analysis_warning_action" tools:ignore="UnusedResources">Қазір тексеру</string>
    <!-- Title for warning card informing the user that the current product does not have enough reviews for a review analysis. -->
    <string name="review_quality_check_no_reviews_warning_title">Пікірлер әлі жеткіліксіз</string>
    <!-- Text for body of warning card informing the user that the current product does not have enough reviews for a review analysis. -->
    <string name="review_quality_check_no_reviews_warning_body">Бұл өнімде көбірек пікірлер болған кезде, біз олардың сапасын тексере аламыз.</string>
    <!-- Title for warning card informing the user that the current product is currently not available. -->
    <string name="review_quality_check_product_availability_warning_title">Өнім қолжетімді емес</string>
    <!-- Text for the body of warning card informing the user that the current product is currently not available. -->
    <string name="review_quality_check_product_availability_warning_body">Бұл өнімнің қоймаға қайта оралғанын көрсеңіз, оны бізге хабарлаңыз, біз пікірлерді тексереміз.</string>
    <!-- Clickable text for warning card informing the user that the current product is currently not available. Clicking this should inform the server that the product is available. -->
    <string name="review_quality_check_product_availability_warning_action_2">Өнімнің қоймада бар болғанын хабарлау</string>
    <!-- Title for warning card informing the user that the current product's analysis is still processing. The parameter is the percentage progress (0-100%) of the analysis process (e.g. 56%). -->
    <string name="review_quality_check_analysis_in_progress_warning_title_2">Пікір сапасын тексеру (%s)</string>
    <!-- Text for body of warning card informing the user that the current product's analysis is still processing. -->
    <string name="review_quality_check_analysis_in_progress_warning_body">Бұл шамамен 60 секундқа созылуы мүмкін.</string>
    <!-- Title for info card displayed after the user reports a product is back in stock. -->
    <string name="review_quality_check_analysis_requested_info_title">Хабарламаңыз үшін рахмет!</string>
    <!-- Text for body of info card displayed after the user reports a product is back in stock. -->
    <string name="review_quality_check_analysis_requested_info_body">Бізде осы өнімнің пікірлері туралы ақпарат 24 сағат ішінде болуы керек. Кейінірек қайта тексеріңіз.</string>
    <!-- Title for info card displayed when the user review checker while on a product that Fakespot does not analyze (e.g. gift cards, music). -->
    <string name="review_quality_check_not_analyzable_info_title">Біз бұл пікірлерді тексере алмаймыз</string>
    <!-- Text for body of info card displayed when the user review checker while on a product that Fakespot does not analyze (e.g. gift cards, music). -->
    <string name="review_quality_check_not_analyzable_info_body">Өкінішке орай, біз белгілі бір өнім түрлерінің пікірлер сапасын тексере алмаймыз. Мысалы, сыйлық карталары және ағынды видео, музыка және ойындар.</string>
    <!-- Title for info card displayed when another user reported the displayed product is back in stock. -->
    <string name="review_quality_check_analysis_requested_other_user_info_title" tools:ignore="UnusedResources">Ақпарат жақында пайда болады</string>
    <!-- Text for body of info card displayed when another user reported the displayed product is back in stock. -->
    <string name="review_quality_check_analysis_requested_other_user_info_body" tools:ignore="UnusedResources">Бізде осы өнімнің пікірлері туралы ақпарат 24 сағат ішінде болуы керек. Кейінірек қайта тексеріңіз.</string>
    <!-- Title for info card displayed to the user when analysis finished updating. -->
    <string name="review_quality_check_analysis_updated_confirmation_title" tools:ignore="UnusedResources">Анализ ескірмеген</string>
    <!-- Text for the action button from info card displayed to the user when analysis finished updating. -->
    <string name="review_quality_check_analysis_updated_confirmation_action" tools:ignore="UnusedResources">Түсіндім</string>
    <!-- Title for error card displayed to the user when an error occurred. -->
    <string name="review_quality_check_generic_error_title">Дәл қазір ақпарат жоқ</string>
    <!-- Text for body of error card displayed to the user when an error occurred. -->
    <string name="review_quality_check_generic_error_body">Біз мәселені шешу үшін жұмыс істеп жатырмыз. Жақында қайта тексеріңіз.</string>
    <!-- Title for error card displayed to the user when the device is disconnected from the network. -->
    <string name="review_quality_check_no_connection_title">Желілік байланыс жоқ</string>
    <!-- Text for body of error card displayed to the user when the device is disconnected from the network. -->
    <string name="review_quality_check_no_connection_body">Желілік байланысты тексеріп, бетті қайта жүктеп көріңіз.</string>
    <!-- Title for card displayed to the user for products whose reviews were not analyzed yet. -->
    <string name="review_quality_check_no_analysis_title">Бұл пікірлер туралы ақпарат әлі жоқ</string>
    <!-- Text for the body of card displayed to the user for products whose reviews were not analyzed yet. -->
    <string name="review_quality_check_no_analysis_body">Бұл өнім туралы пікірлер сенімді екенін білу үшін пікірлер сапасын тексеріңіз. Ол небәрі 60 секундты алады.</string>
    <!-- Text for button from body of card displayed to the user for products whose reviews were not analyzed yet. Clicking this should trigger a product analysis. -->
    <string name="review_quality_check_no_analysis_link">Пікір сапасын тексеру</string>
    <!-- Headline for review quality check contextual onboarding card. -->
    <string name="review_quality_check_contextual_onboarding_title">Өнім пікірлерінің сенімділігі туралы біздің нұсқаулықты қолданып көріңіз</string>
    <!-- Description for review quality check contextual onboarding card. The first and last two parameters are for retailer names (e.g. Amazon, Walmart). The second parameter is for the name of the application (e.g. Firefox). -->
    <string name="review_quality_check_contextual_onboarding_description">Сатып алғанға дейін %1$s сайтындағы өнім пікірлері қаншалықты сенімді екенін қараңыз. Пікірлерді тексеру құралын %2$s сынамалы түрде ұсынады, ол тура браузер ішінде қолжетімді — сонымен қатар, ол %3$s және %4$s сайттарында да істейді.</string>
    <!-- Description for review quality check contextual onboarding card. The first parameters is for retailer name (e.g. Amazon). The second parameter is for the name of the application (e.g. Firefox). -->
    <string name="review_quality_check_contextual_onboarding_description_one_vendor">Сатып алғанға дейін %1$s сайтындағы өнім пікірлері қаншалықты сенімді екенін қараңыз. Пікірлерді тексеру құралын %2$s сынамалы түрде ұсынады, ол тура браузер ішінде қолжетімді.</string>
    <!-- Paragraph presenting review quality check feature. First parameter is the Fakespot product name. Second parameter is for clickable text defined in review_quality_check_contextual_onboarding_learn_more_link. In the phrase "Fakespot by Mozilla", "by" can be localized. Does not need to stay by. -->
    <string name="review_quality_check_contextual_onboarding_learn_more">Mozilla ұсынған %1$s мүмкіндігін пайдалана отырып, біз сізге біржақты және шынайы емес пікірлерден аулақ болуға көмектесеміз. Сатып алу кезінде сізді қорғау үшін біздің AI моделіміз үнемі жетілдіріліп отырады. %2$s</string>
    <!-- Clickable text from the contextual onboarding card that links to review quality check support article. -->
    <string name="review_quality_check_contextual_onboarding_learn_more_link">Көбірек білу</string>
    <!-- Caption text to be displayed in review quality check contextual onboarding card above the opt-in button. First parameter is Firefox app name, third parameter is the Fakespot product name. Second & fourth are for clickable texts defined in review_quality_check_contextual_onboarding_privacy_policy_3 and review_quality_check_contextual_onboarding_terms_use. -->
    <string name="review_quality_check_contextual_onboarding_caption_3" moz:RemovedIn="124" tools:ignore="UnusedResources">&quot;Иә, қолданып көру&quot; таңдау арқылы сіз %1$s %2$s және %3$s %4$s шарттарымен келісесіз.</string>
    <!-- Caption text to be displayed in review quality check contextual onboarding card above the opt-in button. First parameter is Firefox app name, third parameter is the Fakespot product name. Second & fourth are for clickable texts defined in review_quality_check_contextual_onboarding_privacy_policy_3 and review_quality_check_contextual_onboarding_terms_use. -->
    <string name="review_quality_check_contextual_onboarding_caption_4">&quot;Иә, қолданып көру&quot; таңдау арқылы сіз %1$s %2$s және %3$s %4$s шарттарымен келісесіз.</string>
    <!-- Clickable text from the review quality check contextual onboarding card that links to Fakespot privacy notice. -->
    <string name="review_quality_check_contextual_onboarding_privacy_policy_3">жекелік ескертуі</string>
    <!-- Clickable text from the review quality check contextual onboarding card that links to Fakespot terms of use. -->
    <string name="review_quality_check_contextual_onboarding_terms_use">қолдану шарттары</string>
    <!-- Text for opt-in button from the review quality check contextual onboarding card. -->
    <string name="review_quality_check_contextual_onboarding_primary_button_text">Иә, қолданып көру</string>
    <!-- Text for opt-out button from the review quality check contextual onboarding card. -->
    <string name="review_quality_check_contextual_onboarding_secondary_button_text">Қазір емес</string>

    <!-- Text for the first CFR presenting the review quality check feature. -->
    <string name="review_quality_check_first_cfr_message">Сатып алғанға дейін осы өнім туралы пікірлерге сене аласыз ба, соны біліңіз.</string>
    <!-- Text displayed in the first CFR presenting the review quality check feature that opens the review checker when clicked. -->
    <string name="review_quality_check_first_cfr_action" tools:ignore="UnusedResources">Пікірлерді тексеру құралын қолданып көру</string>
    <!-- Text for the second CFR presenting the review quality check feature. -->
    <string name="review_quality_check_second_cfr_message">Бұл пікірлер сенімді ме? Түзетілген рейтингті көру үшін қазір тексеріңіз.</string>
    <!-- Text displayed in the second CFR presenting the review quality check feature that opens the review checker when clicked. -->
    <string name="review_quality_check_second_cfr_action" tools:ignore="UnusedResources">Пікірлерді тексеру құралын ашу</string>
    <!-- Flag showing that the review quality check feature is work in progress. -->
    <string name="review_quality_check_beta_flag">Бета</string>
    <!-- Content description (not visible, for screen readers etc.) for opening browser menu button to open review quality check bottom sheet. -->
    <string name="review_quality_check_open_handle_content_description">Пікірлерді тексеру құралын ашу</string>
    <!-- Content description (not visible, for screen readers etc.) for closing browser menu button to open review quality check bottom sheet. -->
    <string name="review_quality_check_close_handle_content_description">Пікірлерді тексеру құралын жабу</string>
    <!-- Content description (not visible, for screen readers etc.) for review quality check star rating. First parameter is the number of stars (1-5) representing the rating. -->
    <string name="review_quality_check_star_rating_content_description">%1$s жұлдыз, 5 ішінен</string>
    <!-- Text for minimize button from highlights card. When clicked the highlights card should reduce its size. -->
    <string name="review_quality_check_highlights_show_less">Азырақ көрсету</string>
    <!-- Text for maximize button from highlights card. When clicked the highlights card should expand to its full size. -->
    <string name="review_quality_check_highlights_show_more">Көбірек көрсету</string>
    <!-- Text for highlights card quality category header. Reviews shown under this header should refer the product's quality. -->
    <string name="review_quality_check_highlights_type_quality">Сапасы</string>
    <!-- Text for highlights card price category header. Reviews shown under this header should refer the product's price. -->
    <string name="review_quality_check_highlights_type_price">Бағасы</string>

    <!-- Text for highlights card shipping category header. Reviews shown under this header should refer the product's shipping. -->
    <string name="review_quality_check_highlights_type_shipping">Жеткізілім</string>
    <!-- Text for highlights card packaging and appearance category header. Reviews shown under this header should refer the product's packaging and appearance. -->
    <string name="review_quality_check_highlights_type_packaging_appearance">Қаптама және сыртқы түрі</string>
    <!-- Text for highlights card competitiveness category header. Reviews shown under this header should refer the product's competitiveness. -->
    <string name="review_quality_check_highlights_type_competitiveness">Бәсекеге қабілеттілік</string>

    <!-- Text that is surrounded by quotes. The parameter is the actual text that is in quotes. An example of that text could be: Excellent craftsmanship, and that is displayed as “Excellent craftsmanship”. The text comes from a buyer's review that the feature is highlighting"   -->
    <string name="surrounded_with_quotes">&quot;%s&quot;</string>

    <!-- Accessibility services actions labels. These will be appended to accessibility actions like "Double tap to.." but not by or applications but by services like Talkback. -->
    <!-- Action label for elements that can be collapsed if interacting with them. Talkback will append this to say "Double tap to collapse". -->
    <string name="a11y_action_label_collapse">бүктеу</string>
    <!-- Current state for elements that can be collapsed if interacting with them. Talkback will dictate this after a state change. -->
    <string name="a11y_state_label_collapsed">бүктелген</string>
    <!-- Action label for elements that can be expanded if interacting with them. Talkback will append this to say "Double tap to expand". -->
    <string name="a11y_action_label_expand">жазық қылу</string>
    <!-- Current state for elements that can be expanded if interacting with them. Talkback will dictate this after a state change. -->
    <string name="a11y_state_label_expanded">жазық етілген</string>
    <!-- Action label for links to a website containing documentation about a wallpaper collection. Talkback will append this to say "Double tap to open link to learn more about this collection". -->
    <string name="a11y_action_label_wallpaper_collection_learn_more">осы жинақ туралы көбірек білу үшін сілтемені ашыңыз</string>
    <!-- Action label for links that point to an article. Talkback will append this to say "Double tap to read the article". -->
    <string name="a11y_action_label_read_article">мақаланы оқу</string>
    <!-- Action label for links to the Firefox Pocket website. Talkback will append this to say "Double tap to open link to learn more". -->
    <string name="a11y_action_label_pocket_learn_more">көбірек білу үшін сілтемені ашыңыз</string>
    <!-- Content description for headings announced by accessibility service. The first parameter is the text of the heading. Talkback will announce the first parameter and then speak the word "Heading" indicating to the user that this text is a heading for a section. -->
    <string name="a11y_heading">%s, Тақырыптама</string>

    <!-- Title for dialog displayed when trying to access links present in a text. -->
    <string name="a11y_links_title">Сiлтемелер</string>
    <!-- Additional content description for text bodies that contain urls. -->
    <string name="a11y_links_available">Сілтемелер қолжетімді</string>

    <!-- Translations feature-->

    <!-- Translation request dialog -->
    <!-- Title for the translation dialog that allows a user to translate the webpage. -->
    <string name="translations_bottom_sheet_title">Бұл парақты аудару керек пе?</string>
    <!-- Title for the translation dialog after a translation was completed successfully.
    The first parameter is the name of the language that the page was translated from, for example, "French".
    The second parameter is the name of the language that the page was translated to, for example, "English". -->
    <string name="translations_bottom_sheet_title_translation_completed">Бет %1$s тілінен %2$s тіліне аударылды</string>
    <!-- Title for the translation dialog that allows a user to translate the webpage when a user uses the translation feature the first time. The first parameter is the name of the application, for example, "Fenix". -->
    <string name="translations_bottom_sheet_title_first_time">%1$s ішіндегі жекелік аудармаларды қолданып көріңіз</string>
    <!-- Additional information on the translation dialog that appears when a user uses the translation feature the first time. The first parameter is clickable text with a link, for example, "Learn more". -->
    <string name="translations_bottom_sheet_info_message">Жекелігіңіз үшін аудармалар құрылғыңыздан ешқашан кетпейді. Жаңа тілдер мен жақсартулар жақында! %1$s</string>
    <!-- Text that links to additional information about the Firefox translations feature. -->
    <string name="translations_bottom_sheet_info_message_learn_more">Көбірек білу</string>
    <!-- Label for the dropdown to select which language to translate from on the translations dialog. Usually the translate from language selected will be the same as the page language. -->
    <string name="translations_bottom_sheet_translate_from">Бастапқы тіл:</string>

    <!-- Label for the dropdown to select which language to translate to on the translations dialog. Usually the translate to language selected will be the user's preferred language. -->
    <string name="translations_bottom_sheet_translate_to">Мақсат тілі:</string>
    <!-- Label for the dropdown to select which language to translate from on the translations dialog when the page language is not supported. This selection is to allow the user to select another language, in case we automatically detected the page language incorrectly. -->
    <string name="translations_bottom_sheet_translate_from_unsupported_language">Басқа бастапқы тілді қолданып көру</string>
    <!-- Button text on the translations dialog to dismiss the dialog and return to the browser. -->
    <string name="translations_bottom_sheet_negative_button">Қазір емес</string>
    <!-- Button text on the translations dialog to restore the translated website back to the original untranslated version. -->
    <string name="translations_bottom_sheet_negative_button_restore">Түпнұсқаны көрсету</string>
    <!-- Accessibility announcement (not visible, for screen readers etc.) for the translations dialog after restore button was pressed that indicates the original untranslated page was loaded. -->
    <string name="translations_bottom_sheet_restore_accessibility_announcement">Аударылмаған түпнұсқа бет жүктелді</string>
    <!-- Button text on the translations dialog when a translation error appears, used to dismiss the dialog and return to the browser. -->
    <string name="translations_bottom_sheet_negative_button_error">Дайын</string>
    <!-- Button text on the translations dialog to begin a translation of the website. -->
    <string name="translations_bottom_sheet_positive_button">Аудару</string>
    <!-- Button text on the translations dialog when a translation error appears. -->
    <string name="translations_bottom_sheet_positive_button_error">Қайтадан көру</string>
    <!-- Inactive button text on the translations dialog that indicates a translation is currently in progress. This button will be accompanied by a loading icon. -->
    <string name="translations_bottom_sheet_translating_in_progress">Аударуда</string>
    <!-- Button content description (not visible, for screen readers etc.) for the translations dialog translate button that indicates a translation is currently in progress. -->
    <string name="translations_bottom_sheet_translating_in_progress_content_description">Аудару орындалуда</string>

    <!-- Default dropdown option when initially selecting a language from the translations dialog language selection dropdown. -->
    <string name="translations_bottom_sheet_default_dropdown_selection">Тілді таңдау</string>
    <!-- The title of the warning card informs the user that a translation could not be completed. -->
    <string name="translation_error_could_not_translate_warning_text">Аудару кезінде мәселе орын алды. Қайталап көріңіз.</string>
    <!-- The title of the warning card informs the user that the list of languages cannot be loaded. -->
    <string name="translation_error_could_not_load_languages_warning_text">Тілдер жүктелмеді. Интернет байланысын тексеріп, әрекетті қайталаңыз.</string>
    <!-- The title of the warning card informs the user that a language is not supported. The first parameter is the name of the language that is not supported. -->
    <string name="translation_error_language_not_supported_warning_text">Кешіріңіз, біз әлі %1$s қолдамаймыз.</string>
    <!-- Button text on the warning card when a language is not supported. The link will take the user to a page to a support page about translations. -->
    <string name="translation_error_language_not_supported_learn_more" moz:removedIn="126" tools:ignore="UnusedResources">Көбірек білу</string>

    <!-- Snackbar title shown if the user closes the Translation Request dialogue and a translation is in progress. -->
    <string name="translation_in_progress_snackbar">Аударуда…</string>

    <!-- Title for the data saving mode warning dialog used in the translation request dialog.
    This dialog will be presented when the user attempts to perform
    a translation without the necessary language files downloaded first when Android's data saver mode is enabled and the user is not using WiFi.
    The first parameter is the size in kilobytes or megabytes of the language file. -->
    <string name="translations_download_language_file_dialog_title">Деректерді үнемдеу режимінде (%1$s) тілді жүктеп алу керек пе?</string>


    <!-- Translations options dialog -->
    <!-- Title of the translation options dialog that allows a user to set their translation options for the site the user is currently on. -->
    <string name="translation_option_bottom_sheet_title" moz:removedIn="126" tools:ignore="UnusedResources">Аударма баптаулары</string>
    <!-- Title of the translation options dialog that allows a user to set their translation options for the site the user is currently on. -->
    <string name="translation_option_bottom_sheet_title_heading">Аударма баптаулары</string>
    <!-- Toggle switch label that allows a user to set the setting if they would like the browser to always offer or suggest translations when available. -->
    <string name="translation_option_bottom_sheet_always_translate">Аударуды әрқашан ұсыну</string>
    <!-- Toggle switch label that allows a user to set if they would like a given language to automatically translate or not. The first parameter is the language name, for example, "Spanish". -->
    <string name="translation_option_bottom_sheet_always_translate_in_language">%1$s әрқашан аудару</string>
    <!-- Toggle switch label that allows a user to set if they would like to never be offered a translation of the given language. The first parameter is the language name, for example, "Spanish". -->
    <string name="translation_option_bottom_sheet_never_translate_in_language">%1$s ешқашан аудармау</string>
    <!-- Toggle switch label that allows a user to set the setting if they would like the browser to never translate the site the user is currently visiting. -->
    <string name="translation_option_bottom_sheet_never_translate_site">Бұл сайтты ешқашан аудармау</string>
    <!-- Toggle switch description that will appear under the "Never translate these sites" settings toggle switch to provide more information on how this setting interacts with other settings. -->
    <string name="translation_option_bottom_sheet_switch_never_translate_site_description">Барлық басқа баптауларды қайта анықтайды</string>
    <!-- Toggle switch description that will appear under the "Never translate" and "Always translate" toggle switch settings to provide more information on how these  settings interacts with other settings. -->
    <string name="translation_option_bottom_sheet_switch_description">Аудару ұсыныстарын қайта анықтайды</string>
    <!-- Button text for the button that will take the user to the translation settings dialog. -->
    <string name="translation_option_bottom_sheet_translation_settings">Аударма баптаулары</string>

    <!-- Button text for the button that will take the user to a website to learn more about how translations works in the given app. The first parameter is the name of the application, for example, "Fenix". -->
    <string name="translation_option_bottom_sheet_about_translations">%1$s ішіндегі аудармалар туралы</string>

    <!-- Content description (not visible, for screen readers etc.) for closing the translations bottom sheet. -->
    <string name="translation_option_bottom_sheet_close_content_description">Аудармалар парағын жабу</string>

<<<<<<< HEAD
=======
    <!-- The title of the warning card informs the user that an error has occurred at page settings. -->
    <string name="translation_option_bottom_sheet_error_warning_text">Кейбір баптаулар уақытша қолжетімсіз.</string>

>>>>>>> 7fda8002
    <!-- Translation settings dialog -->
    <!-- Title of the translation settings dialog that allows a user to set their preferred translation settings. -->
    <string name="translation_settings_toolbar_title">Аудармалар</string>
    <!-- Toggle switch label that indicates that the browser should signal or indicate when a translation is possible for any page. -->
    <string name="translation_settings_offer_to_translate">Мүмкін болған кезде аударуды ұсыну</string>
    <!-- Toggle switch label that indicates that downloading files required for translating is permitted when using data saver mode in Android. -->
    <string name="translation_settings_always_download">Деректерді үнемдеу режимінде тілдерді әрқашан жүктеп алу</string>
    <!-- Section header text that begins the section of a list of different options the user may select to adjust their translation preferences. -->
    <string name="translation_settings_translation_preference">Аударма баптаулары</string>
    <!-- Button text for the button that will take the user to the automatic translations settings dialog. On the automatic translations settings dialog, the user can set if translations should occur automatically for a given language. -->
    <string name="translation_settings_automatic_translation">Автоматты аударма</string>
    <!-- Button text for the button that will take the user to the never translate these sites dialog. On the never translate these sites dialog, the user can set if translations should never occur on certain websites. -->
    <string name="translation_settings_automatic_never_translate_sites">Бұл сайттарды ешқашан аудармау</string>
    <!-- Button text for the button that will take the user to the download languages dialog. On the download languages dialog, the user can manage which languages they would like to download for translations. -->
    <string name="translation_settings_download_language">Тілдерді жүктеп алу</string>

    <!-- Automatic translation preference screen -->
    <!-- Title of the automatic translation preference screen that will appear on the toolbar.-->
    <string name="automatic_translation_toolbar_title_preference">Автоматты аударма</string>
    <!-- Screen header presenting the automatic translation preference feature. It will appear under the toolbar. -->
    <string name="automatic_translation_header_preference">&quot;әрқашан аудару&quot; және &quot;ешқашан аудармау&quot; баптауларды басқару үшін тілді таңдаңыз.</string>

    <!-- The title of the warning card informs the user that the system could not load languages for translation settings. -->
    <string name="automatic_translation_error_warning_text">Тілдерді жүктеу мүмкін емес. Кейінірек қайта тексеріңіз.</string>

    <!-- Automatic translation options preference screen -->
    <!-- Preference option for offering to translate. Radio button title text.-->
    <string name="automatic_translation_option_offer_to_translate_title_preference">Аударуды ұсыну (үнсіз келісім бойынша)</string>
    <!-- Preference option for offering to translate. Radio button summary text. The first parameter is the name of the app defined in app_name (for example: Fenix)-->
    <string name="automatic_translation_option_offer_to_translate_summary_preference">%1$s осы тілдегі сайттарды аударуды ұсынады.</string>
    <!-- Preference option for always translate. Radio button title text. -->
    <string name="automatic_translation_option_always_translate_title_preference">Әрқашан аудару</string>
    <!-- Preference option for always translate. Radio button summary text. The first parameter is the name of the app defined in app_name (for example: Fenix)-->
    <string name="automatic_translation_option_always_translate_summary_preference">%1$s парақ жүктелген кезде бұл тілді автоматты түрде аударатын болады.</string>
    <!-- Preference option for never translate. Radio button title text.-->
    <string name="automatic_translation_option_never_translate_title_preference">Ешқашан аудармау</string>

    <!-- Preference option for never translate. Radio button summary text. The first parameter is the name of the app defined in app_name (for example: Fenix)-->
    <string name="automatic_translation_option_never_translate_summary_preference">%1$s осы тілдегі сайттарды аударуды ешқашан ұсынбайды.</string>

    <!-- Never translate site preference screen -->
    <!-- Title of the never translate site preference screen that will appear on the toolbar.-->
    <string name="never_translate_site_toolbar_title_preference">Бұл сайттарды ешқашан аудармау</string>
    <!-- Screen header presenting the never translate site preference feature. It will appear under the toolbar. -->
    <string name="never_translate_site_header_preference">Жаңа сайтты қосу үшін: Оны шолып, аударма мәзірінен &quot;Бұл сайтты ешқашан аудармау&quot; таңдаңыз.</string>
    <!-- Content description (not visible, for screen readers etc.): For a never-translated site list item that is selected.
             The first parameter is web site url (for example:"wikipedia.com") -->
    <string name="never_translate_site_item_list_content_description_preference">%1$s өшіру</string>
    <!-- The title of the warning card informs the user that an error has occurred at the never translate sites list. -->
    <string name="never_translate_site_error_warning_text">Сайттарды жүктеу мүмкін емес. Кейінірек қайта тексеріңіз.</string>
    <!-- The Delete site dialogue title will appear when the user clicks on a list item.
             The first parameter is web site url (for example:"wikipedia.com") -->
    <string name="never_translate_site_dialog_title_preference">%1$s өшіру керек пе?</string>
    <!-- The Delete site dialogue positive button will appear when the user clicks on a list item. The site will be deleted. -->
    <string name="never_translate_site_dialog_confirm_delete_preference">Өшіру</string>
    <!-- The Delete site dialogue negative button will appear when the user clicks on a list item. The dialog will be dismissed. -->
    <string name="never_translate_site_dialog_cancel_preference">Бас тарту</string>

    <!-- Download languages preference screen -->
    <!-- Title of the download languages preference screen toolbar.-->
    <string name="download_languages_toolbar_title_preference">Тілдерді жүктеп алу</string>
    <!-- Screen header presenting the download language preference feature. It will appear under the toolbar.The first parameter is "Learn More," a clickable text with a link. Talkback will append this to say "Double tap to open link to learn more". -->
    <string name="download_languages_header_preference">Жылдам аудармалар және желіден тыс аудару үшін толық тілдерді жүктеп алыңыз. %1$s</string>
    <!-- Clickable text from the screen header that links to a website. -->
    <string name="download_languages_header_learn_more_preference">Көбірек білу</string>
    <!-- The subhead of the download language preference screen will appear above the pivot language. -->
    <string name="download_languages_available_languages_preference">Қолжетімді тілдер</string>
    <!-- Text that will appear beside a core or pivot language package name to show that the language is necessary for the translation feature to function. -->
    <string name="download_languages_default_system_language_require_preference">керек</string>
    <!-- A text for download language preference item.
    The first parameter is the language name, for example, "Spanish".
    The second parameter is the language file size, for example, "(3.91 KB)" or, if the language package name is a pivot language, "(required)". -->
    <string name="download_languages_language_item_preference">%1$s (%2$s)</string>
    <!-- The subhead of the download language preference screen will appear above the items that were not downloaded. -->
    <string name="download_language_header_preference">Тілдерді жүктеп алу</string>
    <!-- All languages list item. When the user presses this item, they can download or delete all languages. -->
    <string name="download_language_all_languages_item_preference">Барлық тілдер</string>
    <!-- Content description (not visible, for screen readers etc.): For a language list item that was downloaded, the user can now delete it. -->
    <string name="download_languages_item_content_description_downloaded_state">Өшіру</string>
    <!-- Content description (not visible, for screen readers etc.): For a language list item, downloading is in progress. -->
    <string name="download_languages_item_content_description_in_progress_state">Орындалуда</string>
    <!-- Content description (not visible, for screen readers etc.): For a language list item that was not downloaded. -->
    <string name="download_languages_item_content_description_not_downloaded_state">Жүктеп алу</string>
    <!-- Content description (not visible, for screen readers etc.): For a language list item that is selected. -->
    <string name="download_languages_item_content_description_selected_state">Таңдалған</string>

    <!-- Title for the dialog used by the translations feature to confirm deleting a language.
    The dialog will be presented when the user requests deletion of a language.
    The first parameter is the name of the language, for example, "Spanish" and the second parameter is the size in kilobytes or megabytes of the language file. -->
    <string name="delete_language_file_dialog_title">%1$s өшіру керек пе (%2$s)?</string>

    <!-- Additional information for the dialog used by the translations feature to confirm deleting a language. The first parameter is the name of the application, for example, "Fenix". -->
    <string name="delete_language_file_dialog_message">Бұл тілді өшірсеңіз, аударған кезде %1$s тілдерді кэшіңізге жартылай жүктеп алады.</string>
    <!-- Title for the dialog used by the translations feature to confirm deleting all languages file.
    The dialog will be presented when the user requests deletion of all languages file.
    The first parameter is the size in kilobytes or megabytes of the language file. -->
    <string name="delete_language_all_languages_file_dialog_title">Барлық тілдерді өшіру керек пе (%1$s)?</string>
    <!-- Additional information for the dialog used by the translations feature to confirm deleting all languages file. The first parameter is the name of the application, for example, "Fenix". -->
    <string name="delete_language_all_languages_file_dialog_message">Барлық тілдерді өшірсеңіз, аударған кезде %1$s тілдерді кэшіңізге жартылай жүктеп алады.</string>
    <!-- Button text on the dialog used by the translations feature to confirm deleting a language. -->
    <string name="delete_language_file_dialog_positive_button_text">Өшіру</string>
    <!-- Button text on the dialog used by the translations feature to cancel deleting a language. -->
    <string name="delete_language_file_dialog_negative_button_text">Бас тарту</string>

    <!-- Title for the data saving mode warning dialog used by the translations feature.
    This dialog will be presented when the user attempts to download a language or perform
    a translation without the necessary language files downloaded first when Android's data saver mode is enabled and the user is not using WiFi.
    The first parameter is the size in kilobytes or megabytes of the language file.-->
    <string name="download_language_file_dialog_title">Деректерді үнемдеу режимінде (%1$s) жүктеп алу керек пе?</string>
    <!-- Additional information for the data saving mode warning dialog used by the translations feature. This text explains the reason a download is required for a translation. -->
    <string name="download_language_file_dialog_message_all_languages">Аудармаларды құпия сақтау үшін тілдерді кэшіңізге жартылай жүктеп аламыз.</string>
    <!-- Additional information for the data saving mode warning dialog used by the translations feature. This text explains the reason a download is required for a translation without mentioning the cache. -->
    <string name="download_language_file_dialog_message_all_languages_no_cache">Аудармаларды құпия сақтау үшін тілдерді жартылай жүктеп аламыз.</string>
    <!-- Checkbox label text on the data saving mode warning dialog used by the translations feature. This checkbox allows users to ignore the data usage warnings. -->
    <string name="download_language_file_dialog_checkbox_text">Деректерді үнемдеу режимінде әрқашан жүктеп алу</string>
    <!-- Button text on the data saving mode warning dialog used by the translations feature to allow users to confirm they wish to continue and download the language file. -->
    <string name="download_language_file_dialog_positive_button_text">Жүктеп алу</string>
    <!-- Button text on the data saving mode warning dialog used by the translations feature to allow users to confirm they wish to continue and download the language file and perform a translation. -->
    <string name="download_language_file_dialog_positive_button_text_all_languages">Жүктеп алу және аудару</string>
    <!-- Button text on the data saving mode warning dialog used by the translations feature to allow users to cancel the action and not perform a download of the language file. -->
    <string name="download_language_file_dialog_negative_button_text">Бас тарту</string>

    <!-- Debug drawer -->
    <!-- The user-facing title of the Debug Drawer feature. -->
    <string name="debug_drawer_title">Жөндеу құралдары</string>
    <!-- Content description (not visible, for screen readers etc.): Navigate back within the debug drawer. -->
    <string name="debug_drawer_back_button_content_description">Артқа өту</string>

<<<<<<< HEAD
=======
    <!-- Content description (not visible, for screen readers etc.): Open debug drawer. -->
    <string name="debug_drawer_fab_content_description">Жөндеу сөресін ашу</string>

>>>>>>> 7fda8002
    <!-- Debug drawer tabs tools -->
    <!-- The title of the Tab Tools feature in the Debug Drawer. -->
    <string name="debug_drawer_tab_tools_title">Беттер саймандары</string>
    <!-- The title of the tab count section in Tab Tools. -->
    <string name="debug_drawer_tab_tools_tab_count_title">Беттер саны</string>
    <!-- The active tab count category in the tab count section in Tab Tools. -->
    <string name="debug_drawer_tab_tools_tab_count_normal" moz:removedIn="127" tools:ignore="UnusedResources">Белсенді</string>
    <!-- The active tab count category in the tab count section in Tab Tools. -->
    <string name="debug_drawer_tab_tools_tab_count_active">Белсенді</string>
    <!-- The inactive tab count category in the tab count section in Tab Tools. -->
    <string name="debug_drawer_tab_tools_tab_count_inactive">Белсенді емес</string>
    <!-- The private tab count category in the tab count section in Tab Tools. -->
    <string name="debug_drawer_tab_tools_tab_count_private">Жеке</string>
    <!-- The total tab count category in the tab count section in Tab Tools. -->
    <string name="debug_drawer_tab_tools_tab_count_total">Барлығы</string>
    <!-- The title of the tab creation tool section in Tab Tools. -->
    <string name="debug_drawer_tab_tools_tab_creation_tool_title">Беттерді жасау құралы</string>
    <!-- The label of the text field in the tab creation tool. -->
    <string name="debug_drawer_tab_tools_tab_creation_tool_text_field_label">Жасау үшін беттер саны</string>
    <!-- The error message of the text field in the tab creation tool when the text field is empty -->
    <string name="debug_drawer_tab_tools_tab_quantity_empty_error">Мәтін өрісі бос</string>
    <!-- The error message of the text field in the tab creation tool when the text field has characters other than digits -->
    <string name="debug_drawer_tab_tools_tab_quantity_non_digits_error">Тек оң сандарды енгізіңіз</string>
    <!-- The error message of the text field in the tab creation tool when the text field is a zero -->
    <string name="debug_drawer_tab_tools_tab_quantity_non_zero_error">Нөлден үлкен санды енгізіңіз</string>
    <!-- The error message of the text field in the tab creation tool when the text field is a
        quantity greater than the max tabs. The first parameter is the maximum number of tabs
        that can be generated in one operation.-->
    <string name="debug_drawer_tab_tools_tab_quantity_exceed_max_error">Беттер саны бір әрекетте жасауға болатын максималды санынан (%1$s) асты</string>
    <!-- The button text to add tabs to the active tab group in the tab creation tool. -->
    <string name="debug_drawer_tab_tools_tab_creation_tool_button_text_active">Белсенді беттерге қосу</string>
    <!-- The button text to add tabs to the inactive tab group in the tab creation tool. -->
    <string name="debug_drawer_tab_tools_tab_creation_tool_button_text_inactive">Белсенді емес беттерге қосу</string>
    <!-- The button text to add tabs to the private tab group in the tab creation tool. -->
    <string name="debug_drawer_tab_tools_tab_creation_tool_button_text_private">Жеке беттерге қосу</string>

    <!-- Micro survey -->

    <!-- The continue button label -->
    <string name="micro_survey_continue_button_label" tools:ignore="UnusedResources">Жалғастыру</string>
    <!-- The survey header -->
    <string name="micro_survey_survey_header">Осы сауалнаманы толтыру</string>
    <!-- The privacy notice link -->
    <string name="micro_survey_privacy_notice">Жекелік ескертуі</string>
    <!-- The submit button label text -->
<<<<<<< HEAD
    <string name="micro_survey_submit_button_label" tools:ignore="UnusedResources">Жіберу</string>
    <!-- The close button label text -->
    <string name="micro_survey_close_button_label">Жабу</string>
    <!-- The survey completion confirmation text -->
    <string name="micro_survey_feedback_confirmation" tools:ignore="UnusedResources">Пікіріңізге рахмет!</string>
=======
    <string name="micro_survey_submit_button_label">Жіберу</string>
    <!-- The close button label text -->
    <string name="micro_survey_close_button_label" tools:ignore="UnusedResources">Жабу</string>
    <!-- The survey completion confirmation text -->
    <string name="micro_survey_feedback_confirmation">Пікіріңізге рахмет!</string>
>>>>>>> 7fda8002
    <!-- Option for likert scale -->
    <string name="likert_scale_option_1" tools:ignore="UnusedResources">Өте жақсы</string>
    <!-- Option for likert scale -->
    <string name="likert_scale_option_2" tools:ignore="UnusedResources">Жақсы</string>
    <!-- Option for likert scale -->
    <string name="likert_scale_option_3" tools:ignore="UnusedResources">Бейтарап</string>
    <!-- Option for likert scale -->
    <string name="likert_scale_option_4" tools:ignore="UnusedResources">Нашар</string>
    <!-- Option for likert scale -->
    <string name="likert_scale_option_5" tools:ignore="UnusedResources">Өте нашар</string>

<<<<<<< HEAD
=======
    <!-- Microsurvey accessibility -->
    <!-- Content description (not visible, for screen readers etc.) for opening microsurvey bottom sheet. -->
    <string name="microsurvey_open_handle_content_description" tools:ignore="UnusedResources">Сауалнаманы ашу</string>
    <!-- Content description (not visible, for screen readers etc.) for closing microsurvey bottom sheet. -->
    <string name="microsurvey_close_handle_content_description" tools:ignore="UnusedResources">Сауалнаманы жабу</string>
    <!-- Content description for "X" button that is closing microsurvey. -->
    <string name="microsurvey_close_button_content_description" tools:ignore="UnusedResources">Жабу</string>

>>>>>>> 7fda8002
    <!-- Debug drawer logins -->
    <!-- The title of the Logins feature in the Debug Drawer. -->
    <string name="debug_drawer_logins_title">Логиндер</string>
    <!-- The title of the logins section in the Logins feature, where the parameter will be the site domain  -->
    <string name="debug_drawer_logins_current_domain_label">Ағымдағы домен: %s</string>
    <!-- The label for a button to add a new fake login for the current domain in the Logins feature. -->
    <string name="debug_drawer_logins_add_login_button">Осы домен үшін жалған логин қосу</string>
    <!-- Content description for delete button where parameter will be the username of the login -->
    <string name="debug_drawer_logins_delete_login_button_content_description">%s пайдаланушы атымен логинді өшіру</string>
</resources><|MERGE_RESOLUTION|>--- conflicted
+++ resolved
@@ -291,8 +291,6 @@
     <!-- Browser menu label that navigates to the save sub-menu, which contains various save related menu items such as
          bookmarking a page, saving to collection, shortcut or as a PDF, and adding to home screen -->
     <string name="browser_menu_save">Сақтау</string>
-<<<<<<< HEAD
-=======
 
     <!-- Browser menu label that bookmarks the currently visited page -->
     <string name="browser_menu_bookmark_this_page">Бұл бетті бетбелгілерге қосу</string>
@@ -311,7 +309,6 @@
     <string name="browser_menu_translated_to">%1$s тіліне аударылған</string>
     <!-- Browser menu label for the print feature -->
     <string name="browser_menu_print">Баспаға шығару…</string>
->>>>>>> 7fda8002
 
     <!-- Extensions management fragment -->
     <!-- Text displayed when there are no extensions to be shown -->
@@ -620,13 +617,9 @@
     <!-- Preference for language -->
     <string name="preferences_language">Тіл</string>
     <!-- Preference for translation -->
-<<<<<<< HEAD
-    <string name="preferences_translation">Аударма</string>
-=======
     <string name="preferences_translation" moz:removedIn="127" tools:ignore="UnusedResources">Аударма</string>
     <!-- Preference for translations -->
     <string name="preferences_translations">Аудармалар</string>
->>>>>>> 7fda8002
     <!-- Preference for data choices -->
     <string name="preferences_data_choices">Деректер таңдауы</string>
     <!-- Preference for data collection -->
@@ -698,13 +691,6 @@
     <string name="addons_permissions_heading_required" tools:ignore="UnusedResources">Міндетті</string>
     <!-- The title of the optional permissions section from addon's permissions screen -->
     <string name="addons_permissions_heading_optional" tools:ignore="UnusedResources">Міндетті емес</string>
-<<<<<<< HEAD
-    <!-- The title of the section with websites that have permissions granted from addon's permissions screen -->
-    <string name="addons_permissions_heading_read_and_change_website_data" tools:ignore="UnusedResources">Веб-сайт деректерін оқу және өзгерту</string>
-    <!-- The description of the icon that can delete one of the websites displayed  -->
-    <string name="addons_permissions_icon_description_delete_website" tools:ignore="UnusedResources">Веб-сайтты өшіру</string>
-=======
->>>>>>> 7fda8002
     <!-- The title of the origin permission option allowing a user to enable the extension to run on all sites -->
     <string name="addons_permissions_allow_for_all_sites" tools:ignore="UnusedResources">Барлық сайттар үшін рұқсат ету</string>
     <!-- The subtitle for the allow for all sites preference toggle -->
@@ -2539,12 +2525,9 @@
     <!-- Content description (not visible, for screen readers etc.) for closing the translations bottom sheet. -->
     <string name="translation_option_bottom_sheet_close_content_description">Аудармалар парағын жабу</string>
 
-<<<<<<< HEAD
-=======
     <!-- The title of the warning card informs the user that an error has occurred at page settings. -->
     <string name="translation_option_bottom_sheet_error_warning_text">Кейбір баптаулар уақытша қолжетімсіз.</string>
 
->>>>>>> 7fda8002
     <!-- Translation settings dialog -->
     <!-- Title of the translation settings dialog that allows a user to set their preferred translation settings. -->
     <string name="translation_settings_toolbar_title">Аудармалар</string>
@@ -2673,12 +2656,9 @@
     <!-- Content description (not visible, for screen readers etc.): Navigate back within the debug drawer. -->
     <string name="debug_drawer_back_button_content_description">Артқа өту</string>
 
-<<<<<<< HEAD
-=======
     <!-- Content description (not visible, for screen readers etc.): Open debug drawer. -->
     <string name="debug_drawer_fab_content_description">Жөндеу сөресін ашу</string>
 
->>>>>>> 7fda8002
     <!-- Debug drawer tabs tools -->
     <!-- The title of the Tab Tools feature in the Debug Drawer. -->
     <string name="debug_drawer_tab_tools_title">Беттер саймандары</string>
@@ -2724,19 +2704,11 @@
     <!-- The privacy notice link -->
     <string name="micro_survey_privacy_notice">Жекелік ескертуі</string>
     <!-- The submit button label text -->
-<<<<<<< HEAD
-    <string name="micro_survey_submit_button_label" tools:ignore="UnusedResources">Жіберу</string>
-    <!-- The close button label text -->
-    <string name="micro_survey_close_button_label">Жабу</string>
-    <!-- The survey completion confirmation text -->
-    <string name="micro_survey_feedback_confirmation" tools:ignore="UnusedResources">Пікіріңізге рахмет!</string>
-=======
     <string name="micro_survey_submit_button_label">Жіберу</string>
     <!-- The close button label text -->
     <string name="micro_survey_close_button_label" tools:ignore="UnusedResources">Жабу</string>
     <!-- The survey completion confirmation text -->
     <string name="micro_survey_feedback_confirmation">Пікіріңізге рахмет!</string>
->>>>>>> 7fda8002
     <!-- Option for likert scale -->
     <string name="likert_scale_option_1" tools:ignore="UnusedResources">Өте жақсы</string>
     <!-- Option for likert scale -->
@@ -2748,8 +2720,6 @@
     <!-- Option for likert scale -->
     <string name="likert_scale_option_5" tools:ignore="UnusedResources">Өте нашар</string>
 
-<<<<<<< HEAD
-=======
     <!-- Microsurvey accessibility -->
     <!-- Content description (not visible, for screen readers etc.) for opening microsurvey bottom sheet. -->
     <string name="microsurvey_open_handle_content_description" tools:ignore="UnusedResources">Сауалнаманы ашу</string>
@@ -2758,7 +2728,6 @@
     <!-- Content description for "X" button that is closing microsurvey. -->
     <string name="microsurvey_close_button_content_description" tools:ignore="UnusedResources">Жабу</string>
 
->>>>>>> 7fda8002
     <!-- Debug drawer logins -->
     <!-- The title of the Logins feature in the Debug Drawer. -->
     <string name="debug_drawer_logins_title">Логиндер</string>
