<?xml version="1.0" encoding="utf-8"?>
<resources xmlns:tools="http://schemas.android.com/tools" xmlns:moz="http://mozac.org/tools">
    <!-- App name for private browsing mode. The first parameter is the name of the app defined in app_name (for example: Fenix)-->
    <string name="app_name_private_5">Жекелік %s</string>
    <!-- App name for private browsing mode. The first parameter is the name of the app defined in app_name (for example: Fenix)-->
    <string name="app_name_private_4">%s (Жекелік)</string>

    <!-- Home Fragment -->
    <!-- Content description (not visible, for screen readers etc.): "Three dot" menu button. -->
    <string name="content_description_menu">Көбірек опциялар</string>
    <!-- Content description (not visible, for screen readers etc.): "Private Browsing" menu button. -->
    <string name="content_description_private_browsing_button">Жекелік шолу режимін іске қосу</string>
    <!-- Content description (not visible, for screen readers etc.): "Private Browsing" menu button. -->
    <string name="content_description_disable_private_browsing_button">Жекелік шолу режимін сөндіру</string>
    <!-- Content description (not visible, for screen readers etc.): "Private Browsing" menu button. -->
    <string name="content_description_private_browsing">Жекелік шолу</string>
    <!-- Placeholder text shown in the search bar before a user enters text for the default engine -->
    <string name="search_hint">Іздеу немесе адресті енгізу</string>

    <!-- Placeholder text shown in the search bar before a user enters text for a general engine -->
    <string name="search_hint_general_engine">Интернетте іздеу</string>
    <!-- Placeholder text shown in search bar when using history search -->
    <string name="history_search_hint">Тарихтан іздеу</string>
    <!-- Placeholder text shown in search bar when using bookmarks search -->
    <string name="bookmark_search_hint">Бетбелгілерден іздеу</string>
    <!-- Placeholder text shown in search bar when using tabs search -->
    <string name="tab_search_hint">Беттерден іздеу</string>
    <!-- Placeholder text shown in the search bar when using application search engines -->
    <string name="application_search_hint">Іздеу жолын енгізіңіз</string>
    <!-- No Open Tabs Message Description -->
    <string name="no_open_tabs_description">Сіздің ашық беттеріңіз осында көрсетілетін болады.</string>
    <!-- No Private Tabs Message Description -->
    <string name="no_private_tabs_description">Сіздің жекелік беттеріңіз осында көрсетілетін болады.</string>

    <!-- Tab tray multi select title in app bar. The first parameter is the number of tabs selected -->
    <string name="tab_tray_multi_select_title">%1$d таңдалды</string>
    <!-- Label of button in create collection dialog for creating a new collection  -->
    <string name="tab_tray_add_new_collection">Жаңа жинақты қосу</string>
    <!-- Label of editable text in create collection dialog for naming a new collection  -->
    <string name="tab_tray_add_new_collection_name">Аты</string>
    <!-- Label of button in save to collection dialog for selecting a current collection  -->
    <string name="tab_tray_select_collection">Жинақты таңдау</string>
    <!-- Content description for close button while in multiselect mode in tab tray -->
    <string name="tab_tray_close_multiselect_content_description">Көп таңдау режимінен шығу</string>
    <!-- Content description for save to collection button while in multiselect mode in tab tray -->
    <string name="tab_tray_collection_button_multiselect_content_description">Таңдалған беттерді жинаққа сақтау</string>
    <!-- Content description on checkmark while tab is selected in multiselect mode in tab tray -->
    <string name="tab_tray_multiselect_selected_content_description">Таңдалған</string>

    <!-- Home - Bookmarks -->
    <!-- Title for the home screen section with bookmarks. -->
    <string name="home_bookmarks_title">Бетбелгілер</string>
    <!-- Content description for the button which navigates the user to show all of their bookmarks. -->
    <string name="home_bookmarks_show_all_content_description">Барлық бетбелгілерді көрсету</string>
    <!-- Text for the menu button to remove a recently saved bookmark from the user's home screen -->
    <string name="home_bookmarks_menu_item_remove">Өшіру</string>

    <!-- About content. The first parameter is the name of the application. (For example: Fenix) -->
    <string name="about_content">%1$s жасаған Mozilla.</string>

    <!-- Private Browsing -->
    <!-- Explanation for private browsing displayed to users on home view when they first enable private mode
        The first parameter is the name of the app defined in app_name (for example: Fenix) -->
    <string name="private_browsing_placeholder_description_2">%1$s қолданба немесе барлық жекелік шолу беттері жабылғанда іздеулер және шолу тарихын өшіреді. Бұл сізді веб-сайттар немесе интернет қызметін ұсынушысына анонимды етпесе де, бұл компьютерді қолданатын басқа адамдардан сіздің интернеттегі белсенділікті жасырын сақтауға жол береді.</string>
    <string name="private_browsing_common_myths">Жекелік шолу туралы кең тараған аңыздар</string>

    <!-- True Private Browsing Mode -->
    <!-- Title for info card on private homescreen in True Private Browsing Mode. -->
    <string name="felt_privacy_desc_card_title">Бұл құрылғыда із қалдырмау</string>

    <!-- Explanation for private browsing displayed to users on home view when they first enable
        private mode in our new Total Private Browsing mode.
        The first parameter is the name of the app defined in app_name (for example: Firefox Nightly)
        The second parameter is the clickable link text in felt_privacy_info_card_subtitle_link_text -->
    <string name="felt_privacy_info_card_subtitle_2">Барлық жеке беттерді жапқанда, %1$s cookie файлдарын, тарихты және сайт деректерін өшіреді. %2$s</string>
    <!-- Clickable portion of the explanation for private browsing that links the user to our
        about privacy page.
        This string is used in felt_privacy_info_card_subtitle as the second parameter.-->
    <string name="felt_privacy_info_card_subtitle_link_text">Менің белсенділігімді кім көре алады?</string>

    <!-- Private mode shortcut "contextual feature recommendation" (CFR) -->
    <!-- Text for the Private mode shortcut CFR message for adding a private mode shortcut to open private tabs from the Home screen -->
    <string name="private_mode_cfr_message_2">Келесі жекелік бетін бір шерту арқылы ашыңыз.</string>
    <!-- Text for the positive button to accept adding a Private Browsing shortcut to the Home screen -->
    <string name="private_mode_cfr_pos_button_text">Үй экранына қосу</string>
    <!-- Text for the negative button to decline adding a Private Browsing shortcut to the Home screen -->
    <string name="cfr_neg_button_text">Жоқ, рахмет</string>

    <!-- Open in App "contextual feature recommendation" (CFR) -->
    <!-- Text for the info message. The first parameter is the name of the application.-->
    <string name="open_in_app_cfr_info_message_2">%1$s қолданбасын сілтемелерді қолданбаларда автоматты түрде ашатын етіп баптауға болады.</string>
    <!-- Text for the positive action button -->
    <string name="open_in_app_cfr_positive_button_text">Баптауларға өту</string>
    <!-- Text for the negative action button -->
    <string name="open_in_app_cfr_negative_button_text">Тайдыру</string>


    <!-- Private browsing erase action "contextual feature recommendation" (CFR) -->
    <!-- Text for the message displayed in the contextual feature recommendation popup promoting the erase private browsing feature. -->
    <string name="erase_action_cfr_message">Жаңа жекелік шолуды бастау үшін осы жерді шертіңіз. Тарихыңызды, cookie файлдарын - барлығын өшіріңіз.</string>


    <!-- Toolbar "contextual feature recommendation" (CFR) -->
    <!-- Text for the title displayed in the contextual feature recommendation popup promoting the navigation bar. -->
    <string name="navbar_cfr_title">Жаңа навигация арқылы жылдамырақ шолыңыз</string>

    <!-- Text for the message displayed in the contextual feature recommendation popup promoting the navigation bar. -->
    <string name="navbar_cfr_message_2">Веб-сайтта болған кезде, қосымша шолу кеңістігі үшін төмен айналдырған кезде бұл панель жасырылады.</string>

    <!-- Text for the message displayed for the popup promoting the long press of navigation in the navigation bar. -->
    <string name="navbar_navigation_buttons_cfr_message">Осы бет тарихындағы беттер арасында өту үшін бағдарша пернесін басып, ұстап тұрыңыз.</string>

    <!-- Address bar swipe "contextual feature recommendation" (CFR) -->
    <!-- Text for the title displayed in the contextual feature recommendation popup promoting swipe of address bar. -->
    <string name="address_bar_swipe_cfr_title">Беттерді ауыстыру үшін құралдар тақтасы үстінен өткізіңіз</string>

    <!-- Text for the message displayed in the contextual feature recommendation popup promoting swipe of address bar. -->
    <string name="address_bar_swipe_cfr_message">Ауыстыру үшін солға немесе оңға өткізіңіз. Жаңа бетті ашу үшін соңғы бетте солға өткізіңіз.</string>

    <!-- Text for the info dialog when camera permissions have been denied but user tries to access a camera feature. -->
    <string name="camera_permissions_needed_message">Камера рұқсаты керек. Android баптауларына өтіп, Рұқсаттарды ашып, &quot;Рұқсат ету&quot; таңдаңыз.</string>
    <!-- Text for the positive action button to go to Android Settings to grant permissions. -->
    <string name="camera_permissions_needed_positive_button_text">Баптауларға өту</string>
    <!-- Text for the negative action button to dismiss the dialog. -->
    <string name="camera_permissions_needed_negative_button_text">Тайдыру</string>

    <!-- Text for the banner message to tell users about our auto close feature. -->
    <string name="tab_tray_close_tabs_banner_message">Ашық беттер өткен күнде, аптада немесе айда қаралмаған болса, автоматты түрде жабылатынын баптау.</string>
    <!-- Text for the positive action button to go to Settings for auto close tabs. -->
    <string name="tab_tray_close_tabs_banner_positive_button_text">Опцияларды қарау</string>
    <!-- Text for the negative action button to dismiss the Close Tabs Banner. -->
    <string name="tab_tray_close_tabs_banner_negative_button_text">Тайдыру</string>

    <!-- Text for the banner message to tell users about our inactive tabs feature. -->
    <string name="tab_tray_inactive_onboarding_message">Сіз екі апта бойы қарамаған беттер осында жылжытылады.</string>

    <!-- Text for the action link to go to Settings for inactive tabs. -->
    <string name="tab_tray_inactive_onboarding_button_text">Баптауларда сөндіру</string>
    <!-- Text for title for the auto-close dialog of the inactive tabs. -->
    <string name="tab_tray_inactive_auto_close_title">Бір айдан кейін автожабу керек пе?</string>
    <!-- Text for the body for the auto-close dialog of the inactive tabs.
        The first parameter is the name of the application.-->
    <string name="tab_tray_inactive_auto_close_body_2">%1$s сіз соңғы айда қарамаған беттерді жаба алады.</string>
    <!-- Content description for close button in the auto-close dialog of the inactive tabs. -->
    <string name="tab_tray_inactive_auto_close_button_content_description">Жабу</string>

    <!-- Text for turn on auto close tabs button in the auto-close dialog of the inactive tabs. -->
    <string name="tab_tray_inactive_turn_on_auto_close_button_2">Автожабуды іске қосу</string>


    <!-- Home screen icons - Long press shortcuts -->
    <!-- Shortcut action to open new tab -->
    <string name="home_screen_shortcut_open_new_tab_2">Жаңа бет</string>
    <!-- Shortcut action to open new private tab -->
    <string name="home_screen_shortcut_open_new_private_tab_2">Жаңа жекелік беті</string>

    <!-- Shortcut action to open Passwords screen -->
    <string name="home_screen_shortcut_passwords">Парольдер</string>

    <!-- Recent Tabs -->
    <!-- Header text for jumping back into the recent tab in the home screen -->
    <string name="recent_tabs_header">Кері оралу</string>
    <!-- Button text for showing all the tabs in the tabs tray -->
    <string name="recent_tabs_show_all">Барлығын көрсету</string>

    <!-- Content description for the button which navigates the user to show all recent tabs in the tabs tray. -->
    <string name="recent_tabs_show_all_content_description_2">Барлық соңғы беттерді көрсету батырмасы</string>

    <!-- Text for button in synced tab card that opens synced tabs tray -->
    <string name="recent_tabs_see_all_synced_tabs_button_text">Барлық синхрондалған беттерді қарау</string>
    <!-- Accessibility description for device icon used for recent synced tab -->
    <string name="recent_tabs_synced_device_icon_content_description">Синхрондалған құрылғы</string>
    <!-- Text for the dropdown menu to remove a recent synced tab from the homescreen -->
    <string name="recent_synced_tab_menu_item_remove">Өшіру</string>
    <!-- Text for the menu button to remove a grouped highlight from the user's browsing history
         in the Recently visited section -->
    <string name="recent_tab_menu_item_remove">Өшіру</string>

    <!-- History Metadata -->
    <!-- Header text for a section on the home screen that displays grouped highlights from the
         user's browsing history, such as topics they have researched or explored on the web -->
    <string name="history_metadata_header_2">Жуырда қаралған</string>
    <!-- Text for the menu button to remove a grouped highlight from the user's browsing history
         in the Recently visited section -->
    <string name="recently_visited_menu_item_remove">Өшіру</string>

    <!-- Content description for the button which navigates the user to show all of their history. -->
    <string name="past_explorations_show_all_content_description_2">Барлық тарихты көрсету</string>

    <!-- Browser Fragment -->
    <!-- Content description (not visible, for screen readers etc.): Navigate backward (browsing history) -->
    <string name="browser_menu_back">Артқа</string>
    <!-- Content description (not visible, for screen readers etc.): Navigate forward (browsing history) -->
    <string name="browser_menu_forward">Алға</string>
    <!-- Content description (not visible, for screen readers etc.): Refresh current website -->
    <string name="browser_menu_refresh">Жаңарту</string>
    <!-- Content description (not visible, for screen readers etc.): Stop loading current website -->
    <string name="browser_menu_stop">Тоқтату</string>
    <!-- Browser menu button that opens the extensions manager -->
    <string name="browser_menu_extensions">Кеңейтулер</string>
    <!-- Browser menu banner header text for extensions onboarding.
        The first parameter is the name of the app defined in app_name (for example: Fenix). -->
    <string name="browser_menu_extensions_banner_onboarding_header">%s өзіңіздікі етіп қылу</string>
    <!-- Browser menu banner header text for extensions onboarding when all installed extensions have been disabled. -->
    <string name="browser_menu_disabled_extensions_banner_onboarding_header">Сізде орнатылған, бірақ іске қосылмаған кеңейтулер бар</string>
    <!-- Browser menu banner body text for extensions onboarding.
        The first parameter is the name of the app defined in app_name (for example: Fenix). -->
    <string name="browser_menu_extensions_banner_onboarding_body">Кеңейтулер %s сыртқы түрі мен өнімділігін өзгертуден бастап, жекелік пен қауіпсіздікті арттыруға дейін шолуды келесі деңгейге көтереді.</string>
    <!-- Browser menu banner body text for extensions onboarding when all installed extensions have been disabled.
     The first parameter is the name of the button that opens extension manager (for example "Manage extensions"). -->
    <string name="browser_menu_disabled_extensions_banner_onboarding_body">Кеңейтулерді пайдалану үшін оларды бапауларда немесе төменде &quot;%s&quot; таңдау арқылы іске қосыңыз.</string>
    <!-- Browser menu banner link text for learning more about extensions -->
    <string name="browser_menu_extensions_banner_learn_more">Көбірек білу</string>
    <!-- Browser menu button that opens the extensions manager -->
    <string name="browser_menu_manage_extensions">Кеңейтулерді басқару</string>
    <!-- Content description (not visible, for screen readers etc.): Section heading for recommended extensions.-->
    <string name="browser_menu_recommended_section_content_description">Ұсынылатын кеңейтулер</string>
    <!-- Content description (not visible, for screen readers etc.): Label for plus icon used to add extension.
      The first parameter is the name of the extension (for example: ClearURLs). -->
    <string name="browser_menu_extension_plus_icon_content_description_2">%1$s қосу</string>
    <!-- Browser menu button that opens AMO in a tab -->
    <string name="browser_menu_discover_more_extensions">Көбірек кеңейтулерді табу</string>
    <!-- Browser menu description that is shown when one or more extensions are disabled due to extension errors -->
    <string name="browser_menu_extensions_disabled_description">Уақытша сөндірілген</string>
    <!-- The description of the browser menu appears when the user hasn't installed any extensions. -->
    <string name="browser_menu_no_extensions_installed_description">Іске қосылған кеңейтулер жоқ</string>
    <!-- Browser menu button that opens account settings -->
    <string name="browser_menu_account_settings">Тіркелгі ақпараты</string>
    <!-- Browser menu button that sends a user to help articles -->
    <string name="browser_menu_help">Көмек</string>
    <!-- Browser menu button that sends a to a the what's new article -->
    <string name="browser_menu_whats_new">Не жаңалық</string>
    <!-- Browser menu button that opens the settings menu -->
    <string name="browser_menu_settings">Баптаулар</string>
    <!-- Browser menu button that opens a user's library -->
    <string name="browser_menu_library">Кітапхана</string>
    <!-- Browser menu toggle that requests a desktop site -->
    <string name="browser_menu_desktop_site">Жұмыс үстелі сайты</string>
    <!-- Browser menu button that reopens a private tab as a regular tab -->
    <string name="browser_menu_open_in_regular_tab">Қалыпты бетте ашу</string>
    <!-- Browser menu toggle that adds a shortcut to the site on the device home screen. -->
    <string name="browser_menu_add_to_homescreen">Үй экранына қосу</string>
    <!-- Browser menu toggle that adds a PWA of the site on the device home screen. -->
    <string name="browser_menu_add_app_to_homescreen">Қолданбаны үй экранына қосу</string>
    <!-- Browser menu toggle that adds a shortcut to the site on the device home screen. -->
    <string name="browser_menu_add_to_homescreen_2">Үй экранына қосу…</string>
    <!-- Browser menu toggle that adds a PWA of the site on the device home screen. -->
    <string name="browser_menu_add_app_to_homescreen_2">Қолданбаны үй экранына қосу…</string>
    <!-- Text for notifying users that Xiaomi devices require additional permissions to add to home screen -->
    <string name="browser_menu_add_to_homescreen_xiaomi">Xiaomi құрылғыларына негізгі экранға жарлықтарды қосу үшін  қосымша рұқсаттар қажет болуы мүмкін. Баптауларды тексеріңіз.</string>
    <!-- Content description (not visible, for screen readers etc.) for the Resync tabs button -->
    <string name="resync_button_content_description">Қайта синхрондау</string>
    <!-- Browser menu button that opens the find in page menu -->
    <string name="browser_menu_find_in_page">Беттен табу</string>
    <!-- Browser menu button that opens the find in page menu -->
    <string name="browser_menu_find_in_page_2">Беттен табу…</string>
    <!-- Browser menu button that opens the translations dialog, which has options to translate the current browser page. -->
    <string name="browser_menu_translations">Парақты аудару</string>
    <!-- Browser menu button that saves the current tab to a collection -->
    <string name="browser_menu_save_to_collection">Жинаққа сақтау…</string>
    <!-- Browser menu button that saves the current tab to a collection -->
    <string name="browser_menu_save_to_collection_2">Жинаққа сақтау</string>
    <!-- Browser menu button that open a share menu to share the current site -->
    <string name="browser_menu_share">Бөлісу</string>
    <!-- Browser menu button that open a share menu to share the current site -->
    <string name="browser_menu_share_2">Бөлісу…</string>
    <!-- Browser menu button shown in custom tabs that opens the current tab in Fenix
        The first parameter is the name of the app defined in app_name (for example: Fenix) -->
    <string name="browser_menu_open_in_fenix">%1$s көмегімен ашу</string>
    <!-- Browser menu text shown in custom tabs to indicate this is a Fenix tab
        The first parameter is the name of the app defined in app_name (for example: Fenix) -->
    <string name="browser_menu_powered_by">%1$s қозғалтқышы негізінде</string>
    <!-- Browser menu text shown in custom tabs to indicate this is a Fenix tab
        The first parameter is the name of the app defined in app_name (for example: Fenix) -->
    <string name="browser_menu_powered_by2">%1$s қозғалтқышы негізінде</string>
    <!-- Browser menu button to put the current page in reader mode -->
    <string name="browser_menu_read">Оқу көрінісі</string>
    <!-- Browser menu button content description to close reader mode and return the user to the regular browser -->
    <string name="browser_menu_read_close">Оқу режимін жабу</string>
    <!-- Browser menu button to open the current page in an external app -->
    <string name="browser_menu_open_app_link">Қолданбада ашу</string>
    <!-- Browser menu button to show reader view appearance controls e.g. the used font type and size -->
    <string name="browser_menu_customize_reader_view">Оқу режимін баптау</string>
    <!-- Browser menu button to show reader view appearance controls e.g. the used font type and size -->
    <string name="browser_menu_customize_reader_view_2">Оқу режимін баптау</string>
    <!-- Browser menu label for adding a bookmark -->
    <string name="browser_menu_add">Қосу</string>
    <!-- Browser menu label for editing a bookmark -->
    <string name="browser_menu_edit">Түзету</string>

    <!-- Button shown on the home page that opens the Customize home settings -->
    <string name="browser_menu_customize_home_1">Үй бетін баптау</string>

    <!-- Browser menu label to sign in to sync on the device using Mozilla accounts -->
    <string name="browser_menu_sign_in">Кіру</string>

    <!-- Browser menu caption label for the "Sign in" browser menu item described in `browser_menu_sign_in` -->
    <string name="browser_menu_sign_in_caption">Парольдер, беттер және т.б. синхрондау</string>

    <!-- Browser menu label to sign back in to sync on the device when the user's account needs to be reauthenticated -->
    <string name="browser_menu_sign_back_in_to_sync">Синхрондау ішіне қайта кіру</string>
    <!-- Browser menu caption label for the "Sign back in to sync" browser menu item described in `browser_menu_sign_back_in_to_sync` when there is an error in syncing -->
    <string name="browser_menu_syncing_paused_caption">Синхрондау аялдатылды</string>
    <!-- Browser menu label that creates a private tab -->
    <string name="browser_menu_new_private_tab">Жаңа жекелік беті</string>
    <!-- Browser menu label that navigates to the Password screen -->
    <string name="browser_menu_passwords">Парольдер</string>

    <!-- Browser menu label that navigates to the SUMO page for the Firefox for Android release notes.
         The first parameter is the name of the app defined in app_name (for example: Fenix)-->
    <string name="browser_menu_new_in_firefox">%1$s ішіндегі жаңа</string>

    <!-- Browser menu label that toggles the request for the desktop site of the currently visited page -->
    <string name="browser_menu_switch_to_desktop_site">Жұмыс үстелі сайтына ауысу</string>
    <!-- Browser menu label that toggles the request for the mobile site of the currently visited page -->
    <string name="browser_menu_switch_to_mobile_site">Мобильді сайтқа ауысу</string>
    <!-- Browser menu label that navigates to the page tools sub-menu -->
    <string name="browser_menu_tools">Құралдар</string>
    <!-- Content description (not visible, for screen readers etc.): Back button for all menu redesign sub-menu -->
    <string name="browser_menu_back_button_content_description">Негізгі мәзірге оралу</string>
    <!-- Content description (not visible, for screen readers etc.) for bottom sheet handlebar main menu. -->
    <string name="browser_main_menu_handlebar_content_description">Басты мәзір парағын жабу</string>
    <!-- Content description (not visible, for screen readers etc.) for main menu help button. -->
    <string name="browser_main_menu_content_description_help_button">Көмек</string>
    <!-- Content description (not visible, for screen readers etc.) for main menu settings button. -->
    <string name="browser_main_menu_content_description_settings_button">Баптаулар</string>
    <!-- Content description (not visible, for screen readers etc.) for bottom sheet handlebar extensions menu. -->
    <string name="browser_extensions_menu_handlebar_content_description">Кеңейтулер мәзір парағын жабу</string>
    <!-- Content description (not visible, for screen readers etc.) for bottom sheet handlebar save menu. -->
    <string name="browser_save_menu_handlebar_content_description">Сақтау мәзір парағын жабу</string>
    <!-- Content description (not visible, for screen readers etc.) for bottom sheet handlebar tools menu. -->
    <string name="browser_tools_menu_handlebar_content_description">Құралдар мәзір парағын жабу</string>
    <!-- Content description (not visible, for screen readers etc.) for bottom sheet handlebar custom tab menu. -->
    <string name="browser_custom_tab_menu_handlebar_content_description">Таңдауыңызша бет мәзір парағын жабу</string>
    <!-- Browser menu description that describes the various tools related menu items inside of the tools sub-menu -->
    <string name="browser_menu_tools_description_with_translate" moz:removedIn="134" tools:ignore="UnusedResources">Оқу режимі, Аудару, Баспаға шығару, Бөлісу, Қолданбаны ашу</string>
    <!-- Browser menu description that describes the various tools related menu items inside of the tools sub-menu -->
    <string name="browser_menu_tools_description" moz:removedIn="134" tools:ignore="UnusedResources">Оқу режимі, Баспаға шығару, Бөлісу, Қолданбаны ашу</string>
    <!-- Browser menu description that describes the various tools related menu items inside of the tools sub-menu
         The first parameter is the label of the report site issue (for example: Report Site issue) -->
    <string name="browser_menu_tools_description_with_translate_with_report_site" moz:removedIn="135" tools:ignore="UnusedResources">Оқу режимі, Аудару, %s, Баспаға шығару, Бөлісу, Қолданбаны ашу</string>
    <!-- Browser menu description that describes the various tools related menu items inside of the tools sub-menu when the "Report broken site" feature is available-->
    <string name="browser_menu_tools_description_with_translate_with_report_site_2">Оқу режимі, Аудару, Сынған сайт туралы хабарлау, Баспаға шығару, Бөлісу, Қолданбаны ашу</string>
    <!-- Browser menu description that describes the various tools related menu items inside of the tools sub-menu -->
    <string name="browser_menu_tools_description_with_translate_without_report_site">Оқу режимі, Аудару, Баспаға шығару, Бөлісу, Қолданбаны ашу</string>
    <!-- Browser menu description that describes the various tools related menu items inside of the tools sub-menu
         The first parameter is the label of the report site issue (for example: Report Site issue) -->
    <string name="browser_menu_tools_description_with_report_site" moz:removedIn="135" tools:ignore="UnusedResources">Оқу режимі, %s, Баспаға шығару, Бөлісу, Қолданбаны ашу</string>
    <!-- Browser menu description that describes the various tools related menu items inside of the tools sub-menu when the "Report broken site" feature is available-->
    <string name="browser_menu_tools_description_with_report_site_2">Оқу режимі, Сынған сайт туралы хабарлау, Баспаға шығару, Бөлісу, Қолданбаны ашу</string>
    <!-- Browser menu description that describes the various tools related menu items inside of the tools sub-menu -->
    <string name="browser_menu_tools_description_without_report_site">Оқу режимі, Баспаға шығару, Бөлісу, Қолданбаны ашу</string>
    <!-- Browser menu label that navigates to the save sub-menu, which contains various save related menu items such as
         bookmarking a page, saving to collection, shortcut or as a PDF, and adding to home screen -->
    <string name="browser_menu_save">Сақтау</string>

    <!-- Browser menu description that describes the various save related menu items inside of the save sub-menu -->
    <string name="browser_menu_save_description">Бетбелгіні қосу, Жарлық, Басты бет, Жинақ, PDF</string>
    <!-- Browser menu label that bookmarks the currently visited page -->
    <string name="browser_menu_bookmark_this_page">Бұл бетті бетбелгілерге қосу</string>
    <!-- Browser menu label that navigates to the edit bookmark screen for the current bookmarked page -->
    <string name="browser_menu_edit_bookmark">Бетбелгіні түзету</string>
    <!-- Browser menu label that the saves the currently visited page as a PDF -->
    <string name="browser_menu_save_as_pdf">PDF ретінде сақтау…</string>
    <!-- Browser menu label for turning ON reader view of the current visited page -->
    <string name="browser_menu_turn_on_reader_view">Оқу көрінісін іске қосу</string>
    <!-- Browser menu label for turning OFF reader view of the current visited page -->
    <string name="browser_menu_turn_off_reader_view">Оқу көрінісін сөндіру</string>
    <!-- Browser menu button that reopens a private tab as a regular tab -->
    <string name="browser_menu_open_in_normal_tab">Жеке емес бетке жылжыту</string>dsa
    <!-- Browser menu label for navigating to the translation feature, which provides language translation options the current visited page -->
    <string name="browser_menu_translate_page">Парақты аудару…</string>
    <!-- Browser menu label for navigating to the Web Compat Reporter feature, which provides users the ability to send bug reports for broken sites. -->
    <string name="browser_menu_webcompat_reporter">Сынған сайт туралы хабарлау…</string>
    <!-- Browser menu label that is displayed when the current page has been translated by the translation feature.
         The first parameter is the name of the language that page was translated to (e.g. English). -->
    <string name="browser_menu_translated_to">%1$s тіліне аударылған</string>
    <!-- Browser menu label for the print feature -->
    <string name="browser_menu_print">Баспаға шығару…</string>

    <!-- Browser menu label for the Delete browsing data on quit feature.
        The first parameter is the name of the app defined in app_name (for example: Fenix). -->
    <string name="browser_menu_delete_browsing_data_on_quit">%1$s жұмысын аяқтау</string>

    <!-- Menu "contextual feature recommendation" (CFR) -->
    <!-- Text for the title in the contextual feature recommendation popup promoting the menu feature. -->
    <string name="menu_cfr_title">Жаңа: жеңілдетілген мәзір</string>
    <!-- Text for the message in the contextual feature recommendation popup promoting the menu feature. -->
    <string name="menu_cfr_body">Жекелік шолудан бастап әрекеттерді сақтауға дейін қажет нәрсені жылдам табыңыз.</string>

    <!-- Extensions management fragment -->
    <!-- Text displayed when there are no extensions to be shown -->
    <string name="extensions_management_no_extensions">Мұнда кеңейтулер жоқ</string>

    <!-- Browser Toolbar -->
    <!-- Content description for the Home screen button on the browser toolbar -->
    <string name="browser_toolbar_home">Бастапқы экран</string>

    <!-- Content description (not visible, for screen readers etc.): Erase button: Erase the browsing
         history and go back to the home screen. -->
    <string name="browser_toolbar_erase">Шолу тарихын өшіру</string>
    <!-- Content description for the translate page toolbar button that opens the translations dialog when no translation has occurred. -->
    <string name="browser_toolbar_translate">Парақты аудару</string>

    <!-- Content description (not visible, for screen readers etc.) for the translate page toolbar button that opens the translations dialog when the page is translated successfully.
         The first parameter is the name of the language that is displayed in the original page. (For example: English)
         The second parameter is the name of the language which the page was translated to. (For example: French) -->
    <string name="browser_toolbar_translated_successfully">Бет %1$s тілінен %2$s тіліне аударылды.</string>

    <!-- Locale Settings Fragment -->
    <!-- Content description for tick mark on selected language -->
    <string name="a11y_selected_locale_content_description">Таңдалған тіл</string>
    <!-- Text for default locale item -->
    <string name="default_locale_text">Құрылғы тіліне сүйену</string>

    <!-- Placeholder text shown in the search bar before a user enters text -->
    <string name="locale_search_hint">Тілді іздеу</string>

    <!-- Search Fragment -->
    <!-- Button in the search view that lets a user search by scanning a QR code -->
    <string name="search_scan_button" moz:removedIn="133" tools:ignore="UnusedResources">Сканерлеу</string>
    <!-- Button in the search view that lets a user search by scanning a QR code -->
    <string name="search_scan_button_2">QR кодын сканерлеу</string>
    <!-- Button in the search view when shortcuts are displayed that takes a user to the search engine settings -->
    <string name="search_shortcuts_engine_settings">Іздеу жүйесінің параметрлері</string>
    <!-- Button in the search view that lets a user navigate to the site in their clipboard -->
    <string name="awesomebar_clipboard_title">Алмасу буферінен сілтемені кірістіру</string>
    <!-- Button in the search suggestions onboarding that allows search suggestions in private sessions -->
    <string name="search_suggestions_onboarding_allow_button">Рұқсат ету</string>
    <!-- Button in the search suggestions onboarding that does not allow search suggestions in private sessions -->
    <string name="search_suggestions_onboarding_do_not_allow_button">Рұқсат етпеу</string>
    <!-- Search suggestion onboarding hint title text -->
    <string name="search_suggestions_onboarding_title">Жекелік терезелерінде іздеу жүйелерінің ұсыныстарын рұқсат ету керек пе?</string>
    <!-- Search suggestion onboarding hint description text, first parameter is the name of the app defined in app_name (for example: Fenix)-->
    <string name="search_suggestions_onboarding_text">%s сіз адрестік жолақта терген барлық нәрсемен сіздің іздеу жүйеңізбен бөлісетін болады.</string>

    <!-- Search engine suggestion title text. The first parameter is the name of the suggested engine-->
    <string name="search_engine_suggestions_title">%s ішінен іздеу</string>
    <!-- Search engine suggestion description text -->
    <string name="search_engine_suggestions_description">Адрестік жолақтан тікелей іздеу</string>

    <!-- Menu option in the search selector menu to open the search settings -->
    <string name="search_settings_menu_item">Іздеу баптаулары</string>

    <!-- Header text for the search selector menu -->
    <string name="search_header_menu_item_2">Бұл жолы келесі жерде іздеу:</string>

    <!-- Content description (not visible, for screen readers etc.): Search engine icon. The first parameter is the search engine name (for example: DuckDuckGo). -->
    <string name="search_engine_icon_content_description" tools:ignore="UnusedResources" moz:removedIn="133">%s іздеу жүйесі</string>

    <!-- Content description (not visible, for screen readers etc.): Search engine icon.
    The parameter is the search engine name (for example: DuckDuckGo). -->
    <string name="search_engine_icon_content_description_1">Іздеу жүйесі: %s</string>

    <!-- Home onboarding -->
    <!-- Home onboarding dialog welcome screen title text. -->
    <string name="onboarding_home_welcome_title_2">Жекелігі көбірек интернетке қош келдіңіз</string>
    <!-- Home onboarding dialog welcome screen description text. -->
    <string name="onboarding_home_welcome_description">Қосымша түстер. Жақсырақ жекелік. Табыстан гөрі адамдарға бірдей міндеттеме.</string>
    <!-- Home onboarding dialog sign into sync screen title text. -->
    <string name="onboarding_home_sync_title_3">Экрандарды ауыстыру бұрынғыдан оңайырақ</string>
    <!-- Home onboarding dialog sign into sync screen description text. -->
    <string name="onboarding_home_sync_description">Енді басты бетте орналасқан басқа құрылғылардың беттері арқылы тоқтаған жерден жалғастырыңыз.</string>
    <!-- Text for the button to continue the onboarding on the home onboarding dialog. -->
    <string name="onboarding_home_get_started_button">Бастау</string>
    <!-- Text for the button to navigate to the sync sign in screen on the home onboarding dialog. -->
    <string name="onboarding_home_sign_in_button">Кіру</string>
    <!-- Text for the button to skip the onboarding on the home onboarding dialog. -->
    <string name="onboarding_home_skip_button">Аттап кету</string>

    <!-- Onboarding home screen sync popup dialog message, shown on top of Recent Synced Tabs in the Jump back in section. -->
    <string name="sync_cfr_message">Сіздің беттеріңіз синхрондалуда! Осында басқа құрылғыда тоқтаған жерден жалғастырыңыз.</string>

    <!-- Content description (not visible, for screen readers etc.): Close button for the home onboarding dialog -->
    <string name="onboarding_home_content_description_close_button">Жабу</string>

    <!-- Juno first user onboarding flow experiment, strings are marked unused as they are only referenced by Nimbus experiments. -->
    <!-- Description for learning more about our privacy notice. -->
    <string name="juno_onboarding_privacy_notice_text" tools:ignore="BrandUsage">Firefox жекелік ескертуі</string>
    <!-- Title for set firefox as default browser screen used by Nimbus experiments. -->
    <string name="juno_onboarding_default_browser_title_nimbus_2">Біз сіздің қауіпсіздігіңізді қамтамасыз етуді жақсы көреміз</string>
    <!-- Title for set firefox as default browser screen used by Nimbus experiments.
        Note: The word "Firefox" should NOT be translated -->
    <string name="juno_onboarding_default_browser_title_nimbus_3" tools:ignore="BrandUsage,UnusedResources">Миллиондаған адам неге Firefox-ты жақсы көретінін біліңіз</string>
    <!-- Title for set firefox as default browser screen used by Nimbus experiments. -->
    <string name="juno_onboarding_default_browser_title_nimbus_4" tools:ignore="UnusedResources">Қосымша таңдаулары бар қауіпсіз шолу</string>
    <!-- Description for set firefox as default browser screen used by Nimbus experiments. -->
    <string name="juno_onboarding_default_browser_description_nimbus_3">Коммерциялық емес ұйымы қолдауымен жасалатын біздің браузер компанияларды интернетте сізді жасырын түрде бақылауын автоматты түрде тоқтатуға көмектеседі.</string>
    <!-- Description for set firefox as default browser screen used by Nimbus experiments. -->
    <string name="juno_onboarding_default_browser_description_nimbus_4" tools:ignore="UnusedResources">Коммерциялық емес ұйым қолдайтын браузерді таңдау арқылы 100 миллионнан астам адам өз жекелігін қорғайды.</string>
    <!-- Description for set firefox as default browser screen used by Nimbus experiments. -->
    <string name="juno_onboarding_default_browser_description_nimbus_5" tools:ignore="UnusedResources">Белгілі трекерлер? Автоматты түрде бұғатталған. Кеңейтулер? Барлық 700 түрін қолданып көріңіз. PDF файлдары? Құрамындағы оқу қолданбасы оларды басқаруды жеңілдетеді.</string>
    <!-- Text for the button to set firefox as default browser on the device -->
    <string name="juno_onboarding_default_browser_positive_button" tools:ignore="UnusedResources">Негізгі браузер қылу</string>
    <!-- Text for the button dismiss the screen and move on with the flow -->
    <string name="juno_onboarding_default_browser_negative_button" tools:ignore="UnusedResources">Қазір емес</string>
    <!-- Title for sign in to sync screen. -->
    <string name="juno_onboarding_sign_in_title_2">Құрылғылар арасында өткенде шифрленген күйде қала беріңіз</string>
    <!-- Description for sign in to sync screen. Nimbus experiments do not support string placeholders.
     Note: The word "Firefox" should NOT be translated -->
    <string name="juno_onboarding_sign_in_description_3" tools:ignore="BrandUsage">Синхрондалған кезде Firefox сіздің парольдерді, бетбелгілерді және т.б. шифрлейді.</string>
    <!-- Text for the button to sign in to sync on the device -->
    <string name="juno_onboarding_sign_in_positive_button" tools:ignore="UnusedResources">Кіру</string>
    <!-- Text for the button dismiss the screen and move on with the flow -->
    <string name="juno_onboarding_sign_in_negative_button" tools:ignore="UnusedResources">Қазір емес</string>
    <!-- Title for enable notification permission screen used by Nimbus experiments. Nimbus experiments do not support string placeholders.
        Note: The word "Firefox" should NOT be translated -->
    <string name="juno_onboarding_enable_notifications_title_nimbus_2" tools:ignore="BrandUsage">Хабарландырулар Firefox көмегімен қауіпсіз болып қалуға көмектеседі</string>
    <!-- Description for enable notification permission screen used by Nimbus experiments. Nimbus experiments do not support string placeholders.
       Note: The word "Firefox" should NOT be translated -->
    <string name="juno_onboarding_enable_notifications_description_nimbus_2" tools:ignore="BrandUsage">Құрылғылар арасында беттерді қауіпсіз жіберіңіз және Firefox қолданбасының басқа жекелік мүмкіндіктерін өзіңіз үшін ашыңыз.</string>
    <!-- Text for the button to request notification permission on the device -->
    <string name="juno_onboarding_enable_notifications_positive_button" tools:ignore="UnusedResources">Хабарламаларды іске қосу</string>
    <!-- Text for the button dismiss the screen and move on with the flow -->
    <string name="juno_onboarding_enable_notifications_negative_button" tools:ignore="UnusedResources">Қазір емес</string>

    <!-- Title for add search widget screen used by Nimbus experiments. Nimbus experiments do not support string placeholders.
        Note: The word "Firefox" should NOT be translated -->
    <string name="juno_onboarding_add_search_widget_title" tools:ignore="BrandUsage,UnusedResources">Firefox іздеу виджетін қолданып көру</string>
    <!-- Description for add search widget screen used by Nimbus experiments. Nimbus experiments do not support string placeholders.
        Note: The word "Firefox" should NOT be translated -->
    <string name="juno_onboarding_add_search_widget_description" tools:ignore="BrandUsage,UnusedResources">Негізгі экрандағы Firefox көмегімен сайтаралық трекерлерді блоктайтын бірінші жекелік браузеріне оңай қол жеткізе аласыз.</string>
    <!-- Text for the button to add search widget on the device used by Nimbus experiments. Nimbus experiments do not support string placeholders.
        Note: The word "Firefox" should NOT be translated -->
    <string name="juno_onboarding_add_search_widget_positive_button" tools:ignore="BrandUsage,UnusedResources">Firefox виджетін қосу</string>
    <!-- Text for the button to dismiss the screen and move on with the flow -->
    <string name="juno_onboarding_add_search_widget_negative_button" tools:ignore="UnusedResources">Қазір емес</string>

    <!-- Onboarding header for the add-ons card used by Nimbus experiments. Nimbus experiments do not support string placeholders.
    Note: The word "Firefox" should NOT be translated -->
    <string name="onboarding_add_on_header" tools:ignore="BrandUsage,UnusedResources">Firefox-ты кеңейтулермен баптаңыз</string>
    <!-- Onboarding sub header for the add-ons card, used by Nimbus experiments. -->
    <string name="onboarding_add_on_sub_header" tools:ignore="UnusedResources">Қауіпсіздікті, өнімділікті және т.б. жақсарту үшін үшінші тарап кеңейтулерін қосыңыз.</string>
    <!-- Onboarding add-ons card, for checking more add-ons on, used by Nimbus experiments. -->
    <string name="onboarding_add_on_explore_more_extensions" tools:ignore="UnusedResources" moz:removedIn="133">Көбірек кеңейтулерді шолу.</string>
    <!-- Onboarding add-ons card, button for start browsing, used by Nimbus experiments. -->
    <string name="onboarding_add_on_start_browsing_button" tools:ignore="UnusedResources" moz:removedIn="133">Шолуды бастау.</string>
    <!-- Onboarding add-ons card, for checking more add-ons on, used by Nimbus experiments. -->
    <string name="onboarding_add_on_explore_more_extensions_2">Көбірек кеңейтулерді шолу</string>
    <!-- Onboarding add-ons card, button for start browsing, used by Nimbus experiments. -->
    <string name="onboarding_add_on_start_browsing_button_2">Шолуды бастау</string>
    <!-- Ublock name for the onboarding add-ons card, used by Nimbus experiments. Note: The word "Ublock Origin" is a brand name should NOT be translated -->
    <string name="onboarding_add_on_ublock_name" tools:ignore="UnusedResources">uBlock Origin</string>

    <!-- Ublock description for the onboarding add-ons card, used by Nimbus experiments. -->
    <string name="onboarding_add_on_ublock_description" tools:ignore="UnusedResources">Жарнамаларды тиімді және өнімді түрде блоктаңыз.</string>
    <!-- Privacy Badger name for the onboarding add-ons card, used by Nimbus experiments. Note: The word "Privacy Badger" is a brand name should NOT be translated -->
    <string name="onboarding_add_on_privacy_badger_name" tools:ignore="UnusedResources">Privacy Badger</string>
    <!-- Privacy Badger description for the onboarding add-ons card, used by Nimbus experiments. -->
    <string name="onboarding_add_on_privacy_badger_description" tools:ignore="UnusedResources">Бақылауға қарсы асыл тас. Жасырын трекерлер мен тыңшылық жарнамаларды тоқтатыңыз.</string>
    <!-- Search by Image name for the onboarding add-ons card, used by Nimbus experiments. Note: The word "Search by Image" is a brand name should NOT be translated -->
    <string name="onboarding_add_on_search_by_image_name" tools:ignore="UnusedResources">Сурет бойынша іздеу</string>
    <!-- Search by Image description for the onboarding add-ons card, used by Nimbus experiments. -->
    <string name="onboarding_add_on_search_by_image_description" tools:ignore="UnusedResources">Қызықты суретті қараңыз және ол туралы көбірек біліңіз.</string>
    <!-- Dark Reader name for the onboarding add-ons card, used by Nimbus experiments. Note: The word "Dark Reader" is a brand name should NOT be translated -->
    <string name="onboarding_add_on_dark_reader_name" tools:ignore="UnusedResources">Dark Reader</string>
    <!-- Privacy Badger description for the onboarding add-ons card, used by Nimbus experiments. -->
    <string name="onboarding_add_on_dark_reader_description" tools:ignore="UnusedResources">Мобильді веб үшін реттелетін қараңғы режим.</string>
    <!-- Label for the number of reviews for an add-on. The parameter is for the formatted number of reviews e.g. "1,234", "12,345", "123,456". -->
    <string name="onboarding_add_on_reviews_label">Пікірлер: %1$s</string>
    <!-- Content description for the add-on icon. -->
    <string name="onboarding_add_on_icon_content_description">Қосымша таңбашасы</string>
    <!-- Content description for the an installed add-on icon. -->
    <string name="onboarding_installed_add_on_icon_content_description">Орнатылған қосымша таңбашасы</string>
    <!-- Content description for the an installing add-on icon. -->
    <string name="onboarding_installing_add_on_icon_content_description">Орнатылып жатқан қосымша таңбашасы</string>
    <!-- Content description for the add add-on button. -->
    <string name="onboarding_add_on_add_button_content_description">Қосымша батырмасын қосу</string>

    <!-- Content description for the star rating group. -->
    <string name="onboarding_add_on_star_rating_content_description">Бағаланды: 5 ішінен %1$s</string>

    <!-- Title for the privacy preferences dialog shown during onboarding. Note: The word "Firefox" should NOT be translated. -->
    <string name="onboarding_preferences_dialog_title" tools:ignore="BrandUsage,UnusedResources">Firefox-ты жақсартуға көмектесіңіз</string>
    <!-- Title for the crash reporting option in the privacy preferences dialog shown during onboarding. -->
    <string name="onboarding_preferences_dialog_crash_reporting_title" tools:ignore="UnusedResources">Құлау хабарламаларын автоматты түрде жіберу</string>
    <!-- Description for the crash reporting option in the privacy preferences dialog shown during onboarding. -->
    <string name="onboarding_preferences_dialog_crash_reporting_description" tools:ignore="UnusedResources">Құлау есептемелері браузердегі ақауларды диагностикалауға және түзетуге мүмкіндік береді. Есептемелер жеке немесе сезімтал деректерді қамтуы мүмкін.</string>
    <!-- Learn more link for the crash reporting option in the privacy preferences dialog shown during onboarding. -->
    <string name="onboarding_preferences_dialog_crash_reporting_learn_more" tools:ignore="UnusedResources">Құлау есептемелері туралы көбірек білу</string>
    <!-- Title for the usage data option in the privacy preferences dialog shown during onboarding. Note: The word "Mozilla" should NOT be translated. -->
    <string name="onboarding_preferences_dialog_usage_data_title" tools:ignore="UnusedResources">Техникалық және өзара әрекеттесу деректерін Mozilla-ға жіберу</string>
    <!-- Description for the usage data option in the privacy preferences dialog shown during onboarding. Note: The word "Firefox" should NOT be translated. -->
    <string name="onboarding_preferences_dialog_usage_data_description" tools:ignore="BrandUsage,UnusedResources">Құрылғыңыз, жабдық конфигурациясы және Firefox пайдалану жолы туралы деректер барлық жердегі пайдаланушылар үшін мүмкіндіктерді, өнімділікті және тұрақтылықты жақсартуға көмектеседі.</string>
    <!-- Learn more link for the usage data option in the privacy preferences dialog shown during onboarding. -->
    <string name="onboarding_preferences_dialog_usage_data_learn_more" tools:ignore="UnusedResources">Қолданылу ақпараты туралы көбірек білу</string>
    <!-- Positive button label for the privacy preferences dialog shown during onboarding. -->
    <string name="onboarding_preferences_dialog_positive_button" tools:ignore="UnusedResources">Дайын</string>
    <!-- Negative button label for the privacy preferences dialog shown during onboarding. -->
    <string name="onboarding_preferences_dialog_negative_button" tools:ignore="UnusedResources">Бас тарту</string>

    <!-- Terms of service onboarding title card label. 'Firefox' intentionally hardcoded here-->
    <string name="onboarding_welcome_to_firefox" tools:ignore="UnusedResources,BrandUsage">Firefox ішіне қош келдіңіз</string>
    <!-- Terms of service onboarding page continue button label. -->
    <string name="onboarding_term_of_service_agree_and_continue_button_label" tools:ignore="UnusedResources">Келісу және жалғастыру</string>
    <!-- Line one of the terms of service onboarding page. 'Firefox' is intentionally hardcoded. %1$s is replaced by an active link, using onboarding_term_of_service_line_one_link_text as text (“Terms of Service”). -->
    <string name="onboarding_term_of_service_line_one" tools:ignore="UnusedResources,BrandUsage">Жалғастыру арқылы сіз Firefox %1$s келісесіз.</string>
    <!-- Used as text for the link in onboarding_term_of_service_line_one. -->
    <string name="onboarding_term_of_service_line_one_link_text" tools:ignore="UnusedResources,BrandUsage">Қызмет көрсету шарттарымен</string>
    <!-- Line two of the terms of service onboarding page. 'Firefox' is intentionally hardcoded. %1$s is replaced by an active link, using onboarding_term_of_service_line_two_link_text as text (Privacy Notice”). -->
    <string name="onboarding_term_of_service_line_two" tools:ignore="UnusedResources,BrandUsage">Firefox сіздің жекелігіңізге мән береді. Толығырақ біздің %1$s бөлімінен оқыңыз.</string>
    <!-- Used as text for the link in onboarding_term_of_service_line_two. -->
    <string name="onboarding_term_of_service_line_two_link_text" tools:ignore="UnusedResources,BrandUsage">Жекелік ескертуі</string>
    <!-- Line three of the terms of service onboarding page. 'Firefox' and 'Mozilla' are intentionally hardcoded. %1$S is replaced by an active link, using onboarding_term_of_service_line_three_link_text as text (Manage”). -->
    <string name="onboarding_term_of_service_line_three" tools:ignore="UnusedResources,BrandUsage">Браузерді жақсартуға көмектесу үшін Firefox Mozilla-ға диагностикалық және өзара әрекеттесу деректерін жібереді. %1$s</string>
    <!-- Used as text for the link in onboarding_term_of_service_line_three. -->
    <string name="onboarding_term_of_service_line_three_link_text" tools:ignore="UnusedResources,BrandUsage">Басқару</string>
    <!-- Onboarding header for the toolbar selection card, used by Nimbus experiments. -->
    <string name="onboarding_customize_toolbar_title" tools:ignore="UnusedResources">Құралдар панелінің орналасуын таңдау</string>
    <!-- Onboarding sub header for toolbar selection card, used by Nimbus experiments. -->
    <string name="onboarding_customize_toolbar_description" tools:ignore="UnusedResources">Іздеулерді қол жетімді жерде ұстаңыз.</string>
    <!-- Onboarding label for 'Save and continue' button, used by Nimbus experiments. -->
    <string name="onboarding_save_and_continue_button">Сақтау және жалғастыру</string>
    <!-- Onboarding toolbar selection card label for 'skip' button, used by Nimbus experiments. -->
    <string name="onboarding_customize_toolbar_skip_button">Аттап кету</string>
    <!-- Onboarding toolbar selection card label for 'top' option, used by Nimbus experiments. -->
    <string name="onboarding_customize_toolbar_top_option">Үстінде</string>
    <!-- Onboarding toolbar selection card label for 'bottom' option, used by Nimbus experiments. -->
    <string name="onboarding_customize_toolbar_bottom_option">Астында</string>

    <!-- Onboarding toolbar selection card content description for the main image. -->
    <string name="onboarding_customize_toolbar_main_image_content_description">Бейнеленген құралдар тақтасын көрсететін құралдар тақтасын таңдау көрінісінің үлкен тақырыптама кескіні.</string>
    <!-- Onboarding toolbar selection card content description for the toolbar placement image. %1$s is placeholder for either 'top' or 'bottom'. -->
    <string name="onboarding_customize_toolbar_placement_content_description">%1$s құралдар тақтасының суреті</string>

    <!-- Onboarding header for the theme selection card, used by Nimbus experiments. -->
    <string name="onboarding_customize_theme_title" tools:ignore="UnusedResources">Теманы таңдау</string>
    <!-- Onboarding sub header for theme selection card, used by Nimbus experiments. -->
    <string name="onboarding_customize_theme_description" tools:ignore="UnusedResources">Интернетті ең жақсы жағынан қараңыз.</string>
    <!-- Onboarding label for 'Save and start browsing' button, used by Nimbus experiments. -->
    <string name="onboarding_save_and_start_button">Сақтау және шолуды бастау</string>
    <!-- Onboarding theme selection card label for 'skip' button, used by Nimbus experiments. -->
    <string name="onboarding_customize_theme_skip_button">Аттап кету</string>
    <!-- Onboarding theme selection card label for 'dark' option, used by Nimbus experiments. -->
    <string name="onboarding_customize_theme_dark_option">Күңгірт</string>
    <!-- Onboarding theme selection card label for 'light' option, used by Nimbus experiments. -->
    <string name="onboarding_customize_theme_light_option">Ашық түсті</string>
    <!-- Onboarding theme selection card label for 'System auto' option, used by Nimbus experiments. -->
    <string name="onboarding_customize_theme_system_option">Жүйелік автоматты түрде</string>
    <!-- Onboarding theme selection card content description for the main image. -->
    <string name="onboarding_customize_theme_main_image_content_description">Бейнеленген суретші мен құрастырушы құралдарын көрсететін теманы таңдау көрінісінің үлкен тақырыптама кескіні.</string>
    <!-- Onboarding theme selection card content description for the theme selection image. %1$s is placeholder for either 'system', 'light' or 'dark'. -->
    <string name="onboarding_customize_theme_content_description">%1$s темасының суреті</string>

    <!-- Search Widget -->
    <!-- Content description for searching with a widget. The first parameter is the name of the application.-->
    <string name="search_widget_content_description_2">Жаңа %1$s бетін ашу</string>
    <!-- Text preview for smaller sized widgets -->
    <string name="search_widget_text_short">Іздеу</string>
    <!-- Text preview for larger sized widgets -->
    <string name="search_widget_text_long">Интернетте іздеу</string>

    <!-- Content description (not visible, for screen readers etc.): Voice search -->
    <string name="search_widget_voice">Дауыстық іздеу</string>

    <!-- Preferences -->
    <!-- Title for the settings page-->
    <string name="settings">Баптаулар</string>
    <!-- Preference category for general settings -->
    <string name="preferences_category_general">Жалпы</string>
    <!-- Preference category for all links about Fenix -->
    <string name="preferences_category_about">Осы туралы</string>
    <!-- Preference category for settings related to changing the default search engine -->
    <string name="preferences_category_select_default_search_engine">Біреуін таңдаңыз</string>
    <!-- Preference for settings related to managing search shortcuts for the quick search menu -->
    <string name="preferences_manage_search_shortcuts_2">Балама іздеу жүйелерін басқару</string>
    <!-- Summary for preference for settings related to managing search shortcuts for the quick search menu -->
    <string name="preferences_manage_search_shortcuts_summary">Іздеу мәзірінде көрінетін іздеу жүйелерін түзету</string>
    <!-- Preference category for settings related to managing search shortcuts for the quick search menu -->
    <string name="preferences_category_engines_in_search_menu">Іздеу мәзірінде көрінетін іздеу жүйелері</string>
    <!-- Preference for settings related to changing the default search engine -->
    <string name="preferences_default_search_engine">Негізгі іздеу жүйесі</string>
    <!-- Preference for settings related to Search -->
    <string name="preferences_search">Іздеу</string>

    <!-- Preference for settings related to Search engines -->
    <string name="preferences_search_engines">Іздеу жүйелері</string>
    <!-- Preference for settings related to Search engines suggestions-->
    <string name="preferences_search_engines_suggestions">Іздеу жүйелерінен ұсыныстар</string>
    <!-- Preference Category for settings related to Search address bar -->
    <string name="preferences_settings_address_bar">Адрес жолағының баптаулары</string>
    <!-- Preference Category for settings to Firefox Suggest -->
    <string name="preference_search_address_bar_fx_suggest" tools:ignore="BrandUsage">Адрес жолағы - Firefox Suggest</string>
    <!-- Preference link to Learn more about Firefox Suggest -->
    <string name="preference_search_learn_about_fx_suggest" tools:ignore="BrandUsage">Firefox Suggest туралы көбірек білу</string>
    <!-- Preference link to rating Fenix on the Play Store -->
    <string name="preferences_rate">Google Play ішінде бағалау</string>
    <!-- Preference linking to about page for Fenix
        The first parameter is the name of the app defined in app_name (for example: Fenix) -->
    <string name="preferences_about">%1$s туралы</string>
    <!-- Preference for settings related to changing the default browser -->
    <string name="preferences_set_as_default_browser">Негізгі браузер қылу</string>
    <!-- Preference category for advanced settings -->
    <string name="preferences_category_advanced">Кеңейтілген</string>
    <!-- Preference category for privacy and security settings -->
    <string name="preferences_category_privacy_security">Жекелік және қауіпсіздік</string>
    <!-- Preference for advanced site permissions -->
    <string name="preferences_site_permissions" moz:removedIn="133" tools:ignore="UnusedResources">Сайт рұқсаттары</string>
    <!-- Preference for advanced site settings -->
    <string name="preferences_site_settings">Сайт баптаулары</string>
    <!-- Preference for private browsing options -->
    <string name="preferences_private_browsing_options">Жекелік шолу режимі</string>
    <!-- Preference for opening links in a private tab-->
    <string name="preferences_open_links_in_a_private_tab">Сілтемелерді жекелік беттерде ашу</string>
    <!-- Preference for allowing screenshots to be taken while in a private tab-->
    <string name="preferences_allow_screenshots_in_private_mode">Жекелік шолу режимінде скриншоттарды рұқсат ету</string>
    <!-- Will inform the user of the risk of activating Allow screenshots in private browsing option -->
    <string name="preferences_screenshots_in_private_mode_disclaimer">Рұқсат етілсе, жеке беттер бірнеше қолданба ашық болған кезде де көрінеді</string>
    <!-- Preference for adding private browsing shortcut -->
    <string name="preferences_add_private_browsing_shortcut">Жеке шолу жарлығын қосу</string>
    <!-- Preference for enabling "HTTPS-Only" mode -->
    <string name="preferences_https_only_title">Тек-HTTPS режимі</string>

    <!-- Label for cookie banner section in quick settings panel. -->
    <string name="cookie_banner_blocker">Cookie баннерлерін бұғаттаушы</string>
    <!-- Preference for removing cookie/consent banners from sites automatically in private mode. See reduce_cookie_banner_summary for additional context. -->
    <string name="preferences_cookie_banner_reduction_private_mode">Жекелік шолу режиміндегі cookie баннерлерін бұғаттаушы</string>

    <!-- Text for indicating cookie banner handling is off this site, this is shown as part of the protections panel with the tracking protection toggle -->
    <string name="reduce_cookie_banner_off_for_site">Бұл сайт үшін сөндірілген</string>
    <!-- Text for cancel button indicating that cookie banner reduction is not supported for the current site, this is shown as part of the cookie banner details view. -->
    <string name="cookie_banner_handling_details_site_is_not_supported_cancel_button">Бас тарту</string>
    <!-- Text for request support button indicating that cookie banner reduction is not supported for the current site, this is shown as part of the cookie banner details view. -->
    <string name="cookie_banner_handling_details_site_is_not_supported_request_support_button_2">Сұранымды жіберу</string>
    <!-- Text for title indicating that cookie banner reduction is not supported for the current site, this is shown as part of the cookie banner details view. -->
    <string name="cookie_banner_handling_details_site_is_not_supported_title_2">Осы сайтқа қолдауды сұрау керек пе?</string>
    <!-- Label for the snackBar, after the user reports with success a website where cookie banner reducer did not work -->
    <string name="cookie_banner_handling_report_site_snack_bar_text_2">Сұраным жіберілді</string>
    <!-- Text for indicating cookie banner handling is on this site, this is shown as part of the protections panel with the tracking protection toggle -->
    <string name="reduce_cookie_banner_on_for_site">Бұл сайт үшін іске қосылған</string>

    <!-- Text for indicating that a request for unsupported site was sent to Nimbus (it's a Mozilla library for experiments), this is shown as part of the protections panel with the tracking protection toggle -->
    <string name="reduce_cookie_banner_unsupported_site_request_submitted_2">Қолдау көрсету сұрауы жіберілді</string>
    <!-- Text for indicating cookie banner handling is currently not supported for this site, this is shown as part of the protections panel with the tracking protection toggle -->
    <string name="reduce_cookie_banner_unsupported_site">Сайтқа ағымдағы уақытта қолдау жоқ</string>
    <!-- Title text for a detail explanation indicating cookie banner handling is on this site, this is shown as part of the cookie banner panel in the toolbar. The first parameter is a shortened URL of the current site-->
    <string name="reduce_cookie_banner_details_panel_title_on_for_site_1">%1$s үшін cookie баннерлерін бұғаттаушын іске қосу керек пе?</string>

    <!-- Title text for a detail explanation indicating cookie banner handling is off this site, this is shown as part of the cookie banner panel in the toolbar. The first parameter is a shortened URL of the current site-->
    <string name="reduce_cookie_banner_details_panel_title_off_for_site_1">%1$s үшін cookie баннерлерін бұғаттаушын сөндіру керек пе?</string>
    <!-- Title text for a detail explanation indicating cookie banner reducer didn't work for the current site, this is shown as part of the cookie banner panel in the toolbar. The first parameter is the application name-->
    <string name="reduce_cookie_banner_details_panel_title_unsupported_site_request_2">%1$s бұл сайттағы cookie сұрауларын автоматты түрде қабылдамай алмайды. Болашақта осы сайтқа қолдау көрсету туралы сұраным жібере аласыз.</string>

    <!-- Long text for a detail explanation indicating what will happen if cookie banner handling is off for a site, this is shown as part of the cookie banner panel in the toolbar. The first parameter is the application name -->
    <string name="reduce_cookie_banner_details_panel_description_off_for_site_1">Сөндіріңіз, %1$s қолданбасы cookie файлдарын тазартып, бұл сайтты қайта жүктейді. Бұл әрекет сайттардан шығуға немесе себетті босатуы мүмкін.</string>
    <!-- Long text for a detail explanation indicating what will happen if cookie banner handling is on for a site, this is shown as part of the cookie banner panel in the toolbar. The first parameter is the application name -->
    <string name="reduce_cookie_banner_details_panel_description_on_for_site_3">Іске қосыңыз, және де %1$s осы сайттағы барлық cookie баннерлерінен автоматты түрде бас тартуға тырысады.</string>

    <!--Title for the cookie banner re-engagement CFR, the placeholder is replaced with app name -->
    <string name="cookie_banner_cfr_title">%1$s сіз үшін жаңа ғана cookie файлдарынан бас тартты</string>
    <!--Message for the cookie banner re-engagement CFR -->
    <string name="cookie_banner_cfr_message">Бұл сайтта алаңдататын нәрселерді мен сізді бақылайтын cookie файлдарын азырақ қылу.</string>

    <!-- Description of the preference to enable "HTTPS-Only" mode. -->
    <string name="preferences_https_only_summary">Қауіпсіздікті арттыру үшін сайттарға HTTPS шифрлеу хаттамасын пайдаланып автоматты түрде қосылу әрекетін жасайды.</string>
    <!-- Summary of https only preference if https only is set to off -->
    <string name="preferences_https_only_off">Сөндірулі</string>
    <!-- Summary of https only preference if https only is set to on in all tabs -->
    <string name="preferences_https_only_on_all">Барлық беттерде</string>
    <!-- Summary of https only preference if https only is set to on in private tabs only -->
    <string name="preferences_https_only_on_private">Жекелік беттерінде</string>
    <!-- Text displayed that links to website containing documentation about "HTTPS-Only" mode -->
    <string name="preferences_http_only_learn_more">Көбірек білу</string>
    <!-- Option for the https only setting -->
    <string name="preferences_https_only_in_all_tabs">Барлық беттерде іске қосу</string>
    <!-- Option for the https only setting -->
    <string name="preferences_https_only_in_private_tabs">Тек жекелік беттерде іске қосу</string>
    <!-- Title shown in the error page for when trying to access a http website while https only mode is enabled. -->
    <string name="errorpage_httpsonly_title">Қауіпсіз сайт қолжетімді емес</string>
    <!-- Message shown in the error page for when trying to access a http website while https only mode is enabled. The message has two paragraphs. This is the first. -->
    <string name="errorpage_httpsonly_message_title">Бұл веб-сайт HTTPS қолдамайтын сияқты.</string>
    <!-- Message shown in the error page for when trying to access a http website while https only mode is enabled. The message has two paragraphs. This is the second. -->
    <string name="errorpage_httpsonly_message_summary">Дегенмен, шабуылдаушы араласқан болуы да мүмкін. Веб-сайтқа өтуді жалғастырсаңыз, ешқандай құпия ақпаратты енгізбеуіңіз керек. Жалғастырсаңыз, сайт үшін тек-HTTPS режимі уақытша сөндіріледі.</string>
    <!-- Preference for accessibility -->
    <string name="preferences_accessibility">Қолжетерлілік</string>
    <!-- Preference to override the Mozilla account server -->
    <string name="preferences_override_account_server">Таңдауыңызша Mozilla тіркелгі сервері</string>
    <!-- Preference to override the Sync token server -->
    <string name="preferences_override_sync_tokenserver">Таңдауыңызша синхрондау сервері</string>
    <!-- Toast shown after updating the Mozilla account/Sync server override preferences -->
    <string name="toast_override_account_sync_server_done">Mozilla тіркелгісі/синхрондау сервері өзгертілген. Өзгерістерді іске асыру үшін қолданба жұмысын аяқтау…</string>
    <!-- Preference category for account information -->
    <string name="preferences_category_account">Тіркелгі</string>
    <!-- Preference for changing where the AddressBar is positioned -->
    <string name="preferences_toolbar_2">Алрестік жолақтың орны</string>
    <!-- Preference for changing default theme to dark or light mode -->
    <string name="preferences_theme">Тема</string>
    <!-- Preference for customizing the home screen -->
    <string name="preferences_home_2">Үй парағы</string>
    <!-- Preference for gestures based actions -->
    <string name="preferences_gestures">Ым қимылдар</string>
    <!-- Preference for settings related to visual options -->
    <string name="preferences_customize">Баптау</string>
    <!-- Preference description for banner about signing in -->
    <string name="preferences_sign_in_description_2">Беттер, бетбелгілер, парольдерді синхрондау және т.б. үшін кіріңіз.</string>
    <!-- Preference shown instead of account display name while account profile information isn't available yet. -->
    <string name="preferences_account_default_name_2">Mozilla тіркелгісі</string>
    <!-- Preference text for account title when there was an error syncing FxA -->
    <string name="preferences_account_sync_error">Синхрондауды жалғастыру үшін қайта байланысыңыз</string>
    <!-- Preference for language -->
    <string name="preferences_language">Тіл</string>
    <!-- Preference for translations -->
    <string name="preferences_translations">Аудармалар</string>
    <!-- Preference for data choices -->
    <string name="preferences_data_choices">Деректер таңдауы</string>
    <!-- Preference for data collection -->
    <string name="preferences_data_collection">Деректер жинау</string>
    <!-- Preference for developers -->
    <string name="preferences_remote_debugging">USB арқылы қашықтан жөндеу</string>
    <!-- Preference title for switch preference to show search suggestions -->
    <string name="preferences_show_search_suggestions">Іздеу ұсыныстарын көрсету</string>
    <!-- Preference title for switch preference to show voice search button -->
    <string name="preferences_show_voice_search">Дауыспен іздеуді көрсету</string>
    <!-- Preference title for switch preference to show search suggestions also in private mode -->
    <string name="preferences_show_search_suggestions_in_private">Жекелік сессияларды көрсету</string>
    <!-- Preference title for switch preference to show a clipboard suggestion when searching -->
    <string name="preferences_show_clipboard_suggestions">Алмасу буфері ұсыныстарын көрсету</string>
    <!-- Preference title for switch preference to suggest browsing history when searching -->
    <string name="preferences_search_browsing_history">Шолу тарихынан іздеу</string>
    <!-- Preference title for switch preference to suggest bookmarks when searching -->
    <string name="preferences_search_bookmarks">Бетбелгілерден іздеу</string>
    <!-- Preference title for switch preference to suggest synced tabs when searching -->
    <string name="preferences_search_synced_tabs">Синхрондалған беттерден іздеу</string>
    <!-- Preference for account settings -->
    <string name="preferences_account_settings">Тіркелгі баптаулары</string>
    <!-- Preference for enabling url autocomplete-->
    <string name="preferences_enable_autocomplete_urls">URL адрестерін автотолықтыру</string>
    <!-- Preference title for switch preference to show sponsored Firefox Suggest search suggestions -->
    <string name="preferences_show_sponsored_suggestions">Демеушілердің ұсыныстары</string>
    <!-- Summary for preference to show sponsored Firefox Suggest search suggestions.
         The first parameter is the name of the application. -->
    <string name="preferences_show_sponsored_suggestions_summary">Кездейсоқ демеушілік ұсыныстармен %1$s өніміне қолдау көрсету</string>
    <!-- Preference title for switch preference to show Firefox Suggest search suggestions for web content.
         The first parameter is the name of the application. -->
    <string name="preferences_show_nonsponsored_suggestions">%1$s ұсыныстары</string>
    <!-- Summary for preference to show Firefox Suggest search suggestions for web content -->
    <string name="preferences_show_nonsponsored_suggestions_summary">Сіздің іздеуіңізге қатысты интернеттен ұсыныстар алыңыз</string>
    <!-- Preference for open links in third party apps -->
    <string name="preferences_open_links_in_apps">Сілтемелерді қолданбаларда ашу</string>
    <!-- Preference for open links in third party apps always open in apps option -->
    <string name="preferences_open_links_in_apps_always">Әрқашан</string>
    <!-- Preference for open links in third party apps ask before opening option -->
    <string name="preferences_open_links_in_apps_ask">Ашпас бұрын сұрау</string>
    <!-- Preference for open links in third party apps never open in apps option -->
    <string name="preferences_open_links_in_apps_never">Ешқашан</string>
    <!-- Preference for open download with an external download manager app -->
    <string name="preferences_external_download_manager">Сыртқы жүктеу менеджері</string>
    <!-- Preference for enabling gecko engine logs -->
    <string name="preferences_enable_gecko_logs">Gecko журналдарын іске қосу</string>
    <!-- Message to indicate users that we are quitting the application to apply the changes -->
    <string name="quit_application">Өзгерістерді іске асыру үшін қолданбадан шығу…</string>

    <!-- Preference for extensions -->
    <string name="preferences_extensions">Кеңейтулер</string>
    <!-- Preference for installing a local extension -->
    <string name="preferences_install_local_extension">Файлдан кеңейтуді орнату</string>
    <!-- Preference for notifications -->
    <string name="preferences_notifications">Хабарламалар</string>

    <!-- Summary for notification preference indicating notifications are allowed -->
    <string name="notifications_allowed_summary">Рұқсат етілген</string>
    <!-- Summary for notification preference indicating notifications are not allowed -->
    <string name="notifications_not_allowed_summary">Рұқсат етілмеген</string>

    <!-- Add-on Permissions -->
    <!-- The title of the required permissions section from addon's permissions screen -->
    <string name="addons_permissions_heading_required" tools:ignore="UnusedResources">Міндетті</string>
    <!-- The title of the optional permissions section from addon's permissions screen -->
    <string name="addons_permissions_heading_optional" tools:ignore="UnusedResources">Міндетті емес</string>
    <!-- The title of the origin permission option allowing a user to enable the extension to run on all sites -->
    <string name="addons_permissions_allow_for_all_sites" tools:ignore="UnusedResources">Барлық сайттар үшін рұқсат ету</string>
    <!-- The subtitle for the allow for all sites preference toggle -->
    <string name="addons_permissions_allow_for_all_sites_subtitle" tools:ignore="UnusedResources">Бұл кеңейтуге сенсеңіз, оған әрбір веб-сайтта рұқсат бере аласыз.</string>

    <!-- The text shown when an extension does not require permissions -->
    <string name="addons_does_not_require_permissions">Бұл кеңейту ешқандай рұқсаттарды қажет етпейді.</string>

    <!-- Add-on Preferences -->
    <!-- Preference to customize the configured AMO (addons.mozilla.org) collection -->
    <string name="preferences_customize_extension_collection">Таңдауыңызша кеңейтулер жинағы</string>
    <!-- Button caption to confirm the add-on collection configuration -->
    <string name="customize_addon_collection_ok">ОК</string>
    <!-- Button caption to abort the add-on collection configuration -->
    <string name="customize_addon_collection_cancel">Бас тарту</string>
    <!-- Hint displayed on input field for custom collection name -->
    <string name="customize_addon_collection_hint">Жинақ атауы</string>
    <!-- Hint displayed on input field for custom collection user ID-->
    <string name="customize_addon_collection_user_hint">Жинақ иесі (Пайдаланушы идентификаторы)</string>

    <!-- Toast shown after confirming the custom extension collection configuration -->
    <string name="toast_customize_extension_collection_done">Кеңейтулер жинағы өзгертілген. Өзгерістерді іске асыру үшін қолданба жұмысын аяқтау…</string>

    <!-- Customize Home -->
    <!-- Header text for jumping back into the recent tab in customize the home screen -->
    <string name="customize_toggle_jump_back_in">Кері оралу</string>
    <!-- Title for the customize home screen section with bookmarks. -->
    <string name="customize_toggle_bookmarks">Бетбелгілер</string>
    <!-- Title for the customize home screen section with recently visited. Recently visited is
    a section where users see a list of tabs that they have visited in the past few days -->
    <string name="customize_toggle_recently_visited">Жуырда қаралған</string>

    <!-- Title for the customize home screen section with Pocket. -->
    <string name="customize_toggle_pocket_2">Ойландыратын әңгімелер</string>
    <!-- Summary for the customize home screen section with Pocket. The first parameter is product name Pocket -->
    <string name="customize_toggle_pocket_summary">%s ұсынған мақалалар</string>
    <!-- Title for the customize home screen section with sponsored Pocket stories. -->
    <string name="customize_toggle_pocket_sponsored">Демеушілер мақалалары</string>
    <!-- Title for the opening wallpaper settings screen -->
    <string name="customize_wallpapers">Түсқағаздар</string>
    <!-- Title for the customize home screen section with sponsored shortcuts. -->
    <string name="customize_toggle_contile">Демеушілік жарлықтары</string>

    <!-- Wallpapers -->
    <!-- Content description for various wallpapers. The first parameter is the name of the wallpaper -->
    <string name="wallpapers_item_name_content_description">Түсқағаз элементі: %1$s</string>
    <!-- Snackbar message for when wallpaper is selected -->
    <string name="wallpaper_updated_snackbar_message">Түсқағаз жаңартылды!</string>
    <!-- Snackbar label for action to view selected wallpaper -->
    <string name="wallpaper_updated_snackbar_action">Қарап шығу</string>
    <!-- Snackbar message for when wallpaper couldn't be downloaded -->
    <string name="wallpaper_download_error_snackbar_message">Тұсқағазды жүктеп алу мүмкін болмады</string>
    <!-- Snackbar label for action to retry downloading the wallpaper -->
    <string name="wallpaper_download_error_snackbar_action">Қайтадан көру</string>
    <!-- Snackbar message for when wallpaper couldn't be selected because of the disk error -->
    <string name="wallpaper_select_error_snackbar_message">Тұсқағазды өзгерту мүмкін болмады</string>
    <!-- Text displayed that links to website containing documentation about the "Limited Edition" wallpapers. -->
    <string name="wallpaper_learn_more">Көбірек білу</string>

    <!-- Text for classic wallpapers title. The first parameter is the Firefox name. -->
    <string name="wallpaper_classic_title">Классикалық %s</string>
    <!-- Text for artist series wallpapers title. "Artist series" represents a collection of artist collaborated wallpapers. -->
    <string name="wallpaper_artist_series_title">Суретшілер сериясы</string>
    <!-- Description text for the artist series wallpapers with learn more link. The first parameter is the learn more string defined in wallpaper_learn_more. "Independent voices" is the name of the wallpaper collection -->
    <string name="wallpaper_artist_series_description_with_learn_more">&quot;Тәуелсіз дауыстар&quot; топтамасы. %s</string>
    <!-- Description text for the artist series wallpapers. "Independent voices" is the name of the wallpaper collection -->
    <string name="wallpaper_artist_series_description">&quot;Тәуелсіз дауыстар&quot; топтамасы.</string>
    <!-- Wallpaper onboarding dialog header text. -->
    <string name="wallpapers_onboarding_dialog_title_text">Түстер шашырауын қолданып көріңіз</string>
    <!-- Wallpaper onboarding dialog body text. -->
    <string name="wallpapers_onboarding_dialog_body_text">Өз талғамыңызға сай тұсқағазды таңдаңыз.</string>
    <!-- Wallpaper onboarding dialog learn more button text. The button navigates to the wallpaper settings screen. -->
    <string name="wallpapers_onboarding_dialog_explore_more_button_text">Қосымша тұсқағаздарды шолу</string>

    <!-- Add-ons general availability nimbus message-->
    <!-- Title of the Nimbus message for extension general availability-->
    <string name="addon_ga_message_title_2" tools:ignore="UnusedResources">Жаңа кеңейтулер енді қолжетімді</string>
    <!-- Body of the Nimbus message for add-ons general availability. 'Firefox' intentionally hardcoded here-->
    <string name="addon_ga_message_body" tools:ignore="BrandUsage,UnusedResources">Firefox-ты өзіндік етіп қылуға мүмкіндік беретін 100+ жаңа кеңейтулерді қараңыз.</string>

    <!-- Button text of the Nimbus message for extensions general availability. -->
    <string name="addon_ga_message_button_2" tools:ignore="UnusedResources">Кеңейтулерді шолу</string>

    <!-- Extension process crash dialog to user -->
    <!-- Title of the extension crash dialog shown to the user when enough errors have occurred with extensions and they need to be temporarily disabled -->
    <string name="extension_process_crash_dialog_title">Кеңейтулер уақытша сөндірілген</string>
    <!-- This is a message shown to the user when too many errors have occurred with the extensions process and they have been disabled.
    The user can decide if they would like to continue trying to start extensions or if they'd rather continue without them.
    The first parameter is the application name. -->
    <string name="extension_process_crash_dialog_message">Бір немесе бірнеше кеңейту өз жұмысын тоқтатып, жүйені тұрақсыз етті. %1$s кеңейту(лер)ді қайта іске қосуды талабын сәтсіз жасады.\n\nКеңейтулер ағымдағы сеанс кезінде қайта іске қосылмайды.\n\nКеңейтулерді өшіру немесе сөндіру бұл мәселені шешуі мүмкін.</string>
    <!-- Button text on the extension crash dialog to prompt the user to try restarting the extensions but the dialog will reappear if it is unsuccessful again -->
    <string name="extension_process_crash_dialog_retry_button_text" tools:ignore="UnusedResources">Кеңейтулерді қайта іске қосып көріңіз</string>

    <!-- Button text on the extension crash dialog to prompt the user to continue with all extensions disabled. -->
    <string name="extension_process_crash_dialog_disable_extensions_button_text">Сөндірілген кеңейтулермен жалғастыру</string>

    <!-- Account Preferences -->
    <!-- Preference for managing your account via accounts.firefox.com -->
    <string name="preferences_manage_account">Тіркелгіні басқару</string>
    <!-- Summary of the preference for managing your account via accounts.firefox.com. -->
    <string name="preferences_manage_account_summary">Пароліңізді өзгерту, деректер жинағын басқару немесе тіркелгіңізді өшіру</string>
    <!-- Preference for triggering sync -->
    <string name="preferences_sync_now">Қазір синхрондау</string>
    <!-- Preference category for sync -->
    <string name="preferences_sync_category">Нені синхрондауды таңдаңыз</string>
    <!-- Preference for syncing history -->
    <string name="preferences_sync_history">Шолу тарихы</string>
    <!-- Preference for syncing bookmarks -->
    <string name="preferences_sync_bookmarks">Бетбелгілер</string>
    <!-- Preference for syncing passwords -->
    <string name="preferences_sync_logins_2">Парольдер</string>
    <!-- Preference for syncing tabs -->
    <string name="preferences_sync_tabs_2">Ашық беттер</string>
    <!-- Preference for signing out -->
    <string name="preferences_sign_out">Шығу</string>
    <!-- Preference displays and allows changing current FxA device name -->
    <string name="preferences_sync_device_name">Құрылғы атауы</string>
    <!-- Text shown when user enters empty device name -->
    <string name="empty_device_name_error">Құрылғы атауы бос болмауы тиіс.</string>
    <!-- Label indicating that sync is in progress -->
    <string name="sync_syncing_in_progress">Синхрондау…</string>
    <!-- Label summary indicating that sync failed. The first parameter is the date stamp showing last time it succeeded -->
    <string name="sync_failed_summary">Синхрондау сәтсіз аяқталды. Соңғы сәтті синхрондау: %s</string>
    <!-- Label summary showing never synced -->
    <string name="sync_failed_never_synced_summary">Синхрондау сәтсіз аяқталды. Соңғы синхрондау: ешқашан</string>
    <!-- Label summary the date we last synced. The first parameter is date stamp showing last time synced -->
    <string name="sync_last_synced_summary">Соңғы синхрондау: %s</string>
    <!-- Label summary showing never synced -->
    <string name="sync_never_synced_summary">Соңғы синхрондау: ешқашан</string>
    <!-- Text for displaying the default device name.
        The first parameter is the application name, the second is the device manufacturer name
        and the third is the device model. -->
    <string name="default_device_name_2">%1$s, %2$s %3$s</string>

    <!-- Preference for syncing payment methods -->
    <string name="preferences_sync_credit_cards_2">Төлем әдістері</string>
    <!-- Preference for syncing addresses -->
    <string name="preferences_sync_address">Адрестер</string>

    <!-- Send Tab -->
    <!-- Name of the "receive tabs" notification channel. Displayed in the "App notifications" system settings for the app -->
    <string name="fxa_received_tab_channel_name">Алынған беттер</string>
    <!-- Description of the "receive tabs" notification channel. Displayed in the "App notifications" system settings for the app -->
    <string name="fxa_received_tab_channel_description" tools:ignore="BrandUsage">Басқа Firefox құрылғыларынан алынған беттер туралы хабарландырулар.</string>
    <!--  The body for these is the URL of the tab received  -->
    <string name="fxa_tab_received_notification_name">Бет алынды</string>
    <!-- %s is the device name -->
    <string name="fxa_tab_received_from_notification_name">%s құрылғысынан бет</string>

    <!-- Close Synced Tabs -->
    <!-- The title for a notification shown when the user closes tabs that are currently
    open on this device from another device that's signed in to the same Mozilla account.
    %1$s is a placeholder for the app name; %2$d is the number of tabs closed.  -->
    <string name="fxa_tabs_closed_notification_title">%1$s бет жабылды: %2$d</string>
    <!-- The body for a "closed synced tabs" notification. -->
    <string name="fxa_tabs_closed_text">Жақында жабылған беттерді қарау</string>

    <!-- Advanced Preferences -->
    <!-- Preference for tracking protection exceptions -->
    <string name="preferences_tracking_protection_exceptions">Ережеден бөлек</string>
    <!-- Button in Exceptions Preference to turn on tracking protection for all sites (remove all exceptions) -->
    <string name="preferences_tracking_protection_exceptions_turn_on_for_all">Барлық сайттар үшін іске қосу</string>
    <!-- Text displayed when there are no exceptions -->
    <string name="exceptions_empty_message_description">Ережеден тыс жазбалар таңдалған сайттар үшін бақылаудан қорғанысты сөндіруді мүмкін етеді.</string>
    <!-- Text displayed when there are no exceptions, with learn more link that brings users to a tracking protection SUMO page -->
    <string name="exceptions_empty_message_learn_more_link">Көбірек білу</string>

    <!-- Preference switch for usage and technical data collection -->
    <string name="preference_usage_data" moz:removedIn="134" tools:ignore="UnusedResources">Пайдалану және техникалық мәліметтер</string>
    <!-- Preference switch for usage and technical data collection -->
    <string name="preference_usage_data_1">Техникалық және өзара әрекеттесу деректері</string>
    <!-- Preference switch for usage and technical learn more link -->
    <string name="preference_usage_data_learn_more" tools:ignore="UnusedResources">Көбірек білу</string>
    <!-- Preference description for usage and technical data collection -->
    <string name="preferences_usage_data_description">Өнімділік, қолдану, құрылғылар және баптаулар мәліметін Mozilla-ға жіберіп, бізге %1$s жақсартуға көмектеседі</string>
    <!-- Preference switch for marketing data collection -->
    <string name="preferences_marketing_data">Маркетингтік мәліметтер</string>
    <!-- Preference description for marketing data collection -->
    <string name="preferences_marketing_data_description2" moz:removedIn="134" tools:ignore="UnusedResources">Біздің мобильді маркетинг вендоры Adjust-пен негізгі пайдалану деректерін бөліседі</string>
    <!-- Preference description for marketing data collection. Note: The words "Firefox" and "Mozilla" should NOT be translated -->
    <string name="preferences_marketing_data_description_3" tools:ignore="BrandUsage">Firefox-ты өзіңіз үшін қалай ашқаныңыз туралы ақпаратты Mozilla маркетинг серіктестерімен бөлісіңіз. Бұл бізге Firefox-ты дамытуға және жақсырақ интернет құруға көмектеседі</string>
    <!-- Learn more link for marketing data preference -->
    <string name="preferences_marketing_data_learn_more">Маркетинг деректері туралы көбірек білу</string>
    <!-- Preference switch title for automatically submitting crash reports -->
    <string name="preferences_automatically_submit_crashes_title">Құлау хабарламаларын автоматты түрде жіберу</string>
    <!-- Preference switch description for automatically submitting crash reports -->
    <string name="preferences_automatically_submit_crashes_description">Құлаулар орын алғаннан кейін іске қосылғанда Mozilla-мен құлау деректерін автоматты түрде бөліседі</string>
    <!-- Title for studies preferences -->
    <string name="preference_experiments_2">Зерттеулер</string>
    <!-- Summary for studies preferences -->
    <string name="preference_experiments_summary_2">Mozilla-ға зерттеулерді орнатуға және жүргізуге рұқсат ету</string>

    <!-- Turn On Sync Preferences -->
    <!-- Header of the Sync and save your data preference view -->
    <string name="preferences_sync_2">Синхрондау және деректерді сақтау</string>
    <!-- Preference for reconnecting to FxA sync -->
    <string name="preferences_sync_sign_in_to_reconnect">Қайта байланысу үшін кіру</string>
    <!-- Preference for removing FxA account -->
    <string name="preferences_sync_remove_account">Тіркелгіні өшіру</string>

    <!-- Pairing Feature strings -->
    <!-- Instructions on how to access pairing -->
    <string name="pair_instructions_2"><![CDATA[<b>firefox.com/pair</b> жерінде көрсетілген QR кодын сканерлеңіз]]></string>

    <!-- Toolbar Preferences -->
    <!-- Preference for using top toolbar -->
    <string name="preference_top_toolbar">Жоғары</string>
    <!-- Preference for using bottom toolbar -->
    <string name="preference_bottom_toolbar">Төмен</string>

    <!-- Theme Preferences -->
    <!-- Preference for using light theme -->
    <string name="preference_light_theme">Ашық түсті</string>
    <!-- Preference for using dark theme -->
    <string name="preference_dark_theme">Күңгірт</string>
    <!-- Preference for using using dark or light theme automatically set by battery -->
    <string name="preference_auto_battery_theme">Батареяны үнемдеу режимін ескеру</string>
    <!-- Preference for using following device theme -->
    <string name="preference_follow_device_theme">Құрылғы темасына сүйену</string>

    <!-- Gestures Preferences-->
    <!-- Preferences for using pull to refresh in a webpage -->
    <string name="preference_gestures_website_pull_to_refresh">Жаңарту үшін тартыңыз</string>
    <!-- Preference for using the dynamic toolbar -->
    <string name="preference_gestures_dynamic_toolbar">Құралдар тақтасын жасыру үшін айналдырыңыз</string>
    <!-- Preference for showing the opened tabs by swiping up on the toolbar-->
    <string name="preference_gestures_swipe_toolbar_show_tabs">Беттерді ашу үшін құралдар тақтасын жоғары қарай сырғытыңыз</string>

    <!-- Preference for using the dynamic toolbars -->
    <string name="preference_gestures_dynamic_toolbar_2">Адрестік жолақ және саймандар панелін жасыру үшін айналдыру</string>
    <!-- Preference for switching tabs by swiping horizontally on the addressbar -->
    <string name="preference_gestures_swipe_toolbar_switch_tabs_2">Беттерді ауыстыру үшін адрестік жолақты сырғытыңыз</string>

    <!-- Library -->
    <!-- Option in Library to open Downloads page -->
    <string name="library_downloads">Жүктемелер</string>
    <!-- Option in library to open Bookmarks page -->
    <string name="library_bookmarks">Бетбелгілер</string>
    <!-- Option in library to open Desktop Bookmarks root page -->
    <string name="library_desktop_bookmarks_root">Жұмыс үстел бетбелгілері</string>
    <!-- Option in library to open Desktop Bookmarks "menu" page -->
    <string name="library_desktop_bookmarks_menu">Бетбелгілер мәзірі</string>
    <!-- Option in library to open Desktop Bookmarks "toolbar" page -->
    <string name="library_desktop_bookmarks_toolbar">Бетбелгілер панелі</string>
    <!-- Option in library to open Desktop Bookmarks "unfiled" page -->
    <string name="library_desktop_bookmarks_unfiled">Басқа бетбелгілер</string>
    <!-- Option in Library to open History page -->
    <string name="library_history">Шолу тарихы</string>
    <!-- Option in Library to open a new tab -->
    <string name="library_new_tab">Жаңа бет</string>
    <!-- Settings Page Title -->
    <string name="settings_title">Баптаулар</string>
    <!-- Content description (not visible, for screen readers etc.): "Close button for library settings" -->
    <string name="content_description_close_button">Жабу</string>

    <!-- Title to show in alert when a lot of tabs are to be opened
    %d is a placeholder for the number of tabs that will be opened -->
    <string name="open_all_warning_title">%d бетті ашу керек пе?</string>
    <!-- Message to warn users that a large number of tabs will be opened
    %s will be replaced by app name. -->
    <string name="open_all_warning_message">Осыншама көп бетті ашу ол беттер жүктелгенше %s жұмысын баяулатуы мүмкін. Осыны растайсыз ба?</string>
    <!-- Dialog button text for confirming open all tabs -->
    <string name="open_all_warning_confirm">Беттерді ашу</string>
    <!-- Dialog button text for canceling open all tabs -->
    <string name="open_all_warning_cancel">Бас тарту</string>

    <!-- Text to show users they have one page in the history group section of the History fragment.
    %d is a placeholder for the number of pages in the group. -->
    <string name="history_search_group_site_1">%d бет</string>

    <!-- Text to show users they have multiple pages in the history group section of the History fragment.
    %d is a placeholder for the number of pages in the group. -->
    <string name="history_search_group_sites_1">%d бет</string>

    <!-- Option in library for Recently Closed Tabs -->
    <string name="library_recently_closed_tabs">Жуырда жабылған беттер</string>
    <!-- Option in library to open Recently Closed Tabs page -->
    <string name="recently_closed_show_full_history">Бүкіл тарихты көрсету</string>
    <!-- Text to show users they have multiple tabs saved in the Recently Closed Tabs section of history.
    %d is a placeholder for the number of tabs selected. -->
    <string name="recently_closed_tabs">%d бет</string>
    <!-- Text to show users they have one tab saved in the Recently Closed Tabs section of history.
    %d is a placeholder for the number of tabs selected. -->
    <string name="recently_closed_tab">%d бет</string>
    <!-- Recently closed tabs screen message when there are no recently closed tabs -->
    <string name="recently_closed_empty_message">Осында жуырда жабылған беттер жоқ</string>

    <!-- Tab Management -->
    <!-- Title of preference for tabs management -->
    <string name="preferences_tabs">Беттер</string>
    <!-- Title of preference that allows a user to specify the tab view -->
    <string name="preferences_tab_view">Бет көрінісі</string>
    <!-- Option for a list tab view -->
    <string name="tab_view_list">Тізім</string>
    <!-- Option for a grid tab view -->
    <string name="tab_view_grid">Тор</string>
    <!-- Title of preference that allows a user to auto close tabs after a specified amount of time -->
    <string name="preferences_close_tabs">Беттерді жабу</string>
    <!-- Option for auto closing tabs that will never auto close tabs, always allows user to manually close tabs -->
    <string name="close_tabs_manually">Ешқашан</string>
    <!-- Option for auto closing tabs that will auto close tabs after one day -->
    <string name="close_tabs_after_one_day">Бір күннен кейін</string>
    <!-- Option for auto closing tabs that will auto close tabs after one week -->
    <string name="close_tabs_after_one_week">Бір аптадан кейін</string>
    <!-- Option for auto closing tabs that will auto close tabs after one month -->
    <string name="close_tabs_after_one_month">Бір айдан кейін</string>

    <!-- Title of preference that allows a user to specify the auto-close settings for open tabs -->
    <string name="preference_auto_close_tabs" tools:ignore="UnusedResources">Ашық беттерді автожабу</string>

    <!-- Opening screen -->
    <!-- Title of a preference that allows a user to choose what screen to show after opening the app -->
    <string name="preferences_opening_screen">Бастапқы экраны</string>
    <!-- Option for always opening the homepage when re-opening the app -->
    <string name="opening_screen_homepage">Үй парағы</string>
    <!-- Option for always opening the user's last-open tab when re-opening the app -->
    <string name="opening_screen_last_tab">Соңғы бет</string>
    <!-- Option for always opening the homepage when re-opening the app after four hours of inactivity -->
    <string name="opening_screen_after_four_hours_of_inactivity">Төрт сағат әрекетсіздіктен кейін үй парағы</string>
    <!-- Summary for tabs preference when auto closing tabs setting is set to manual close-->
    <string name="close_tabs_manually_summary">Қолмен жабу</string>
    <!-- Summary for tabs preference when auto closing tabs setting is set to auto close tabs after one day-->
    <string name="close_tabs_after_one_day_summary">Бір күннен кейін жабу</string>
    <!-- Summary for tabs preference when auto closing tabs setting is set to auto close tabs after one week-->
    <string name="close_tabs_after_one_week_summary">Бір аптадан кейін жабу</string>
    <!-- Summary for tabs preference when auto closing tabs setting is set to auto close tabs after one month-->
    <string name="close_tabs_after_one_month_summary">Бір айдан кейін жабу</string>

    <!-- Summary for homepage preference indicating always opening the homepage when re-opening the app -->
    <string name="opening_screen_homepage_summary">Үй бетінде ашу</string>
    <!-- Summary for homepage preference indicating always opening the last-open tab when re-opening the app -->
    <string name="opening_screen_last_tab_summary">Соңғы бетте ашу</string>

    <!-- Summary for homepage preference indicating opening the homepage when re-opening the app after four hours of inactivity -->
    <string name="opening_screen_after_four_hours_of_inactivity_summary">Үй бетінде төрт сағаттан кейін ашу</string>

    <!-- Inactive tabs -->
    <!-- Category header of a preference that allows a user to enable or disable the inactive tabs feature -->
    <string name="preferences_inactive_tabs">Ескі беттерді белсенді емес күйге жылжыту</string>
    <!-- Title of inactive tabs preference -->
    <string name="preferences_inactive_tabs_title">Сіз екі апта бойы қарамаған беттер белсенді емес топқа жылжытылады.</string>

    <!-- Studies -->
    <!-- Title of the remove studies button -->
    <string name="studies_remove">Өшіру</string>
    <!-- Title of the active section on the studies list -->
    <string name="studies_active">Белсенді</string>
    <!-- Description for studies, it indicates why Firefox use studies. The first parameter is the name of the application. -->
    <string name="studies_description_2">%1$s кейде зерттеулерді орнатып, орындай алады.</string>
    <!-- Learn more link for studies, links to an article for more information about studies. -->
    <string name="studies_learn_more">Көбірек білу</string>

    <!-- Dialog message shown after removing a study -->
    <string name="studies_restart_app" moz:removedIn="135">Қолданба өзгерістерді іске асыру үшін жабылады</string>
    <!-- Dialog button to confirm the removing a study. -->
    <string name="studies_restart_dialog_ok" moz:removedIn="135">ОК</string>
    <!-- Dialog button text for canceling removing a study. -->
    <string name="studies_restart_dialog_cancel" moz:removedIn="135">Бас тарту</string>
    <!-- Toast shown after turning on/off studies preferences -->
    <string name="studies_toast_quit_application" moz:removedIn="135" tools:ignore="UnusedResources">Өзгерістерді іске асыру үшін қолданбадан шығу…</string>

    <!-- Sessions -->
    <!-- Title for the list of tabs -->
    <string name="tab_header_label">Ашық беттер</string>
    <!-- Title for the list of tabs in the current private session -->
    <string name="tabs_header_private_tabs_title">Жекелік беттер</string>
    <!-- Title for the list of tabs in the synced tabs -->
    <string name="tabs_header_synced_tabs_title">Синхрондалған беттер</string>
    <!-- Content description (not visible, for screen readers etc.): Add tab button. Adds a news tab when pressed -->
    <string name="add_tab">Жаңа бетті қосу</string>
    <!-- Content description (not visible, for screen readers etc.): Add tab button. Adds a news tab when pressed -->
    <string name="add_private_tab">Жекелік бетін қосу</string>
    <!-- Text for the new tab button to indicate adding a new private tab in the tab -->
    <string name="tab_drawer_fab_content">Жеке</string>
    <!-- Text for the new tab button to indicate syncing command on the synced tabs page -->
    <string name="tab_drawer_fab_sync">Синхрондау</string>
    <!-- Text shown in the menu for sharing all tabs -->
    <string name="tab_tray_menu_item_share">Барлық беттермен бөлісу</string>
    <!-- Text shown in the menu to view recently closed tabs -->
    <string name="tab_tray_menu_recently_closed">Жуырда жабылған беттер</string>
    <!-- Text shown in the tabs tray inactive tabs section -->
    <string name="tab_tray_inactive_recently_closed" tools:ignore="UnusedResources">Жақында жабылған</string>
    <!-- Text shown in the menu to view account settings -->
    <string name="tab_tray_menu_account_settings">Тіркелгі баптаулары</string>
    <!-- Text shown in the menu to view tab settings -->
    <string name="tab_tray_menu_tab_settings">Бет баптаулары</string>
    <!-- Text shown in the menu for closing all tabs -->
    <string name="tab_tray_menu_item_close">Барлық беттерді жабу</string>
    <!-- Text shown in the multiselect menu for bookmarking selected tabs. -->
    <string name="tab_tray_multiselect_menu_item_bookmark">Бетбелгілерге қосу</string>
    <!-- Text shown in the multiselect menu for closing selected tabs. -->
    <string name="tab_tray_multiselect_menu_item_close">Жабу</string>
    <!-- Content description for tabs tray multiselect share button -->
    <string name="tab_tray_multiselect_share_content_description">Таңдалған беттермен бөлісу</string>
    <!-- Content description for tabs tray multiselect menu -->
    <string name="tab_tray_multiselect_menu_content_description">Таңдалған беттер мәзірі</string>
    <!-- Content description (not visible, for screen readers etc.): Removes tab from collection button. Removes the selected tab from collection when pressed -->
    <string name="remove_tab_from_collection">Бетті жинақтан өшіру</string>
    <!-- Text for button to enter multiselect mode in tabs tray -->
    <string name="tabs_tray_select_tabs">Беттерді таңдау</string>
    <!-- Content description (not visible, for screen readers etc.): Close tab button. Closes the current session when pressed -->
    <string name="close_tab">Бетті жабу</string>
    <!-- Content description (not visible, for screen readers etc.): Close tab <title> button. First parameter is tab title  -->
    <string name="close_tab_title">%s бетін жабу</string>
    <!-- Content description (not visible, for screen readers etc.): Opens the open tabs menu when pressed -->
    <string name="open_tabs_menu">Беттер мәзірін ашу</string>
    <!-- Open tabs menu item to save tabs to collection -->
    <string name="tabs_menu_save_to_collection1">Беттерді жинаққа сақтау</string>

    <!-- Text for the menu button to delete a collection -->
    <string name="collection_delete">Жинақты өшіру</string>
    <!-- Text for the menu button to rename a collection -->
    <string name="collection_rename">Жинақ атын өзгерту</string>
    <!-- Text for the button to open tabs of the selected collection -->
    <string name="collection_open_tabs">Беттерді ашу</string>
    <!-- Hint for adding name of a collection -->
    <string name="collection_name_hint">Жинақ атауы</string>
    <!-- Text for the menu button to remove a top site -->
    <string name="remove_top_site">Өшіру</string>

    <!-- Text for the menu button to delete a top site from history -->
    <string name="delete_from_history">Тарихтан өшіру</string>
    <!-- Postfix for private WebApp titles, placeholder is replaced with app name -->
    <string name="pwa_site_controls_title_private">%1$s (жекелік режимі)</string>

    <!-- History -->
    <!-- Text for the button to search all history -->
    <string name="history_search_1">Іздеу жолын енгізіңіз</string>
    <!-- Text for the button to clear all history -->
    <string name="history_delete_all">Тарихты өшіру</string>
    <!-- Text for the snackbar to confirm that multiple browsing history items has been deleted -->
    <string name="history_delete_multiple_items_snackbar">Тарих өшірілді</string>
    <!-- Text for the snackbar to confirm that a single browsing history item has been deleted. The first parameter is the shortened URL of the deleted history item. -->
    <string name="history_delete_single_item_snackbar">%1$s өшірілді</string>
    <!-- Context description text for the button to delete a single history item -->
    <string name="history_delete_item">Өшіру</string>
    <!-- History multi select title in app bar
    The first parameter is the number of bookmarks selected -->
    <string name="history_multi_select_title">%1$d таңдалды</string>
    <!-- Text for the header that groups the history for today -->
    <string name="history_today">Бүгін</string>
    <!-- Text for the header that groups the history for yesterday -->
    <string name="history_yesterday">Кеше</string>
    <!-- Text for the header that groups the history the past 7 days -->
    <string name="history_7_days">Соңғы 7 күн</string>
    <!-- Text for the header that groups the history the past 30 days -->
    <string name="history_30_days">Соңғы 30 күн</string>
    <!-- Text for the header that groups the history older than the last month -->
    <string name="history_older">Ескілеу</string>
    <!-- Text shown when no history exists -->
    <string name="history_empty_message">Осында тарих жоқ</string>

    <!-- Downloads -->
    <!-- Text for the snackbar to confirm that multiple downloads items have been removed -->
    <string name="download_delete_multiple_items_snackbar_1">Жүктемелер өшірілді</string>
    <!-- Text for the snackbar to confirm that a single download item has been removed. The first parameter is the name of the download item. -->
    <string name="download_delete_single_item_snackbar">%1$s өшірілді</string>
    <!-- Text shown when no download exists -->
    <string name="download_empty_message_1">Жүктеліп алынған файлдар жоқ</string>
    <!-- History multi select title in app bar
    The first parameter is the number of downloads selected -->
    <string name="download_multi_select_title">%1$d таңдалды</string>


    <!-- Text for the button to remove a single download item -->
    <string name="download_delete_item_1">Өшіру</string>


    <!-- WebCompat Reporter -->

<<<<<<< HEAD
=======
    <!-- WebCompat Reporter -->
    <!-- The title of the Web Compat Reporter feature. This is displayed in the top app bar. -->
    <string name="webcompat_reporter_screen_title">Сынған сайт туралы хабарлау</string>
    <!-- The description of the Web Compat Reporter feature. This first parameter is the name of the application (For example: Fenix) -->
    <string name="webcompat_reporter_description">%1$s өнімін әркім үшін де жақсартуға көмектесіңіз. Mozilla қызметкерлері сіз жіберген ақпаратты веб-сайт мәселелерін шешу үшін пайдаланады.</string>
    <!-- The text field label of the URL text field. This is displayed above the user-inputted URL. -->
    <string name="webcompat_reporter_label_url">URL</string>
    <!-- The error message of the URL text field when an invalid URL has been entered. -->
    <string name="webcompat_reporter_url_error_invalid">Дұрыс URL енгізіңіз</string>
    <!-- The label/title of an optional field in the Web Compat Reporter feature for explaining a high-level reason why the site is broken. -->
    <string name="webcompat_reporter_label_whats_broken">Не сынған? (қосымша түрде)</string>
    <!-- The placeholder text for the dropdown where a user can select a high-level reason why the site is broken. -->
    <string name="webcompat_reporter_choose_reason">Себебін таңдау</string>
    <!-- The label/title of an optional field in the Web Compat Reporter feature for adding additional information. -->
    <string name="webcompat_reporter_label_description">Мәселені сипаттаңыз (қосымша түрде)</string>
    <!-- The button text for navigating away from the feature to provide more information on the broken site's bug report. -->
    <string name="webcompat_reporter_send_more_info">Қосымша ақпарат жіберу</string>
    <!-- The button text for the cancel button to leave the Web Compat Reporter feature. -->
    <string name="webcompat_reporter_cancel">Бас тарту</string>
    <!-- The button text for the send button to submit the provided form data. -->
    <string name="webcompat_reporter_send">Жіберу</string>


>>>>>>> 3a395140
    <!-- These reason strings are dropdown options on a WebCompat reporter form, indicating what is broken on the site. -->
    <!-- Broken site reason text for site slow or not working -->
    <string name="webcompat_reporter_reason_slow">Сайт баяу немесе жұмыс істемейді</string>
    <!-- Broken site reason text for images or videos -->
    <string name="webcompat_reporter_reason_media">Суреттер немесе видеолар</string>
    <!-- Broken site reason text for buttons, links, and other content -->
    <string name="webcompat_reporter_reason_content">Батырмалар, сілтемелер және басқа мазмұн</string>
    <!-- Broken site reason text for sign in or sign out -->
    <string name="webcompat_reporter_reason_account">Жүйеге кіру немесе шығу</string>
    <!-- Broken site reason text for ad blocker -->
    <string name="webcompat_reporter_reason_ad_blocker">Жарнама бұғаттаушысы</string>
    <!-- Broken site reason text for something else -->
    <string name="webcompat_reporter_reason_other">Басқа нәрсе</string>

    <!-- Crashes -->
    <!-- Title text displayed on the tab crash page. This first parameter is the name of the application (For example: Fenix) -->
    <string name="tab_crash_title_2">Кешіріңіз. %1$s бұл бетті жүктей алмайды.</string>
    <!-- Send crash report checkbox text on the tab crash page -->
    <string name="tab_crash_send_report">Mozilla-ға құлау хабарламасын жіберу</string>
    <!-- Close tab button text on the tab crash page -->
    <string name="tab_crash_close">Бетті жабу</string>
    <!-- Restore tab button text on the tab crash page -->
    <string name="tab_crash_restore">Бетті қалпына келтіру</string>

    <!-- Unsubmitted crash dialog title, The first parameter is the name of the app (e.g. Firefox)  -->
    <string name="unsubmitted_crash_dialog_title">%s қайта іске қосылуы керек болды</string>
    <!-- Unsubmitted crash dialog checkbox label for automatically sending reports in the future -->
    <string name="unsubmitted_crash_dialog_checkbox_label">Құлау хабарламаларын автоматты түрде жіберу</string>
    <!-- Unsubmitted crash dialog negative button to dismiss the dialog -->
    <string name="unsubmitted_crash_dialog_negative_button">Жабу</string>
    <!-- Unsubmitted crash dialog positive button to submit crash report -->
    <string name="unsubmitted_crash_dialog_positive_button">Құлау жөнінде хабарламаны жіберу</string>

    <!-- Bookmarks -->
    <!-- Confirmation message for a dialog confirming if the user wants to delete the selected folder -->
    <string name="bookmark_delete_folder_confirmation_dialog">Бұл буманы өшіруді шынымен қалайсыз ба?</string>
    <!-- Confirmation message for a dialog confirming if the user wants to delete multiple items. -->
    <string name="bookmark_delete_folders_confirmation_dialog">Таңдалған нәрселерді өшіруді шынымен қалайсыз ба?</string>
    <!-- Confirmation message for a dialog confirming if the user wants to delete multiple items including folders. Parameter will be replaced by app name. -->
    <string name="bookmark_delete_multiple_folders_confirmation_dialog">%s таңдалған элементтерді өшіреді.</string>
    <!-- Text for the cancel button on delete bookmark dialog -->
    <string name="bookmark_delete_negative">Бас тарту</string>
    <!-- Screen title for adding a bookmarks folder -->
    <string name="bookmark_add_folder">Буманы қосу</string>
    <!-- Snackbar title that confirms a bookmark was saved into a folder. Parameter will be replaced by the name of the folder the bookmark was saved into. -->
    <string name="bookmark_saved_in_folder_snackbar">&quot;%s&quot; ішінде сақталды</string>
    <!-- Snackbar edit button shown after a bookmark has been created. -->
    <string name="edit_bookmark_snackbar_action">ТҮЗЕТУ</string>
    <!-- Bookmark menu move button -->
    <string name="bookmark_menu_move_button">Жылжыту</string>
    <!-- Bookmark overflow menu edit button -->
    <string name="bookmark_menu_edit_button">Түзету</string>
    <!-- Bookmark overflow menu copy button -->
    <string name="bookmark_menu_copy_button">Көшіріп алу</string>
    <!-- Bookmark overflow menu share button -->
    <string name="bookmark_menu_share_button">Бөлісу</string>
    <!-- Bookmark overflow menu open in new tab button -->
    <string name="bookmark_menu_open_in_new_tab_button">Жаңа бетте ашу</string>
    <!-- Bookmark overflow menu open in private tab button -->
    <string name="bookmark_menu_open_in_private_tab_button">Жекелік бетте ашу</string>
    <!-- Bookmark overflow menu open all in tabs button -->
    <string name="bookmark_menu_open_all_in_tabs_button">Барлығын жаңа беттерде ашу</string>
    <!-- Bookmark overflow menu open all in private tabs button -->
    <string name="bookmark_menu_open_all_in_private_tabs_button">Барлығын жаңа жекелік беттерде ашу</string>
    <!-- Bookmark overflow menu delete button -->
    <string name="bookmark_menu_delete_button">Өшіру</string>
    <!--Bookmark overflow menu save button -->
    <string name="bookmark_menu_save_button">Сақтау</string>
    <!-- Bookmark multi select title in app bar
     The first parameter is the number of bookmarks selected -->
    <string name="bookmarks_multi_select_title">%1$d таңдалды</string>
    <!-- Bookmark editing screen title -->
    <string name="edit_bookmark_fragment_title">Бетбелгіні түзету</string>
    <!-- Bookmark folder editing screen title -->
    <string name="edit_bookmark_folder_fragment_title">Буманы түзету</string>
    <!-- Bookmark sign in button message -->
    <string name="bookmark_sign_in_button">Синхрондалған бетбелгілерді көру үшін жүйеге кіріңіз</string>
    <!-- Bookmark URL editing field label -->
    <string name="bookmark_url_label">URL</string>
    <!-- Bookmark FOLDER editing field label -->
    <string name="bookmark_folder_label">БУМА</string>
    <!-- Text indicating which folder a bookmark or folder will be saved in -->
    <string name="bookmark_save_in_label">Қайда сақтау</string>
    <!-- Bookmark NAME editing field label -->
    <string name="bookmark_name_label">АТЫ</string>
    <!-- Label for a text input field for a bookmark or folder name -->
    <string name="bookmark_name_label_normal_case">Аты</string>
    <!-- Bookmark add folder screen title -->
    <string name="bookmark_add_folder_fragment_label">Буманы қосу</string>
    <!-- Bookmark select folder screen title -->
    <string name="bookmark_select_folder_fragment_label">Буманы таңдау</string>
    <!-- Bookmark editing error missing title -->
    <string name="bookmark_empty_title_error">Атауы болуы тиіс</string>
    <!-- Bookmark editing error missing or improper URL -->
    <string name="bookmark_invalid_url_error">Жарамсыз URL</string>
    <!-- Bookmark screen message for empty bookmarks folder -->
    <string name="bookmarks_empty_message">Осында бетбелгілер жоқ</string>
    <!-- Bookmark snackbar message on deletion
     The first parameter is the host part of the URL of the bookmark deleted, if any -->
    <string name="bookmark_deletion_snackbar_message">%1$s өшірілді</string>
    <!-- Bookmark snackbar message on deleting multiple bookmarks not including folders-->
    <string name="bookmark_deletion_multiple_snackbar_message_2">Бетбелгілер өшірілді</string>
    <!-- Bookmark snackbar message on deleting multiple bookmarks including folders-->
    <string name="bookmark_deletion_multiple_snackbar_message_3">Таңдалған бумаларды өшіру</string>
    <!-- Bookmark undo button for deletion snackbar action -->
    <string name="bookmark_undo_deletion">БОЛДЫРМАУ</string>

    <!-- Bookmark snackbar message for deleting a single item. Parameter is the title of the item being deleted -->
    <string name="bookmark_delete_single_item">%s өшірілді</string>
    <!-- Bookmark snackbar message for deleting multiple items. Parameter is the number of items being deleted -->
    <string name="bookmark_delete_multiple_items">Өшірілетін нәрселер: %s</string>
    <!-- Text for the button to search all bookmarks -->
    <string name="bookmark_search">Іздеу жолын енгізіңіз</string>

    <!-- Content description for the bookmark navigation bar back button -->
    <string name="bookmark_navigate_back_button_content_description">Артқа өту</string>
    <!-- Content description for the bookmark list new folder navigation bar button -->
    <string name="bookmark_add_new_folder_button_content_description">Жаңа буманы қосу</string>
    <!-- Content description for the bookmark screen delete bookmark navigation bar button -->
    <string name="bookmark_delete_bookmark_content_description">Бетбелгіні өшіру</string>
    <!-- Content description for the bookmark screen delete bookmark folder navigation bar button -->
    <string name="bookmark_delete_folder_content_description">Буманы өшіру</string>
    <!-- Content description for bookmark search floating action button -->
    <string name="bookmark_search_button_content_description">Бетбелгілерден іздеу</string>
    <!-- Content description for the overflow menu for a bookmark item. Paramter will a folder name or bookmark title. -->
    <string name="bookmark_item_menu_button_content_description">%s үшін элемент мәзірі</string>

    <!-- Title for the bookmark list empty state-->
    <string name="bookmark_empty_list_title">Бетбелгілер әлі жоқ</string>

    <!-- Description for the bookmark list empty state when you're not signed into sync. -->
    <string name="bookmark_empty_list_guest_description">Шолу кезінде сайттарды сақтаңыз. Басқа синхрондалған құрылғылардан бетбелгілерді алу үшін жүйеге кіріңіз.</string>
    <!-- Text for the button to navigate to sync authentication -->
    <string name="bookmark_empty_list_guest_cta">Синхрондау ішіне кіру</string>
    <!-- Description for the bookmark list empty state when you're signed into sync. -->
    <string name="bookmark_empty_list_authenticated_description">Шолу кезінде сайттарды сақтаңыз. Басқа синхрондалған құрылғылардан да бетбелгілерді аламыз.</string>
    <!-- Description for the bookmark list empty state when you're in an empty folder. -->
    <string name="bookmark_empty_list_folder_description">Таңдаулы сайттарды кейінірек табу үшін шолу кезінде бетбелгілерді қосыңыз.</string>

    <!-- Description for the add new folder button when selecting a folder. -->
    <string name="bookmark_select_folder_new_folder_button_title">Жаңа бума</string>

    <!-- Site Permissions -->
    <!-- Button label that take the user to the Android App setting -->
    <string name="phone_feature_go_to_settings">Баптауларға өту</string>
    <!-- Content description (not visible, for screen readers etc.): Quick settings sheet
        to give users access to site specific information / settings. For example:
        Secure settings status and a button to modify site permissions -->
    <string name="quick_settings_sheet">Жылдам баптаулар парағы</string>
    <!-- Label that indicates that this option it the recommended one -->
    <string name="phone_feature_recommended">Ұсынылатын</string>
    <!-- Button label for clearing all the information of site permissions-->
    <string name="clear_permissions">Рұқсаттарды тазарту</string>
    <!-- Text for the OK button on Clear permissions dialog -->
    <string name="clear_permissions_positive">ОК</string>
    <!-- Text for the cancel button on Clear permissions dialog -->
    <string name="clear_permissions_negative">Бас тарту</string>
    <!-- Button label for clearing a site permission-->
    <string name="clear_permission">Рұқсатты тазарту</string>
    <!-- Text for the OK button on Clear permission dialog -->
    <string name="clear_permission_positive">ОК</string>
    <!-- Text for the cancel button on Clear permission dialog -->
    <string name="clear_permission_negative">Бас тарту</string>
    <!-- Button label for clearing all the information on all sites-->
    <string name="clear_permissions_on_all_sites">Барлық сайттар рұқсаттарын тазарту</string>
    <!-- Preference for altering video and audio autoplay for all websites -->
    <string name="preference_browser_feature_autoplay">Автоойнату</string>
    <!-- Preference for altering the camera access for all websites -->
    <string name="preference_phone_feature_camera">Камера</string>
    <!-- Preference for altering the microphone access for all websites -->
    <string name="preference_phone_feature_microphone">Микрофон</string>
    <!-- Preference for altering the location access for all websites -->
    <string name="preference_phone_feature_location">Орналасу</string>
    <!-- Preference for altering the notification access for all websites -->
    <string name="preference_phone_feature_notification">Хабарлама</string>
    <!-- Preference for altering the persistent storage access for all websites -->
    <string name="preference_phone_feature_persistent_storage">Тұрақты қойма</string>
    <!-- Preference for altering the storage access setting for all websites -->
    <string name="preference_phone_feature_cross_origin_storage_access">Сайтаралық cookie файлдары</string>
    <!-- Preference for altering the EME access for all websites -->
    <string name="preference_phone_feature_media_key_system_access">DRM-мен басқарылатын құрама</string>
    <!-- Label that indicates that a permission must be asked always -->
    <string name="preference_option_phone_feature_ask_to_allow">Рұқсат ету үшін сұрау</string>
    <!-- Label that indicates that a permission must be blocked -->
    <string name="preference_option_phone_feature_blocked">Бұғатталған</string>
    <!-- Label that indicates that a permission must be allowed -->
    <string name="preference_option_phone_feature_allowed">Рұқсат етілген</string>
    <!--Label that indicates a permission is by the Android OS-->
    <string name="phone_feature_blocked_by_android">Android бұғаттаған</string>
    <!-- Preference for showing a list of websites that the default configurations won't apply to them -->
    <string name="preference_exceptions">Ережеден бөлек</string>
    <!-- Summary of tracking protection preference if tracking protection is set to off -->
    <string name="tracking_protection_off">Сөндірулі</string>
    <!-- Summary of tracking protection preference if tracking protection is set to standard -->
    <string name="tracking_protection_standard">Қалыпты</string>
    <!-- Summary of tracking protection preference if tracking protection is set to strict -->
    <string name="tracking_protection_strict">Қатаң</string>
    <!-- Summary of tracking protection preference if tracking protection is set to custom -->
    <string name="tracking_protection_custom">Таңдауыңызша</string>
    <!-- Label for global setting that indicates that all video and audio autoplay is allowed -->
    <string name="preference_option_autoplay_allowed2">Аудио мен видеоны рұқсат ету</string>
    <!-- Label for site specific setting that indicates that all video and audio autoplay is allowed -->
    <string name="quick_setting_option_autoplay_allowed">Аудио мен видеоны рұқсат ету</string>
    <!-- Label that indicates that video and audio autoplay is only allowed over Wi-Fi -->
    <string name="preference_option_autoplay_allowed_wifi_only2">Аудио мен видеоны тек ұялы деректерде бұғаттау</string>
    <!-- Subtext that explains 'autoplay on Wi-Fi only' option -->
    <string name="preference_option_autoplay_allowed_wifi_subtext">Аудио және видео Wi-Fi арқылы ойнатылады</string>
    <!-- Label for global setting that indicates that video autoplay is allowed, but audio autoplay is blocked -->
    <string name="preference_option_autoplay_block_audio2">Тек аудионы бұғаттау</string>
    <!-- Label for site specific setting that indicates that video autoplay is allowed, but audio autoplay is blocked -->
    <string name="quick_setting_option_autoplay_block_audio">Тек аудионы бұғаттау</string>
    <!-- Label for global setting that indicates that all video and audio autoplay is blocked -->
    <string name="preference_option_autoplay_blocked3">Аудио мен видеоны бұғаттау</string>
    <!-- Label for site specific setting that indicates that all video and audio autoplay is blocked -->
    <string name="quick_setting_option_autoplay_blocked">Аудио мен видеоны бұғаттау</string>
    <!-- Summary of delete browsing data on quit preference if it is set to on -->
    <string name="delete_browsing_data_quit_on">Іске қосулы</string>
    <!-- Summary of delete browsing data on quit preference if it is set to off -->
    <string name="delete_browsing_data_quit_off">Сөндірулі</string>

    <!-- Summary of studies preference if it is set to on -->
    <string name="studies_on">Іске қосулы</string>
    <!-- Summary of studies data on quit preference if it is set to off -->
    <string name="studies_off">Сөндірулі</string>

    <!-- Category header of a preference that allows a user to alter settings related to web permissions. -->
    <string name="preferences_category_permissions">Рұқсаттар</string>
    <!-- Category header of a preference that allows a user to alter settings related to web content. -->
    <string name="preferences_category_content">Мазмұны</string>

    <!-- Preference for altering the default browsing mode. When enabled, the desktop site will always be requested. -->
    <string name="preference_feature_desktop_mode_default">Әрқашан жұмыс үстелі сайтын сұрау</string>

    <!-- Collections -->
    <!-- Collections header on home fragment -->
    <string name="collections_header">Жинақтар</string>
    <!-- Content description (not visible, for screen readers etc.): Opens the collection menu when pressed -->
    <string name="collection_menu_button_content_description">Жинақ мәзірі</string>

    <!-- Label to describe what collections are to a new user without any collections -->
    <string name="no_collections_description2">Өзіңізге маңызды заттарды жинаңыз.\nКейінірек жылдам қол жеткізу үшін ұқсас іздеулерді, сайттарды және беттерді біріктіріңіз.</string>
    <!-- Title for the "select tabs" step of the collection creator -->
    <string name="create_collection_select_tabs">Беттерді таңдау</string>
    <!-- Title for the "select collection" step of the collection creator -->
    <string name="create_collection_select_collection">Жинақты таңдау</string>
    <!-- Title for the "name collection" step of the collection creator -->
    <string name="create_collection_name_collection">Жинақ атауы</string>
    <!-- Button to add new collection for the "select collection" step of the collection creator -->
    <string name="create_collection_add_new_collection">Жаңа жинақты қосу</string>
    <!-- Button to select all tabs in the "select tabs" step of the collection creator -->
    <string name="create_collection_select_all">Барлығын таңдау</string>
    <!-- Button to deselect all tabs in the "select tabs" step of the collection creator -->
    <string name="create_collection_deselect_all">Таңдауды алып тастау</string>
    <!-- Text to prompt users to select the tabs to save in the "select tabs" step of the collection creator -->
    <string name="create_collection_save_to_collection_empty">Сақтау үшін беттерді таңдаңыз</string>
    <!-- Text to show users how many tabs they have selected in the "select tabs" step of the collection creator.
     %d is a placeholder for the number of tabs selected. -->
    <string name="create_collection_save_to_collection_tabs_selected">%d бет таңдалды</string>
    <!-- Text to show users they have one tab selected in the "select tabs" step of the collection creator.
    %d is a placeholder for the number of tabs selected. -->
    <string name="create_collection_save_to_collection_tab_selected">%d бет таңдалды</string>
    <!-- Text shown in snackbar when multiple tabs have been saved in a collection -->
    <string name="create_collection_tabs_saved">Беттер сақталды!</string>
    <!-- Text shown in snackbar when one or multiple tabs have been saved in a new collection -->
    <string name="create_collection_tabs_saved_new_collection">Жинақ сақталды!</string>
    <!-- Text shown in snackbar when one tab has been saved in a collection -->
    <string name="create_collection_tab_saved">Бет сақталды!</string>
    <!-- Content description (not visible, for screen readers etc.): button to close the collection creator -->
    <string name="create_collection_close">Жабу</string>
    <!-- Button to save currently selected tabs in the "select tabs" step of the collection creator-->
    <string name="create_collection_save">Сақтау</string>

    <!-- Snackbar action to view the collection the user just created or updated -->
    <string name="create_collection_view">Қарау</string>

    <!-- Text for the OK button from collection dialogs -->
    <string name="create_collection_positive">ОК</string>
    <!-- Text for the cancel button from collection dialogs -->
    <string name="create_collection_negative">Бас тарту</string>

    <!-- Default name for a new collection in "name new collection" step of the collection creator. %d is a placeholder for the number of collections-->
    <string name="create_collection_default_name">Жинақ %d</string>

    <!-- Share -->
    <!-- Share screen header -->
    <string name="share_header_2">Бөлісу</string>
    <!-- Content description (not visible, for screen readers etc.):
        "Share" button. Opens the share menu when pressed. -->
    <string name="share_button_content_description">Бөлісу</string>
    <!-- Text for the Save to PDF feature in the share menu -->
    <string name="share_save_to_pdf">PDF ретінде сақтау</string>
    <!-- Text for error message when generating a PDF file Text. -->
    <string name="unable_to_save_to_pdf_error">PDF жасау мүмкін емес</string>
    <!-- Text for standard error snackbar dismiss button. -->
    <string name="standard_snackbar_error_dismiss">Тайдыру</string>
    <!-- Text for error message when printing a page and it fails. -->
    <string name="unable_to_print_page_error">Бұл бетті басып шығару мүмкін емес</string>
    <!-- Text for the print feature in the share and browser menu -->
    <string name="menu_print">Баспаға шығару</string>
    <!-- Sub-header in the dialog to share a link to another sync device -->
    <string name="share_device_subheader">Құрылғыға жіберу</string>
    <!-- Sub-header in the dialog to share a link to an app from the full list -->
    <string name="share_link_all_apps_subheader">Барлық әрекеттер</string>
    <!-- Sub-header in the dialog to share a link to an app from the most-recent sorted list -->
    <string name="share_link_recent_apps_subheader">Жуырда қолданылған</string>
    <!-- Text for the copy link action in the share screen. -->
    <string name="share_copy_link_to_clipboard">Алмасу буферіне көшіріп алу</string>
    <!-- Toast shown after copying link to clipboard -->
    <string name="toast_copy_link_to_clipboard">Алмасу буферіне көшірілді</string>
    <!-- An option from the share dialog to sign into sync -->
    <string name="sync_sign_in">Синхрондау ішіне кіру</string>
     <!-- An option from the three dot menu to sync and save data -->
    <string name="sync_menu_sync_and_save_data">Синхрондау және деректерді сақтау</string>
    <!-- An option from the share dialog to send link to all other sync devices -->
    <string name="sync_send_to_all">Барлық құрылғыларға жіберу</string>
    <!-- An option from the share dialog to reconnect to sync -->
    <string name="sync_reconnect">Синхрондауға қайта байланысу</string>
    <!-- Text displayed when sync is offline and cannot be accessed -->
    <string name="sync_offline">Желіде емес</string>
    <!-- An option to connect additional devices -->
    <string name="sync_connect_device">Басқа құрылғыны байланыстыру</string>
    <!-- The dialog text shown when additional devices are not available -->
    <string name="sync_connect_device_dialog" tools:ignore="BrandUsage">Бетті жіберу үшін, кемінде бір басқа құрылғыдан Firefox-қа кіріңіз.</string>
    <!-- Confirmation dialog button -->
    <string name="sync_confirmation_button">Түсіндім</string>
    <!-- Share error message -->
    <string name="share_error_snackbar">Бұл қолданбамен бөлісу мүмкін емес</string>
    <!-- Add new device screen title -->
    <string name="sync_add_new_device_title">Құрылғыға жіберу</string>
    <!-- Text for the warning message on the Add new device screen -->
    <string name="sync_add_new_device_message">Құрылғылар байланыспаған</string>
    <!-- Text for the button to learn about sending tabs -->
    <string name="sync_add_new_device_learn_button">Беттерді жіберу туралы көбірек білу…</string>
    <!-- Text for the button to connect another device -->
    <string name="sync_add_new_device_connect_button">Басқа құрылғыны байланыстыру…</string>

    <!-- Notifications -->
    <!-- Text shown in the notification that pops up to remind the user that a private browsing session is active. -->
    <string name="notification_pbm_delete_text_2">Жекелік беттерді жабу</string>


    <!-- Text shown in the notification that pops up to remind the user that a private browsing session is active for Android 14+ -->
    <string name="notification_erase_title_android_14">Жекелік беттерді жабу керек пе?</string>
    <string name="notification_erase_text_android_14">Жекелік беттерді жабу үшін бұл хабарландыруды шертіңіз немесе үстінен өткізіңіз.</string>

    <!-- Name of the marketing notification channel. Displayed in the "App notifications" system settings for the app -->
    <string name="notification_marketing_channel_name">Маркетинг</string>

    <!-- Title shown in the notification that pops up to remind the user to set fenix as default browser.
    The app name is in the text, due to limitations with localizing Nimbus experiments -->
    <string name="nimbus_notification_default_browser_title" tools:ignore="BrandUsage,UnusedResources">Firefox жылдам және жеке</string>
    <!-- Text shown in the notification that pops up to remind the user to set fenix as default browser.
    The app name is in the text, due to limitations with localizing Nimbus experiments -->
    <string name="nimbus_notification_default_browser_text" tools:ignore="BrandUsage,UnusedResources">Firefox негізгі браузер қылу</string>
    <!-- Title shown in the notification that pops up to re-engage the user -->
    <string name="notification_re_engagement_title">Жекелік шолуды қолданып көріңіз</string>
    <!-- Text shown in the notification that pops up to re-engage the user.
    %1$s is a placeholder that will be replaced by the app name. -->
    <string name="notification_re_engagement_text">%1$s ішінде сақталған cookie файлдарсыз және тарихсыз шолыңыз</string>

    <!-- Title A shown in the notification that pops up to re-engage the user -->
    <string name="notification_re_engagement_A_title">Із қалдырмай шолу</string>
    <!-- Text A shown in the notification that pops up to re-engage the user.
    %1$s is a placeholder that will be replaced by the app name. -->
    <string name="notification_re_engagement_A_text">%1$s ішінде жеке шолу ақпаратыңызды сақтамайды.</string>
    <!-- Title B shown in the notification that pops up to re-engage the user -->
    <string name="notification_re_engagement_B_title">Бірінші іздеуді бастаңыз</string>
    <!-- Text B shown in the notification that pops up to re-engage the user -->
    <string name="notification_re_engagement_B_text">Жақын жерден бірдеңе табыңыз. Немесе қызықты нәрсе табыңыз.</string>

    <!-- Survey -->
    <!-- Text shown in the fullscreen message that pops up to ask user to take a short survey.
    The app name is in the text, due to limitations with localizing Nimbus experiments -->
    <string name="nimbus_survey_message_text" tools:ignore="BrandUsage">Қысқа сауалнамадан өту арқылы Firefox-ты жақсартуға көмектесіңіз.</string>
    <!-- Preference for taking the short survey. -->
    <string name="preferences_take_survey">Сауалнамаға қатысу</string>
    <!-- Preference for not taking the short survey. -->
    <string name="preferences_not_take_survey">Жоқ, рахмет</string>

    <!-- Snackbar -->
    <!-- Text shown in snackbar when user deletes a collection -->
    <string name="snackbar_collection_deleted">Жинақ өшірілді</string>
    <!-- Text shown in snackbar when user renames a collection -->
    <string name="snackbar_collection_renamed">Жинақ атауы өзгертілді</string>
    <!-- Text shown in snackbar when user closes a tab -->
    <string name="snackbar_tab_closed">Бет жабылды</string>
    <!-- Text shown in snackbar when user closes all tabs -->
    <string name="snackbar_tabs_closed">Беттер жабылды</string>
    <!-- Text shown in snackbar when user closes multiple inactive tabs. %1$s will be replaced with the number of tabs closed. -->
    <string name="snackbar_num_tabs_closed">Жабылған беттер: %1$s</string>
    <!-- Text shown in snackbar when user bookmarks a list of tabs. Parameter will be replaced by the name of the folder the bookmark was saved into.-->
    <string name="snackbar_message_bookmarks_saved_in">Бетбелгілер &quot;%s&quot; ішіне сақталды!</string>
    <!-- Text shown in snackbar when user adds a site to shortcuts -->
    <string name="snackbar_added_to_shortcuts">Жарлықтарға қосылды!</string>
    <!-- Text shown in snackbar when user closes a private tab -->
    <string name="snackbar_private_tab_closed">Жекелік беті жабылды</string>
    <!-- Text shown in snackbar when user closes all private tabs -->
    <string name="snackbar_private_tabs_closed">Жекелік беттер жабылды</string>
    <!-- Text shown in snackbar when user erases their private browsing data -->
    <string name="snackbar_private_data_deleted">Жеке шолу деректері өшірілді</string>
    <!-- Text shown in snackbar to undo deleting a tab, top site or collection -->
    <string name="snackbar_deleted_undo">БОЛДЫРМАУ</string>
    <!-- Text shown in snackbar when user removes a top site -->
    <string name="snackbar_top_site_removed">Сайт өшірілді</string>
    <!-- QR code scanner prompt which appears after scanning a code, but before navigating to it
        First parameter is the name of the app, second parameter is the URL or text scanned-->
    <string name="qr_scanner_confirmation_dialog_message">%1$s үшін %2$s ашуды рұқсат ету</string>
    <!-- QR code scanner prompt dialog positive option to allow navigation to scanned link -->
    <string name="qr_scanner_dialog_positive">РҰҚСАТ ЕТУ</string>
    <!-- QR code scanner prompt dialog positive option to deny navigation to scanned link -->
    <string name="qr_scanner_dialog_negative">ТЫЙЫМ САЛУ</string>
    <!-- QR code scanner prompt dialog error message shown when a hostname does not contain http or https. -->
    <string name="qr_scanner_dialog_invalid">Веб-адресі қате.</string>
    <!-- QR code scanner prompt dialog positive option when there is an error -->
    <string name="qr_scanner_dialog_invalid_ok">ОК</string>
    <!-- Tab collection deletion prompt dialog message. Placeholder will be replaced with the collection name -->
    <string name="tab_collection_dialog_message">%1$s өшіруді шынымен қалайсыз ба?</string>
    <!-- Tab collection deletion prompt dialog option to delete the collection -->
    <string name="tab_collection_dialog_positive">Өшіру</string>

    <!-- Message for copying the URL via long press on the toolbar -->
    <string name="url_copied">URL көшірілді</string>
    <!-- Sample text for accessibility font size -->
    <string name="accessibility_text_size_sample_text_1">Бұл мәтіндік үлгі. Осы параметрмен өлшемді ұлғайту немесе кішірейту кезінде мәтіннің қалай көрінетінін көруге болады.</string>
    <!-- Summary for Accessibility Text Size Scaling Preference -->
    <string name="preference_accessibility_text_size_summary">Веб-сайттардағы мәтінді үлкенірек немесе кішірек ету</string>
    <!-- Title for Accessibility Text Size Scaling Preference -->
    <string name="preference_accessibility_font_size_title">Қаріп өлшемі</string>

    <!-- Title for Accessibility Text Automatic Size Scaling Preference -->
    <string name="preference_accessibility_auto_size_2">Автоматты қаріп өлшемі</string>
    <!-- Summary for Accessibility Text Automatic Size Scaling Preference -->
    <string name="preference_accessibility_auto_size_summary">Қаріп өлшемі сіздің Android параметрлеріңізге сәйкес келеді. Бұл жерде қаріп өлшемін басқару үшін оны сөндіріңіз.</string>

    <!-- Title for the Delete browsing data preference -->
    <string name="preferences_delete_browsing_data">Шолу деректерін өшіру</string>
    <!-- Title for the tabs item in Delete browsing data -->
    <string name="preferences_delete_browsing_data_tabs_title_2">Ашық беттер</string>
    <!-- Subtitle for the tabs item in Delete browsing data, parameter will be replaced with the number of open tabs -->
    <string name="preferences_delete_browsing_data_tabs_subtitle">%d бет</string>
    <!-- Title for the data and history items in Delete browsing data -->
    <!-- Title for the history item in Delete browsing data -->
    <string name="preferences_delete_browsing_data_browsing_history_title">Шолу тарихы</string>
    <!-- Subtitle for the data and history items in delete browsing data, parameter will be replaced with the
        number of history items the user has -->
    <string name="preferences_delete_browsing_data_browsing_data_subtitle">%d адрес</string>
    <!-- Title for the cookies and site data items in Delete browsing data -->
    <string name="preferences_delete_browsing_data_cookies_and_site_data">Cookies файлдары және сайт деректері</string>
    <!-- Subtitle for the cookies item in Delete browsing data -->
    <string name="preferences_delete_browsing_data_cookies_subtitle">Сіз сайттардың көбінен шығасыз</string>
    <!-- Title for the cached images and files item in Delete browsing data -->
    <string name="preferences_delete_browsing_data_cached_files">Кэштелген суреттер мен файлдар</string>
    <!-- Subtitle for the cached images and files item in Delete browsing data -->
    <string name="preferences_delete_browsing_data_cached_files_subtitle">Жинақтауыш орнын босатады</string>
    <!-- Title for the site permissions item in Delete browsing data -->
    <string name="preferences_delete_browsing_data_site_permissions">Сайт рұқсаттары</string>
    <!-- Title for the downloads item in Delete browsing data -->
    <string name="preferences_delete_browsing_data_downloads">Жүктемелер</string>
    <!-- Text for the button to delete browsing data -->
    <string name="preferences_delete_browsing_data_button">Шолу деректерін өшіру</string>
    <!-- Title for the Delete browsing data on quit preference -->
    <string name="preferences_delete_browsing_data_on_quit">Шығу кезінде шолу деректерін өшіру</string>

    <!-- Summary for the Delete browsing data on quit preference. "Quit" translation should match delete_browsing_data_on_quit_action translation. -->
    <string name="preference_summary_delete_browsing_data_on_quit_2">Негізгі мәзірден \&quot;Шығу\&quot; таңдау кезінде, шолу деректерін автоматты түрде өшіреді</string>
    <!-- Action item in menu for the Delete browsing data on quit feature -->
    <string name="delete_browsing_data_on_quit_action">Шығу</string>

    <!-- Title text of a delete browsing data dialog. -->
    <string name="delete_history_prompt_title">Жойылатын деректер мерзімі</string>
    <!-- Body text of a delete browsing data dialog. -->
    <string name="delete_history_prompt_body_2">Тарихты өшіреді (басқа құрылғылардан синхрондалған тарихты қоса)</string>
    <!-- Radio button in the delete browsing data dialog to delete history items for the last hour. -->
    <string name="delete_history_prompt_button_last_hour">Соңғы сағат</string>
    <!-- Radio button in the delete browsing data dialog to delete history items for today and yesterday. -->
    <string name="delete_history_prompt_button_today_and_yesterday">Бүгін және кеше</string>
    <!-- Radio button in the delete browsing data dialog to delete all history. -->
    <string name="delete_history_prompt_button_everything">Барлығы</string>

    <!-- Dialog message to the user asking to delete browsing data. Parameter will be replaced by app name. -->
    <string name="delete_browsing_data_prompt_message_3">%s таңдалған шолу деректерін өшіреді.</string>
    <!-- Text for the cancel button for the data deletion dialog -->
    <string name="delete_browsing_data_prompt_cancel">Бас тарту</string>
    <!-- Text for the allow button for the data deletion dialog -->
    <string name="delete_browsing_data_prompt_allow">Өшіру</string>
    <!-- Text for the snackbar confirmation that the data was deleted -->
    <string name="preferences_delete_browsing_data_snackbar">Шолу деректері өшірілді</string>
    <!-- Text for the snackbar to show the user that the deletion of browsing data is in progress -->
    <string name="deleting_browsing_data_in_progress">Шолу деректерін өшіру…</string>

    <!-- Dialog message to the user asking to delete all history items inside the opened group. Parameter will be replaced by a history group name. -->
    <string name="delete_all_history_group_prompt_message">&quot;%s&quot; ішіндегі барлық сайттарды өшіру</string>
    <!-- Text for the cancel button for the history group deletion dialog -->
    <string name="delete_history_group_prompt_cancel">Бас тарту</string>
    <!-- Text for the allow button for the history group dialog -->
    <string name="delete_history_group_prompt_allow">Өшіру</string>
    <!-- Text for the snackbar confirmation that the history group was deleted -->
    <string name="delete_history_group_snackbar">Топ өшірілді</string>

    <!-- Onboarding -->
    <!-- text to display in the snackbar once account is signed-in -->
    <string name="onboarding_firefox_account_sync_is_on">Синхрондау іске қосулы</string>

    <!-- Onboarding theme -->
    <!-- Text shown in snackbar when multiple tabs have been sent to device -->
    <string name="sync_sent_tabs_snackbar">Беттер жіберілді</string>
    <!-- Text shown in snackbar when one tab has been sent to device  -->
    <string name="sync_sent_tab_snackbar">Бет жіберілді</string>
    <!-- Text shown in snackbar when sharing tabs failed  -->
    <string name="sync_sent_tab_error_snackbar">Жіберу мүмкін емес</string>
    <!-- Text shown in snackbar for the "retry" action that the user has after sharing tabs failed -->
    <string name="sync_sent_tab_error_snackbar_action">ҚАЙТАЛАУ</string>
    <!-- Title of QR Pairing Fragment -->
    <string name="sync_scan_code">Кодты сканерлеу</string>
    <!-- Instructions on how to access pairing -->
    <string name="sign_in_instructions" tools:ignore="BrandUsage"><![CDATA[Компьютеріңізде Firefox ашып, <b>https://firefox.com/pair</b> адресіне өтіңіз]]></string>
    <!-- Text shown for sign in pairing when ready -->
    <string name="sign_in_ready_for_scan">Сканерлеуге дайын</string>
    <!-- Text shown for settings option for sign with pairing -->
    <string name="sign_in_with_camera">Камерамен кіріңіз</string>
    <!-- Text shown for settings option for sign with email -->
    <string name="sign_in_with_email">Оның орнына эл. поштаны пайдалану</string>
    <!-- Text shown for settings option for create new account text.'Firefox' intentionally hardcoded here.-->
    <string name="sign_in_create_account_text" tools:ignore="BrandUsage"><![CDATA[Тіркелгіңіз жоқ па? Firefox-ты құрылғылар арасында синхрондау үшін, <u>тіркелгі жасаңыз</u>.]]></string>
    <!-- Text shown in confirmation dialog to sign out of account. The first parameter is the name of the app (e.g. Firefox Preview) -->
    <string name="sign_out_confirmation_message_2">%sтіркелгіңізбен синхрондауды тоқтатады, бірақ, бұл құрылғыда барлық шолу деректері қалады.</string>
    <!-- Option to continue signing out of account shown in confirmation dialog to sign out of account -->
    <string name="sign_out_disconnect">Байланысты үзу</string>
    <!-- Option to cancel signing out shown in confirmation dialog to sign out of account -->
    <string name="sign_out_cancel">Бас тарту</string>

    <!-- Error message snackbar shown after the user tried to select a default folder which cannot be altered -->
    <string name="bookmark_cannot_edit_root">Үнсіз келісім бумаларын түзету мүмкін емес</string>

    <!-- Enhanced Tracking Protection -->
    <!-- Link displayed in enhanced tracking protection panel to access tracking protection settings -->
    <string name="etp_settings">Қорғаныс баптаулары</string>
    <!-- Preference title for enhanced tracking protection settings -->
    <string name="preference_enhanced_tracking_protection">Бақылаудан кеңейтілген қорғаныс</string>
    <!-- Preference summary for enhanced tracking protection settings on/off switch -->
    <string name="preference_enhanced_tracking_protection_summary">Енді сайтаралық трекерлерге қарсы ең күшті тосқауыл болып табылатын Cookie файлдарынан Толық қорғаныс функциясы бар.</string>
    <!-- Description of enhanced tracking protection. The parameter is the name of the application (For example: Firefox Fenix) -->
    <string name="preference_enhanced_tracking_protection_explanation_2">%s желіде сіздің соңыңыздан еретін ең кең тараған трекерлердің көбінен қорғайды.</string>
    <!-- Text displayed that links to website about enhanced tracking protection -->
    <string name="preference_enhanced_tracking_protection_explanation_learn_more">Көбірек білу</string>

    <!-- Preference for enhanced tracking protection for the standard protection settings -->
    <string name="preference_enhanced_tracking_protection_standard_default_1">Стандартты (бастапқы)</string>
    <!-- Preference description for enhanced tracking protection for the standard protection settings -->
    <string name="preference_enhanced_tracking_protection_standard_description_5">Беттер қалыпты түрде жүктеледі, бірақ азырақ трекерлерді бұғаттайды.</string>
    <!--  Accessibility text for the Standard protection information icon  -->
    <string name="preference_enhanced_tracking_protection_standard_info_button">Бақылаудан қалыпты қорғаныс нені бұғаттайды</string>
    <!-- Preference for enhanced tracking protection for the strict protection settings -->
    <string name="preference_enhanced_tracking_protection_strict">Қатаң</string>

    <!-- Preference description for enhanced tracking protection for the strict protection settings -->
    <string name="preference_enhanced_tracking_protection_strict_description_4">Бақылаудан күшейтілген қорғаныс және жылдамырақ жұмыс істеу, бірақ кейбір сайттар дұрыс жұмыс істемеуі мүмкін.</string>
    <!--  Accessibility text for the Strict protection information icon  -->
    <string name="preference_enhanced_tracking_protection_strict_info_button">Бақылаудан қатаң қорғаныс нені бұғаттайды</string>

    <!-- Preference for enhanced tracking protection for the custom protection settings -->
    <string name="preference_enhanced_tracking_protection_custom">Таңдауыңызша</string>
    <!-- Preference description for enhanced tracking protection for the strict protection settings -->
    <string name="preference_enhanced_tracking_protection_custom_description_2">Қай трекерлер мен скрипттерді блоктауды таңдаңыз.</string>
    <!--  Accessibility text for the Strict protection information icon  -->
    <string name="preference_enhanced_tracking_protection_custom_info_button">Бақылаудан таңдауыңызша қорғаныс нені бұғаттайды</string>
    <!-- Header for categories that are being blocked by current Enhanced Tracking Protection settings -->
    <!-- Preference for enhanced tracking protection for the custom protection settings for cookies-->
    <string name="preference_enhanced_tracking_protection_custom_cookies">Cookies файлдары</string>
    <!-- Option for enhanced tracking protection for the custom protection settings for cookies-->
    <string name="preference_enhanced_tracking_protection_custom_cookies_1">Сайтаралық және әлеуметтік желілер трекерлері</string>
    <!-- Option for enhanced tracking protection for the custom protection settings for cookies-->
    <string name="preference_enhanced_tracking_protection_custom_cookies_2">Қаралмаған сайттардың cookies файлдары</string>
    <!-- Option for enhanced tracking protection for the custom protection settings for cookies-->
    <string name="preference_enhanced_tracking_protection_custom_cookies_3">Барлық үшінші жақты cookies файлдары (веб-сайттар жұмысы бұзылуы мүмкін)</string>
    <!-- Option for enhanced tracking protection for the custom protection settings for cookies-->
    <string name="preference_enhanced_tracking_protection_custom_cookies_4">Барлық cookies файлдары (веб-сайттар жұмысы бұзылады)</string>
    <!-- Option for enhanced tracking protection for the custom protection settings for cookies-->
    <string name="preference_enhanced_tracking_protection_custom_cookies_5">Сайтаралық cookie файлдарын оқшаулау</string>
    <!-- Preference for Global Privacy Control for the custom privacy settings for Global Privacy Control. '&amp;' is replaced with the ampersand symbol: &-->
    <string name="preference_enhanced_tracking_protection_custom_global_privacy_control">Веб-сайттарға деректермен бөліспеуді және оларды сатпауды айту</string>
    <!-- Preference for enhanced tracking protection for the custom protection settings for tracking content -->
    <string name="preference_enhanced_tracking_protection_custom_tracking_content">Бақылайтын құрама</string>
    <!-- Option for enhanced tracking protection for the custom protection settings for tracking content-->
    <string name="preference_enhanced_tracking_protection_custom_tracking_content_1">Барлық беттерде</string>
    <!-- Option for enhanced tracking protection for the custom protection settings for tracking content-->
    <string name="preference_enhanced_tracking_protection_custom_tracking_content_2">Тек жекелік беттерінде</string>
    <!-- Preference for enhanced tracking protection for the custom protection settings -->
    <string name="preference_enhanced_tracking_protection_custom_cryptominers">Криптомайнерлер</string>

    <!-- Preference for enhanced tracking protection for the custom protection settings -->
    <string name="preference_enhanced_tracking_protection_custom_known_fingerprinters">Белгілі болған цифрлық саусақ іздерін жинаушылар</string>
    <!-- Button label for navigating to the Enhanced Tracking Protection details -->
    <string name="enhanced_tracking_protection_details">Көбірек</string>
    <!-- Header for categories that are being being blocked by current Enhanced Tracking Protection settings -->
    <string name="enhanced_tracking_protection_blocked">Бұғатталған</string>
    <!-- Header for categories that are being not being blocked by current Enhanced Tracking Protection settings -->
    <string name="enhanced_tracking_protection_allowed">Рұқсат етілген</string>
    <!-- Category of trackers (social media trackers) that can be blocked by Enhanced Tracking Protection -->
    <string name="etp_social_media_trackers_title">Әлеуметтік желілер трекерлері</string>
    <!-- Description of social media trackers that can be blocked by Enhanced Tracking Protection -->
    <string name="etp_social_media_trackers_description">Әлеуметтік желілердің сіздің интернеттегі шолу әрекеттеріңізді бақылау мүмкіндігін шектейді.</string>
    <!-- Category of trackers (cross-site tracking cookies) that can be blocked by Enhanced Tracking Protection -->
    <string name="etp_cookies_title">Сайтаралық бақылайтын cookie файлдары</string>
    <!-- Category of trackers (cross-site tracking cookies) that can be blocked by Enhanced Tracking Protection -->
    <string name="etp_cookies_title_2">Сайтаралық cookie файлдары</string>
    <!-- Description of cross-site tracking cookies that can be blocked by Enhanced Tracking Protection -->
    <string name="etp_cookies_description">Көптеген сайттарда сіздің шолу деректерін жинақтау үшін жарнамалық желілер мен аналитикалық компаниялар пайдаланатын cookie файлдарын бұғаттайды.</string>
    <!-- Description of cross-site tracking cookies that can be blocked by Enhanced Tracking Protection -->
    <string name="etp_cookies_description_2">Cookie файлдарынан толық қорғау сіз шолып отырған сайттың cookie файлдарын оқшаулайды, сондықтан жарнамалық желілер сияқты трекерлер оларды сайттар арасында сізді бақылап отыру үшін пайдалана алмайды.</string>
    <!-- Category of trackers (cryptominers) that can be blocked by Enhanced Tracking Protection -->
    <string name="etp_cryptominers_title">Криптомайнерлер</string>
    <!-- Description of cryptominers that can be blocked by Enhanced Tracking Protection -->
    <string name="etp_cryptominers_description">Цифрлық валютаны өндіретін зиянкес скрипттерге сіздің құрылғыңызға қатынауды бұғаттайды.</string>
    <!-- Description of fingerprinters that can be blocked by Enhanced Tracking Protection -->
    <string name="etp_known_fingerprinters_description">Бақылау мақсатында пайдалануға болатын құрылғыңыз туралы бірегей деректер жиналуын тоқтатады.</string>
    <!-- Category of trackers (tracking content) that can be blocked by Enhanced Tracking Protection -->
    <string name="etp_tracking_content_title">Бақылайтын құрама</string>
    <!-- Description of tracking content that can be blocked by Enhanced Tracking Protection -->
    <string name="etp_tracking_content_description">Бақылау коды бар сыртқы жарнама, видео және басқа жа мазмұннын жүктеуіне жол бермейді. Кейбір веб-сайттардың жұмысына әсер етуі мүмкін.</string>
    <!-- Enhanced Tracking Protection message that protection is currently on for this site -->
    <string name="etp_panel_on">Бұл сайт үшін қорғаныс ІСКЕ ҚОСЫЛҒАН</string>
    <!-- Enhanced Tracking Protection message that protection is currently off for this site -->
    <string name="etp_panel_off">Бұл сайт үшін қорғаныс СӨНДІРІЛГЕН</string>
    <!-- Header for exceptions list for which sites enhanced tracking protection is always off -->
    <string name="enhanced_tracking_protection_exceptions">Бақылаудан кеңейтілген қорғаныс бұл сайттар үшін сөндірілген</string>
    <!-- Content description (not visible, for screen readers etc.): Navigate
    back from ETP details (Ex: Tracking content) -->
    <string name="etp_back_button_content_description">Артқа өту</string>
    <!-- About page link text to open what's new link -->
    <string name="about_whats_new">%s ішінде не жаңалық</string>
    <!-- Open source licenses page title
    The first parameter is the app name -->
    <string name="open_source_licenses_title">%s | Ашық библиотекалар</string>

    <!-- Category of trackers (redirect trackers) that can be blocked by Enhanced Tracking Protection -->
    <string name="etp_redirect_trackers_title">Қайта бағыттайтын трекерлер</string>
    <!-- Description of redirect tracker cookies that can be blocked by Enhanced Tracking Protection -->
    <string name="etp_redirect_trackers_description">Белгілі бақылайтын веб-сайттарға қайта бағыттау арқылы орнатылған cookie файлдарын тазарту.</string>

    <!-- Preference for fingerprinting protection for the custom protection settings -->
    <string name="etp_suspected_fingerprinters_title">Күмәнді болған цифрлық саусақ іздерін жинаушылар</string>
    <!-- Description of fingerprinters that can be blocked by fingerprinting protection -->
    <string name="etp_suspected_fingerprinters_description">Күмәнді болған цифрлық саусақ іздерін жинаушыларды тоқтату үшін цифрлық саусақ іздерін жинаушылардан қорғанысты іске қосады.</string>
    <!-- Category of trackers (fingerprinters) that can be blocked by Enhanced Tracking Protection -->
    <string name="etp_known_fingerprinters_title">Белгілі болған цифрлық саусақ іздерін жинаушылар</string>
    <!-- Description of the SmartBlock Enhanced Tracking Protection feature. The * symbol is intentionally hardcoded here,
         as we use it on the UI to indicate which trackers have been partially unblocked.  -->
    <string name="preference_etp_smartblock_description">Төменде белгіленген кейбір трекерлер бұл бетте жартылай бұғатталмаған, себебі сіз олармен әрекеттестіңіз *.</string>
    <!-- Text displayed that links to website about enhanced tracking protection SmartBlock -->
    <string name="preference_etp_smartblock_learn_more">Көбірек білу</string>

    <!-- Content description (not visible, for screen readers etc.):
    Enhanced tracking protection exception preference icon for ETP settings. -->
    <string name="preference_etp_exceptions_icon_description">Бақылаудан жақсартылған қорғаныстың ережеден тыс жағдайының баптау таңбашасы</string>

    <!-- About page link text to open support link -->
    <string name="about_support">Қолдау</string>
    <!-- About page link text to list of past crashes (like about:crashes on desktop) -->
    <string name="about_crashes">Құлаулар</string>
    <!-- About page link text to open privacy notice link -->
    <string name="about_privacy_notice">Жекелік ескертуі</string>
    <!-- About page link text to open know your rights link -->
    <string name="about_know_your_rights">Құқықтарыңыз жөнінде біліңіз</string>
    <!-- About page link text to open licensing information link -->
    <string name="about_licensing_information">Лицензиялық ақпарат</string>
    <!-- About page link text to open a screen with libraries that are used -->
    <string name="about_other_open_source_libraries">Біз пайдаланатын библиотекалар</string>
    <!-- Toast shown to the user when they are activating the secret dev menu
        The first parameter is number of long clicks left to enable the menu -->
    <string name="about_debug_menu_toast_progress">Жөндеу мәзірі: Іске қосуға дейін %1$d шерту қалды</string>
    <string name="about_debug_menu_toast_done">Жөнде мәзірі іске қосылған</string>

    <!-- Browser long press popup menu -->
    <!-- Copy the current url -->
    <string name="browser_toolbar_long_press_popup_copy">Көшіріп алу</string>
    <!-- Paste & go the text in the clipboard. '&amp;' is replaced with the ampersand symbol: & -->
    <string name="browser_toolbar_long_press_popup_paste_and_go">Кірістіру және өту</string>
    <!-- Paste the text in the clipboard -->
    <string name="browser_toolbar_long_press_popup_paste">Кірістіру</string>
    <!-- Snackbar message shown after an URL has been copied to clipboard. -->
    <string name="browser_toolbar_url_copied_to_clipboard_snackbar">URL алмасу буферіне көшірілді</string>

    <!-- Title text for the Add To Homescreen dialog -->
    <string name="add_to_homescreen_title">Үй экранына қосу</string>
    <!-- Cancel button text for the Add to Homescreen dialog -->
    <string name="add_to_homescreen_cancel">Бас тарту</string>
    <!-- Add button text for the Add to Homescreen dialog -->
    <string name="add_to_homescreen_add">Қосу</string>
    <!-- Continue to website button text for the first-time Add to Homescreen dialog -->
    <string name="add_to_homescreen_continue">Веб-сайтқа өту</string>
    <!-- Placeholder text for the TextView in the Add to Homescreen dialog -->
    <string name="add_to_homescreen_text_placeholder">Жарлық атауы</string>

    <!-- Describes the add to homescreen functionality -->
    <string name="add_to_homescreen_description_2">Бұл веб-сайтты жылдам қатынау және қолданба тектес режимде жылдам шолу мақсатымен құрылғыңыздың үй бетіңізге қосуға болады.</string>

    <!-- Preference for managing the settings for logins and passwords in Fenix -->
    <string name="preferences_passwords_logins_and_passwords_2">Парольдер</string>
    <!-- Preference for managing the saving of logins and passwords in Fenix -->
    <string name="preferences_passwords_save_logins_2">Парольдерді сақтау</string>
    <!-- Preference option for asking to save passwords in Fenix -->
    <string name="preferences_passwords_save_logins_ask_to_save">Сақтау алдында сұрау</string>
    <!-- Preference option for never saving passwords in Fenix -->
    <string name="preferences_passwords_save_logins_never_save">Ешқашан сақтамау</string>

    <!-- Preference for autofilling saved logins in Firefox (in web content), %1$s will be replaced with the app name -->
    <string name="preferences_passwords_autofill2">%1$s ішінде автотолтыру</string>
    <!-- Description for the preference for autofilling saved logins in Firefox (in web content), %1$s will be replaced with the app name -->
    <string name="preferences_passwords_autofill_description">%1$s қолдану кезінде веб-сайттарда пайдаланушы аттары мен парольдерін толтыру және сақтау.</string>
    <!-- Preference for autofilling logins from Fenix in other apps (e.g. autofilling the Twitter app) -->
    <string name="preferences_android_autofill">Басқа қолданбаларда автотолтыру</string>

    <!-- Description for the preference for autofilling logins from Fenix in other apps (e.g. autofilling the Twitter app) -->
    <string name="preferences_android_autofill_description">Құрылғыңыздағы басқа қолданбаларда пайдаланушы аттары мен парольдерін толтыру.</string>

    <!-- Preference option for adding a password -->
    <string name="preferences_logins_add_login_2">Парольді қосу</string>

    <!-- Preference for syncing saved passwords in Fenix -->
    <string name="preferences_passwords_sync_logins_2">Парольдерді синхрондау</string>
    <!-- Preference for syncing saved passwords in Fenix, when not signed in-->
    <string name="preferences_passwords_sync_logins_across_devices_2">Парольдерді құрылғылар арасында синхрондау</string>
    <!-- Preference to access list of saved passwords -->
    <string name="preferences_passwords_saved_logins_2">Сақталған парольдер</string>
    <!-- Description of empty list of saved passwords. Placeholder is replaced with app name.  -->
    <string name="preferences_passwords_saved_logins_description_empty_text_2">Сіз %s ішіне сақтаған немесе синхрондаған парольдер осында тізіліп көрсетіледі. Сіз сақтаған барлық парольдер шифрленген.</string>
    <!-- Clickable text for opening an external link for more information about Sync. -->
    <string name="preferences_passwords_saved_logins_description_empty_learn_more_link_2">Синхрондау туралы көбірек біліңіз</string>
    <!-- Preference to access list of login exceptions that we never save logins for -->
    <string name="preferences_passwords_exceptions">Ережеден бөлек</string>
    <!-- Empty description of list of login exceptions that we never save passwords for. Parameter will be replaced by app name. -->
    <string name="preferences_passwords_exceptions_description_empty_2">%s осы жерде тізімделген сайттар үшін парольдерді сақтамайтын болады.</string>
    <!-- Description of list of login exceptions that we never save passwords for. Parameter will be replaced by app name. -->
    <string name="preferences_passwords_exceptions_description_2">%s бұл сайттар үшін парольдерді сақтамайтын болады.</string>
    <!-- Text on button to remove all saved login exceptions -->
    <string name="preferences_passwords_exceptions_remove_all">Барлық ережеден тыс жағдайларды өшіру</string>
    <!-- Hint for search box in passwords list -->
    <string name="preferences_passwords_saved_logins_search_2">Парольдерді іздеу</string>
    <!-- The header for the site that a login is for -->
    <string name="preferences_passwords_saved_logins_site">Сайт</string>
    <!-- The header for the username for a login -->
    <string name="preferences_passwords_saved_logins_username">Пайдаланушы аты</string>
    <!-- The header for the password for a login -->
    <string name="preferences_passwords_saved_logins_password">Пароль</string>
    <!-- Shown in snackbar to tell user that the password has been copied -->
    <string name="logins_password_copied">Пароль алмасу буферіне көшірілді</string>
    <!-- Shown in snackbar to tell user that the username has been copied -->
    <string name="logins_username_copied">Пайдаланушы аты алмасу буферіне көшірілді</string>
    <!-- Content Description (for screenreaders etc) read for the button to copy a password in logins-->
    <string name="saved_logins_copy_password">Парольді көшіріп алу</string>
    <!-- Content Description (for screenreaders etc) read for the button to clear a password while editing a login-->
    <string name="saved_logins_clear_password">Парольді тазарту</string>
    <!-- Content Description (for screenreaders etc) read for the button to copy a username in logins -->
    <string name="saved_login_copy_username">Пайдаланушы атын көшіріп алу</string>
    <!-- Content Description (for screenreaders etc) read for the button to clear a username while editing a login -->
    <string name="saved_login_clear_username">Пайдаланушы атын тазарту</string>
    <!-- Content Description (for screenreaders etc) read for the button to clear the hostname field while creating a login -->
    <string name="saved_login_clear_hostname">Хост атауын өшіру</string>
    <!-- Content Description (for screenreaders etc) read for the button to open a site in logins -->
    <string name="saved_login_open_site">Сайтты браузерде ашу</string>
    <!-- Content Description (for screenreaders etc) read for the button to reveal a password in logins -->
    <string name="saved_login_reveal_password">Парольді көрсету</string>
    <!-- Content Description (for screenreaders etc) read for the button to hide a password in logins -->
    <string name="saved_login_hide_password">Парольді жасыру</string>
    <!-- Message displayed in biometric prompt displayed for authentication before allowing users to view their passwords -->
    <string name="logins_biometric_prompt_message_2">Сақталған парольдеріңізді көру үшін бұғаттауын ашыңыз</string>
    <!-- Title of warning dialog if users have no device authentication set up -->
    <string name="logins_warning_dialog_title_2">Сақталған парольдерді қорғаңыз</string>
    <!-- Message of warning dialog if users have no device authentication set up -->
    <string name="logins_warning_dialog_message_2">Бөтен адам сіздің құрылғыңызда болса, одан сақталған парольдеріңізді қорғау үшін құрылғының бұғаттау үлгісін, PIN-кодын немесе парольді орнатыңыз.</string>
    <!-- Negative button to ignore warning dialog if users have no device authentication set up -->
    <string name="logins_warning_dialog_later">Кейінірек</string>

    <!-- Positive button to send users to set up a pin of warning dialog if users have no device authentication set up -->
    <string name="logins_warning_dialog_set_up_now">Қазір баптау</string>
    <!-- Title of PIN verification dialog to direct users to re-enter their device credentials to access their logins -->
    <string name="logins_biometric_prompt_message_pin">Құрылғының бұғаттауын ашыңыз</string>
    <!-- Title for Accessibility Force Enable Zoom Preference -->
    <string name="preference_accessibility_force_enable_zoom">Барлық веб-сайттарда масштабтау</string>
    <!-- Summary for Accessibility Force Enable Zoom Preference -->
    <string name="preference_accessibility_force_enable_zoom_summary">Бұл әрекетті рұқсат етпейтін веб-сайттарда да масштабтауды іске қосу үшін шертіңіз.</string>
    <!-- Saved logins sorting strategy menu item -by name- (if selected, it will sort saved logins alphabetically) -->
    <string name="saved_logins_sort_strategy_alphabetically">Аты (А-Я)</string>
    <!-- Saved logins sorting strategy menu item -by last used- (if selected, it will sort saved logins by last used) -->
    <string name="saved_logins_sort_strategy_last_used">Соңғы қолданылған</string>

    <!-- Content description (not visible, for screen readers etc.) -->
    <string name="saved_logins_menu_dropdown_chevron_icon_content_description_2">Парольдерді сұрыптау мәзірі</string>

    <!-- Autofill -->
    <!-- Preference and title for managing the autofill settings -->
    <string name="preferences_autofill">Автотолтыру</string>
    <!-- Preference and title for managing the settings for addresses -->
    <string name="preferences_addresses">Адрестер</string>
    <!-- Preference and title for managing the settings for payment methods -->
    <string name="preferences_credit_cards_2">Төлем әдістері</string>
    <!-- Preference for saving and autofilling credit cards -->
    <string name="preferences_credit_cards_save_and_autofill_cards_2">Төлем әдістерін сақтау және толтыру</string>
    <!-- Preference summary for saving and autofilling payment method data. Parameter will be replaced by app name. -->
    <string name="preferences_credit_cards_save_and_autofill_cards_summary_2">%s сіз сақтаған барлық төлем әдістерін шифрлейді</string>
    <!-- Preference option for syncing credit cards across devices. This is displayed when the user is not signed into sync -->
    <string name="preferences_credit_cards_sync_cards_across_devices">Карталарды құрылғылар арасында синхрондау</string>
    <!-- Preference option for syncing credit cards across devices. This is displayed when the user is signed into sync -->
    <string name="preferences_credit_cards_sync_cards">Карталарды синхрондау</string>

    <!-- Preference option for adding a card -->
    <string name="preferences_credit_cards_add_credit_card_2">Картаны қосу</string>
    <!-- Preference option for managing saved cards -->
    <string name="preferences_credit_cards_manage_saved_cards_2">Карталарды басқару</string>
    <!-- Preference option for adding an address -->
    <string name="preferences_addresses_add_address">Адресті қосу</string>
    <!-- Preference option for managing saved addresses -->
    <string name="preferences_addresses_manage_addresses">Адрестерді басқару</string>
    <!-- Preference for saving and filling addresses -->
    <string name="preferences_addresses_save_and_autofill_addresses_2">Адрестерді сақтау және толтыру</string>

    <!-- Preference summary for saving and filling address data -->
    <string name="preferences_addresses_save_and_autofill_addresses_summary_2">Телефон нөмірлері мен электрондық пошта адрестерін қамтиды</string>

    <!-- Title of the "Add card" screen -->
    <string name="credit_cards_add_card">Картаны қосу</string>
    <!-- Title of the "Edit card" screen -->
    <string name="credit_cards_edit_card">Картаны түзету</string>
    <!-- The header for the card number of a credit card -->
    <string name="credit_cards_card_number">Карта нөмірі</string>
    <!-- The header for the expiration date of a credit card -->
    <string name="credit_cards_expiration_date">Мерзімнің біту күні</string>
    <!-- The label for the expiration date month of a credit card to be used by a11y services-->
    <string name="credit_cards_expiration_date_month">Жарамдылық мерзімінің айы</string>
    <!-- The label for the expiration date year of a credit card to be used by a11y services-->
    <string name="credit_cards_expiration_date_year">Жарамдылық мерзімінің жылы</string>
    <!-- The header for the name on the credit card -->
    <string name="credit_cards_name_on_card">Картадағы аты</string>
    <!-- The text for the "Delete card" menu item for deleting a credit card -->
    <string name="credit_cards_menu_delete_card">Картаны өшіру</string>
    <!-- The text for the "Delete card" button for deleting a credit card -->
    <string name="credit_cards_delete_card_button">Картаны өшіру</string>
    <!-- The text for the confirmation message of "Delete card" dialog -->
    <string name="credit_cards_delete_dialog_confirmation_2">Картаны өшіру керек пе?</string>
    <!-- The text for the positive button on "Delete card" dialog -->
    <string name="credit_cards_delete_dialog_button">Өшіру</string>
    <!-- The title for the "Save" menu item for saving a credit card -->
    <string name="credit_cards_menu_save">Сақтау</string>
    <!-- The text for the "Save" button for saving a credit card -->
    <string name="credit_cards_save_button">Сақтау</string>
    <!-- The text for the "Cancel" button for cancelling adding, updating or deleting a credit card -->
    <string name="credit_cards_cancel_button">Бас тарту</string>

    <!-- Title of the "Saved cards" screen -->
    <string name="credit_cards_saved_cards">Сақталған карталар</string>

    <!-- Error message for card number validation -->
    <string name="credit_cards_number_validation_error_message_2">Жарамды карта нөмірін енгізіңіз</string>
    <!-- Error message for card name on card validation -->
    <string name="credit_cards_name_on_card_validation_error_message_2">Атын қосыңыз</string>
    <!-- Message displayed in biometric prompt displayed for authentication before allowing users to view their saved credit cards -->
    <string name="credit_cards_biometric_prompt_message">Сақталған карталарыңызды көру үшін бұғаттауын ашыңыз</string>
    <!-- Title of warning dialog if users have no device authentication set up -->
    <string name="credit_cards_warning_dialog_title_2">Сақталған төлем әдістерін қорғаңыз</string>
    <!-- Message of warning dialog if users have no device authentication set up -->
    <string name="credit_cards_warning_dialog_message_3">Бөтен адам сіздің құрылғыңызда болса, одан сақталған төлем әдістерін қорғау үшін құрылғының бұғаттау үлгісін, PIN-кодын немесе парольді орнатыңыз.</string>
    <!-- Positive button to send users to set up a pin of warning dialog if users have no device authentication set up -->
    <string name="credit_cards_warning_dialog_set_up_now">Қазір баптау</string>
    <!-- Negative button to ignore warning dialog if users have no device authentication set up -->
    <string name="credit_cards_warning_dialog_later">Кейінірек</string>
    <!-- Title of PIN verification dialog to direct users to re-enter their device credentials to access their credit cards -->
    <string name="credit_cards_biometric_prompt_message_pin">Құрылғының бұғаттауын ашыңыз</string>

    <!-- Message displayed in biometric prompt for authentication, before allowing users to use their stored payment method information -->
    <string name="credit_cards_biometric_prompt_unlock_message_2">Сақталған төлем әдістерін қолдану үшін құлыптан босатыңыз</string>
    <!-- Title of the "Add address" screen -->
    <string name="addresses_add_address">Адресті қосу</string>
    <!-- Title of the "Edit address" screen -->
    <string name="addresses_edit_address">Адресті түзету</string>
    <!-- Title of the "Manage addresses" screen -->
    <string name="addresses_manage_addresses">Адрестерді басқару</string>
    <!-- The header for the name of an address. Name represents a person's full name, typically made up of a first, middle and last name, e.g. John Joe Doe. -->
    <string name="addresses_name">Аты</string>
    <!-- The header for the street address of an address -->
    <string name="addresses_street_address">Көше адресі</string>
    <!-- The header for the city of an address -->
    <string name="addresses_city">Қала</string>
    <!-- The header for the subregion of an address when "state" should be used -->
    <string name="addresses_state">Аймақ</string>
    <!-- The header for the subregion of an address when "province" should be used -->
    <string name="addresses_province">Облыс</string>
    <!-- The header for the zip code of an address -->
    <string name="addresses_zip">Пошталық индексі</string>
    <!-- The header for the country or region of an address -->
    <string name="addresses_country">Ел немесе аймақ</string>
    <!-- The header for the phone number of an address -->
    <string name="addresses_phone">Телефон</string>
    <!-- The header for the email of an address -->
    <string name="addresses_email">Эл. пошта</string>
    <!-- The text for the "Save" button for saving an address -->
    <string name="addresses_save_button">Сақтау</string>
    <!-- The text for the "Cancel" button for cancelling adding, updating or deleting an address -->
    <string name="addresses_cancel_button">Бас тарту</string>

    <!-- The text for the "Delete address" button for deleting an address -->
    <string name="addressess_delete_address_button">Адресті өшіру</string>

    <!-- The title for the "Delete address" confirmation dialog -->
    <string name="addressess_confirm_dialog_message_2">Бұл адресті өшіру керек пе?</string>
    <!-- The text for the positive button on "Delete address" dialog -->
    <string name="addressess_confirm_dialog_ok_button">Өшіру</string>
    <!-- The text for the negative button on "Delete address" dialog -->
    <string name="addressess_confirm_dialog_cancel_button">Бас тарту</string>
    <!-- The text for the "Save address" menu item for saving an address -->
    <string name="address_menu_save_address">Адресті сақтау</string>
    <!-- The text for the "Delete address" menu item for deleting an address -->
    <string name="address_menu_delete_address">Адресті өшіру</string>

    <!-- Title of the Add search engine screen -->
    <string name="search_engine_add_custom_search_engine_title">Іздеу жүйесін қосу</string>
    <!-- Content description (not visible, for screen readers etc.): Title for the button that navigates to add new engine screen -->
    <string name="search_engine_add_custom_search_engine_button_content_description">Жаңа іздеу жүйесін қосу</string>
    <!-- Title of the Edit search engine screen -->
    <string name="search_engine_edit_custom_search_engine_title">Іздеу жүйесін түзету</string>
    <!-- Text for the menu button to edit a search engine -->
    <string name="search_engine_edit">Түзету</string>
    <!-- Text for the menu button to delete a search engine -->
    <string name="search_engine_delete">Өшіру</string>

    <!-- Label for the TextField in which user enters custom search engine name -->
    <string name="search_add_custom_engine_name_label">Аты</string>
    <!-- Placeholder text shown in the Search Engine Name text field before a user enters text -->
    <string name="search_add_custom_engine_name_hint_2">Іздеу жүйесінің атауы</string>
    <!-- Label for the TextField in which user enters custom search engine URL -->
    <string name="search_add_custom_engine_url_label">Іздеу жолының URL адресі</string>
    <!-- Placeholder text shown in the Search String TextField before a user enters text -->
    <string name="search_add_custom_engine_search_string_hint_2">Іздеу үшін пайдаланылатын URL</string>
    <!-- Description text for the Search String TextField. The %s is part of the string -->
    <string name="search_add_custom_engine_search_string_example" formatted="false">Сұранымды &quot;%s&quot; жолымен алмастырыңыз. Мысалы:\nhttps://www.google.com/search?q=%s</string>
    <!-- Accessibility description for the form in which details about the custom search engine are entered -->
    <string name="search_add_custom_engine_form_description">Таңдауыңызша іздеу жүйесінің ақпараты</string>

    <!-- Label for the TextField in which user enters custom search engine suggestion URL -->
    <string name="search_add_custom_engine_suggest_url_label">Іздеу ұсыныстарының API (міндетті емес)</string>
    <!-- Placeholder text shown in the Search Suggestion String TextField before a user enters text -->
    <string name="search_add_custom_engine_suggest_string_hint">Іздеу ұсыныстарының API URL адресі</string>
    <!-- Description text for the Search Suggestion String TextField. The %s is part of the string -->
    <string name="search_add_custom_engine_suggest_string_example_2" formatted="false">Сұранымды &quot;%s&quot; мәнімен алмастырыңыз. Мысалы\nhttps://suggestqueries.google.com/complete/search?client=firefox&amp;q=%s</string>
    <!-- The text for the "Save" button for saving a custom search engine -->
    <string name="search_custom_engine_save_button">Сақтау</string>

    <!-- Text shown when a user leaves the name field empty -->
    <string name="search_add_custom_engine_error_empty_name">Іздеу жүйесінің атауын енгізіңіз</string>
    <!-- Text shown when a user leaves the search string field empty -->
    <string name="search_add_custom_engine_error_empty_search_string">Іздеу жолын енгізіңіз</string>
    <!-- Text shown when a user leaves out the required template string -->
    <string name="search_add_custom_engine_error_missing_template">Іздеу жолы мысал пішіміне сай келетінін тексеріңіз</string>
    <!-- Text shown when we aren't able to validate the custom search query. The first parameter is the url of the custom search engine -->
    <string name="search_add_custom_engine_error_cannot_reach">&quot;%s&quot; адресіне байланысу қатесі</string>
    <!-- Text shown when a user creates a new search engine -->
    <string name="search_add_custom_engine_success_message">%s қосылды</string>
    <!-- Text shown when a user successfully edits a custom search engine -->
    <string name="search_edit_custom_engine_success_message">%s сақталды</string>
    <!-- Text shown when a user successfully deletes a custom search engine -->
    <string name="search_delete_search_engine_success_message">%s өшірілді</string>

    <!-- Heading for the instructions to allow a permission -->
    <string name="phone_feature_blocked_intro">Рұқсат ету үшін:</string>
    <!-- First step for the allowing a permission -->
    <string name="phone_feature_blocked_step_settings">1. Android баптауларына өтіңіз</string>
    <!-- Second step for the allowing a permission -->
    <string name="phone_feature_blocked_step_permissions"><![CDATA[2. <b>Рұқсаттар</b> басыңыз]]></string>
    <!-- Third step for the allowing a permission (Fore example: Camera) -->
    <string name="phone_feature_blocked_step_feature"><![CDATA[3. <b>%1$s</b> ауыстырғышын іске қосыңыз]]></string>

    <!-- Label that indicates a site is using a secure connection -->
    <string name="quick_settings_sheet_secure_connection_2">Байланыс қауіпсіз</string>
    <!-- Label that indicates a site is using a insecure connection -->
    <string name="quick_settings_sheet_insecure_connection_2">Байланыс қауіпсіз емес</string>
    <!-- Label to clear site data -->
    <string name="clear_site_data">Cookies файлдары және сайт деректерін тазарту</string>
    <!-- Confirmation message for a dialog confirming if the user wants to delete all data for current site -->
    <string name="confirm_clear_site_data"><![CDATA[<b>%s</b> сайты үшін барлық cookie файлдары және деректерді өшіруді шынымен қалайсыз ба?]]></string>
    <!-- Confirmation message for a dialog confirming if the user wants to delete all the permissions for all sites-->
    <string name="confirm_clear_permissions_on_all_sites">Барлық сайттардағы барлық рұқсаттарды өшіруді шынымен қалайсыз ба?</string>
    <!-- Confirmation message for a dialog confirming if the user wants to delete all the permissions for a site-->
    <string name="confirm_clear_permissions_site">Бұл сайт үшін барлық рұқсаттарды өшіруді шынымен қалайсыз ба?</string>
    <!-- Confirmation message for a dialog confirming if the user wants to set default value a permission for a site-->
    <string name="confirm_clear_permission_site">Бұл сайт үшін бұл рұқсатты өшіруді шынымен қалайсыз ба?</string>
    <!-- label shown when there are not site exceptions to show in the site exception settings -->
    <string name="no_site_exceptions">Сайт үшін ережеден тыс жағдайлар жоқ</string>
    <!-- Bookmark deletion confirmation -->
    <string name="bookmark_deletion_confirmation">Бұл бетбелгіні өшіруді шынымен қалайсыз ба?</string>
    <!-- Browser menu button that adds a shortcut to the home fragment -->
    <string name="browser_menu_add_to_shortcuts">Жарлықтарға қосу</string>
    <!-- Browser menu button that removes a shortcut from the home fragment -->
    <string name="browser_menu_remove_from_shortcuts">Жарлықтардан өшіру</string>
    <!-- text shown before the issuer name to indicate who its verified by, parameter is the name of
     the certificate authority that verified the ticket-->
    <string name="certificate_info_verified_by">Растаған: %1$s</string>
    <!-- Login overflow menu delete button -->
    <string name="login_menu_delete_button">Өшіру</string>
    <!-- Login overflow menu edit button -->
    <string name="login_menu_edit_button">Түзету</string>
    <!-- Message in delete confirmation dialog for password -->
    <string name="login_deletion_confirmation_2">Бұл парольді өшіруді шынымен қалайсыз ба?</string>
    <!-- Positive action of a dialog asking to delete  -->
    <string name="dialog_delete_positive">Өшіру</string>
    <!-- Negative action of a dialog asking to delete login -->
    <string name="dialog_delete_negative">Бас тарту</string>
    <!--  The saved password options menu description. -->
    <string name="login_options_menu_2">Пароль опциялары</string>
    <!--  The editable text field for a website address. -->
    <string name="saved_login_hostname_description_3">Веб-сайт адресі үшін түзетуге болатын мәтіндік өрісі.</string>
    <!--  The editable text field for a username. -->
    <string name="saved_login_username_description_3">Пайдаланушы аты үшін түзетуге болатын мәтіндік өрісі.</string>

    <!--  The editable text field for a login's password. -->
    <string name="saved_login_password_description_2">Пароль үшін түзетуге болатын мәтіндік өрісі.</string>
    <!--  The button description to save changes to an edited password. -->
    <string name="save_changes_to_login_2">Өзгерістерді сақтау.</string>
    <!--  The page title for editing a saved password. -->
    <string name="edit_2">Парольді түзету</string>
    <!--  The page title for adding new password. -->
    <string name="add_login_2">Парольді қосу</string>
    <!--  Error text displayed underneath the password field when it is in an error case. -->
    <string name="saved_login_password_required_2">Парольді енгізіңіз</string>
    <!--  The error message in add login view when username field is blank. -->
    <string name="saved_login_username_required_2">Пайдаланушы атын енгізіңіз</string>
    <!--  The error message in add login view when hostname field is blank. -->
    <string name="saved_login_hostname_required" tools:ignore="UnusedResources">Хост атауы керек</string>
    <!--  The error message in add login view when hostname field is blank. -->
    <string name="saved_login_hostname_required_2" tools:ignore="UnusedResources">Веб адресін енгізіңіз</string>
    <!-- Voice search button content description  -->
    <string name="voice_search_content_description">Дауыстық іздеу</string>
    <!-- Voice search prompt description displayed after the user presses the voice search button -->
    <string name="voice_search_explainer">Қазір сөйлеңіз</string>

    <!--  The error message in edit login view when a duplicate username exists. -->
    <string name="saved_login_duplicate">Бұл пайдаланушы атын қолданатын логин бар болып тұр</string>

    <!-- This is the hint text that is shown inline on the hostname field of the create new login page. 'https://www.example.com' intentionally hardcoded here -->
    <string name="add_login_hostname_hint_text">https://www.example.com</string>
    <!-- This is an error message shown below the hostname field of the add login page when a hostname does not contain http or https. -->
    <string name="add_login_hostname_invalid_text_3">Веб-адресте &quot;https://&quot; немесе &quot;http://&quot; болуы тиіс</string>
    <!-- This is an error message shown below the hostname field of the add login page when a hostname is invalid. -->
    <string name="add_login_hostname_invalid_text_2">Жарамды хост атауы керек</string>

    <!-- Synced Tabs -->
    <!-- Text displayed to ask user to connect another device as no devices found with account -->
    <string name="synced_tabs_connect_another_device">Басқа құрылғыны байланыстыру.</string>
    <!-- Text displayed asking user to re-authenticate -->
    <string name="synced_tabs_reauth">Қайта аутентификациялаңыз.</string>
    <!-- Text displayed when user has disabled tab syncing in Firefox Sync Account -->
    <string name="synced_tabs_enable_tab_syncing">Беттер синхрондауын іске қосыңыз.</string>
    <!-- Text displayed when user has no tabs that have been synced -->
    <string name="synced_tabs_no_tabs" tools:ignore="BrandUsage">Сізде басқа құрылғыларыңызда Firefox-та ашық беттер жоқ.</string>
    <!-- Text displayed in the synced tabs screen when a user is not signed in to Firefox Sync describing Synced Tabs -->
    <string name="synced_tabs_sign_in_message">Басқа құрылғыларыңыздан беттер тізімін қарау.</string>
    <!-- Text displayed on a button in the synced tabs screen to link users to sign in when a user is not signed in to Firefox Sync -->
    <string name="synced_tabs_sign_in_button">Синхрондау үшін кіру</string>

    <!-- The text displayed when a synced device has no tabs to show in the list of Synced Tabs. -->
    <string name="synced_tabs_no_open_tabs">Ашық беттер жоқ</string>

    <!-- Content description for expanding a group of synced tabs. -->
    <string name="synced_tabs_expand_group">Синхрондалған беттер тобын жазық қылу</string>
    <!-- Content description for collapsing a group of synced tabs. -->
    <string name="synced_tabs_collapse_group">Синхрондалған беттер тобын бүктеу</string>

    <!-- Top Sites -->
    <!-- Title text displayed in the dialog when shortcuts limit is reached. -->
    <string name="shortcut_max_limit_title">Жарлықтар саны шегіне жетті</string>
    <!-- Content description text displayed in the dialog when shortcut limit is reached. -->
    <string name="shortcut_max_limit_content">Жаңа жарлықты қосу үшін, біреуін өшіріңіз. Сайтқа басып, басулы ұстаңыз және өшіру таңдаңыз.</string>
    <!-- Confirmation dialog button text when top sites limit is reached. -->
    <string name="top_sites_max_limit_confirmation_button">Жақсы, түсіндім</string>

    <!-- Label for the preference to show the shortcuts for the most visited top sites on the homepage -->
    <string name="top_sites_toggle_top_recent_sites_4">Жарлықтар</string>
    <!-- Title text displayed in the rename top site dialog. -->
    <string name="top_sites_rename_dialog_title">Аты</string>
    <!-- Hint for renaming title of a shortcut -->
    <string name="shortcut_name_hint">Жарлық атауы</string>
    <!-- Hint for editing URL of a shortcut. -->
    <string name="shortcut_url_hint">Жарлық URL сілтемесі</string>
    <!-- Dialog button text for canceling the rename top site prompt. -->
    <string name="top_sites_rename_dialog_cancel">Бас тарту</string>

    <!-- Text for the menu button to open the homepage settings. -->
    <string name="top_sites_menu_settings">Баптаулар</string>
    <!-- Text for the menu button to navigate to sponsors and privacy support articles. '&amp;' is replaced with the ampersand symbol: & -->
    <string name="top_sites_menu_sponsor_privacy">Біздің демеушілеріміз және сіздің жекелігіңіз</string>
    <!-- Label text displayed for a sponsored top site. -->
    <string name="top_sites_sponsored_label">Демеуленген</string>

    <!-- Text for the menu item to edit a top site. -->
    <string name="top_sites_edit_top_site">Түзету</string>
    <!-- Text for the dialog title to edit a top site. -->
    <string name="top_sites_edit_dialog_title">Жарлықты түзету</string>
    <!-- Button caption to confirm the edit of the top site. -->
    <string name="top_sites_edit_dialog_save">Сақтау</string>
    <!-- Error message when the user entered an invalid URL -->
    <string name="top_sites_edit_dialog_url_error">Жарамды URL адресін енгізіңіз</string>
    <!-- Label for the URL edit field in the edit top site dialog. -->
    <string name="top_sites_edit_dialog_url_title">URL</string>

    <!-- Inactive tabs in the tabs tray -->
    <!-- Title text displayed in the tabs tray when a tab has been unused for 14 days. -->
    <string name="inactive_tabs_title">Белсенді емес беттер</string>
    <!-- Content description for closing all inactive tabs -->
    <string name="inactive_tabs_delete_all">Барлық белсенді емес беттерді жабу</string>

    <!-- Content description for expanding the inactive tabs section. -->
    <string name="inactive_tabs_expand_content_description">Белсенді емес беттерді жазық қылу</string>
    <!-- Content description for collapsing the inactive tabs section. -->
    <string name="inactive_tabs_collapse_content_description">Белсенді емес беттерді бүктеу</string>

    <!-- Inactive tabs auto-close message in the tabs tray -->
    <!-- The header text of the auto-close message when the user is asked if they want to turn on the auto-closing of inactive tabs. -->
    <string name="inactive_tabs_auto_close_message_header" tools:ignore="UnusedResources">Бір айдан кейін автожабу керек пе?</string>
    <!-- A description below the header to notify the user what the inactive tabs auto-close feature is. -->
    <string name="inactive_tabs_auto_close_message_description" tools:ignore="BrandUsage,UnusedResources">Firefox соңғы айда қаралмаған беттерді жаба алады.</string>
    <!-- A call to action below the description to allow the user to turn on the auto closing of inactive tabs. -->
    <string name="inactive_tabs_auto_close_message_action" tools:ignore="UnusedResources">АВТОЖАБУДЫ ІСКЕ ҚОСУ</string>

    <!-- Text for the snackbar to confirm auto-close is enabled for inactive tabs -->
    <string name="inactive_tabs_auto_close_message_snackbar">Автожабу іске қосылған</string>

    <!-- Awesome bar suggestion's headers -->
    <!-- Search suggestions title for Firefox Suggest. -->
    <string name="firefox_suggest_header" tools:ignore="BrandUsage">Firefox ұсынысы</string>

    <!-- Title for search suggestions when Google is the default search suggestion engine. -->
    <string name="google_search_engine_suggestion_header">Google іздеу</string>
    <!-- Title for search suggestions when the default search suggestion engine is anything other than Google. The first parameter is default search engine name. -->
    <string name="other_default_search_engine_suggestion_header">%s іздеуі</string>

    <!-- Default browser experiment -->
    <!-- Default browser card title -->
    <string name="default_browser_experiment_card_title">Негізгі браузеріңізді ауыстыру</string>
    <!-- Default browser card text -->
    <string name="default_browser_experiment_card_text" tools:ignore="BrandUsage">Веб-сайттар, эл. пошта хаттары және хабарламалардан сілтемелерді Firefox-та автоматты түрде ашылатындай етіп баптау.</string>

    <!-- Content description for close button in collection placeholder. -->
    <string name="remove_home_collection_placeholder_content_description">Өшіру</string>

    <!-- Content description radio buttons with a link to more information -->
    <string name="radio_preference_info_content_description">Көбірек білу үшін шертіңіз</string>

    <!-- Content description for the action bar "up" button -->
    <string name="action_bar_up_description">Жоғары жылжу</string>

    <!-- Content description for privacy content close button -->
    <string name="privacy_content_close_button_content_description">Жабу</string>

    <!-- Pocket recommended stories -->
    <!-- Header text for a section on the home screen. -->
    <string name="pocket_stories_header_1">Ойландыратын әңгімелер</string>
    <!-- Header text for a section on the home screen. -->
    <string name="pocket_stories_categories_header">Тақырып бойынша әңгімелер</string>
    <!-- Text of a button allowing users to access an external url for more Pocket recommendations. -->
    <string name="pocket_stories_placeholder_text">Көбірек шолу</string>
    <!-- Title of an app feature. Smaller than a heading. The first parameter is product name Pocket -->
    <string name="pocket_stories_feature_title_2">%s негізінде.</string>
    <!-- Caption for describing a certain feature. The placeholder is for a clickable text (eg: Learn more) which will load an url in a new tab when clicked.  -->
    <string name="pocket_stories_feature_caption" tools:ignore="BrandUsage">Firefox отбасының бөлігі. %s</string>
    <!-- Clickable text for opening an external link for more information about Pocket. -->
    <string name="pocket_stories_feature_learn_more">Көбірек білу</string>

    <!-- Text indicating that the Pocket story that also displays this text is a sponsored story by other 3rd party entity. -->
    <string name="pocket_stories_sponsor_indication">Демеуленген</string>

    <!-- Snackbar message for enrolling in a Nimbus experiment from the secret settings when Studies preference is Off.-->
    <string name="experiments_snackbar">Деректерді жіберу үшін телеметрияны іске қосу.</string>
    <!-- Snackbar button text to navigate to telemetry settings.-->
    <string name="experiments_snackbar_button">Баптауларға өту</string>

    <!-- Review quality check feature-->
    <!-- Name for the review quality check feature used as title for the panel. -->
    <string name="review_quality_check_feature_name_2">Пікірлерді тексеру</string>
    <!-- Summary for grades A and B for review quality check adjusted grading. -->
    <string name="review_quality_check_grade_a_b_description">Сенімді пікірлер</string>
    <!-- Summary for grade C for review quality check adjusted grading. -->
    <string name="review_quality_check_grade_c_description">Сенімді және сенімсіз пікірлердің араласуы</string>
    <!-- Summary for grades D and F for review quality check adjusted grading. -->
    <string name="review_quality_check_grade_d_f_description">Сенімсіз пікірлер</string>
    <!-- Text for title presenting the reliability of a product's reviews. -->
    <string name="review_quality_check_grade_title">Бұл пікірлер қаншалықты сенімді?</string>
    <!-- Title for when the rating has been updated by the review checker -->
    <string name="review_quality_check_adjusted_rating_title">Түзетілген рейтинг</string>
    <!-- Description for a product's adjusted star rating. The text presents that the product's reviews which were evaluated as unreliable were removed from the adjusted rating. -->
    <string name="review_quality_check_adjusted_rating_description_2">Сенімді пікірлерге негізделген</string>
    <!-- Title for list of highlights from a product's review emphasizing a product's important traits. -->
    <string name="review_quality_check_highlights_title">Соңғы пікірлердің маңызды сәттері</string>
    <!-- Title for section explaining how we analyze the reliability of a product's reviews. -->
    <string name="review_quality_check_explanation_title">Біз пікірлер сапасын қалай анықтаймыз</string>
    <!-- Paragraph explaining how we analyze the reliability of a product's reviews. First parameter is the Fakespot product name. In the phrase "Fakespot by Mozilla", "by" can be localized. Does not need to stay by. -->
    <string name="review_quality_check_explanation_body_reliability">Біз өнім пікірлерінің сенімділігін тексеру үшін Mozilla ұсынған %s AI технологиясын қолданамыз. Бұл өнім сапасын емес, пікір сапасын бағалауға көмектеседі. </string>
    <!-- Paragraph explaining the grading system we use to classify the reliability of a product's reviews. -->
    <string name="review_quality_check_info_review_grade_header"><![CDATA[Әрбір өнім пікіріне біз A мен F арасындағы <b>әріптік баға</b> береміз.]]></string>
    <!-- Description explaining grades A and B for review quality check adjusted grading. -->
    <string name="review_quality_check_info_grade_info_AB">Сенімді пікірлер. Бұл пікірлерді шын, бейтарап пікірлер қалдырған шынайы тұтынушылар жазған деп санаймыз.</string>
    <!-- Description explaining grade C for review quality check adjusted grading. -->
    <string name="review_quality_check_info_grade_info_C">Осында сенімді және сенімсіз пікірлер араласқан деп санаймыз.</string>
    <!-- Description explaining grades D and F for review quality check adjusted grading. -->
    <string name="review_quality_check_info_grade_info_DF">Сенімсіз пікірлер. Бұл пікірлер жалған немесе біржақты шолушылар қалдырды деп санаймыз.</string>
    <!-- Paragraph explaining how a product's adjusted grading is calculated. -->
    <string name="review_quality_check_explanation_body_adjusted_grading"><![CDATA[<b>Түзетілген рейтинг</b> тек біз сенімді деп есептейтін пікірлерге негізделген.]]></string>
    <!-- Paragraph explaining product review highlights. First parameter is the name of the retailer (e.g. Amazon). -->
    <string name="review_quality_check_explanation_body_highlights"><![CDATA[<b>Маңызды сәттер</b> %s ішінен соңғы 80 күнде алынған, біз сенімді деп ойлайтын пікірлер негізінде алынды.]]></string>
    <!-- Text for learn more caption presenting a link with information about review quality. First parameter is for clickable text defined in review_quality_check_info_learn_more_link. -->
    <string name="review_quality_check_info_learn_more">%s туралы көбірек білу.</string>
    <!-- Clickable text that links to review quality check SuMo page. First parameter is the Fakespot product name. -->
    <string name="review_quality_check_info_learn_more_link_2">%s пікірлер сапасын қалай анықтайды</string>
    <!-- Text for title of settings section. -->
    <string name="review_quality_check_settings_title">Баптаулар</string>
    <!-- Text for label for switch preference to show recommended products from review quality check settings section. -->
    <string name="review_quality_check_settings_recommended_products">Пікірлерді тексеру құралында жарнаманы көрсету</string>
    <!-- Description for switch preference to show recommended products from review quality check settings section. First parameter is for clickable text defined in review_quality_check_settings_recommended_products_learn_more.-->
    <string name="review_quality_check_settings_recommended_products_description_2" tools:ignore="UnusedResources">Сәйкес өнімдерге арналған кездейсоқ жарнамаларды көресіз. Біз тек сенімді пікірлері бар өнімдерді жарнамалаймыз. %s</string>
    <!-- Clickable text that links to review quality check recommended products support article. -->
    <string name="review_quality_check_settings_recommended_products_learn_more" tools:ignore="UnusedResources">Көбірек білу</string>
    <!-- Text for turning sidebar off button from review quality check settings section. -->
    <string name="review_quality_check_settings_turn_off">Пікірлерді тексеру құралын сөндіру</string>
    <!-- Text for title of recommended product section. This is displayed above a product image, suggested as an alternative to the product reviewed. -->
    <string name="review_quality_check_ad_title" tools:ignore="UnusedResources">Көбірек қарастыру үшін</string>
    <!-- Caption for recommended product section indicating this is an ad by Fakespot. First parameter is the Fakespot product name. -->
    <string name="review_quality_check_ad_caption" tools:ignore="UnusedResources">%s ұсынған жарнама</string>
    <!-- Caption for review quality check panel. First parameter is for clickable text defined in review_quality_check_powered_by_link. -->
    <string name="review_quality_check_powered_by_2">Пікірлерді тексеру құралы %s негізінде жасалған</string>
    <!-- Clickable text that links to Fakespot.com. First parameter is the Fakespot product name. In the phrase "Fakespot by Mozilla", "by" can be localized. Does not need to stay by. -->
    <string name="review_quality_check_powered_by_link" tools:ignore="UnusedResources">Mozilla ұсынған %s</string>
    <!-- Text for title of warning card informing the user that the current analysis is outdated. -->
    <string name="review_quality_check_outdated_analysis_warning_title" tools:ignore="UnusedResources">Тексеру үшін жаңа ақпарат</string>
    <!-- Text for button from warning card informing the user that the current analysis is outdated. Clicking this should trigger the product's re-analysis. -->
    <string name="review_quality_check_outdated_analysis_warning_action" tools:ignore="UnusedResources">Қазір тексеру</string>
    <!-- Title for warning card informing the user that the current product does not have enough reviews for a review analysis. -->
    <string name="review_quality_check_no_reviews_warning_title">Пікірлер әлі жеткіліксіз</string>
    <!-- Text for body of warning card informing the user that the current product does not have enough reviews for a review analysis. -->
    <string name="review_quality_check_no_reviews_warning_body">Бұл өнімде көбірек пікірлер болған кезде, біз олардың сапасын тексере аламыз.</string>
    <!-- Title for warning card informing the user that the current product is currently not available. -->
    <string name="review_quality_check_product_availability_warning_title">Өнім қолжетімді емес</string>
    <!-- Text for the body of warning card informing the user that the current product is currently not available. -->
    <string name="review_quality_check_product_availability_warning_body">Бұл өнімнің қоймаға қайта оралғанын көрсеңіз, оны бізге хабарлаңыз, біз пікірлерді тексереміз.</string>
    <!-- Clickable text for warning card informing the user that the current product is currently not available. Clicking this should inform the server that the product is available. -->
    <string name="review_quality_check_product_availability_warning_action_2">Өнімнің қоймада бар болғанын хабарлау</string>
    <!-- Title for warning card informing the user that the current product's analysis is still processing. The parameter is the percentage progress (0-100%) of the analysis process (e.g. 56%). -->
    <string name="review_quality_check_analysis_in_progress_warning_title_2">Пікір сапасын тексеру (%s)</string>
    <!-- Text for body of warning card informing the user that the current product's analysis is still processing. -->
    <string name="review_quality_check_analysis_in_progress_warning_body">Бұл шамамен 60 секундқа созылуы мүмкін.</string>
    <!-- Title for info card displayed after the user reports a product is back in stock. -->
    <string name="review_quality_check_analysis_requested_info_title">Хабарламаңыз үшін рахмет!</string>
    <!-- Text for body of info card displayed after the user reports a product is back in stock. -->
    <string name="review_quality_check_analysis_requested_info_body">Бізде осы өнімнің пікірлері туралы ақпарат 24 сағат ішінде болуы керек. Кейінірек қайта тексеріңіз.</string>
    <!-- Title for info card displayed when the user review checker while on a product that Fakespot does not analyze (e.g. gift cards, music). -->
    <string name="review_quality_check_not_analyzable_info_title">Біз бұл пікірлерді тексере алмаймыз</string>
    <!-- Text for body of info card displayed when the user review checker while on a product that Fakespot does not analyze (e.g. gift cards, music). -->
    <string name="review_quality_check_not_analyzable_info_body">Өкінішке орай, біз белгілі бір өнім түрлерінің пікірлер сапасын тексере алмаймыз. Мысалы, сыйлық карталары және ағынды видео, музыка және ойындар.</string>
    <!-- Title for info card displayed when another user reported the displayed product is back in stock. -->
    <string name="review_quality_check_analysis_requested_other_user_info_title" tools:ignore="UnusedResources">Ақпарат жақында пайда болады</string>
    <!-- Text for body of info card displayed when another user reported the displayed product is back in stock. -->
    <string name="review_quality_check_analysis_requested_other_user_info_body" tools:ignore="UnusedResources">Бізде осы өнімнің пікірлері туралы ақпарат 24 сағат ішінде болуы керек. Кейінірек қайта тексеріңіз.</string>
    <!-- Title for info card displayed to the user when analysis finished updating. -->
    <string name="review_quality_check_analysis_updated_confirmation_title" tools:ignore="UnusedResources">Анализ ескірмеген</string>
    <!-- Text for the action button from info card displayed to the user when analysis finished updating. -->
    <string name="review_quality_check_analysis_updated_confirmation_action" tools:ignore="UnusedResources">Түсіндім</string>
    <!-- Title for error card displayed to the user when an error occurred. -->
    <string name="review_quality_check_generic_error_title">Дәл қазір ақпарат жоқ</string>
    <!-- Text for body of error card displayed to the user when an error occurred. -->
    <string name="review_quality_check_generic_error_body">Біз мәселені шешу үшін жұмыс істеп жатырмыз. Жақында қайта тексеріңіз.</string>
    <!-- Title for error card displayed to the user when the device is disconnected from the network. -->
    <string name="review_quality_check_no_connection_title">Желілік байланыс жоқ</string>
    <!-- Text for body of error card displayed to the user when the device is disconnected from the network. -->
    <string name="review_quality_check_no_connection_body">Желілік байланысты тексеріп, бетті қайта жүктеп көріңіз.</string>
    <!-- Title for card displayed to the user for products whose reviews were not analyzed yet. -->
    <string name="review_quality_check_no_analysis_title">Бұл пікірлер туралы ақпарат әлі жоқ</string>
    <!-- Text for the body of card displayed to the user for products whose reviews were not analyzed yet. -->
    <string name="review_quality_check_no_analysis_body">Бұл өнім туралы пікірлер сенімді екенін білу үшін пікірлер сапасын тексеріңіз. Ол небәрі 60 секундты алады.</string>
    <!-- Text for button from body of card displayed to the user for products whose reviews were not analyzed yet. Clicking this should trigger a product analysis. -->
    <string name="review_quality_check_no_analysis_link">Пікір сапасын тексеру</string>
    <!-- Headline for review quality check contextual onboarding card. -->
    <string name="review_quality_check_contextual_onboarding_title">Өнім пікірлерінің сенімділігі туралы біздің нұсқаулықты қолданып көріңіз</string>
    <!-- Description for review quality check contextual onboarding card. The first and last two parameters are for retailer names (e.g. Amazon, Walmart). The second parameter is for the name of the application (e.g. Firefox). -->
    <string name="review_quality_check_contextual_onboarding_description">Сатып алғанға дейін %1$s сайтындағы өнім пікірлері қаншалықты сенімді екенін қараңыз. Пікірлерді тексеру құралын %2$s сынамалы түрде ұсынады, ол тура браузер ішінде қолжетімді — сонымен қатар, ол %3$s және %4$s сайттарында да істейді.</string>
    <!-- Description for review quality check contextual onboarding card. The first parameters is for retailer name (e.g. Amazon). The second parameter is for the name of the application (e.g. Firefox). -->
    <string name="review_quality_check_contextual_onboarding_description_one_vendor">Сатып алғанға дейін %1$s сайтындағы өнім пікірлері қаншалықты сенімді екенін қараңыз. Пікірлерді тексеру құралын %2$s сынамалы түрде ұсынады, ол тура браузер ішінде қолжетімді.</string>
    <!-- Paragraph presenting review quality check feature. First parameter is the Fakespot product name. Second parameter is for clickable text defined in review_quality_check_contextual_onboarding_learn_more_link. In the phrase "Fakespot by Mozilla", "by" can be localized. Does not need to stay by. -->
    <string name="review_quality_check_contextual_onboarding_learn_more">Mozilla ұсынған %1$s мүмкіндігін пайдалана отырып, біз сізге біржақты және шынайы емес пікірлерден аулақ болуға көмектесеміз. Сатып алу кезінде сізді қорғау үшін біздің AI моделіміз үнемі жетілдіріліп отырады. %2$s</string>
    <!-- Clickable text from the contextual onboarding card that links to review quality check support article. -->
    <string name="review_quality_check_contextual_onboarding_learn_more_link">Көбірек білу</string>
    <!-- Caption text to be displayed in review quality check contextual onboarding card above the opt-in button. First parameter is Firefox app name, third parameter is the Fakespot product name. Second & fourth are for clickable texts defined in review_quality_check_contextual_onboarding_privacy_policy_3 and review_quality_check_contextual_onboarding_terms_use. -->
    <string name="review_quality_check_contextual_onboarding_caption_4">&quot;Иә, қолданып көру&quot; таңдау арқылы сіз %1$s %2$s және %3$s %4$s шарттарымен келісесіз.</string>
    <!-- Clickable text from the review quality check contextual onboarding card that links to Fakespot privacy notice. -->
    <string name="review_quality_check_contextual_onboarding_privacy_policy_3">жекелік ескертуі</string>
    <!-- Clickable text from the review quality check contextual onboarding card that links to Fakespot terms of use. -->
    <string name="review_quality_check_contextual_onboarding_terms_use">қолдану шарттары</string>
    <!-- Text for opt-in button from the review quality check contextual onboarding card. -->
    <string name="review_quality_check_contextual_onboarding_primary_button_text">Иә, қолданып көру</string>
    <!-- Text for opt-out button from the review quality check contextual onboarding card. -->
    <string name="review_quality_check_contextual_onboarding_secondary_button_text">Қазір емес</string>

    <!-- Content description (not visible, for screen readers etc.) for opening browser menu button to open review quality check bottom sheet. -->
    <string name="review_quality_check_open_handle_content_description">Пікірлерді тексеру құралын ашу</string>
    <!-- Content description (not visible, for screen readers etc.) for closing browser menu button to open review quality check bottom sheet. -->
    <string name="review_quality_check_close_handle_content_description">Пікірлерді тексеру құралын жабу</string>
    <!-- Content description (not visible, for screen readers etc.) for review quality check star rating. First parameter is the number of stars (1-5) representing the rating. -->
    <string name="review_quality_check_star_rating_content_description">%1$s жұлдыз, 5 ішінен</string>
    <!-- Text for minimize button from highlights card. When clicked the highlights card should reduce its size. -->
    <string name="review_quality_check_highlights_show_less">Азырақ көрсету</string>
    <!-- Text for maximize button from highlights card. When clicked the highlights card should expand to its full size. -->
    <string name="review_quality_check_highlights_show_more">Көбірек көрсету</string>
    <!-- Text for highlights card quality category header. Reviews shown under this header should refer the product's quality. -->
    <string name="review_quality_check_highlights_type_quality">Сапасы</string>
    <!-- Text for highlights card price category header. Reviews shown under this header should refer the product's price. -->
    <string name="review_quality_check_highlights_type_price">Бағасы</string>

    <!-- Text for highlights card shipping category header. Reviews shown under this header should refer the product's shipping. -->
    <string name="review_quality_check_highlights_type_shipping">Жеткізілім</string>
    <!-- Text for highlights card packaging and appearance category header. Reviews shown under this header should refer the product's packaging and appearance. -->
    <string name="review_quality_check_highlights_type_packaging_appearance">Қаптама және сыртқы түрі</string>
    <!-- Text for highlights card competitiveness category header. Reviews shown under this header should refer the product's competitiveness. -->
    <string name="review_quality_check_highlights_type_competitiveness">Бәсекеге қабілеттілік</string>

    <!-- Text that is surrounded by quotes. The parameter is the actual text that is in quotes. An example of that text could be: Excellent craftsmanship, and that is displayed as “Excellent craftsmanship”. The text comes from a buyer's review that the feature is highlighting"   -->
    <string name="surrounded_with_quotes">&quot;%s&quot;</string>

    <!-- Accessibility services actions labels. These will be appended to accessibility actions like "Double tap to.." but not by or applications but by services like Talkback. -->
    <!-- Action label for elements that can be collapsed if interacting with them. Talkback will append this to say "Double tap to collapse". -->
    <string name="a11y_action_label_collapse">бүктеу</string>
    <!-- Current state for elements that can be collapsed if interacting with them. Talkback will dictate this after a state change. -->
    <string name="a11y_state_label_collapsed">бүктелген</string>
    <!-- Action label for elements that can be expanded if interacting with them. Talkback will append this to say "Double tap to expand". -->
    <string name="a11y_action_label_expand">жазық қылу</string>
    <!-- Current state for elements that can be expanded if interacting with them. Talkback will dictate this after a state change. -->
    <string name="a11y_state_label_expanded">жазық етілген</string>
    <!-- Action label for links to a website containing documentation about a wallpaper collection. Talkback will append this to say "Double tap to open link to learn more about this collection". -->
    <string name="a11y_action_label_wallpaper_collection_learn_more">осы жинақ туралы көбірек білу үшін сілтемені ашыңыз</string>
    <!-- Action label for links that point to an article. Talkback will append this to say "Double tap to read the article". -->
    <string name="a11y_action_label_read_article">мақаланы оқу</string>
    <!-- Action label for links to the Firefox Pocket website. Talkback will append this to say "Double tap to open link to learn more". -->
    <string name="a11y_action_label_pocket_learn_more">көбірек білу үшін сілтемені ашыңыз</string>
    <!-- Content description for headings announced by accessibility service. The first parameter is the text of the heading. Talkback will announce the first parameter and then speak the word "Heading" indicating to the user that this text is a heading for a section. -->
    <string name="a11y_heading">%s, Тақырыптама</string>

    <!-- Title for dialog displayed when trying to access links present in a text. -->
    <string name="a11y_links_title">Сiлтемелер</string>
    <!-- Additional content description for text bodies that contain urls. -->
    <string name="a11y_links_available">Сілтемелер қолжетімді</string>

    <!-- Translations feature-->

    <!-- Translation request dialog -->
    <!-- Title for the translation dialog that allows a user to translate the webpage. -->
    <string name="translations_bottom_sheet_title">Бұл парақты аудару керек пе?</string>
    <!-- Title for the translation dialog after a translation was completed successfully.
    The first parameter is the name of the language that the page was translated from, for example, "French".
    The second parameter is the name of the language that the page was translated to, for example, "English". -->
    <string name="translations_bottom_sheet_title_translation_completed">Бет %1$s тілінен %2$s тіліне аударылды</string>
    <!-- Title for the translation dialog that allows a user to translate the webpage when a user uses the translation feature the first time. The first parameter is the name of the application, for example, "Fenix". -->
    <string name="translations_bottom_sheet_title_first_time">%1$s ішіндегі жекелік аудармаларды қолданып көріңіз</string>
    <!-- Additional information on the translation dialog that appears when a user uses the translation feature the first time. The first parameter is clickable text with a link, for example, "Learn more". -->
    <string name="translations_bottom_sheet_info_message">Жекелігіңіз үшін аудармалар құрылғыңыздан ешқашан кетпейді. Жаңа тілдер мен жақсартулар жақында! %1$s</string>
    <!-- Text that links to additional information about the Firefox translations feature. -->
    <string name="translations_bottom_sheet_info_message_learn_more">Көбірек білу</string>
    <!-- Label for the dropdown to select which language to translate from on the translations dialog. Usually the translate from language selected will be the same as the page language. -->
    <string name="translations_bottom_sheet_translate_from">Бастапқы тіл:</string>

    <!-- Label for the dropdown to select which language to translate to on the translations dialog. Usually the translate to language selected will be the user's preferred language. -->
    <string name="translations_bottom_sheet_translate_to">Мақсат тілі:</string>
    <!-- Label for the dropdown to select which language to translate from on the translations dialog when the page language is not supported. This selection is to allow the user to select another language, in case we automatically detected the page language incorrectly. -->
    <string name="translations_bottom_sheet_translate_from_unsupported_language">Басқа бастапқы тілді қолданып көру</string>
    <!-- Button text on the translations dialog to dismiss the dialog and return to the browser. -->
    <string name="translations_bottom_sheet_negative_button">Қазір емес</string>
    <!-- Button text on the translations dialog to restore the translated website back to the original untranslated version. -->
    <string name="translations_bottom_sheet_negative_button_restore">Түпнұсқаны көрсету</string>
    <!-- Accessibility announcement (not visible, for screen readers etc.) for the translations dialog after restore button was pressed that indicates the original untranslated page was loaded. -->
    <string name="translations_bottom_sheet_restore_accessibility_announcement">Аударылмаған түпнұсқа бет жүктелді</string>
    <!-- Button text on the translations dialog when a translation error appears, used to dismiss the dialog and return to the browser. -->
    <string name="translations_bottom_sheet_negative_button_error">Дайын</string>
    <!-- Button text on the translations dialog to begin a translation of the website. -->
    <string name="translations_bottom_sheet_positive_button">Аудару</string>
    <!-- Button text on the translations dialog when a translation error appears. -->
    <string name="translations_bottom_sheet_positive_button_error">Қайтадан көру</string>
    <!-- Inactive button text on the translations dialog that indicates a translation is currently in progress. This button will be accompanied by a loading icon. -->
    <string name="translations_bottom_sheet_translating_in_progress">Аударуда</string>
    <!-- Button content description (not visible, for screen readers etc.) for the translations dialog translate button that indicates a translation is currently in progress. -->
    <string name="translations_bottom_sheet_translating_in_progress_content_description">Аудару орындалуда</string>

    <!-- Default dropdown option when initially selecting a language from the translations dialog language selection dropdown. -->
    <string name="translations_bottom_sheet_default_dropdown_selection">Тілді таңдау</string>
    <!-- The title of the warning card informs the user that a translation could not be completed. -->
    <string name="translation_error_could_not_translate_warning_text">Аудару кезінде мәселе орын алды. Қайталап көріңіз.</string>
    <!-- The title of the warning card informs the user that the list of languages cannot be loaded. -->
    <string name="translation_error_could_not_load_languages_warning_text">Тілдер жүктелмеді. Интернет байланысын тексеріп, әрекетті қайталаңыз.</string>
    <!-- The title of the warning card informs the user that a language is not supported. The first parameter is the name of the language that is not supported. -->
    <string name="translation_error_language_not_supported_warning_text">Кешіріңіз, біз әлі %1$s қолдамаймыз.</string>

    <!-- Snackbar title shown if the user closes the Translation Request dialogue and a translation is in progress. -->
    <string name="translation_in_progress_snackbar">Аударуда…</string>

    <!-- Title for the data saving mode warning dialog used in the translation request dialog.
    This dialog will be presented when the user attempts to perform
    a translation without the necessary language files downloaded first when Android's data saver mode is enabled and the user is not using WiFi.
    The first parameter is the size in kilobytes or megabytes of the language file. -->
    <string name="translations_download_language_file_dialog_title">Деректерді үнемдеу режимінде (%1$s) тілді жүктеп алу керек пе?</string>


    <!-- Translations options dialog -->
    <!-- Title of the translation options dialog that allows a user to set their translation options for the site the user is currently on. -->
    <string name="translation_option_bottom_sheet_title_heading">Аударма баптаулары</string>
    <!-- Toggle switch label that allows a user to set the setting if they would like the browser to always offer or suggest translations when available. -->
    <string name="translation_option_bottom_sheet_always_translate">Аударуды әрқашан ұсыну</string>
    <!-- Toggle switch label that allows a user to set if they would like a given language to automatically translate or not. The first parameter is the language name, for example, "Spanish". -->
    <string name="translation_option_bottom_sheet_always_translate_in_language">%1$s әрқашан аудару</string>
    <!-- Toggle switch label that allows a user to set if they would like to never be offered a translation of the given language. The first parameter is the language name, for example, "Spanish". -->
    <string name="translation_option_bottom_sheet_never_translate_in_language">%1$s ешқашан аудармау</string>
    <!-- Toggle switch label that allows a user to set the setting if they would like the browser to never translate the site the user is currently visiting. -->
    <string name="translation_option_bottom_sheet_never_translate_site">Бұл сайтты ешқашан аудармау</string>
    <!-- Toggle switch description that will appear under the "Never translate these sites" settings toggle switch to provide more information on how this setting interacts with other settings. -->
    <string name="translation_option_bottom_sheet_switch_never_translate_site_description">Барлық басқа баптауларды қайта анықтайды</string>
    <!-- Toggle switch description that will appear under the "Never translate" and "Always translate" toggle switch settings to provide more information on how these  settings interacts with other settings. -->
    <string name="translation_option_bottom_sheet_switch_description">Аудару ұсыныстарын қайта анықтайды</string>
    <!-- Button text for the button that will take the user to the translation settings dialog. -->
    <string name="translation_option_bottom_sheet_translation_settings">Аударма баптаулары</string>

    <!-- Button text for the button that will take the user to a website to learn more about how translations works in the given app. The first parameter is the name of the application, for example, "Fenix". -->
    <string name="translation_option_bottom_sheet_about_translations">%1$s ішіндегі аудармалар туралы</string>

    <!-- Content description (not visible, for screen readers etc.) for closing the translations bottom sheet. -->
    <string name="translation_option_bottom_sheet_close_content_description">Аудармалар парағын жабу</string>

    <!-- The title of the warning card informs the user that an error has occurred at page settings. -->
    <string name="translation_option_bottom_sheet_error_warning_text">Кейбір баптаулар уақытша қолжетімсіз.</string>

    <!-- Translation settings dialog -->
    <!-- Title of the translation settings dialog that allows a user to set their preferred translation settings. -->
    <string name="translation_settings_toolbar_title">Аудармалар</string>
    <!-- Toggle switch label that indicates that the browser should signal or indicate when a translation is possible for any page. -->
    <string name="translation_settings_offer_to_translate">Мүмкін болған кезде аударуды ұсыну</string>
    <!-- Toggle switch label that indicates that downloading files required for translating is permitted when using data saver mode in Android. -->
    <string name="translation_settings_always_download">Деректерді үнемдеу режимінде тілдерді әрқашан жүктеп алу</string>
    <!-- Section header text that begins the section of a list of different options the user may select to adjust their translation preferences. -->
    <string name="translation_settings_translation_preference">Аударма баптаулары</string>
    <!-- Button text for the button that will take the user to the automatic translations settings dialog. On the automatic translations settings dialog, the user can set if translations should occur automatically for a given language. -->
    <string name="translation_settings_automatic_translation">Автоматты аударма</string>
    <!-- Button text for the button that will take the user to the never translate these sites dialog. On the never translate these sites dialog, the user can set if translations should never occur on certain websites. -->
    <string name="translation_settings_automatic_never_translate_sites">Бұл сайттарды ешқашан аудармау</string>
    <!-- Button text for the button that will take the user to the download languages dialog. On the download languages dialog, the user can manage which languages they would like to download for translations. -->
    <string name="translation_settings_download_language">Тілдерді жүктеп алу</string>

    <!-- Automatic translation preference screen -->
    <!-- Title of the automatic translation preference screen that will appear on the toolbar.-->
    <string name="automatic_translation_toolbar_title_preference">Автоматты аударма</string>
    <!-- Screen header presenting the automatic translation preference feature. It will appear under the toolbar. -->
    <string name="automatic_translation_header_preference">&quot;әрқашан аудару&quot; және &quot;ешқашан аудармау&quot; баптауларды басқару үшін тілді таңдаңыз.</string>

    <!-- The title of the warning card informs the user that the system could not load languages for translation settings. -->
    <string name="automatic_translation_error_warning_text">Тілдерді жүктеу мүмкін емес. Кейінірек қайта тексеріңіз.</string>

    <!-- Automatic translation options preference screen -->
    <!-- Preference option for offering to translate. Radio button title text.-->
    <string name="automatic_translation_option_offer_to_translate_title_preference">Аударуды ұсыну (үнсіз келісім бойынша)</string>
    <!-- Preference option for offering to translate. Radio button summary text. The first parameter is the name of the app defined in app_name (for example: Fenix)-->
    <string name="automatic_translation_option_offer_to_translate_summary_preference">%1$s осы тілдегі сайттарды аударуды ұсынады.</string>
    <!-- Preference option for always translate. Radio button title text. -->
    <string name="automatic_translation_option_always_translate_title_preference">Әрқашан аудару</string>
    <!-- Preference option for always translate. Radio button summary text. The first parameter is the name of the app defined in app_name (for example: Fenix)-->
    <string name="automatic_translation_option_always_translate_summary_preference">%1$s парақ жүктелген кезде бұл тілді автоматты түрде аударатын болады.</string>
    <!-- Preference option for never translate. Radio button title text.-->
    <string name="automatic_translation_option_never_translate_title_preference">Ешқашан аудармау</string>

    <!-- Preference option for never translate. Radio button summary text. The first parameter is the name of the app defined in app_name (for example: Fenix)-->
    <string name="automatic_translation_option_never_translate_summary_preference">%1$s осы тілдегі сайттарды аударуды ешқашан ұсынбайды.</string>

    <!-- Never translate site preference screen -->
    <!-- Title of the never translate site preference screen that will appear on the toolbar.-->
    <string name="never_translate_site_toolbar_title_preference">Бұл сайттарды ешқашан аудармау</string>
    <!-- Screen header presenting the never translate site preference feature. It will appear under the toolbar. -->
    <string name="never_translate_site_header_preference">Жаңа сайтты қосу үшін: Оны шолып, аударма мәзірінен &quot;Бұл сайтты ешқашан аудармау&quot; таңдаңыз.</string>
    <!-- Content description (not visible, for screen readers etc.): For a never-translated site list item that is selected.
             The first parameter is web site url (for example:"wikipedia.com") -->
    <string name="never_translate_site_item_list_content_description_preference">%1$s өшіру</string>
    <!-- The title of the warning card informs the user that an error has occurred at the never translate sites list. -->
    <string name="never_translate_site_error_warning_text">Сайттарды жүктеу мүмкін емес. Кейінірек қайта тексеріңіз.</string>
    <!-- The Delete site dialogue title will appear when the user clicks on a list item.
             The first parameter is web site url (for example:"wikipedia.com") -->
    <string name="never_translate_site_dialog_title_preference">%1$s өшіру керек пе?</string>
    <!-- The Delete site dialogue positive button will appear when the user clicks on a list item. The site will be deleted. -->
    <string name="never_translate_site_dialog_confirm_delete_preference">Өшіру</string>
    <!-- The Delete site dialogue negative button will appear when the user clicks on a list item. The dialog will be dismissed. -->
    <string name="never_translate_site_dialog_cancel_preference">Бас тарту</string>

    <!-- Download languages preference screen -->
    <!-- Title of the toolbar for the translation feature screen where users may download different languages for translation. -->
    <string name="download_languages_translations_toolbar_title_preference">Тілдерді жүктеп алу</string>
    <!-- Screen header presenting the download language preference feature. It will appear under the toolbar.The first parameter is "Learn More," a clickable text with a link. Talkback will append this to say "Double tap to open link to learn more". -->
    <string name="download_languages_header_preference">Жылдам аудармалар және желіден тыс аудару үшін толық тілдерді жүктеп алыңыз. %1$s</string>
    <!-- Clickable text from the screen header that links to a website. -->
    <string name="download_languages_header_learn_more_preference">Көбірек білу</string>
    <!-- The subhead of the download language preference screen will appear above the pivot language. -->
    <string name="download_languages_available_languages_preference">Қолжетімді тілдер</string>
    <!-- Text that will appear beside a core or pivot language package name to show that the language is necessary for the translation feature to function. -->
    <string name="download_languages_default_system_language_require_preference">керек</string>
    <!-- A text for download language preference item.
    The first parameter is the language name, for example, "Spanish".
    The second parameter is the language file size, for example, "(3.91 KB)" or, if the language package name is a pivot language, "(required)". -->
    <string name="download_languages_language_item_preference">%1$s (%2$s)</string>
    <!-- The subhead of the download language preference screen will appear above the items that were not downloaded. -->
    <string name="download_language_header_preference">Тілдерді жүктеп алу</string>
    <!-- All languages list item. When the user presses this item, they can download all languages. -->
    <string name="download_language_all_languages_item_preference">Барлық тілдер</string>
    <!-- All languages list item. When the user presses this item, they can delete all languages that were downloaded. -->
    <string name="download_language_all_languages_item_preference_to_delete">Барлық тілдерді өшіру</string>
    <!-- Content description (not visible, for screen readers etc.): For a language list item that was downloaded, the user can now delete it. -->
    <string name="download_languages_item_content_description_downloaded_state">Өшіру</string>
    <!-- Content description (not visible, for screen readers etc.): For a language list item, deleting is in progress. -->
    <string name="download_languages_item_content_description_delete_in_progress_state">Орындалуда</string>
    <!-- Content description (not visible, for screen readers etc.): For a language list item, downloading is in progress.
    The first parameter is the language name, for example, "Spanish".
    The second parameter is the language file size, for example, "(3.91 KB)". -->
    <string name="download_languages_item_content_description_download_in_progress_state">%1$s (%2$s) жүктеп алуды тоқтату</string>
    <!-- Content description (not visible, for screen readers etc.): For a language list item that was not downloaded. -->
    <string name="download_languages_item_content_description_not_downloaded_state">Жүктеп алу</string>

    <!-- The title of the warning card informs the user that an error has occurred when fetching the list of languages. -->
    <string name="download_languages_fetch_error_warning_text">Тілдерді жүктеу мүмкін емес. Кейінірек қайта тексеріңіз.</string>
    <!-- The title of the warning card informs the user that an error has occurred at downloading a language.
      The first parameter is the language name, for example, "Spanish". -->
    <string name="download_languages_error_warning_text"><![CDATA[<b>%1$s</b> жүктеп алу мүмкін емес. Кейінірек қайталап көріңіз.]]></string>
    <!-- The title of the warning card informs the user that an error has occurred at deleting a language.
          The first parameter is the language name, for example, "Spanish". -->
    <string name="download_languages_delete_error_warning_text"><![CDATA[<b>%1$s</b> өшіру мүмкін емес. Кейінірек қайталап көріңіз.]]></string>

    <!-- Title for the dialog used by the translations feature to confirm deleting a language.
    The dialog will be presented when the user requests deletion of a language.
    The first parameter is the name of the language, for example, "Spanish" and the second parameter is the size in kilobytes or megabytes of the language file. -->
    <string name="delete_language_file_dialog_title">%1$s өшіру керек пе (%2$s)?</string>

    <!-- Additional information for the dialog used by the translations feature to confirm deleting a language. The first parameter is the name of the application, for example, "Fenix". -->
    <string name="delete_language_file_dialog_message">Бұл тілді өшірсеңіз, аударған кезде %1$s тілдерді кэшіңізге жартылай жүктеп алады.</string>
    <!-- Title for the dialog used by the translations feature to confirm deleting all languages file.
    The dialog will be presented when the user requests deletion of all languages file.
    The first parameter is the size in kilobytes or megabytes of the language file. -->
    <string name="delete_language_all_languages_file_dialog_title">Барлық тілдерді өшіру керек пе (%1$s)?</string>
    <!-- Additional information for the dialog used by the translations feature to confirm deleting all languages file. The first parameter is the name of the application, for example, "Fenix". -->
    <string name="delete_language_all_languages_file_dialog_message">Барлық тілдерді өшірсеңіз, аударған кезде %1$s тілдерді кэшіңізге жартылай жүктеп алады.</string>
    <!-- Button text on the dialog used by the translations feature to confirm deleting a language. -->
    <string name="delete_language_file_dialog_positive_button_text">Өшіру</string>
    <!-- Button text on the dialog used by the translations feature to cancel deleting a language. -->
    <string name="delete_language_file_dialog_negative_button_text">Бас тарту</string>

    <!-- Title for the data saving mode warning dialog used by the translations feature.
    This dialog will be presented when the user attempts to download a language or perform
    a translation without the necessary language files downloaded first when Android's data saver mode is enabled and the user is not using WiFi.
    The first parameter is the size in kilobytes or megabytes of the language file.-->
    <string name="download_language_file_dialog_title">Деректерді үнемдеу режимінде (%1$s) жүктеп алу керек пе?</string>
    <!-- Additional information for the data saving mode warning dialog used by the translations feature. This text explains the reason a download is required for a translation. -->
    <string name="download_language_file_dialog_message_all_languages">Аудармаларды құпия сақтау үшін тілдерді кэшіңізге жартылай жүктеп аламыз.</string>
    <!-- Checkbox label text on the data saving mode warning dialog used by the translations feature. This checkbox allows users to ignore the data usage warnings. -->
    <string name="download_language_file_dialog_checkbox_text">Деректерді үнемдеу режимінде әрқашан жүктеп алу</string>
    <!-- Button text on the data saving mode warning dialog used by the translations feature to allow users to confirm they wish to continue and download the language file. -->
    <string name="download_language_file_dialog_positive_button_text">Жүктеп алу</string>
    <!-- Button text on the data saving mode warning dialog used by the translations feature to allow users to confirm they wish to continue and download the language file and perform a translation. -->
    <string name="download_language_file_dialog_positive_button_text_all_languages">Жүктеп алу және аудару</string>
    <!-- Button text on the data saving mode warning dialog used by the translations feature to allow users to cancel the action and not perform a download of the language file. -->
    <string name="download_language_file_dialog_negative_button_text">Бас тарту</string>

    <!-- Unified Trust Panel -->
    <!-- Title text for the protection panel banner when the site is not secure. -->
    <string name="protection_panel_banner_not_secure_title">Бұл сайтта абай болыңыз</string>
    <!-- Description text for the protection panel banner when the site is not secure. -->
    <string name="protection_panel_banner_not_secure_description">Сіздің байланысыңыз қауіпсіз емес.</string>
    <!-- Title text for the protection panel banner when tracking protection is disabled. -->
    <string name="protection_panel_banner_not_protected_title">Сіз қорғаныстарды сөндірдіңіз</string>

    <!-- Description text for the protection panel banner when tracking protection is disabled.
        The first parameter is the name of the app defined in app_name (for example: Fenix) -->
    <string name="protection_panel_banner_not_protected_description">%s жұмыстан тыс. Біз қорғаныстарды қайта іске қосуды ұсынамыз.</string>
    <!-- Title text for the protection panel banner when tracking protection is enabled.
        The first parameter is the name of the app defined in app_name (for example: Fenix) -->
    <string name="protection_panel_banner_protected_title">%s күзетте</string>
    <!-- Description text for the protection panel banner when tracking protection is enabled. -->
    <string name="protection_panel_banner_protected_description">Сіз қорғалғансыз. Бірдеңені байқасақ, сізге хабарлаймыз.</string>
    <!-- Label text for the Enhanced Tracking Protection toggle. -->
    <string name="protection_panel_etp_toggle_label">Бақылаудан кеңейтілген қорғаныс</string>
    <!-- Description text for the Enhanced Tracking Protection toggle when tracking protection is enabled. -->
    <string name="protection_panel_etp_toggle_enabled_description">Бұл сайтта бірдеңе бұзылған болып көрінсе, қорғанысты сөндіріп көріңіз.</string>

    <!-- Description text for the Enhanced Tracking Protection toggle when tracking protection is disabled. -->
    <string name="protection_panel_etp_toggle_disabled_description">Қорғаныстар СӨНДІРІЛГЕН. Біз оларды қайта іске қосуды ұсынамыз.</string>

    <!-- Debug drawer -->
    <!-- The user-facing title of the Debug Drawer feature. -->
    <string name="debug_drawer_title">Жөндеу құралдары</string>
    <!-- Content description (not visible, for screen readers etc.): Navigate back within the debug drawer. -->
    <string name="debug_drawer_back_button_content_description">Артқа өту</string>

    <!-- Content description (not visible, for screen readers etc.): Open debug drawer. -->
    <string name="debug_drawer_fab_content_description">Жөндеу сөресін ашу</string>

    <!-- Debug drawer tabs tools -->
    <!-- The title of the Tab Tools feature in the Debug Drawer. -->
    <string name="debug_drawer_tab_tools_title">Беттер саймандары</string>
    <!-- The title of the tab count section in Tab Tools. -->
    <string name="debug_drawer_tab_tools_tab_count_title">Беттер саны</string>
    <!-- The active tab count category in the tab count section in Tab Tools. -->
    <string name="debug_drawer_tab_tools_tab_count_active">Белсенді</string>
    <!-- The inactive tab count category in the tab count section in Tab Tools. -->
    <string name="debug_drawer_tab_tools_tab_count_inactive">Белсенді емес</string>
    <!-- The private tab count category in the tab count section in Tab Tools. -->
    <string name="debug_drawer_tab_tools_tab_count_private">Жеке</string>
    <!-- The total tab count category in the tab count section in Tab Tools. -->
    <string name="debug_drawer_tab_tools_tab_count_total">Барлығы</string>
    <!-- The title of the tab creation tool section in Tab Tools. -->
    <string name="debug_drawer_tab_tools_tab_creation_tool_title">Беттерді жасау құралы</string>
    <!-- The label of the text field in the tab creation tool. -->
    <string name="debug_drawer_tab_tools_tab_creation_tool_text_field_label">Жасау үшін беттер саны</string>
    <!-- The error message of the text field in the tab creation tool when the text field is empty -->
    <string name="debug_drawer_tab_tools_tab_quantity_empty_error">Мәтін өрісі бос</string>
    <!-- The error message of the text field in the tab creation tool when the text field has characters other than digits -->
    <string name="debug_drawer_tab_tools_tab_quantity_non_digits_error">Тек оң сандарды енгізіңіз</string>
    <!-- The error message of the text field in the tab creation tool when the text field is a zero -->
    <string name="debug_drawer_tab_tools_tab_quantity_non_zero_error">Нөлден үлкен санды енгізіңіз</string>
    <!-- The error message of the text field in the tab creation tool when the text field is a
        quantity greater than the max tabs. The first parameter is the maximum number of tabs
        that can be generated in one operation.-->
    <string name="debug_drawer_tab_tools_tab_quantity_exceed_max_error">Беттер саны бір әрекетте жасауға болатын максималды санынан (%1$s) асты</string>
    <!-- The button text to add tabs to the active tab group in the tab creation tool. -->
    <string name="debug_drawer_tab_tools_tab_creation_tool_button_text_active">Белсенді беттерге қосу</string>
    <!-- The button text to add tabs to the inactive tab group in the tab creation tool. -->
    <string name="debug_drawer_tab_tools_tab_creation_tool_button_text_inactive">Белсенді емес беттерге қосу</string>
    <!-- The button text to add tabs to the private tab group in the tab creation tool. -->
    <string name="debug_drawer_tab_tools_tab_creation_tool_button_text_private">Жеке беттерге қосу</string>

    <!-- Micro survey -->

    <!-- Microsurvey -->
    <!-- Prompt view -->
    <!-- The microsurvey prompt title. Note: The word "Firefox" should NOT be translated -->
    <string name="micro_survey_prompt_title" tools:ignore="BrandUsage,UnusedResources">Бізге Firefox-ты жақсартуға көмектесіңіз. Бұл бар болғаны бір минутты алады.</string>
    <!-- The continue button label -->
    <string name="micro_survey_continue_button_label" tools:ignore="UnusedResources">Жалғастыру</string>
    <!-- Survey view -->
    <!-- The survey header -->
    <string name="micro_survey_survey_header_2">Сауалнаманы толтырыңыз</string>
    <!-- The privacy notice link -->
    <string name="micro_survey_privacy_notice_2">Жекелік ескертуі</string>
    <!-- The submit button label text -->
    <string name="micro_survey_submit_button_label">Жіберу</string>
    <!-- The survey completion header -->
    <string name="micro_survey_survey_header_confirmation" tools:ignore="UnusedResources">Сауалнама аяқталды</string>
    <!-- The survey completion confirmation text -->
    <string name="micro_survey_feedback_confirmation">Пікіріңізге рахмет!</string>
    <!-- Option for likert scale -->
    <string name="likert_scale_option_1" tools:ignore="UnusedResources">Өте жақсы</string>
    <!-- Option for likert scale -->
    <string name="likert_scale_option_2" tools:ignore="UnusedResources">Жақсы</string>
    <!-- Option for likert scale -->
    <string name="likert_scale_option_3" tools:ignore="UnusedResources">Бейтарап</string>
    <!-- Option for likert scale -->
    <string name="likert_scale_option_4" tools:ignore="UnusedResources">Нашар</string>
    <!-- Option for likert scale -->
    <string name="likert_scale_option_5" tools:ignore="UnusedResources">Өте нашар</string>

    <!-- Option for likert scale -->
    <string name="likert_scale_option_6" tools:ignore="UnusedResources">Мен оны қолданбаймын</string>
    <!-- Option for likert scale. Note: The word "Firefox" should NOT be translated. -->
    <string name="likert_scale_option_7" tools:ignore="BrandUsage,UnusedResources">Мен Firefox-та іздеуді пайдаланбаймын</string>
    <!-- Option for likert scale -->
    <string name="likert_scale_option_8" tools:ignore="UnusedResources">Мен синхрондауды қолданбаймын</string>
    <!-- Text shown in prompt for printing microsurvey. "sec" It's an abbreviation for "second". Note: The word "Firefox" should NOT be translated. -->
    <string name="microsurvey_prompt_printing_title" tools:ignore="BrandUsage,UnusedResources">Firefox-та баспаға шығаруды жақсартуға көмектесіңіз. Бұл бар болғаны секундты алады</string>
    <!-- Text shown in prompt for search microsurvey. Note: The word "Firefox" should NOT be translated. -->
    <string name="microsurvey_prompt_search_title" tools:ignore="BrandUsage,UnusedResources">Firefox ішіндегі іздеуді жақсартуға көмектесіңіз. Бұл бар болғаны бір минутты алады</string>
    <!-- Text shown in prompt for sync microsurvey. Note: The word "Firefox" should NOT be translated. -->
    <string name="microsurvey_prompt_sync_title" tools:ignore="BrandUsage,UnusedResources">Firefox ішіндегі синхрондауды жақсартуға көмектесіңіз. Бұл бар болғаны бір минутты алады</string>
    <!-- Text shown in the survey title for printing microsurvey. Note: The word "Firefox" should NOT be translated. -->
    <string name="microsurvey_survey_printing_title" tools:ignore="BrandUsage,UnusedResources">Firefox жүйесінде баспаға шығаруға қаншалықты көңіліңіз толады?</string>
    <!-- Text shown in the survey title for homepage microsurvey. Note: The word "Firefox" should NOT be translated. -->
    <string name="microsurvey_homepage_title" tools:ignore="BrandUsage,UnusedResources">Firefox басты бетіне қаншалықты көңіліңіз толады?</string>
    <!-- Text shown in the survey title for search experience microsurvey. Note: The word "Firefox" should NOT be translated. -->
    <string name="microsurvey_search_title" tools:ignore="BrandUsage,UnusedResources">Firefox-тағы іздеу тәжірибесіне қаншалықты көңіліңіз толады?</string>
    <!-- Text shown in the survey title for sync experience microsurvey. Note: The word "Firefox" should NOT be translated. -->
    <string name="microsurvey_sync_title" tools:ignore="BrandUsage,UnusedResources">Firefox-тағы синхрондау тәжірибесіне қаншалықты көңіліңіз толады?</string>
    <!-- Accessibility -->
    <!-- Content description for the survey application icon. Note: The word "Firefox" should NOT be translated.  -->
    <string name="microsurvey_app_icon_content_description" tools:ignore="BrandUsage">Firefox логотипі</string>
    <!-- Content description for the survey feature icon. -->
    <string name="microsurvey_feature_icon_content_description">Сауалнама мүмкіндігі таңбашасы</string>
    <!-- Content description (not visible, for screen readers etc.) for closing microsurvey bottom sheet. -->
    <string name="microsurvey_close_handle_content_description">Сауалнаманы жабу</string>
    <!-- Content description for "X" button that is closing microsurvey. -->
    <string name="microsurvey_close_button_content_description">Жабу</string>

    <!-- Debug drawer logins -->
    <!-- The title of the Logins feature in the Debug Drawer. -->
    <string name="debug_drawer_logins_title">Логиндер</string>
    <!-- The title of the logins section in the Logins feature, where the parameter will be the site domain  -->
    <string name="debug_drawer_logins_current_domain_label">Ағымдағы домен: %s</string>
    <!-- The label for a button to add a new fake login for the current domain in the Logins feature. -->
    <string name="debug_drawer_logins_add_login_button">Осы домен үшін жалған логин қосу</string>
    <!-- Content description for delete button where parameter will be the username of the login -->
    <string name="debug_drawer_logins_delete_login_button_content_description">%s пайдаланушы атымен логинді өшіру</string>

    <!-- Debug drawer addresses -->
    <!-- The title of the Addresses feature in the Debug Drawer. -->
    <string name="debug_drawer_addresses_title">Адрестер</string>
    <!-- The title of the section header for the list of debug locales that can be enabled and disabled. -->
    <string name="debug_drawer_addresses_debug_locales_header">Іске қосу үшін жөндеу локальдері</string>

    <!-- Debug drawer "contextual feature recommendation" (CFR) tools -->
    <!-- The title of the CFR Tools feature in the Debug Drawer -->
    <string name="debug_drawer_cfr_tools_title">CFR құралдары</string>
    <!-- The title of the reset CFR section in CFR Tools -->
    <string name="debug_drawer_cfr_tools_reset_cfr_title">CFR қалпына келтіру</string>

    <!-- Glean debug tools -->
    <!-- The title of the glean debugging feature -->
    <string name="glean_debug_tools_title">Glean жөндеу құралдары</string>

    <!-- Messages explaining how to exit fullscreen mode -->
    <!-- Message shown to explain how to exit fullscreen mode when gesture navigation is enabled. -->
    <!-- Localisation note: this text should be as short as possible, max 68 chars -->
    <string name="exit_fullscreen_with_gesture_short">Жоғарыдан тартып әкеліңіз және шығу үшін артқа ым қимылын пайдаланыңыз</string>
    <!-- Message shown to explain how to exit fullscreen mode when using back button navigation. -->
    <!-- Localisation note: this text should be as short as possible, max 68 chars -->
    <string name="exit_fullscreen_with_back_button_short">Жоғарыдан тартып әкеліңіз және шығу үшін артқа басыңыз</string>

    <!-- Beta Label Component !-->
    <!-- Text shown as a label or tag to indicate a feature or area is still undergoing active development. Note that here "Beta" should not be translated, as it is used as an icon styled element. -->
    <string name="beta_feature">BETA</string>

    <!-- Root certificate expiration warnings -->
    <!-- These strings for homepage cards and push notifications to be pushed to users running outdated versions of Firefox. We want to encourage these users to update to the latest version so their extensions and other features don't stop working when Firefox's old root certificate expires on 2025-03-14. For more information, see this SUMO article: https://support.mozilla.org/kb/root-certificate-expiration !-->
    <!-- Homepage card button to open Google Play Store. "Update" is a verb. -->
    <string name="certificate_warning_homepage_card_update_now_button" tools:ignore="UnusedResources">Қазір жаңарту</string>
    <!-- Homepage card title about old Firefox version. "Update" is a verb. Note: The word "Firefox" should NOT be translated. -->
    <string name="certificate_warning_homepage_card_hca1_title" tools:ignore="BrandUsage,UnusedResources">Firefox браузерін жаңартыңыз</string>
    <!-- Homepage card message about old Firefox version -->
    <string name="certificate_warning_homepage_card_hca1_message" tools:ignore="UnusedResources">Түбірлік сертификаттың мерзімі аяқталады, бұл кейбір мүмкіндіктердің жұмысын 14 наурызда тоқтатады.</string>
    <!-- Homepage card title about old Firefox version. "Update" is a verb. -->
    <string name="certificate_warning_homepage_card_hcr1_title" tools:ignore="UnusedResources">14 наурызға дейін жаңартыңыз</string>
    <!-- Homepage card message about old Firefox version. Note: The word "Firefox" should NOT be translated. -->
    <string name="certificate_warning_homepage_card_hcr1_message" tools:ignore="BrandUsage,UnusedResources">Түбірлік сертификаттың мерзімі аяқталады, бұл сіздің Firefox нұсқасының дұрыс жұмысын тоқтатуына әкеледі.</string>
    <!-- Homepage card title about old Firefox version -->
    <string name="certificate_warning_homepage_card_hcw2_title" tools:ignore="UnusedResources">Жаңартуға 7 күннен аз уақыт қалды</string>
    <!-- Homepage card message about old Firefox version. Note: The word "Firefox" should NOT be translated. -->
    <string name="certificate_warning_homepage_card_hcw2_message" tools:ignore="BrandUsage,UnusedResources">14 наурызда қосымшалар мен басқа Firefox мүмкіндіктері жұмысын тоқтатады, себебі түбірлік сертификаттың мерзімі аяқталады.</string>
    <!-- Homepage card title about old Firefox version. Note: The word "Firefox" should NOT be translated. -->
    <string name="certificate_warning_homepage_card_hcw3_title" tools:ignore="BrandUsage,UnusedResources">Сіздің Firefox-ты сақтаудың соңғы мүмкіндігі</string>
    <!-- Homepage card message about old Firefox version. Note: The word "Firefox" should NOT be translated. -->
    <string name="certificate_warning_homepage_card_hcw3_message" tools:ignore="BrandUsage,UnusedResources">Сіздің Firefox нұсқаңыз 14 наурызда өз жұмысын тоқтатады, себебі түбірлік сертификаттың мерзімі аяқталады.</string>
    <!-- Push notification title about old Firefox version. "Update" is a noun. -->
    <string name="certificate_warning_push_notification_update_recommended_title" tools:ignore="UnusedResources">Жаңарту ұсынылады</string>
    <!-- Push notification message about old Firefox version -->
    <string name="certificate_warning_push_notification_pnr1_message" tools:ignore="UnusedResources">Қосымшалар мен кейбір мүмкіндіктер 14 наурызда жұмысын тоқтатады.</string>
    <!-- Push notification title about old Firefox version. Note: The word "Firefox" should NOT be translated. -->
    <string name="certificate_warning_push_notification_pnw2_title" tools:ignore="BrandUsage,UnusedResources">Сіз Firefox-тың ескі нұсқасын қолданып отырсыз</string>
    <!-- Push notification message about old Firefox version. "Update" is a verb. -->
    <string name="certificate_warning_push_notification_pnw2_message" tools:ignore="UnusedResources">Қосымшалар мен басқа мүмкіндіктерді пайдалануды жалғастыру үшін 14 наурызға дейін жаңартыңыз.</string>
    <!-- Push notification message about old Firefox version -->
    <string name="certificate_warning_push_notification_pnw3_message" tools:ignore="UnusedResources">Кейбір мүмкіндіктер ертең жұмысын тоқтатады.</string>
</resources><|MERGE_RESOLUTION|>--- conflicted
+++ resolved
@@ -1337,8 +1337,6 @@
 
     <!-- WebCompat Reporter -->
 
-<<<<<<< HEAD
-=======
     <!-- WebCompat Reporter -->
     <!-- The title of the Web Compat Reporter feature. This is displayed in the top app bar. -->
     <string name="webcompat_reporter_screen_title">Сынған сайт туралы хабарлау</string>
@@ -1362,7 +1360,6 @@
     <string name="webcompat_reporter_send">Жіберу</string>
 
 
->>>>>>> 3a395140
     <!-- These reason strings are dropdown options on a WebCompat reporter form, indicating what is broken on the site. -->
     <!-- Broken site reason text for site slow or not working -->
     <string name="webcompat_reporter_reason_slow">Сайт баяу немесе жұмыс істемейді</string>
