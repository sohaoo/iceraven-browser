<?xml version="1.0" encoding="utf-8"?>
<resources xmlns:tools="http://schemas.android.com/tools" xmlns:moz="http://mozac.org/tools">
    <!-- App name for private browsing mode. The first parameter is the name of the app defined in app_name (for example: Fenix)-->
    <string name="app_name_private_5">Жекелік %s</string>
    <!-- App name for private browsing mode. The first parameter is the name of the app defined in app_name (for example: Fenix)-->
    <string name="app_name_private_4">%s (Жекелік)</string>

    <!-- Home Fragment -->
    <!-- Content description (not visible, for screen readers etc.): "Three dot" menu button. -->
    <string name="content_description_menu">Көбірек опциялар</string>
    <!-- Content description (not visible, for screen readers etc.): "Private Browsing" menu button. -->
    <string name="content_description_private_browsing_button">Жекелік шолу режимін іске қосу</string>
    <!-- Content description (not visible, for screen readers etc.): "Private Browsing" menu button. -->
    <string name="content_description_disable_private_browsing_button">Жекелік шолу режимін сөндіру</string>
    <!-- Placeholder text shown in the search bar before a user enters text for the default engine -->
    <string name="search_hint">Іздеу немесе адресті енгізу</string>

    <!-- Placeholder text shown in the search bar before a user enters text for a general engine -->
    <string name="search_hint_general_engine">Интернетте іздеу</string>
    <!-- Placeholder text shown in search bar when using history search -->
    <string name="history_search_hint">Тарихтан іздеу</string>
    <!-- Placeholder text shown in search bar when using bookmarks search -->
    <string name="bookmark_search_hint">Бетбелгілерден іздеу</string>
    <!-- Placeholder text shown in search bar when using tabs search -->
    <string name="tab_search_hint">Беттерден іздеу</string>
    <!-- Placeholder text shown in the search bar when using application search engines -->
    <string name="application_search_hint">Іздеу жолын енгізіңіз</string>
    <!-- No Open Tabs Message Description -->
    <string name="no_open_tabs_description">Сіздің ашық беттеріңіз осында көрсетілетін болады.</string>
    <!-- No Private Tabs Message Description -->
    <string name="no_private_tabs_description">Сіздің жекелік беттеріңіз осында көрсетілетін болады.</string>

    <!-- Tab tray multi select title in app bar. The first parameter is the number of tabs selected -->
    <string name="tab_tray_multi_select_title">%1$d таңдалды</string>
    <!-- Label of button in create collection dialog for creating a new collection  -->
    <string name="tab_tray_add_new_collection">Жаңа жинақты қосу</string>
    <!-- Label of editable text in create collection dialog for naming a new collection  -->
    <string name="tab_tray_add_new_collection_name">Аты</string>
    <!-- Label of button in save to collection dialog for selecting a current collection  -->
    <string name="tab_tray_select_collection">Жинақты таңдау</string>
    <!-- Content description for close button while in multiselect mode in tab tray -->
    <string name="tab_tray_close_multiselect_content_description">Көп таңдау режимінен шығу</string>
    <!-- Content description for save to collection button while in multiselect mode in tab tray -->
    <string name="tab_tray_collection_button_multiselect_content_description">Таңдалған беттерді жинаққа сақтау</string>
    <!-- Content description on checkmark while tab is selected in multiselect mode in tab tray -->
    <string name="tab_tray_multiselect_selected_content_description">Таңдалған</string>

    <!-- Home - Bookmarks -->
    <!-- Title for the home screen section with bookmarks. -->
    <string name="home_bookmarks_title">Бетбелгілер</string>
    <!-- Content description for the button which navigates the user to show all of their bookmarks. -->
    <string name="home_bookmarks_show_all_content_description">Барлық бетбелгілерді көрсету</string>
    <!-- Text for the menu button to remove a recently saved bookmark from the user's home screen -->
    <string name="home_bookmarks_menu_item_remove">Өшіру</string>

    <!-- About content. The first parameter is the name of the application. (For example: Fenix) -->
    <string name="about_content">%1$s жасаған Mozilla.</string>

    <!-- Private Browsing -->
    <!-- Explanation for private browsing displayed to users on home view when they first enable private mode
        The first parameter is the name of the app defined in app_name (for example: Fenix) -->
    <string name="private_browsing_placeholder_description_2">%1$s қолданба немесе барлық жекелік шолу беттері жабылғанда іздеулер және шолу тарихын өшіреді. Бұл сізді веб-сайттар немесе интернет қызметін ұсынушысына анонимды етпесе де, бұл компьютерді қолданатын басқа адамдардан сіздің интернеттегі белсенділікті жасырын сақтауға жол береді.</string>
    <string name="private_browsing_common_myths">Жекелік шолу туралы кең тараған аңыздар</string>

    <!-- True Private Browsing Mode -->
    <!-- Title for info card on private homescreen in True Private Browsing Mode. -->
    <string name="felt_privacy_desc_card_title">Бұл құрылғыда із қалдырмау</string>

    <!-- Explanation for private browsing displayed to users on home view when they first enable
        private mode in our new Total Private Browsing mode.
        The first parameter is the name of the app defined in app_name (for example: Firefox Nightly)
        The second parameter is the clickable link text in felt_privacy_info_card_subtitle_link_text -->
    <string name="felt_privacy_info_card_subtitle_2">Барлық жеке беттерді жапқанда, %1$s cookie файлдарын, тарихты және сайт деректерін өшіреді. %2$s</string>
    <!-- Clickable portion of the explanation for private browsing that links the user to our
        about privacy page.
        This string is used in felt_privacy_info_card_subtitle as the second parameter.-->
    <string name="felt_privacy_info_card_subtitle_link_text">Менің белсенділігімді кім көре алады?</string>

    <!-- Private mode shortcut "contextual feature recommendation" (CFR) -->
    <!-- Text for the Private mode shortcut CFR message for adding a private mode shortcut to open private tabs from the Home screen -->
    <string name="private_mode_cfr_message_2">Келесі жекелік бетін бір шерту арқылы ашыңыз.</string>
    <!-- Text for the positive button to accept adding a Private Browsing shortcut to the Home screen -->
    <string name="private_mode_cfr_pos_button_text">Үй экранына қосу</string>
    <!-- Text for the negative button to decline adding a Private Browsing shortcut to the Home screen -->
    <string name="cfr_neg_button_text">Жоқ, рахмет</string>

    <!-- Open in App "contextual feature recommendation" (CFR) -->
    <!-- Text for the info message. The first parameter is the name of the application.-->
    <string name="open_in_app_cfr_info_message_2">%1$s қолданбасын сілтемелерді қолданбаларда автоматты түрде ашатын етіп баптауға болады.</string>
    <!-- Text for the positive action button -->
    <string name="open_in_app_cfr_positive_button_text">Баптауларға өту</string>
    <!-- Text for the negative action button -->
    <string name="open_in_app_cfr_negative_button_text">Тайдыру</string>

    <!-- Total cookie protection "contextual feature recommendation" (CFR) -->
    <!-- Text for the message displayed in the contextual feature recommendation popup promoting the total cookie protection feature. -->
    <string name="tcp_cfr_message">Біздің ең қуатты жекелік мүмкіндігіміз сайтаралық трекерлерді оқшаулайды.</string>
    <!-- Text displayed that links to website containing documentation about the "Total cookie protection" feature. -->
    <string name="tcp_cfr_learn_more">Cookie файлдарынан Толық қорғаныс туралы білу</string>


    <!-- Private browsing erase action "contextual feature recommendation" (CFR) -->
    <!-- Text for the message displayed in the contextual feature recommendation popup promoting the erase private browsing feature. -->
    <string name="erase_action_cfr_message">Жаңа жекелік шолуды бастау үшін осы жерді шертіңіз. Тарихыңызды, cookie файлдарын - барлығын өшіріңіз.</string>


    <!-- Toolbar "contextual feature recommendation" (CFR) -->
    <!-- Text for the title displayed in the contextual feature recommendation popup promoting the navigation bar. -->
    <string name="navbar_cfr_title">Жаңа навигация арқылы жылдамырақ шолыңыз</string>
    <!-- Text for the message displayed in the contextual feature recommendation popup promoting the navigation bar. -->
    <string name="navbar_cfr_message" moz:removedIn="130" tools:ignore="UnusedResources">Қосымша шолу кеңістігі үшін төмен айналдырған кезде бұл панель жасырылады.</string>

    <!-- Text for the message displayed in the contextual feature recommendation popup promoting the navigation bar. -->
    <string name="navbar_cfr_message_2">Веб-сайтта болған кезде, қосымша шолу кеңістігі үшін төмен айналдырған кезде бұл панель жасырылады.</string>

    <!-- Text for the message displayed for the popup promoting the long press of navigation in the navigation bar. -->
    <string name="navbar_navigation_buttons_cfr_message">Осы бет тарихындағы беттер арасында өту үшін бағдарша пернесін басып, ұстап тұрыңыз.</string>

    <!-- Tablet navigation bar "contextual feature recommendation" (CFR) -->
    <!-- Text for the title displayed in the contextual feature recommendation popup promoting the tablet navigation bar. -->
<<<<<<< HEAD
    <string name="tablet_nav_bar_cfr_title">Жаңа: артқа және алға бағдаршалар бір шертумен</string>
    <!-- Text for the message displayed in the contextual feature recommendation popup promoting the tablet navigation bar. -->
    <string name="tablet_nav_bar_cfr_message">Әрқашан қол астыңызда болатын жылдамырақ шолумен рахат алыңыз.</string>
=======
    <string name="tablet_nav_bar_cfr_title" moz:removedIn="132" tools:ignore="UnusedResources">Жаңа: артқа және алға бағдаршалар бір шертумен</string>
    <!-- Text for the message displayed in the contextual feature recommendation popup promoting the tablet navigation bar. -->
    <string name="tablet_nav_bar_cfr_message" moz:removedIn="132" tools:ignore="UnusedResources">Әрқашан қол астыңызда болатын жылдамырақ шолумен рахат алыңыз.</string>
>>>>>>> 80823484

    <!-- Text for the info dialog when camera permissions have been denied but user tries to access a camera feature. -->
    <string name="camera_permissions_needed_message">Камера рұқсаты керек. Android баптауларына өтіп, Рұқсаттарды ашып, &quot;Рұқсат ету&quot; таңдаңыз.</string>
    <!-- Text for the positive action button to go to Android Settings to grant permissions. -->
    <string name="camera_permissions_needed_positive_button_text">Баптауларға өту</string>
    <!-- Text for the negative action button to dismiss the dialog. -->
    <string name="camera_permissions_needed_negative_button_text">Тайдыру</string>

    <!-- Text for the banner message to tell users about our auto close feature. -->
    <string name="tab_tray_close_tabs_banner_message">Ашық беттер өткен күнде, аптада немесе айда қаралмаған болса, автоматты түрде жабылатынын баптау.</string>
    <!-- Text for the positive action button to go to Settings for auto close tabs. -->
    <string name="tab_tray_close_tabs_banner_positive_button_text">Опцияларды қарау</string>
    <!-- Text for the negative action button to dismiss the Close Tabs Banner. -->
    <string name="tab_tray_close_tabs_banner_negative_button_text">Тайдыру</string>

    <!-- Text for the banner message to tell users about our inactive tabs feature. -->
    <string name="tab_tray_inactive_onboarding_message">Сіз екі апта бойы қарамаған беттер осында жылжытылады.</string>

    <!-- Text for the action link to go to Settings for inactive tabs. -->
    <string name="tab_tray_inactive_onboarding_button_text">Баптауларда сөндіру</string>
    <!-- Text for title for the auto-close dialog of the inactive tabs. -->
    <string name="tab_tray_inactive_auto_close_title">Бір айдан кейін автожабу керек пе?</string>
    <!-- Text for the body for the auto-close dialog of the inactive tabs.
        The first parameter is the name of the application.-->
    <string name="tab_tray_inactive_auto_close_body_2">%1$s сіз соңғы айда қарамаған беттерді жаба алады.</string>
    <!-- Content description for close button in the auto-close dialog of the inactive tabs. -->
    <string name="tab_tray_inactive_auto_close_button_content_description">Жабу</string>

    <!-- Text for turn on auto close tabs button in the auto-close dialog of the inactive tabs. -->
    <string name="tab_tray_inactive_turn_on_auto_close_button_2">Автожабуды іске қосу</string>


    <!-- Home screen icons - Long press shortcuts -->
    <!-- Shortcut action to open new tab -->
    <string name="home_screen_shortcut_open_new_tab_2">Жаңа бет</string>
    <!-- Shortcut action to open new private tab -->
    <string name="home_screen_shortcut_open_new_private_tab_2">Жаңа жекелік беті</string>

    <!-- Shortcut action to open Passwords screen -->
    <string name="home_screen_shortcut_passwords">Парольдер</string>

    <!-- Recent Tabs -->
    <!-- Header text for jumping back into the recent tab in the home screen -->
    <string name="recent_tabs_header">Кері оралу</string>
    <!-- Button text for showing all the tabs in the tabs tray -->
    <string name="recent_tabs_show_all">Барлығын көрсету</string>

    <!-- Content description for the button which navigates the user to show all recent tabs in the tabs tray. -->
    <string name="recent_tabs_show_all_content_description_2">Барлық соңғы беттерді көрсету батырмасы</string>

    <!-- Text for button in synced tab card that opens synced tabs tray -->
    <string name="recent_tabs_see_all_synced_tabs_button_text">Барлық синхрондалған беттерді қарау</string>
    <!-- Accessibility description for device icon used for recent synced tab -->
    <string name="recent_tabs_synced_device_icon_content_description">Синхрондалған құрылғы</string>
    <!-- Text for the dropdown menu to remove a recent synced tab from the homescreen -->
    <string name="recent_synced_tab_menu_item_remove">Өшіру</string>
    <!-- Text for the menu button to remove a grouped highlight from the user's browsing history
         in the Recently visited section -->
    <string name="recent_tab_menu_item_remove">Өшіру</string>

    <!-- History Metadata -->
    <!-- Header text for a section on the home screen that displays grouped highlights from the
         user's browsing history, such as topics they have researched or explored on the web -->
    <string name="history_metadata_header_2">Жуырда қаралған</string>
    <!-- Text for the menu button to remove a grouped highlight from the user's browsing history
         in the Recently visited section -->
    <string name="recently_visited_menu_item_remove">Өшіру</string>

    <!-- Content description for the button which navigates the user to show all of their history. -->
    <string name="past_explorations_show_all_content_description_2">Барлық тарихты көрсету</string>

    <!-- Browser Fragment -->
    <!-- Content description (not visible, for screen readers etc.): Navigate backward (browsing history) -->
    <string name="browser_menu_back">Артқа</string>
    <!-- Content description (not visible, for screen readers etc.): Navigate forward (browsing history) -->
    <string name="browser_menu_forward">Алға</string>
    <!-- Content description (not visible, for screen readers etc.): Refresh current website -->
    <string name="browser_menu_refresh">Жаңарту</string>
    <!-- Content description (not visible, for screen readers etc.): Stop loading current website -->
    <string name="browser_menu_stop">Тоқтату</string>
    <!-- Browser menu button that opens the extensions manager -->
    <string name="browser_menu_extensions">Кеңейтулер</string>
    <!-- Browser menu banner header text for extensions onboarding.
        The first parameter is the name of the app defined in app_name (for example: Fenix). -->
    <string name="browser_menu_extensions_banner_onboarding_header">%s өзіңіздікі етіп қылу</string>
    <!-- Browser menu banner body text for extensions onboarding.
        The first parameter is the name of the app defined in app_name (for example: Fenix). -->
    <string name="browser_menu_extensions_banner_onboarding_body">Кеңейтулер %s сыртқы түрі мен өнімділігін өзгертуден бастап, жекелік пен қауіпсіздікті арттыруға дейін шолуды келесі деңгейге көтереді.</string>
    <!-- Browser menu banner link text for learning more about extensions -->
    <string name="browser_menu_extensions_banner_learn_more">Көбірек білу</string>
    <!-- Browser menu button that opens the extensions manager -->
    <string name="browser_menu_manage_extensions">Кеңейтулерді басқару</string>
    <!-- Content description (not visible, for screen readers etc.): Section heading for recommended extensions.-->
    <string name="browser_menu_recommended_section_content_description">Ұсынылатын кеңейтулер</string>
    <!-- Content description (not visible, for screen readers etc.): Label for plus icon used to add extensions. -->
    <string name="browser_menu_extension_plus_icon_content_description">Кеңейтуді қосу</string>
    <!-- Browser menu button that opens AMO in a tab -->
    <string name="browser_menu_discover_more_extensions">Көбірек кеңейтулерді табу</string>
    <!-- Browser menu description that is shown when one or more extensions are disabled due to extension errors -->
    <string name="browser_menu_extensions_disabled_description">Уақытша сөндірілген</string>
    <!-- Browser menu button that opens account settings -->
    <string name="browser_menu_account_settings">Тіркелгі ақпараты</string>
    <!-- Browser menu button that sends a user to help articles -->
    <string name="browser_menu_help">Көмек</string>
    <!-- Browser menu button that sends a to a the what's new article -->
    <string name="browser_menu_whats_new">Не жаңалық</string>
    <!-- Browser menu button that opens the settings menu -->
    <string name="browser_menu_settings">Баптаулар</string>
    <!-- Browser menu button that opens a user's library -->
    <string name="browser_menu_library">Кітапхана</string>
    <!-- Browser menu toggle that requests a desktop site -->
    <string name="browser_menu_desktop_site">Жұмыс үстелі сайты</string>
    <!-- Browser menu button that reopens a private tab as a regular tab -->
    <string name="browser_menu_open_in_regular_tab">Қалыпты бетте ашу</string>
    <!-- Browser menu toggle that adds a shortcut to the site on the device home screen. -->
    <string name="browser_menu_add_to_homescreen">Үй экранына қосу</string>
    <!-- Browser menu toggle that adds a shortcut to the site on the device home screen. -->
    <string name="browser_menu_add_to_homescreen_2">Үй экранына қосу…</string>
    <!-- Text for notifying users that Xiaomi devices require additional permissions to add to home screen -->
    <string name="browser_menu_add_to_homescreen_xiaomi">Xiaomi құрылғыларына негізгі экранға жарлықтарды қосу үшін  қосымша рұқсаттар қажет болуы мүмкін. Баптауларды тексеріңіз.</string>
    <!-- Content description (not visible, for screen readers etc.) for the Resync tabs button -->
    <string name="resync_button_content_description">Қайта синхрондау</string>
    <!-- Browser menu button that opens the find in page menu -->
    <string name="browser_menu_find_in_page">Беттен табу</string>
    <!-- Browser menu button that opens the find in page menu -->
    <string name="browser_menu_find_in_page_2">Беттен табу…</string>
    <!-- Browser menu button that opens the translations dialog, which has options to translate the current browser page. -->
    <string name="browser_menu_translations">Парақты аудару</string>
    <!-- Browser menu button that saves the current tab to a collection -->
    <string name="browser_menu_save_to_collection">Жинаққа сақтау…</string>
    <!-- Browser menu button that saves the current tab to a collection -->
    <string name="browser_menu_save_to_collection_2">Жинаққа сақтау</string>
    <!-- Browser menu button that open a share menu to share the current site -->
    <string name="browser_menu_share">Бөлісу</string>
    <!-- Browser menu button that open a share menu to share the current site -->
    <string name="browser_menu_share_2">Бөлісу…</string>
    <!-- Browser menu button shown in custom tabs that opens the current tab in Fenix
        The first parameter is the name of the app defined in app_name (for example: Fenix) -->
    <string name="browser_menu_open_in_fenix">%1$s көмегімен ашу</string>
    <!-- Browser menu text shown in custom tabs to indicate this is a Fenix tab
        The first parameter is the name of the app defined in app_name (for example: Fenix) -->
    <string name="browser_menu_powered_by">%1$s қозғалтқышы негізінде</string>
    <!-- Browser menu text shown in custom tabs to indicate this is a Fenix tab
        The first parameter is the name of the app defined in app_name (for example: Fenix) -->
    <string name="browser_menu_powered_by2">%1$s қозғалтқышы негізінде</string>
    <!-- Browser menu button to put the current page in reader mode -->
    <string name="browser_menu_read">Оқу көрінісі</string>
    <!-- Browser menu button content description to close reader mode and return the user to the regular browser -->
    <string name="browser_menu_read_close">Оқу режимін жабу</string>
    <!-- Browser menu button to open the current page in an external app -->
    <string name="browser_menu_open_app_link">Қолданбада ашу</string>
    <!-- Browser menu button to show reader view appearance controls e.g. the used font type and size -->
    <string name="browser_menu_customize_reader_view">Оқу режимін баптау</string>
    <!-- Browser menu button to show reader view appearance controls e.g. the used font type and size -->
    <string name="browser_menu_customize_reader_view_2">Оқу режимін баптау</string>
    <!-- Browser menu label for adding a bookmark -->
    <string name="browser_menu_add">Қосу</string>
    <!-- Browser menu label for editing a bookmark -->
    <string name="browser_menu_edit">Түзету</string>

    <!-- Button shown on the home page that opens the Customize home settings -->
    <string name="browser_menu_customize_home_1">Үй бетін баптау</string>

    <!-- Browser menu label to sign in to sync on the device using Mozilla accounts -->
    <string name="browser_menu_sign_in">Кіру</string>

    <!-- Browser menu caption label for the "Sign in" browser menu item described in `browser_menu_sign_in` -->
    <string name="browser_menu_sign_in_caption">Парольдер, беттер және т.б. синхрондау</string>

    <!-- Browser menu label to sign back in to sync on the device when the user's account needs to be reauthenticated -->
    <string name="browser_menu_sign_back_in_to_sync">Синхрондау ішіне қайта кіру</string>
    <!-- Browser menu caption label for the "Sign back in to sync" browser menu item described in `browser_menu_sign_back_in_to_sync` when there is an error in syncing -->
    <string name="browser_menu_syncing_paused_caption">Синхрондау аялдатылды</string>
    <!-- Browser menu label that creates a private tab -->
    <string name="browser_menu_new_private_tab">Жаңа жекелік беті</string>
    <!-- Browser menu label that navigates to the Password screen -->
    <string name="browser_menu_passwords">Парольдер</string>

    <!-- Browser menu label that navigates to the SUMO page for the Firefox for Android release notes.
         The first parameter is the name of the app defined in app_name (for example: Fenix)-->
    <string name="browser_menu_new_in_firefox">%1$s ішіндегі жаңа</string>

    <!-- Browser menu label that toggles the request for the desktop site of the currently visited page -->
    <string name="browser_menu_switch_to_desktop_site">Жұмыс үстелі сайтына ауысу</string>
    <!-- Browser menu label that toggles the request for the mobile site of the currently visited page -->
    <string name="browser_menu_switch_to_mobile_site">Мобильді сайтқа ауысу</string>
    <!-- Browser menu label that navigates to the page tools sub-menu -->
    <string name="browser_menu_tools">Құралдар</string>
    <!-- Content description (not visible, for screen readers etc.): Back button for all menu redesign sub-menu -->
    <string name="browser_menu_back_button_content_description">Негізгі мәзірге оралу</string>
    <!-- Browser menu description that describes the various tools related menu items inside of the tools sub-menu -->
    <string name="browser_menu_tools_description_with_translate">Оқу режимі, Аудару, Баспаға шығару, Бөлісу, Қолданбаны ашу</string>
    <!-- Browser menu description that describes the various tools related menu items inside of the tools sub-menu -->
    <string name="browser_menu_tools_description">Оқу режимі, Баспаға шығару, Бөлісу, Қолданбаны ашу</string>
    <!-- Browser menu label that navigates to the save sub-menu, which contains various save related menu items such as
         bookmarking a page, saving to collection, shortcut or as a PDF, and adding to home screen -->
    <string name="browser_menu_save">Сақтау</string>

    <!-- Browser menu description that describes the various save related menu items inside of the save sub-menu -->
    <string name="browser_menu_save_description">Бетбелгіні қосу, Жарлық, Басты бет, Жинақ, PDF</string>
    <!-- Browser menu label that bookmarks the currently visited page -->
    <string name="browser_menu_bookmark_this_page">Бұл бетті бетбелгілерге қосу</string>
    <!-- Browser menu label that navigates to the edit bookmark screen for the current bookmarked page -->
    <string name="browser_menu_edit_bookmark">Бетбелгіні түзету</string>
    <!-- Browser menu label that the saves the currently visited page as a PDF -->
    <string name="browser_menu_save_as_pdf">PDF ретінде сақтау…</string>
    <!-- Browser menu label for turning ON reader view of the current visited page -->
    <string name="browser_menu_turn_on_reader_view">Оқу көрінісін іске қосу</string>
    <!-- Browser menu label for turning OFF reader view of the current visited page -->
    <string name="browser_menu_turn_off_reader_view">Оқу көрінісін сөндіру</string>
    <!-- Browser menu label for navigating to the translation feature, which provides language translation options the current visited page -->
    <string name="browser_menu_translate_page">Парақты аудару…</string>
    <!-- Browser menu label that is displayed when the current page has been translated by the translation feature.
         The first parameter is the name of the language that page was translated to (e.g. English). -->
    <string name="browser_menu_translated_to">%1$s тіліне аударылған</string>
    <!-- Browser menu label for the print feature -->
    <string name="browser_menu_print">Баспаға шығару…</string>

    <!-- Browser menu label for the Delete browsing data on quit feature.
        The first parameter is the name of the app defined in app_name (for example: Fenix). -->
    <string name="browser_menu_delete_browsing_data_on_quit">%1$s жұмысын аяқтау</string>

<<<<<<< HEAD
=======
    <!-- Menu "contextual feature recommendation" (CFR) -->
    <!-- Text for the title in the contextual feature recommendation popup promoting the menu feature. -->
    <string name="menu_cfr_title">Жаңа: жеңілдетілген мәзір</string>
    <!-- Text for the message in the contextual feature recommendation popup promoting the menu feature. -->
    <string name="menu_cfr_body">Жекелік шолудан бастап әрекеттерді сақтауға дейін қажет нәрсені жылдам табыңыз.</string>

>>>>>>> 80823484
    <!-- Extensions management fragment -->
    <!-- Text displayed when there are no extensions to be shown -->
    <string name="extensions_management_no_extensions">Мұнда кеңейтулер жоқ</string>

    <!-- Browser Toolbar -->
    <!-- Content description for the Home screen button on the browser toolbar -->
    <string name="browser_toolbar_home">Бастапқы экран</string>

    <!-- Content description (not visible, for screen readers etc.): Erase button: Erase the browsing
         history and go back to the home screen. -->
    <string name="browser_toolbar_erase">Шолу тарихын өшіру</string>
    <!-- Content description for the translate page toolbar button that opens the translations dialog when no translation has occurred. -->
    <string name="browser_toolbar_translate">Парақты аудару</string>

    <!-- Content description (not visible, for screen readers etc.) for the translate page toolbar button that opens the translations dialog when the page is translated successfully.
         The first parameter is the name of the language that is displayed in the original page. (For example: English)
         The second parameter is the name of the language which the page was translated to. (For example: French) -->
    <string name="browser_toolbar_translated_successfully">Бет %1$s тілінен %2$s тіліне аударылды.</string>

    <!-- Locale Settings Fragment -->
    <!-- Content description for tick mark on selected language -->
    <string name="a11y_selected_locale_content_description">Таңдалған тіл</string>
    <!-- Text for default locale item -->
    <string name="default_locale_text">Құрылғы тіліне сүйену</string>

    <!-- Placeholder text shown in the search bar before a user enters text -->
    <string name="locale_search_hint">Тілді іздеу</string>

    <!-- Search Fragment -->
    <!-- Button in the search view that lets a user search by scanning a QR code -->
    <string name="search_scan_button">Сканерлеу</string>
    <!-- Button in the search view when shortcuts are displayed that takes a user to the search engine settings -->
    <string name="search_shortcuts_engine_settings">Іздеу жүйесінің параметрлері</string>
    <!-- Button in the search view that lets a user navigate to the site in their clipboard -->
    <string name="awesomebar_clipboard_title">Алмасу буферінен сілтемені кірістіру</string>
    <!-- Button in the search suggestions onboarding that allows search suggestions in private sessions -->
    <string name="search_suggestions_onboarding_allow_button">Рұқсат ету</string>
    <!-- Button in the search suggestions onboarding that does not allow search suggestions in private sessions -->
    <string name="search_suggestions_onboarding_do_not_allow_button">Рұқсат етпеу</string>
    <!-- Search suggestion onboarding hint title text -->
    <string name="search_suggestions_onboarding_title">Жекелік терезелерінде іздеу жүйелерінің ұсыныстарын рұқсат ету керек пе?</string>
    <!-- Search suggestion onboarding hint description text, first parameter is the name of the app defined in app_name (for example: Fenix)-->
    <string name="search_suggestions_onboarding_text">%s сіз адрестік жолақта терген барлық нәрсемен сіздің іздеу жүйеңізбен бөлісетін болады.</string>

    <!-- Search engine suggestion title text. The first parameter is the name of the suggested engine-->
    <string name="search_engine_suggestions_title">%s ішінен іздеу</string>
    <!-- Search engine suggestion description text -->
    <string name="search_engine_suggestions_description">Адрестік жолақтан тікелей іздеу</string>

    <!-- Menu option in the search selector menu to open the search settings -->
    <string name="search_settings_menu_item">Іздеу баптаулары</string>

    <!-- Header text for the search selector menu -->
    <string name="search_header_menu_item_2">Бұл жолы келесі жерде іздеу:</string>

    <!-- Content description (not visible, for screen readers etc.): Search engine icon. The first parameter is the search engine name (for example: DuckDuckGo). -->
    <string name="search_engine_icon_content_description" tools:ignore="UnusedResources">%s іздеу жүйесі</string>

    <!-- Home onboarding -->
    <!-- Onboarding home screen popup dialog, shown on top of the Jump back in section. -->
    <string name="onboarding_home_screen_jump_back_contextual_hint_2" moz:removedIn="132">Жекелендірілген басты бетпен танысыңыз. Мұнда соңғы беттер, бетбелгілер және іздеу нәтижелері көрсетілетін болады.</string>
    <!-- Home onboarding dialog welcome screen title text. -->
    <string name="onboarding_home_welcome_title_2">Жекелігі көбірек интернетке қош келдіңіз</string>
    <!-- Home onboarding dialog welcome screen description text. -->
    <string name="onboarding_home_welcome_description">Қосымша түстер. Жақсырақ жекелік. Табыстан гөрі адамдарға бірдей міндеттеме.</string>
    <!-- Home onboarding dialog sign into sync screen title text. -->
    <string name="onboarding_home_sync_title_3">Экрандарды ауыстыру бұрынғыдан оңайырақ</string>
    <!-- Home onboarding dialog sign into sync screen description text. -->
    <string name="onboarding_home_sync_description">Енді басты бетте орналасқан басқа құрылғылардың беттері арқылы тоқтаған жерден жалғастырыңыз.</string>
    <!-- Text for the button to continue the onboarding on the home onboarding dialog. -->
    <string name="onboarding_home_get_started_button">Бастау</string>
    <!-- Text for the button to navigate to the sync sign in screen on the home onboarding dialog. -->
    <string name="onboarding_home_sign_in_button">Кіру</string>
    <!-- Text for the button to skip the onboarding on the home onboarding dialog. -->
    <string name="onboarding_home_skip_button">Аттап кету</string>

    <!-- Onboarding home screen sync popup dialog message, shown on top of Recent Synced Tabs in the Jump back in section. -->
    <string name="sync_cfr_message">Сіздің беттеріңіз синхрондалуда! Осында басқа құрылғыда тоқтаған жерден жалғастырыңыз.</string>

    <!-- Content description (not visible, for screen readers etc.): Close button for the home onboarding dialog -->
    <string name="onboarding_home_content_description_close_button">Жабу</string>

    <!-- Notification pre-permission dialog -->
    <!-- Enable notification pre permission dialog title
        The first parameter is the name of the app defined in app_name (for example: Fenix) -->
    <string name="onboarding_home_enable_notifications_title" moz:removedIn="124" tools:ignore="UnusedResources">Хабарландырулар %s арқылы көбірек жұмыс бітіруге көмектеседі</string>
    <!-- Enable notification pre permission dialog description with rationale
        The first parameter is the name of the app defined in app_name (for example: Fenix) -->
    <string name="onboarding_home_enable_notifications_description" moz:removedIn="124" tools:ignore="UnusedResources">Беттерді құрылғылар арасында синхрондаңыз, жүктемелерді басқарыңыз, %s жекелігін қорғау мүмкіндігін барынша пайдалану туралы кеңестер алыңыз және т.б.</string>
    <!-- Text for the button to request notification permission on the device -->
    <string name="onboarding_home_enable_notifications_positive_button" moz:removedIn="124" tools:ignore="UnusedResources">Жалғастыру</string>
    <!-- Text for the button to not request notification permission on the device and dismiss the dialog -->
    <string name="onboarding_home_enable_notifications_negative_button" moz:removedIn="124" tools:ignore="UnusedResources">Қазір емес</string>

    <!-- Juno first user onboarding flow experiment, strings are marked unused as they are only referenced by Nimbus experiments. -->
    <!-- Description for learning more about our privacy notice. -->
    <string name="juno_onboarding_privacy_notice_text" tools:ignore="BrandUsage">Firefox жекелік ескертуі</string>
    <!-- Title for set firefox as default browser screen used by Nimbus experiments. -->
    <string name="juno_onboarding_default_browser_title_nimbus_2">Біз сіздің қауіпсіздігіңізді қамтамасыз етуді жақсы көреміз</string>
    <!-- Title for set firefox as default browser screen used by Nimbus experiments.
        Note: The word "Firefox" should NOT be translated -->
    <string name="juno_onboarding_default_browser_title_nimbus_3" tools:ignore="BrandUsage,UnusedResources">Миллиондаған адам неге Firefox-ты жақсы көретінін біліңіз</string>
    <!-- Title for set firefox as default browser screen used by Nimbus experiments. -->
    <string name="juno_onboarding_default_browser_title_nimbus_4" tools:ignore="UnusedResources">Қосымша таңдаулары бар қауіпсіз шолу</string>
    <!-- Description for set firefox as default browser screen used by Nimbus experiments. -->
    <string name="juno_onboarding_default_browser_description_nimbus_3">Коммерциялық емес ұйымы қолдауымен жасалатын біздің браузер компанияларды интернетте сізді жасырын түрде бақылауын автоматты түрде тоқтатуға көмектеседі.</string>
    <!-- Description for set firefox as default browser screen used by Nimbus experiments. -->
    <string name="juno_onboarding_default_browser_description_nimbus_4" tools:ignore="UnusedResources">Коммерциялық емес ұйым қолдайтын браузерді таңдау арқылы 100 миллионнан астам адам өз жекелігін қорғайды.</string>
    <!-- Description for set firefox as default browser screen used by Nimbus experiments. -->
    <string name="juno_onboarding_default_browser_description_nimbus_5" tools:ignore="UnusedResources">Белгілі трекерлер? Автоматты түрде бұғатталған. Кеңейтулер? Барлық 700 түрін қолданып көріңіз. PDF файлдары? Құрамындағы оқу қолданбасы оларды басқаруды жеңілдетеді.</string>
    <!-- Description for set firefox as default browser screen used by Nimbus experiments. -->
    <string name="juno_onboarding_default_browser_description_nimbus_2" moz:RemovedIn="124" tools:ignore="UnusedResources">Коммерциялық емес ұйымы қолдау көрсететін браузеріміз компаниялардың сізді интернетте жасырын бақылап отыруын тоқтатуға көмектеседі.\n\nЖекелік ескертуімізден толығырақ ақпарат алыңыз.</string>
    <!-- Text for the link to the privacy notice webpage for set as firefox default browser screen.
    This is part of the string with the key "juno_onboarding_default_browser_description". -->
    <string name="juno_onboarding_default_browser_description_link_text" moz:RemovedIn="124" tools:ignore="UnusedResources">жекелік ескертуі</string>
    <!-- Text for the button to set firefox as default browser on the device -->
    <string name="juno_onboarding_default_browser_positive_button" tools:ignore="UnusedResources">Негізгі браузер қылу</string>
    <!-- Text for the button dismiss the screen and move on with the flow -->
    <string name="juno_onboarding_default_browser_negative_button" tools:ignore="UnusedResources">Қазір емес</string>
    <!-- Title for sign in to sync screen. -->
    <string name="juno_onboarding_sign_in_title_2">Құрылғылар арасында өткенде шифрленген күйде қала беріңіз</string>
    <!-- Description for sign in to sync screen. Nimbus experiments do not support string placeholders.
     Note: The word "Firefox" should NOT be translated -->
    <string name="juno_onboarding_sign_in_description_2" moz:RemovedIn="130" tools:ignore="BrandUsage,UnusedResources">Жүйеге кіріп, синхрондалған кезде қауіпсіз боласыз. Firefox сіздің парольдерді, бетбелгілерді және т.б. шифрлейді.</string>
    <!-- Description for sign in to sync screen. Nimbus experiments do not support string placeholders.
     Note: The word "Firefox" should NOT be translated -->
    <string name="juno_onboarding_sign_in_description_3" tools:ignore="BrandUsage">Синхрондалған кезде Firefox сіздің парольдерді, бетбелгілерді және т.б. шифрлейді.</string>
    <!-- Text for the button to sign in to sync on the device -->
    <string name="juno_onboarding_sign_in_positive_button" tools:ignore="UnusedResources">Кіру</string>
    <!-- Text for the button dismiss the screen and move on with the flow -->
    <string name="juno_onboarding_sign_in_negative_button" tools:ignore="UnusedResources">Қазір емес</string>
    <!-- Title for enable notification permission screen used by Nimbus experiments. Nimbus experiments do not support string placeholders.
        Note: The word "Firefox" should NOT be translated -->
    <string name="juno_onboarding_enable_notifications_title_nimbus_2" tools:ignore="BrandUsage">Хабарландырулар Firefox көмегімен қауіпсіз болып қалуға көмектеседі</string>
    <!-- Description for enable notification permission screen used by Nimbus experiments. Nimbus experiments do not support string placeholders.
       Note: The word "Firefox" should NOT be translated -->
    <string name="juno_onboarding_enable_notifications_description_nimbus_2" tools:ignore="BrandUsage">Құрылғылар арасында беттерді қауіпсіз жіберіңіз және Firefox қолданбасының басқа жекелік мүмкіндіктерін өзіңіз үшін ашыңыз.</string>
    <!-- Text for the button to request notification permission on the device -->
    <string name="juno_onboarding_enable_notifications_positive_button" tools:ignore="UnusedResources">Хабарламаларды іске қосу</string>
    <!-- Text for the button dismiss the screen and move on with the flow -->
    <string name="juno_onboarding_enable_notifications_negative_button" tools:ignore="UnusedResources">Қазір емес</string>

    <!-- Title for add search widget screen used by Nimbus experiments. Nimbus experiments do not support string placeholders.
        Note: The word "Firefox" should NOT be translated -->
    <string name="juno_onboarding_add_search_widget_title" tools:ignore="BrandUsage,UnusedResources">Firefox іздеу виджетін қолданып көру</string>
    <!-- Description for add search widget screen used by Nimbus experiments. Nimbus experiments do not support string placeholders.
        Note: The word "Firefox" should NOT be translated -->
    <string name="juno_onboarding_add_search_widget_description" tools:ignore="BrandUsage,UnusedResources">Негізгі экрандағы Firefox көмегімен сайтаралық трекерлерді блоктайтын бірінші жекелік браузеріне оңай қол жеткізе аласыз.</string>
    <!-- Text for the button to add search widget on the device used by Nimbus experiments. Nimbus experiments do not support string placeholders.
        Note: The word "Firefox" should NOT be translated -->
    <string name="juno_onboarding_add_search_widget_positive_button" tools:ignore="BrandUsage,UnusedResources">Firefox виджетін қосу</string>
    <!-- Text for the button to dismiss the screen and move on with the flow -->
    <string name="juno_onboarding_add_search_widget_negative_button" tools:ignore="UnusedResources">Қазір емес</string>

    <!-- Search Widget -->
    <!-- Content description for searching with a widget. The first parameter is the name of the application.-->
    <string name="search_widget_content_description_2">Жаңа %1$s бетін ашу</string>
    <!-- Text preview for smaller sized widgets -->
    <string name="search_widget_text_short">Іздеу</string>
    <!-- Text preview for larger sized widgets -->
    <string name="search_widget_text_long">Интернетте іздеу</string>

    <!-- Content description (not visible, for screen readers etc.): Voice search -->
    <string name="search_widget_voice">Дауыстық іздеу</string>

    <!-- Preferences -->
    <!-- Title for the settings page-->
    <string name="settings">Баптаулар</string>
    <!-- Preference category for general settings -->
    <string name="preferences_category_general">Жалпы</string>
    <!-- Preference category for all links about Fenix -->
    <string name="preferences_category_about">Осы туралы</string>
    <!-- Preference category for settings related to changing the default search engine -->
    <string name="preferences_category_select_default_search_engine">Біреуін таңдаңыз</string>
    <!-- Preference for settings related to managing search shortcuts for the quick search menu -->
    <string name="preferences_manage_search_shortcuts_2">Балама іздеу жүйелерін басқару</string>
    <!-- Summary for preference for settings related to managing search shortcuts for the quick search menu -->
    <string name="preferences_manage_search_shortcuts_summary">Іздеу мәзірінде көрінетін іздеу жүйелерін түзету</string>
    <!-- Preference category for settings related to managing search shortcuts for the quick search menu -->
    <string name="preferences_category_engines_in_search_menu">Іздеу мәзірінде көрінетін іздеу жүйелері</string>
    <!-- Preference for settings related to changing the default search engine -->
    <string name="preferences_default_search_engine">Негізгі іздеу жүйесі</string>
    <!-- Preference for settings related to Search -->
    <string name="preferences_search">Іздеу</string>

    <!-- Preference for settings related to Search engines -->
    <string name="preferences_search_engines">Іздеу жүйелері</string>
    <!-- Preference for settings related to Search engines suggestions-->
    <string name="preferences_search_engines_suggestions">Іздеу жүйелерінен ұсыныстар</string>
    <!-- Preference Category for settings related to Search address bar -->
    <string name="preferences_settings_address_bar">Адрес жолағының баптаулары</string>
    <!-- Preference Category for settings to Firefox Suggest -->
    <string name="preference_search_address_bar_fx_suggest" tools:ignore="BrandUsage">Адрес жолағы - Firefox Suggest</string>
    <!-- Preference link to Learn more about Firefox Suggest -->
    <string name="preference_search_learn_about_fx_suggest" tools:ignore="BrandUsage">Firefox Suggest туралы көбірек білу</string>
    <!-- Preference link to rating Fenix on the Play Store -->
    <string name="preferences_rate">Google Play ішінде бағалау</string>
    <!-- Preference linking to about page for Fenix
        The first parameter is the name of the app defined in app_name (for example: Fenix) -->
    <string name="preferences_about">%1$s туралы</string>
    <!-- Preference for settings related to changing the default browser -->
    <string name="preferences_set_as_default_browser">Негізгі браузер қылу</string>
    <!-- Preference category for advanced settings -->
    <string name="preferences_category_advanced">Кеңейтілген</string>
    <!-- Preference category for privacy and security settings -->
    <string name="preferences_category_privacy_security">Жекелік және қауіпсіздік</string>
    <!-- Preference for advanced site permissions -->
    <string name="preferences_site_permissions">Сайт рұқсаттары</string>
    <!-- Preference for private browsing options -->
    <string name="preferences_private_browsing_options">Жекелік шолу режимі</string>
    <!-- Preference for opening links in a private tab-->
    <string name="preferences_open_links_in_a_private_tab">Сілтемелерді жекелік беттерде ашу</string>
    <!-- Preference for allowing screenshots to be taken while in a private tab-->
    <string name="preferences_allow_screenshots_in_private_mode">Жекелік шолу режимінде скриншоттарды рұқсат ету</string>
    <!-- Will inform the user of the risk of activating Allow screenshots in private browsing option -->
    <string name="preferences_screenshots_in_private_mode_disclaimer">Рұқсат етілсе, жеке беттер бірнеше қолданба ашық болған кезде де көрінеді</string>
    <!-- Preference for adding private browsing shortcut -->
    <string name="preferences_add_private_browsing_shortcut">Жеке шолу жарлығын қосу</string>
    <!-- Preference for enabling "HTTPS-Only" mode -->
    <string name="preferences_https_only_title">Тек-HTTPS режимі</string>

    <!-- Label for cookie banner section in quick settings panel. -->
    <string name="cookie_banner_blocker">Cookie баннерлерін бұғаттаушы</string>
    <!-- Preference for removing cookie/consent banners from sites automatically in private mode. See reduce_cookie_banner_summary for additional context. -->
    <string name="preferences_cookie_banner_reduction_private_mode">Жекелік шолу режиміндегі cookie баннерлерін бұғаттаушы</string>

    <!-- Text for indicating cookie banner handling is off this site, this is shown as part of the protections panel with the tracking protection toggle -->
    <string name="reduce_cookie_banner_off_for_site">Бұл сайт үшін сөндірілген</string>
    <!-- Text for cancel button indicating that cookie banner reduction is not supported for the current site, this is shown as part of the cookie banner details view. -->
    <string name="cookie_banner_handling_details_site_is_not_supported_cancel_button">Бас тарту</string>
    <!-- Text for request support button indicating that cookie banner reduction is not supported for the current site, this is shown as part of the cookie banner details view. -->
    <string name="cookie_banner_handling_details_site_is_not_supported_request_support_button_2">Сұранымды жіберу</string>
    <!-- Text for title indicating that cookie banner reduction is not supported for the current site, this is shown as part of the cookie banner details view. -->
    <string name="cookie_banner_handling_details_site_is_not_supported_title_2">Осы сайтқа қолдауды сұрау керек пе?</string>
    <!-- Label for the snackBar, after the user reports with success a website where cookie banner reducer did not work -->
    <string name="cookie_banner_handling_report_site_snack_bar_text_2">Сұраным жіберілді</string>
    <!-- Text for indicating cookie banner handling is on this site, this is shown as part of the protections panel with the tracking protection toggle -->
    <string name="reduce_cookie_banner_on_for_site">Бұл сайт үшін іске қосылған</string>

    <!-- Text for indicating that a request for unsupported site was sent to Nimbus (it's a Mozilla library for experiments), this is shown as part of the protections panel with the tracking protection toggle -->
    <string name="reduce_cookie_banner_unsupported_site_request_submitted_2">Қолдау көрсету сұрауы жіберілді</string>
    <!-- Text for indicating cookie banner handling is currently not supported for this site, this is shown as part of the protections panel with the tracking protection toggle -->
    <string name="reduce_cookie_banner_unsupported_site">Сайтқа ағымдағы уақытта қолдау жоқ</string>
    <!-- Title text for a detail explanation indicating cookie banner handling is on this site, this is shown as part of the cookie banner panel in the toolbar. The first parameter is a shortened URL of the current site-->
    <string name="reduce_cookie_banner_details_panel_title_on_for_site_1">%1$s үшін cookie баннерлерін бұғаттаушын іске қосу керек пе?</string>

    <!-- Title text for a detail explanation indicating cookie banner handling is off this site, this is shown as part of the cookie banner panel in the toolbar. The first parameter is a shortened URL of the current site-->
    <string name="reduce_cookie_banner_details_panel_title_off_for_site_1">%1$s үшін cookie баннерлерін бұғаттаушын сөндіру керек пе?</string>
    <!-- Title text for a detail explanation indicating cookie banner reducer didn't work for the current site, this is shown as part of the cookie banner panel in the toolbar. The first parameter is the application name-->
    <string name="reduce_cookie_banner_details_panel_title_unsupported_site_request_2">%1$s бұл сайттағы cookie сұрауларын автоматты түрде қабылдамай алмайды. Болашақта осы сайтқа қолдау көрсету туралы сұраным жібере аласыз.</string>

    <!-- Long text for a detail explanation indicating what will happen if cookie banner handling is off for a site, this is shown as part of the cookie banner panel in the toolbar. The first parameter is the application name -->
    <string name="reduce_cookie_banner_details_panel_description_off_for_site_1">Сөндіріңіз, %1$s қолданбасы cookie файлдарын тазартып, бұл сайтты қайта жүктейді. Бұл әрекет сайттардан шығуға немесе себетті босатуы мүмкін.</string>
    <!-- Long text for a detail explanation indicating what will happen if cookie banner handling is on for a site, this is shown as part of the cookie banner panel in the toolbar. The first parameter is the application name -->
    <string name="reduce_cookie_banner_details_panel_description_on_for_site_3">Іске қосыңыз, және де %1$s осы сайттағы барлық cookie баннерлерінен автоматты түрде бас тартуға тырысады.</string>

    <!--Title for the cookie banner re-engagement CFR, the placeholder is replaced with app name -->
    <string name="cookie_banner_cfr_title">%1$s сіз үшін жаңа ғана cookie файлдарынан бас тартты</string>
    <!--Message for the cookie banner re-engagement CFR -->
    <string name="cookie_banner_cfr_message">Бұл сайтта алаңдататын нәрселерді мен сізді бақылайтын cookie файлдарын азырақ қылу.</string>

    <!-- Description of the preference to enable "HTTPS-Only" mode. -->
    <string name="preferences_https_only_summary">Қауіпсіздікті арттыру үшін сайттарға HTTPS шифрлеу хаттамасын пайдаланып автоматты түрде қосылу әрекетін жасайды.</string>
    <!-- Summary of https only preference if https only is set to off -->
    <string name="preferences_https_only_off">Сөндірулі</string>
    <!-- Summary of https only preference if https only is set to on in all tabs -->
    <string name="preferences_https_only_on_all">Барлық беттерде</string>
    <!-- Summary of https only preference if https only is set to on in private tabs only -->
    <string name="preferences_https_only_on_private">Жекелік беттерінде</string>
    <!-- Text displayed that links to website containing documentation about "HTTPS-Only" mode -->
    <string name="preferences_http_only_learn_more">Көбірек білу</string>
    <!-- Option for the https only setting -->
    <string name="preferences_https_only_in_all_tabs">Барлық беттерде іске қосу</string>
    <!-- Option for the https only setting -->
    <string name="preferences_https_only_in_private_tabs">Тек жекелік беттерде іске қосу</string>
    <!-- Title shown in the error page for when trying to access a http website while https only mode is enabled. -->
    <string name="errorpage_httpsonly_title">Қауіпсіз сайт қолжетімді емес</string>
    <!-- Message shown in the error page for when trying to access a http website while https only mode is enabled. The message has two paragraphs. This is the first. -->
    <string name="errorpage_httpsonly_message_title">Бұл веб-сайт HTTPS қолдамайтын сияқты.</string>
    <!-- Message shown in the error page for when trying to access a http website while https only mode is enabled. The message has two paragraphs. This is the second. -->
    <string name="errorpage_httpsonly_message_summary">Дегенмен, шабуылдаушы араласқан болуы да мүмкін. Веб-сайтқа өтуді жалғастырсаңыз, ешқандай құпия ақпаратты енгізбеуіңіз керек. Жалғастырсаңыз, сайт үшін тек-HTTPS режимі уақытша сөндіріледі.</string>
    <!-- Preference for accessibility -->
    <string name="preferences_accessibility">Қолжетерлілік</string>
    <!-- Preference to override the Mozilla account server -->
    <string name="preferences_override_account_server">Таңдауыңызша Mozilla тіркелгі сервері</string>
    <!-- Preference to override the Sync token server -->
    <string name="preferences_override_sync_tokenserver">Таңдауыңызша синхрондау сервері</string>
    <!-- Toast shown after updating the Mozilla account/Sync server override preferences -->
    <string name="toast_override_account_sync_server_done">Mozilla тіркелгісі/синхрондау сервері өзгертілген. Өзгерістерді іске асыру үшін қолданба жұмысын аяқтау…</string>
    <!-- Preference category for account information -->
    <string name="preferences_category_account">Тіркелгі</string>
    <!-- Preference for changing where the AddressBar is positioned -->
    <string name="preferences_toolbar_2">Алрестік жолақтың орны</string>
    <!-- Preference for changing default theme to dark or light mode -->
    <string name="preferences_theme">Тема</string>
    <!-- Preference for customizing the home screen -->
    <string name="preferences_home_2">Үй парағы</string>
    <!-- Preference for gestures based actions -->
    <string name="preferences_gestures">Ым қимылдар</string>
    <!-- Preference for settings related to visual options -->
    <string name="preferences_customize">Баптау</string>
    <!-- Preference description for banner about signing in -->
    <string name="preferences_sign_in_description_2">Беттер, бетбелгілер, парольдерді синхрондау және т.б. үшін кіріңіз.</string>
    <!-- Preference shown instead of account display name while account profile information isn't available yet. -->
    <string name="preferences_account_default_name_2">Mozilla тіркелгісі</string>
    <!-- Preference text for account title when there was an error syncing FxA -->
    <string name="preferences_account_sync_error">Синхрондауды жалғастыру үшін қайта байланысыңыз</string>
    <!-- Preference for language -->
    <string name="preferences_language">Тіл</string>
    <!-- Preference for translations -->
    <string name="preferences_translations">Аудармалар</string>
    <!-- Preference for data choices -->
    <string name="preferences_data_choices">Деректер таңдауы</string>
    <!-- Preference for data collection -->
    <string name="preferences_data_collection">Деректер жинау</string>
    <!-- Preference for developers -->
    <string name="preferences_remote_debugging">USB арқылы қашықтан жөндеу</string>
    <!-- Preference title for switch preference to show search suggestions -->
    <string name="preferences_show_search_suggestions">Іздеу ұсыныстарын көрсету</string>
    <!-- Preference title for switch preference to show voice search button -->
    <string name="preferences_show_voice_search">Дауыспен іздеуді көрсету</string>
    <!-- Preference title for switch preference to show search suggestions also in private mode -->
    <string name="preferences_show_search_suggestions_in_private">Жекелік сессияларды көрсету</string>
    <!-- Preference title for switch preference to show a clipboard suggestion when searching -->
    <string name="preferences_show_clipboard_suggestions">Алмасу буфері ұсыныстарын көрсету</string>
    <!-- Preference title for switch preference to suggest browsing history when searching -->
    <string name="preferences_search_browsing_history">Шолу тарихынан іздеу</string>
    <!-- Preference title for switch preference to suggest bookmarks when searching -->
    <string name="preferences_search_bookmarks">Бетбелгілерден іздеу</string>
    <!-- Preference title for switch preference to suggest synced tabs when searching -->
    <string name="preferences_search_synced_tabs">Синхрондалған беттерден іздеу</string>
    <!-- Preference for account settings -->
    <string name="preferences_account_settings">Тіркелгі баптаулары</string>
    <!-- Preference for enabling url autocomplete-->
    <string name="preferences_enable_autocomplete_urls">URL адрестерін автотолықтыру</string>
    <!-- Preference title for switch preference to show sponsored Firefox Suggest search suggestions -->
    <string name="preferences_show_sponsored_suggestions">Демеушілердің ұсыныстары</string>
    <!-- Summary for preference to show sponsored Firefox Suggest search suggestions.
         The first parameter is the name of the application. -->
    <string name="preferences_show_sponsored_suggestions_summary">Кездейсоқ демеушілік ұсыныстармен %1$s өніміне қолдау көрсету</string>
    <!-- Preference title for switch preference to show Firefox Suggest search suggestions for web content.
         The first parameter is the name of the application. -->
    <string name="preferences_show_nonsponsored_suggestions">%1$s ұсыныстары</string>
    <!-- Summary for preference to show Firefox Suggest search suggestions for web content -->
    <string name="preferences_show_nonsponsored_suggestions_summary">Сіздің іздеуіңізге қатысты интернеттен ұсыныстар алыңыз</string>
    <!-- Preference for open links in third party apps -->
    <string name="preferences_open_links_in_apps">Сілтемелерді қолданбаларда ашу</string>
    <!-- Preference for open links in third party apps always open in apps option -->
    <string name="preferences_open_links_in_apps_always">Әрқашан</string>
    <!-- Preference for open links in third party apps ask before opening option -->
    <string name="preferences_open_links_in_apps_ask">Ашпас бұрын сұрау</string>
    <!-- Preference for open links in third party apps never open in apps option -->
    <string name="preferences_open_links_in_apps_never">Ешқашан</string>
    <!-- Preference for open download with an external download manager app -->
    <string name="preferences_external_download_manager">Сыртқы жүктеу менеджері</string>
    <!-- Preference for enabling gecko engine logs -->
    <string name="preferences_enable_gecko_logs">Gecko журналдарын іске қосу</string>
    <!-- Message to indicate users that we are quitting the application to apply the changes -->
    <string name="quit_application">Өзгерістерді іске асыру үшін қолданбадан шығу…</string>

    <!-- Preference for extensions -->
    <string name="preferences_extensions">Кеңейтулер</string>
    <!-- Preference for installing a local extension -->
    <string name="preferences_install_local_extension">Файлдан кеңейтуді орнату</string>
    <!-- Preference for notifications -->
    <string name="preferences_notifications">Хабарламалар</string>

    <!-- Summary for notification preference indicating notifications are allowed -->
    <string name="notifications_allowed_summary">Рұқсат етілген</string>
    <!-- Summary for notification preference indicating notifications are not allowed -->
    <string name="notifications_not_allowed_summary">Рұқсат етілмеген</string>

    <!-- Add-on Permissions -->
    <!-- The title of the required permissions section from addon's permissions screen -->
    <string name="addons_permissions_heading_required" tools:ignore="UnusedResources">Міндетті</string>
    <!-- The title of the optional permissions section from addon's permissions screen -->
    <string name="addons_permissions_heading_optional" tools:ignore="UnusedResources">Міндетті емес</string>
    <!-- The title of the origin permission option allowing a user to enable the extension to run on all sites -->
    <string name="addons_permissions_allow_for_all_sites" tools:ignore="UnusedResources">Барлық сайттар үшін рұқсат ету</string>
    <!-- The subtitle for the allow for all sites preference toggle -->
    <string name="addons_permissions_allow_for_all_sites_subtitle" tools:ignore="UnusedResources">Бұл кеңейтуге сенсеңіз, оған әрбір веб-сайтта рұқсат бере аласыз.</string>

    <!-- The text shown when an extension does not require permissions -->
    <string name="addons_does_not_require_permissions">Бұл кеңейту ешқандай рұқсаттарды қажет етпейді.</string>

    <!-- Add-on Preferences -->
    <!-- Preference to customize the configured AMO (addons.mozilla.org) collection -->
    <string name="preferences_customize_extension_collection">Таңдауыңызша кеңейтулер жинағы</string>
    <!-- Button caption to confirm the add-on collection configuration -->
    <string name="customize_addon_collection_ok">ОК</string>
    <!-- Button caption to abort the add-on collection configuration -->
    <string name="customize_addon_collection_cancel">Бас тарту</string>
    <!-- Hint displayed on input field for custom collection name -->
    <string name="customize_addon_collection_hint">Жинақ атауы</string>
    <!-- Hint displayed on input field for custom collection user ID-->
    <string name="customize_addon_collection_user_hint">Жинақ иесі (Пайдаланушы идентификаторы)</string>

    <!-- Toast shown after confirming the custom extension collection configuration -->
    <string name="toast_customize_extension_collection_done">Кеңейтулер жинағы өзгертілген. Өзгерістерді іске асыру үшін қолданба жұмысын аяқтау…</string>

    <!-- Customize Home -->
    <!-- Header text for jumping back into the recent tab in customize the home screen -->
    <string name="customize_toggle_jump_back_in">Кері оралу</string>
    <!-- Title for the customize home screen section with bookmarks. -->
    <string name="customize_toggle_bookmarks">Бетбелгілер</string>
    <!-- Title for the customize home screen section with recently visited. Recently visited is
    a section where users see a list of tabs that they have visited in the past few days -->
    <string name="customize_toggle_recently_visited">Жуырда қаралған</string>

    <!-- Title for the customize home screen section with Pocket. -->
    <string name="customize_toggle_pocket_2">Ойландыратын әңгімелер</string>
    <!-- Summary for the customize home screen section with Pocket. The first parameter is product name Pocket -->
    <string name="customize_toggle_pocket_summary">%s ұсынған мақалалар</string>
    <!-- Title for the customize home screen section with sponsored Pocket stories. -->
    <string name="customize_toggle_pocket_sponsored">Демеушілер мақалалары</string>
    <!-- Title for the opening wallpaper settings screen -->
    <string name="customize_wallpapers">Түсқағаздар</string>
    <!-- Title for the customize home screen section with sponsored shortcuts. -->
    <string name="customize_toggle_contile">Демеушілік жарлықтары</string>

    <!-- Wallpapers -->
    <!-- Content description for various wallpapers. The first parameter is the name of the wallpaper -->
    <string name="wallpapers_item_name_content_description">Түсқағаз элементі: %1$s</string>
    <!-- Snackbar message for when wallpaper is selected -->
    <string name="wallpaper_updated_snackbar_message">Түсқағаз жаңартылды!</string>
    <!-- Snackbar label for action to view selected wallpaper -->
    <string name="wallpaper_updated_snackbar_action">Қарап шығу</string>
    <!-- Snackbar message for when wallpaper couldn't be downloaded -->
    <string name="wallpaper_download_error_snackbar_message">Тұсқағазды жүктеп алу мүмкін болмады</string>
    <!-- Snackbar label for action to retry downloading the wallpaper -->
    <string name="wallpaper_download_error_snackbar_action">Қайтадан көру</string>
    <!-- Snackbar message for when wallpaper couldn't be selected because of the disk error -->
    <string name="wallpaper_select_error_snackbar_message">Тұсқағазды өзгерту мүмкін болмады</string>
    <!-- Text displayed that links to website containing documentation about the "Limited Edition" wallpapers. -->
    <string name="wallpaper_learn_more">Көбірек білу</string>

    <!-- Text for classic wallpapers title. The first parameter is the Firefox name. -->
    <string name="wallpaper_classic_title">Классикалық %s</string>
    <!-- Text for artist series wallpapers title. "Artist series" represents a collection of artist collaborated wallpapers. -->
    <string name="wallpaper_artist_series_title">Суретшілер сериясы</string>
    <!-- Description text for the artist series wallpapers with learn more link. The first parameter is the learn more string defined in wallpaper_learn_more. "Independent voices" is the name of the wallpaper collection -->
    <string name="wallpaper_artist_series_description_with_learn_more">&quot;Тәуелсіз дауыстар&quot; топтамасы. %s</string>
    <!-- Description text for the artist series wallpapers. "Independent voices" is the name of the wallpaper collection -->
    <string name="wallpaper_artist_series_description">&quot;Тәуелсіз дауыстар&quot; топтамасы.</string>
    <!-- Wallpaper onboarding dialog header text. -->
    <string name="wallpapers_onboarding_dialog_title_text">Түстер шашырауын қолданып көріңіз</string>
    <!-- Wallpaper onboarding dialog body text. -->
    <string name="wallpapers_onboarding_dialog_body_text">Өз талғамыңызға сай тұсқағазды таңдаңыз.</string>
    <!-- Wallpaper onboarding dialog learn more button text. The button navigates to the wallpaper settings screen. -->
    <string name="wallpapers_onboarding_dialog_explore_more_button_text">Қосымша тұсқағаздарды шолу</string>

    <!-- Add-ons general availability nimbus message-->
    <!-- Title of the Nimbus message for extension general availability-->
    <string name="addon_ga_message_title_2" tools:ignore="UnusedResources">Жаңа кеңейтулер енді қолжетімді</string>
    <!-- Body of the Nimbus message for add-ons general availability. 'Firefox' intentionally hardcoded here-->
    <string name="addon_ga_message_body" tools:ignore="BrandUsage,UnusedResources">Firefox-ты өзіндік етіп қылуға мүмкіндік беретін 100+ жаңа кеңейтулерді қараңыз.</string>

    <!-- Button text of the Nimbus message for extensions general availability. -->
    <string name="addon_ga_message_button_2" tools:ignore="UnusedResources">Кеңейтулерді шолу</string>

    <!-- Extension process crash dialog to user -->
    <!-- Title of the extension crash dialog shown to the user when enough errors have occurred with extensions and they need to be temporarily disabled -->
    <string name="extension_process_crash_dialog_title">Кеңейтулер уақытша сөндірілген</string>
    <!-- This is a message shown to the user when too many errors have occurred with the extensions process and they have been disabled.
    The user can decide if they would like to continue trying to start extensions or if they'd rather continue without them.
    The first parameter is the application name. -->
    <string name="extension_process_crash_dialog_message">Бір немесе бірнеше кеңейту өз жұмысын тоқтатып, жүйені тұрақсыз етті. %1$s кеңейту(лер)ді қайта іске қосуды талабын сәтсіз жасады.\n\nКеңейтулер ағымдағы сеанс кезінде қайта іске қосылмайды.\n\nКеңейтулерді өшіру немесе сөндіру бұл мәселені шешуі мүмкін.</string>
    <!-- Button text on the extension crash dialog to prompt the user to try restarting the extensions but the dialog will reappear if it is unsuccessful again -->
    <string name="extension_process_crash_dialog_retry_button_text" tools:ignore="UnusedResources">Кеңейтулерді қайта іске қосып көріңіз</string>

    <!-- Button text on the extension crash dialog to prompt the user to continue with all extensions disabled. -->
    <string name="extension_process_crash_dialog_disable_extensions_button_text">Сөндірілген кеңейтулермен жалғастыру</string>

    <!-- Account Preferences -->
    <!-- Preference for managing your account via accounts.firefox.com -->
    <string name="preferences_manage_account">Тіркелгіні басқару</string>
    <!-- Summary of the preference for managing your account via accounts.firefox.com. -->
    <string name="preferences_manage_account_summary">Пароліңізді өзгерту, деректер жинағын басқару немесе тіркелгіңізді өшіру</string>
    <!-- Preference for triggering sync -->
    <string name="preferences_sync_now">Қазір синхрондау</string>
    <!-- Preference category for sync -->
    <string name="preferences_sync_category">Нені синхрондауды таңдаңыз</string>
    <!-- Preference for syncing history -->
    <string name="preferences_sync_history">Шолу тарихы</string>
    <!-- Preference for syncing bookmarks -->
    <string name="preferences_sync_bookmarks">Бетбелгілер</string>
    <!-- Preference for syncing passwords -->
    <string name="preferences_sync_logins_2">Парольдер</string>
    <!-- Preference for syncing tabs -->
    <string name="preferences_sync_tabs_2">Ашық беттер</string>
    <!-- Preference for signing out -->
    <string name="preferences_sign_out">Шығу</string>
    <!-- Preference displays and allows changing current FxA device name -->
    <string name="preferences_sync_device_name">Құрылғы атауы</string>
    <!-- Text shown when user enters empty device name -->
    <string name="empty_device_name_error">Құрылғы атауы бос болмауы тиіс.</string>
    <!-- Label indicating that sync is in progress -->
    <string name="sync_syncing_in_progress">Синхрондау…</string>
    <!-- Label summary indicating that sync failed. The first parameter is the date stamp showing last time it succeeded -->
    <string name="sync_failed_summary">Синхрондау сәтсіз аяқталды. Соңғы сәтті синхрондау: %s</string>
    <!-- Label summary showing never synced -->
    <string name="sync_failed_never_synced_summary">Синхрондау сәтсіз аяқталды. Соңғы синхрондау: ешқашан</string>
    <!-- Label summary the date we last synced. The first parameter is date stamp showing last time synced -->
    <string name="sync_last_synced_summary">Соңғы синхрондау: %s</string>
    <!-- Label summary showing never synced -->
    <string name="sync_never_synced_summary">Соңғы синхрондау: ешқашан</string>
    <!-- Text for displaying the default device name.
        The first parameter is the application name, the second is the device manufacturer name
        and the third is the device model. -->
    <string name="default_device_name_2">%1$s, %2$s %3$s</string>

    <!-- Preference for syncing payment methods -->
    <string name="preferences_sync_credit_cards_2">Төлем әдістері</string>
    <!-- Preference for syncing addresses -->
    <string name="preferences_sync_address">Адрестер</string>

    <!-- Send Tab -->
    <!-- Name of the "receive tabs" notification channel. Displayed in the "App notifications" system settings for the app -->
    <string name="fxa_received_tab_channel_name">Алынған беттер</string>
    <!-- Description of the "receive tabs" notification channel. Displayed in the "App notifications" system settings for the app -->
    <string name="fxa_received_tab_channel_description" tools:ignore="BrandUsage">Басқа Firefox құрылғыларынан алынған беттер туралы хабарландырулар.</string>
    <!--  The body for these is the URL of the tab received  -->
    <string name="fxa_tab_received_notification_name">Бет алынды</string>
    <!-- %s is the device name -->
    <string name="fxa_tab_received_from_notification_name">%s құрылғысынан бет</string>

    <!-- Close Synced Tabs -->
    <!-- The title for a notification shown when the user closes tabs that are currently
    open on this device from another device that's signed in to the same Mozilla account.
    %1$s is a placeholder for the app name; %2$d is the number of tabs closed.  -->
    <string name="fxa_tabs_closed_notification_title">%1$s бет жабылды: %2$d</string>
    <!-- The body for a "closed synced tabs" notification. -->
    <string name="fxa_tabs_closed_text">Жақында жабылған беттерді қарау</string>

    <!-- Advanced Preferences -->
    <!-- Preference for tracking protection exceptions -->
    <string name="preferences_tracking_protection_exceptions">Ережеден бөлек</string>
    <!-- Button in Exceptions Preference to turn on tracking protection for all sites (remove all exceptions) -->
    <string name="preferences_tracking_protection_exceptions_turn_on_for_all">Барлық сайттар үшін іске қосу</string>
    <!-- Text displayed when there are no exceptions -->
    <string name="exceptions_empty_message_description">Ережеден тыс жазбалар таңдалған сайттар үшін бақылаудан қорғанысты сөндіруді мүмкін етеді.</string>
    <!-- Text displayed when there are no exceptions, with learn more link that brings users to a tracking protection SUMO page -->
    <string name="exceptions_empty_message_learn_more_link">Көбірек білу</string>

    <!-- Preference switch for usage and technical data collection -->
    <string name="preference_usage_data">Пайдалану және техникалық мәліметтер</string>
    <!-- Preference description for usage and technical data collection -->
    <string name="preferences_usage_data_description">Өнімділік, қолдану, құрылғылар және баптаулар мәліметін Mozilla-ға жіберіп, бізге %1$s жақсартуға көмектеседі</string>
    <!-- Preference switch for marketing data collection -->
    <string name="preferences_marketing_data">Маркетингтік мәліметтер</string>
    <!-- Preference description for marketing data collection -->
    <string name="preferences_marketing_data_description2">Біздің мобильді маркетинг вендоры Adjust-пен негізгі пайдалану деректерін бөліседі</string>
    <!-- Preference switch title for automatically submitting crash reports -->
    <string name="preferences_automatically_submit_crashes_title">Құлау хабарламаларын автоматты түрде жіберу</string>
    <!-- Preference switch description for automatically submitting crash reports -->
    <string name="preferences_automatically_submit_crashes_description">Құлаулар орын алғаннан кейін іске қосылғанда Mozilla-мен құлау деректерін автоматты түрде бөліседі</string>
    <!-- Title for studies preferences -->
    <string name="preference_experiments_2">Зерттеулер</string>
    <!-- Summary for studies preferences -->
    <string name="preference_experiments_summary_2">Mozilla-ға зерттеулерді орнатуға және жүргізуге рұқсат ету</string>

    <!-- Turn On Sync Preferences -->
    <!-- Header of the Sync and save your data preference view -->
    <string name="preferences_sync_2">Синхрондау және деректерді сақтау</string>
    <!-- Preference for reconnecting to FxA sync -->
    <string name="preferences_sync_sign_in_to_reconnect">Қайта байланысу үшін кіру</string>
    <!-- Preference for removing FxA account -->
    <string name="preferences_sync_remove_account">Тіркелгіні өшіру</string>

    <!-- Pairing Feature strings -->
    <!-- Instructions on how to access pairing -->
    <string name="pair_instructions_2"><![CDATA[<b>firefox.com/pair</b> жерінде көрсетілген QR кодын сканерлеңіз]]></string>

    <!-- Toolbar Preferences -->
    <!-- Preference for using top toolbar -->
    <string name="preference_top_toolbar">Жоғары</string>
    <!-- Preference for using bottom toolbar -->
    <string name="preference_bottom_toolbar">Төмен</string>

    <!-- Theme Preferences -->
    <!-- Preference for using light theme -->
    <string name="preference_light_theme">Ашық түсті</string>
    <!-- Preference for using dark theme -->
    <string name="preference_dark_theme">Күңгірт</string>
    <!-- Preference for using using dark or light theme automatically set by battery -->
    <string name="preference_auto_battery_theme">Батареяны үнемдеу режимін ескеру</string>
    <!-- Preference for using following device theme -->
    <string name="preference_follow_device_theme">Құрылғы темасына сүйену</string>

    <!-- Gestures Preferences-->
    <!-- Preferences for using pull to refresh in a webpage -->
    <string name="preference_gestures_website_pull_to_refresh">Жаңарту үшін тартыңыз</string>
    <!-- Preference for using the dynamic toolbar -->
    <string name="preference_gestures_dynamic_toolbar">Құралдар тақтасын жасыру үшін айналдырыңыз</string>
    <!-- Preference for showing the opened tabs by swiping up on the toolbar-->
    <string name="preference_gestures_swipe_toolbar_show_tabs">Беттерді ашу үшін құралдар тақтасын жоғары қарай сырғытыңыз</string>

    <!-- Preference for using the dynamic toolbars -->
    <string name="preference_gestures_dynamic_toolbar_2">Адрестік жолақ және саймандар панелін жасыру үшін айналдыру</string>
    <!-- Preference for switching tabs by swiping horizontally on the addressbar -->
    <string name="preference_gestures_swipe_toolbar_switch_tabs_2">Беттерді ауыстыру үшін адрестік жолақты сырғытыңыз</string>

    <!-- Library -->
    <!-- Option in Library to open Downloads page -->
    <string name="library_downloads">Жүктемелер</string>
    <!-- Option in library to open Bookmarks page -->
    <string name="library_bookmarks">Бетбелгілер</string>
    <!-- Option in library to open Desktop Bookmarks root page -->
    <string name="library_desktop_bookmarks_root">Жұмыс үстел бетбелгілері</string>
    <!-- Option in library to open Desktop Bookmarks "menu" page -->
    <string name="library_desktop_bookmarks_menu">Бетбелгілер мәзірі</string>
    <!-- Option in library to open Desktop Bookmarks "toolbar" page -->
    <string name="library_desktop_bookmarks_toolbar">Бетбелгілер панелі</string>
    <!-- Option in library to open Desktop Bookmarks "unfiled" page -->
    <string name="library_desktop_bookmarks_unfiled">Басқа бетбелгілер</string>
    <!-- Option in Library to open History page -->
    <string name="library_history">Шолу тарихы</string>
    <!-- Option in Library to open a new tab -->
    <string name="library_new_tab">Жаңа бет</string>
    <!-- Settings Page Title -->
    <string name="settings_title">Баптаулар</string>
    <!-- Content description (not visible, for screen readers etc.): "Close button for library settings" -->
    <string name="content_description_close_button">Жабу</string>

    <!-- Title to show in alert when a lot of tabs are to be opened
    %d is a placeholder for the number of tabs that will be opened -->
    <string name="open_all_warning_title">%d бетті ашу керек пе?</string>
    <!-- Message to warn users that a large number of tabs will be opened
    %s will be replaced by app name. -->
    <string name="open_all_warning_message">Осыншама көп бетті ашу ол беттер жүктелгенше %s жұмысын баяулатуы мүмкін. Осыны растайсыз ба?</string>
    <!-- Dialog button text for confirming open all tabs -->
    <string name="open_all_warning_confirm">Беттерді ашу</string>
    <!-- Dialog button text for canceling open all tabs -->
    <string name="open_all_warning_cancel">Бас тарту</string>

    <!-- Text to show users they have one page in the history group section of the History fragment.
    %d is a placeholder for the number of pages in the group. -->
    <string name="history_search_group_site_1">%d бет</string>

    <!-- Text to show users they have multiple pages in the history group section of the History fragment.
    %d is a placeholder for the number of pages in the group. -->
    <string name="history_search_group_sites_1">%d бет</string>

    <!-- Option in library for Recently Closed Tabs -->
    <string name="library_recently_closed_tabs">Жуырда жабылған беттер</string>
    <!-- Option in library to open Recently Closed Tabs page -->
    <string name="recently_closed_show_full_history">Бүкіл тарихты көрсету</string>
    <!-- Text to show users they have multiple tabs saved in the Recently Closed Tabs section of history.
    %d is a placeholder for the number of tabs selected. -->
    <string name="recently_closed_tabs">%d бет</string>
    <!-- Text to show users they have one tab saved in the Recently Closed Tabs section of history.
    %d is a placeholder for the number of tabs selected. -->
    <string name="recently_closed_tab">%d бет</string>
    <!-- Recently closed tabs screen message when there are no recently closed tabs -->
    <string name="recently_closed_empty_message">Осында жуырда жабылған беттер жоқ</string>

    <!-- Tab Management -->
    <!-- Title of preference for tabs management -->
    <string name="preferences_tabs">Беттер</string>
    <!-- Title of preference that allows a user to specify the tab view -->
    <string name="preferences_tab_view">Бет көрінісі</string>
    <!-- Option for a list tab view -->
    <string name="tab_view_list">Тізім</string>
    <!-- Option for a grid tab view -->
    <string name="tab_view_grid">Тор</string>
    <!-- Title of preference that allows a user to auto close tabs after a specified amount of time -->
    <string name="preferences_close_tabs">Беттерді жабу</string>
    <!-- Option for auto closing tabs that will never auto close tabs, always allows user to manually close tabs -->
    <string name="close_tabs_manually">Ешқашан</string>
    <!-- Option for auto closing tabs that will auto close tabs after one day -->
    <string name="close_tabs_after_one_day">Бір күннен кейін</string>
    <!-- Option for auto closing tabs that will auto close tabs after one week -->
    <string name="close_tabs_after_one_week">Бір аптадан кейін</string>
    <!-- Option for auto closing tabs that will auto close tabs after one month -->
    <string name="close_tabs_after_one_month">Бір айдан кейін</string>

    <!-- Title of preference that allows a user to specify the auto-close settings for open tabs -->
    <string name="preference_auto_close_tabs" tools:ignore="UnusedResources">Ашық беттерді автожабу</string>

    <!-- Opening screen -->
    <!-- Title of a preference that allows a user to choose what screen to show after opening the app -->
    <string name="preferences_opening_screen">Бастапқы экраны</string>
    <!-- Option for always opening the homepage when re-opening the app -->
    <string name="opening_screen_homepage">Үй парағы</string>
    <!-- Option for always opening the user's last-open tab when re-opening the app -->
    <string name="opening_screen_last_tab">Соңғы бет</string>
    <!-- Option for always opening the homepage when re-opening the app after four hours of inactivity -->
    <string name="opening_screen_after_four_hours_of_inactivity">Төрт сағат әрекетсіздіктен кейін үй парағы</string>
    <!-- Summary for tabs preference when auto closing tabs setting is set to manual close-->
    <string name="close_tabs_manually_summary">Қолмен жабу</string>
    <!-- Summary for tabs preference when auto closing tabs setting is set to auto close tabs after one day-->
    <string name="close_tabs_after_one_day_summary">Бір күннен кейін жабу</string>
    <!-- Summary for tabs preference when auto closing tabs setting is set to auto close tabs after one week-->
    <string name="close_tabs_after_one_week_summary">Бір аптадан кейін жабу</string>
    <!-- Summary for tabs preference when auto closing tabs setting is set to auto close tabs after one month-->
    <string name="close_tabs_after_one_month_summary">Бір айдан кейін жабу</string>

    <!-- Summary for homepage preference indicating always opening the homepage when re-opening the app -->
    <string name="opening_screen_homepage_summary">Үй бетінде ашу</string>
    <!-- Summary for homepage preference indicating always opening the last-open tab when re-opening the app -->
    <string name="opening_screen_last_tab_summary">Соңғы бетте ашу</string>

    <!-- Summary for homepage preference indicating opening the homepage when re-opening the app after four hours of inactivity -->
    <string name="opening_screen_after_four_hours_of_inactivity_summary">Үй бетінде төрт сағаттан кейін ашу</string>

    <!-- Inactive tabs -->
    <!-- Category header of a preference that allows a user to enable or disable the inactive tabs feature -->
    <string name="preferences_inactive_tabs">Ескі беттерді белсенді емес күйге жылжыту</string>
    <!-- Title of inactive tabs preference -->
    <string name="preferences_inactive_tabs_title">Сіз екі апта бойы қарамаған беттер белсенді емес топқа жылжытылады.</string>

    <!-- Studies -->
    <!-- Title of the remove studies button -->
    <string name="studies_remove">Өшіру</string>
    <!-- Title of the active section on the studies list -->
    <string name="studies_active">Белсенді</string>
    <!-- Description for studies, it indicates why Firefox use studies. The first parameter is the name of the application. -->
    <string name="studies_description_2">%1$s кейде зерттеулерді орнатып, орындай алады.</string>
    <!-- Learn more link for studies, links to an article for more information about studies. -->
    <string name="studies_learn_more">Көбірек білу</string>

    <!-- Dialog message shown after removing a study -->
    <string name="studies_restart_app">Қолданба өзгерістерді іске асыру үшін жабылады</string>
    <!-- Dialog button to confirm the removing a study. -->
    <string name="studies_restart_dialog_ok">ОК</string>
    <!-- Dialog button text for canceling removing a study. -->
    <string name="studies_restart_dialog_cancel">Бас тарту</string>
    <!-- Toast shown after turning on/off studies preferences -->
    <string name="studies_toast_quit_application" tools:ignore="UnusedResources">Өзгерістерді іске асыру үшін қолданбадан шығу…</string>

    <!-- Sessions -->
    <!-- Title for the list of tabs -->
    <string name="tab_header_label">Ашық беттер</string>
    <!-- Title for the list of tabs in the current private session -->
    <string name="tabs_header_private_tabs_title">Жекелік беттер</string>
    <!-- Title for the list of tabs in the synced tabs -->
    <string name="tabs_header_synced_tabs_title">Синхрондалған беттер</string>
    <!-- Content description (not visible, for screen readers etc.): Add tab button. Adds a news tab when pressed -->
    <string name="add_tab">Жаңа бетті қосу</string>
    <!-- Content description (not visible, for screen readers etc.): Add tab button. Adds a news tab when pressed -->
    <string name="add_private_tab">Жекелік бетін қосу</string>
    <!-- Text for the new tab button to indicate adding a new private tab in the tab -->
    <string name="tab_drawer_fab_content">Жеке</string>
    <!-- Text for the new tab button to indicate syncing command on the synced tabs page -->
    <string name="tab_drawer_fab_sync">Синхрондау</string>
    <!-- Text shown in the menu for sharing all tabs -->
    <string name="tab_tray_menu_item_share">Барлық беттермен бөлісу</string>
    <!-- Text shown in the menu to view recently closed tabs -->
    <string name="tab_tray_menu_recently_closed">Жуырда жабылған беттер</string>
    <!-- Text shown in the tabs tray inactive tabs section -->
    <string name="tab_tray_inactive_recently_closed" tools:ignore="UnusedResources">Жақында жабылған</string>
    <!-- Text shown in the menu to view account settings -->
    <string name="tab_tray_menu_account_settings">Тіркелгі баптаулары</string>
    <!-- Text shown in the menu to view tab settings -->
    <string name="tab_tray_menu_tab_settings">Бет баптаулары</string>
    <!-- Text shown in the menu for closing all tabs -->
    <string name="tab_tray_menu_item_close">Барлық беттерді жабу</string>
    <!-- Text shown in the multiselect menu for bookmarking selected tabs. -->
    <string name="tab_tray_multiselect_menu_item_bookmark">Бетбелгілерге қосу</string>
    <!-- Text shown in the multiselect menu for closing selected tabs. -->
    <string name="tab_tray_multiselect_menu_item_close">Жабу</string>
    <!-- Content description for tabs tray multiselect share button -->
    <string name="tab_tray_multiselect_share_content_description">Таңдалған беттермен бөлісу</string>
    <!-- Content description for tabs tray multiselect menu -->
    <string name="tab_tray_multiselect_menu_content_description">Таңдалған беттер мәзірі</string>
    <!-- Content description (not visible, for screen readers etc.): Removes tab from collection button. Removes the selected tab from collection when pressed -->
    <string name="remove_tab_from_collection">Бетті жинақтан өшіру</string>
    <!-- Text for button to enter multiselect mode in tabs tray -->
    <string name="tabs_tray_select_tabs">Беттерді таңдау</string>
    <!-- Content description (not visible, for screen readers etc.): Close tab button. Closes the current session when pressed -->
    <string name="close_tab">Бетті жабу</string>
    <!-- Content description (not visible, for screen readers etc.): Close tab <title> button. First parameter is tab title  -->
    <string name="close_tab_title">%s бетін жабу</string>
    <!-- Content description (not visible, for screen readers etc.): Opens the open tabs menu when pressed -->
    <string name="open_tabs_menu">Беттер мәзірін ашу</string>
    <!-- Open tabs menu item to save tabs to collection -->
    <string name="tabs_menu_save_to_collection1">Беттерді жинаққа сақтау</string>

    <!-- Text for the menu button to delete a collection -->
    <string name="collection_delete">Жинақты өшіру</string>
    <!-- Text for the menu button to rename a collection -->
    <string name="collection_rename">Жинақ атын өзгерту</string>
    <!-- Text for the button to open tabs of the selected collection -->
    <string name="collection_open_tabs">Беттерді ашу</string>
    <!-- Hint for adding name of a collection -->
    <string name="collection_name_hint">Жинақ атауы</string>
    <!-- Text for the menu button to rename a top site -->
    <string name="rename_top_site" moz:removedIn="130" tools:ignore="UnusedResources">Атын өзгерту</string>
    <!-- Text for the menu button to remove a top site -->
    <string name="remove_top_site">Өшіру</string>

    <!-- Text for the menu button to delete a top site from history -->
    <string name="delete_from_history">Тарихтан өшіру</string>
    <!-- Postfix for private WebApp titles, placeholder is replaced with app name -->
    <string name="pwa_site_controls_title_private">%1$s (жекелік режимі)</string>

    <!-- History -->
    <!-- Text for the button to search all history -->
    <string name="history_search_1">Іздеу жолын енгізіңіз</string>
    <!-- Text for the button to clear all history -->
    <string name="history_delete_all">Тарихты өшіру</string>
    <!-- Text for the snackbar to confirm that multiple browsing history items has been deleted -->
    <string name="history_delete_multiple_items_snackbar">Тарих өшірілді</string>
    <!-- Text for the snackbar to confirm that a single browsing history item has been deleted. The first parameter is the shortened URL of the deleted history item. -->
    <string name="history_delete_single_item_snackbar">%1$s өшірілді</string>
    <!-- Context description text for the button to delete a single history item -->
    <string name="history_delete_item">Өшіру</string>
    <!-- History multi select title in app bar
    The first parameter is the number of bookmarks selected -->
    <string name="history_multi_select_title">%1$d таңдалды</string>
    <!-- Text for the header that groups the history for today -->
    <string name="history_today">Бүгін</string>
    <!-- Text for the header that groups the history for yesterday -->
    <string name="history_yesterday">Кеше</string>
    <!-- Text for the header that groups the history the past 7 days -->
    <string name="history_7_days">Соңғы 7 күн</string>
    <!-- Text for the header that groups the history the past 30 days -->
    <string name="history_30_days">Соңғы 30 күн</string>
    <!-- Text for the header that groups the history older than the last month -->
    <string name="history_older">Ескілеу</string>
    <!-- Text shown when no history exists -->
    <string name="history_empty_message">Осында тарих жоқ</string>

    <!-- Downloads -->
    <!-- Text for the snackbar to confirm that multiple downloads items have been removed -->
    <string name="download_delete_multiple_items_snackbar_1">Жүктемелер өшірілді</string>
    <!-- Text for the snackbar to confirm that a single download item has been removed. The first parameter is the name of the download item. -->
    <string name="download_delete_single_item_snackbar">%1$s өшірілді</string>
    <!-- Text shown when no download exists -->
    <string name="download_empty_message_1">Жүктеліп алынған файлдар жоқ</string>
    <!-- History multi select title in app bar
    The first parameter is the number of downloads selected -->
    <string name="download_multi_select_title">%1$d таңдалды</string>


    <!-- Text for the button to remove a single download item -->
    <string name="download_delete_item_1">Өшіру</string>


    <!-- Crashes -->
    <!-- Title text displayed on the tab crash page. This first parameter is the name of the application (For example: Fenix) -->
    <string name="tab_crash_title_2">Кешіріңіз. %1$s бұл бетті жүктей алмайды.</string>
    <!-- Send crash report checkbox text on the tab crash page -->
    <string name="tab_crash_send_report">Mozilla-ға құлау хабарламасын жіберу</string>
    <!-- Close tab button text on the tab crash page -->
    <string name="tab_crash_close">Бетті жабу</string>
    <!-- Restore tab button text on the tab crash page -->
    <string name="tab_crash_restore">Бетті қалпына келтіру</string>

    <!-- Unsubmitted crash dialog title, The first parameter is the name of the app (e.g. Firefox)  -->
    <string name="unsubmitted_crash_dialog_title">%s қайта іске қосылуы керек болды</string>
    <!-- Unsubmitted crash dialog checkbox label for automatically sending reports in the future -->
    <string name="unsubmitted_crash_dialog_checkbox_label">Құлау хабарламаларын автоматты түрде жіберу</string>
    <!-- Unsubmitted crash dialog negative button to dismiss the dialog -->
    <string name="unsubmitted_crash_dialog_negative_button">Жабу</string>
    <!-- Unsubmitted crash dialog positive button to submit crash report -->
    <string name="unsubmitted_crash_dialog_positive_button">Құлау жөнінде хабарламаны жіберу</string>

    <!-- Bookmarks -->
    <!-- Confirmation message for a dialog confirming if the user wants to delete the selected folder -->
    <string name="bookmark_delete_folder_confirmation_dialog">Бұл буманы өшіруді шынымен қалайсыз ба?</string>
    <!-- Confirmation message for a dialog confirming if the user wants to delete multiple items including folders. Parameter will be replaced by app name. -->
    <string name="bookmark_delete_multiple_folders_confirmation_dialog">%s таңдалған элементтерді өшіреді.</string>
    <!-- Text for the cancel button on delete bookmark dialog -->
    <string name="bookmark_delete_negative">Бас тарту</string>
    <!-- Screen title for adding a bookmarks folder -->
    <string name="bookmark_add_folder">Буманы қосу</string>
    <!-- Snackbar title shown after a bookmark has been created. -->
    <string name="bookmark_saved_snackbar">Бетбелгі сақталды!</string>
    <!-- Snackbar title that confirms a bookmark was saved into a folder. Parameter will be replaced by the name of the folder the bookmark was saved into. -->
    <string name="bookmark_saved_in_folder_snackbar">&quot;%s&quot; ішінде сақталды</string>
    <!-- Snackbar edit button shown after a bookmark has been created. -->
    <string name="edit_bookmark_snackbar_action">ТҮЗЕТУ</string>
    <!-- Bookmark overflow menu edit button -->
    <string name="bookmark_menu_edit_button">Түзету</string>
    <!-- Bookmark overflow menu copy button -->
    <string name="bookmark_menu_copy_button">Көшіріп алу</string>
    <!-- Bookmark overflow menu share button -->
    <string name="bookmark_menu_share_button">Бөлісу</string>
    <!-- Bookmark overflow menu open in new tab button -->
    <string name="bookmark_menu_open_in_new_tab_button">Жаңа бетте ашу</string>
    <!-- Bookmark overflow menu open in private tab button -->
    <string name="bookmark_menu_open_in_private_tab_button">Жекелік бетте ашу</string>
    <!-- Bookmark overflow menu open all in tabs button -->
    <string name="bookmark_menu_open_all_in_tabs_button">Барлығын жаңа беттерде ашу</string>
    <!-- Bookmark overflow menu open all in private tabs button -->
    <string name="bookmark_menu_open_all_in_private_tabs_button">Барлығын жаңа жекелік беттерде ашу</string>
    <!-- Bookmark overflow menu delete button -->
    <string name="bookmark_menu_delete_button">Өшіру</string>
    <!--Bookmark overflow menu save button -->
    <string name="bookmark_menu_save_button">Сақтау</string>
    <!-- Bookmark multi select title in app bar
     The first parameter is the number of bookmarks selected -->
    <string name="bookmarks_multi_select_title">%1$d таңдалды</string>
    <!-- Bookmark editing screen title -->
    <string name="edit_bookmark_fragment_title">Бетбелгіні түзету</string>
    <!-- Bookmark folder editing screen title -->
    <string name="edit_bookmark_folder_fragment_title">Буманы түзету</string>
    <!-- Bookmark sign in button message -->
    <string name="bookmark_sign_in_button">Синхрондалған бетбелгілерді көру үшін жүйеге кіріңіз</string>
    <!-- Bookmark URL editing field label -->
    <string name="bookmark_url_label">URL</string>
    <!-- Bookmark FOLDER editing field label -->
    <string name="bookmark_folder_label">БУМА</string>
    <!-- Text indicating which folder a bookmark or folder will be saved in -->
    <string name="bookmark_save_in_label">Қайда сақтау</string>
    <!-- Bookmark NAME editing field label -->
    <string name="bookmark_name_label">АТЫ</string>
    <!-- Label for a text input field for a bookmark or folder name -->
    <string name="bookmark_name_label_normal_case">Аты</string>
    <!-- Bookmark add folder screen title -->
    <string name="bookmark_add_folder_fragment_label">Буманы қосу</string>
    <!-- Bookmark select folder screen title -->
    <string name="bookmark_select_folder_fragment_label">Буманы таңдау</string>
    <!-- Bookmark editing error missing title -->
    <string name="bookmark_empty_title_error">Атауы болуы тиіс</string>
    <!-- Bookmark editing error missing or improper URL -->
    <string name="bookmark_invalid_url_error">Жарамсыз URL</string>
    <!-- Bookmark screen message for empty bookmarks folder -->
    <string name="bookmarks_empty_message">Осында бетбелгілер жоқ</string>
    <!-- Bookmark snackbar message on deletion
     The first parameter is the host part of the URL of the bookmark deleted, if any -->
    <string name="bookmark_deletion_snackbar_message">%1$s өшірілді</string>
    <!-- Bookmark snackbar message on deleting multiple bookmarks not including folders-->
    <string name="bookmark_deletion_multiple_snackbar_message_2">Бетбелгілер өшірілді</string>
    <!-- Bookmark snackbar message on deleting multiple bookmarks including folders-->
    <string name="bookmark_deletion_multiple_snackbar_message_3">Таңдалған бумаларды өшіру</string>
    <!-- Bookmark undo button for deletion snackbar action -->
    <string name="bookmark_undo_deletion">БОЛДЫРМАУ</string>

    <!-- Text for the button to search all bookmarks -->
    <string name="bookmark_search">Іздеу жолын енгізіңіз</string>

    <!-- Content description for the bookmark navigation bar back button -->
    <string name="bookmark_navigate_back_button_content_description">Артқа өту</string>
    <!-- Content description for the bookmark list new folder navigation bar button -->
    <string name="bookmark_add_new_folder_button_content_description">Жаңа буманы қосу</string>
    <!-- Content description for the bookmark navigation bar close button -->
    <string name="bookmark_close_button_content_description" tools:ignore="UnusedResources" moz:removedIn="130">Бетбелгілерді жабу</string>
    <!-- Content description for bookmark search floating action button -->
    <string name="bookmark_search_button_content_description">Бетбелгілерден іздеу</string>
    <!-- Content description for the overflow menu for a bookmark item. Paramter will a folder name or bookmark title. -->
    <string name="bookmark_item_menu_button_content_description">%s үшін элемент мәзірі</string>

    <!-- Site Permissions -->
    <!-- Button label that take the user to the Android App setting -->
    <string name="phone_feature_go_to_settings">Баптауларға өту</string>
    <!-- Content description (not visible, for screen readers etc.): Quick settings sheet
        to give users access to site specific information / settings. For example:
        Secure settings status and a button to modify site permissions -->
    <string name="quick_settings_sheet">Жылдам баптаулар парағы</string>
    <!-- Label that indicates that this option it the recommended one -->
    <string name="phone_feature_recommended">Ұсынылатын</string>
    <!-- Button label for clearing all the information of site permissions-->
    <string name="clear_permissions">Рұқсаттарды тазарту</string>
    <!-- Text for the OK button on Clear permissions dialog -->
    <string name="clear_permissions_positive">ОК</string>
    <!-- Text for the cancel button on Clear permissions dialog -->
    <string name="clear_permissions_negative">Бас тарту</string>
    <!-- Button label for clearing a site permission-->
    <string name="clear_permission">Рұқсатты тазарту</string>
    <!-- Text for the OK button on Clear permission dialog -->
    <string name="clear_permission_positive">ОК</string>
    <!-- Text for the cancel button on Clear permission dialog -->
    <string name="clear_permission_negative">Бас тарту</string>
    <!-- Button label for clearing all the information on all sites-->
    <string name="clear_permissions_on_all_sites">Барлық сайттар рұқсаттарын тазарту</string>
    <!-- Preference for altering video and audio autoplay for all websites -->
    <string name="preference_browser_feature_autoplay">Автоойнату</string>
    <!-- Preference for altering the camera access for all websites -->
    <string name="preference_phone_feature_camera">Камера</string>
    <!-- Preference for altering the microphone access for all websites -->
    <string name="preference_phone_feature_microphone">Микрофон</string>
    <!-- Preference for altering the location access for all websites -->
    <string name="preference_phone_feature_location">Орналасу</string>
    <!-- Preference for altering the notification access for all websites -->
    <string name="preference_phone_feature_notification">Хабарлама</string>
    <!-- Preference for altering the persistent storage access for all websites -->
    <string name="preference_phone_feature_persistent_storage">Тұрақты қойма</string>
    <!-- Preference for altering the storage access setting for all websites -->
    <string name="preference_phone_feature_cross_origin_storage_access">Сайтаралық cookie файлдары</string>
    <!-- Preference for altering the EME access for all websites -->
    <string name="preference_phone_feature_media_key_system_access">DRM-мен басқарылатын құрама</string>
    <!-- Label that indicates that a permission must be asked always -->
    <string name="preference_option_phone_feature_ask_to_allow">Рұқсат ету үшін сұрау</string>
    <!-- Label that indicates that a permission must be blocked -->
    <string name="preference_option_phone_feature_blocked">Бұғатталған</string>
    <!-- Label that indicates that a permission must be allowed -->
    <string name="preference_option_phone_feature_allowed">Рұқсат етілген</string>
    <!--Label that indicates a permission is by the Android OS-->
    <string name="phone_feature_blocked_by_android">Android бұғаттаған</string>
    <!-- Preference for showing a list of websites that the default configurations won't apply to them -->
    <string name="preference_exceptions">Ережеден бөлек</string>
    <!-- Summary of tracking protection preference if tracking protection is set to off -->
    <string name="tracking_protection_off">Сөндірулі</string>
    <!-- Summary of tracking protection preference if tracking protection is set to standard -->
    <string name="tracking_protection_standard">Қалыпты</string>
    <!-- Summary of tracking protection preference if tracking protection is set to strict -->
    <string name="tracking_protection_strict">Қатаң</string>
    <!-- Summary of tracking protection preference if tracking protection is set to custom -->
    <string name="tracking_protection_custom">Таңдауыңызша</string>
    <!-- Label for global setting that indicates that all video and audio autoplay is allowed -->
    <string name="preference_option_autoplay_allowed2">Аудио мен видеоны рұқсат ету</string>
    <!-- Label for site specific setting that indicates that all video and audio autoplay is allowed -->
    <string name="quick_setting_option_autoplay_allowed">Аудио мен видеоны рұқсат ету</string>
    <!-- Label that indicates that video and audio autoplay is only allowed over Wi-Fi -->
    <string name="preference_option_autoplay_allowed_wifi_only2">Аудио мен видеоны тек ұялы деректерде бұғаттау</string>
    <!-- Subtext that explains 'autoplay on Wi-Fi only' option -->
    <string name="preference_option_autoplay_allowed_wifi_subtext">Аудио және видео Wi-Fi арқылы ойнатылады</string>
    <!-- Label for global setting that indicates that video autoplay is allowed, but audio autoplay is blocked -->
    <string name="preference_option_autoplay_block_audio2">Тек аудионы бұғаттау</string>
    <!-- Label for site specific setting that indicates that video autoplay is allowed, but audio autoplay is blocked -->
    <string name="quick_setting_option_autoplay_block_audio">Тек аудионы бұғаттау</string>
    <!-- Label for global setting that indicates that all video and audio autoplay is blocked -->
    <string name="preference_option_autoplay_blocked3">Аудио мен видеоны бұғаттау</string>
    <!-- Label for site specific setting that indicates that all video and audio autoplay is blocked -->
    <string name="quick_setting_option_autoplay_blocked">Аудио мен видеоны бұғаттау</string>
    <!-- Summary of delete browsing data on quit preference if it is set to on -->
    <string name="delete_browsing_data_quit_on">Іске қосулы</string>
    <!-- Summary of delete browsing data on quit preference if it is set to off -->
    <string name="delete_browsing_data_quit_off">Сөндірулі</string>

    <!-- Summary of studies preference if it is set to on -->
    <string name="studies_on">Іске қосулы</string>
    <!-- Summary of studies data on quit preference if it is set to off -->
    <string name="studies_off">Сөндірулі</string>

    <!-- Collections -->
    <!-- Collections header on home fragment -->
    <string name="collections_header">Жинақтар</string>
    <!-- Content description (not visible, for screen readers etc.): Opens the collection menu when pressed -->
    <string name="collection_menu_button_content_description">Жинақ мәзірі</string>

    <!-- Label to describe what collections are to a new user without any collections -->
    <string name="no_collections_description2">Өзіңізге маңызды заттарды жинаңыз.\nКейінірек жылдам қол жеткізу үшін ұқсас іздеулерді, сайттарды және беттерді біріктіріңіз.</string>
    <!-- Title for the "select tabs" step of the collection creator -->
    <string name="create_collection_select_tabs">Беттерді таңдау</string>
    <!-- Title for the "select collection" step of the collection creator -->
    <string name="create_collection_select_collection">Жинақты таңдау</string>
    <!-- Title for the "name collection" step of the collection creator -->
    <string name="create_collection_name_collection">Жинақ атауы</string>
    <!-- Button to add new collection for the "select collection" step of the collection creator -->
    <string name="create_collection_add_new_collection">Жаңа жинақты қосу</string>
    <!-- Button to select all tabs in the "select tabs" step of the collection creator -->
    <string name="create_collection_select_all">Барлығын таңдау</string>
    <!-- Button to deselect all tabs in the "select tabs" step of the collection creator -->
    <string name="create_collection_deselect_all">Таңдауды алып тастау</string>
    <!-- Text to prompt users to select the tabs to save in the "select tabs" step of the collection creator -->
    <string name="create_collection_save_to_collection_empty">Сақтау үшін беттерді таңдаңыз</string>
    <!-- Text to show users how many tabs they have selected in the "select tabs" step of the collection creator.
     %d is a placeholder for the number of tabs selected. -->
    <string name="create_collection_save_to_collection_tabs_selected">%d бет таңдалды</string>
    <!-- Text to show users they have one tab selected in the "select tabs" step of the collection creator.
    %d is a placeholder for the number of tabs selected. -->
    <string name="create_collection_save_to_collection_tab_selected">%d бет таңдалды</string>
    <!-- Text shown in snackbar when multiple tabs have been saved in a collection -->
    <string name="create_collection_tabs_saved">Беттер сақталды!</string>
    <!-- Text shown in snackbar when one or multiple tabs have been saved in a new collection -->
    <string name="create_collection_tabs_saved_new_collection">Жинақ сақталды!</string>
    <!-- Text shown in snackbar when one tab has been saved in a collection -->
    <string name="create_collection_tab_saved">Бет сақталды!</string>
    <!-- Content description (not visible, for screen readers etc.): button to close the collection creator -->
    <string name="create_collection_close">Жабу</string>
    <!-- Button to save currently selected tabs in the "select tabs" step of the collection creator-->
    <string name="create_collection_save">Сақтау</string>

    <!-- Snackbar action to view the collection the user just created or updated -->
    <string name="create_collection_view">Қарау</string>

    <!-- Text for the OK button from collection dialogs -->
    <string name="create_collection_positive">ОК</string>
    <!-- Text for the cancel button from collection dialogs -->
    <string name="create_collection_negative">Бас тарту</string>

    <!-- Default name for a new collection in "name new collection" step of the collection creator. %d is a placeholder for the number of collections-->
    <string name="create_collection_default_name">Жинақ %d</string>

    <!-- Share -->
    <!-- Share screen header -->
    <string name="share_header_2">Бөлісу</string>
    <!-- Content description (not visible, for screen readers etc.):
        "Share" button. Opens the share menu when pressed. -->
    <string name="share_button_content_description">Бөлісу</string>
    <!-- Text for the Save to PDF feature in the share menu -->
    <string name="share_save_to_pdf">PDF ретінде сақтау</string>
    <!-- Text for error message when generating a PDF file Text. -->
    <string name="unable_to_save_to_pdf_error">PDF жасау мүмкін емес</string>
    <!-- Text for standard error snackbar dismiss button. -->
    <string name="standard_snackbar_error_dismiss">Тайдыру</string>
    <!-- Text for error message when printing a page and it fails. -->
    <string name="unable_to_print_page_error">Бұл бетті басып шығару мүмкін емес</string>
    <!-- Text for the print feature in the share and browser menu -->
    <string name="menu_print">Баспаға шығару</string>
    <!-- Sub-header in the dialog to share a link to another sync device -->
    <string name="share_device_subheader">Құрылғыға жіберу</string>
    <!-- Sub-header in the dialog to share a link to an app from the full list -->
    <string name="share_link_all_apps_subheader">Барлық әрекеттер</string>
    <!-- Sub-header in the dialog to share a link to an app from the most-recent sorted list -->
    <string name="share_link_recent_apps_subheader">Жуырда қолданылған</string>
    <!-- Text for the copy link action in the share screen. -->
    <string name="share_copy_link_to_clipboard">Алмасу буферіне көшіріп алу</string>
    <!-- Toast shown after copying link to clipboard -->
    <string name="toast_copy_link_to_clipboard">Алмасу буферіне көшірілді</string>
    <!-- An option from the share dialog to sign into sync -->
    <string name="sync_sign_in">Синхрондау ішіне кіру</string>
     <!-- An option from the three dot menu to sync and save data -->
    <string name="sync_menu_sync_and_save_data">Синхрондау және деректерді сақтау</string>
    <!-- An option from the share dialog to send link to all other sync devices -->
    <string name="sync_send_to_all">Барлық құрылғыларға жіберу</string>
    <!-- An option from the share dialog to reconnect to sync -->
    <string name="sync_reconnect">Синхрондауға қайта байланысу</string>
    <!-- Text displayed when sync is offline and cannot be accessed -->
    <string name="sync_offline">Желіде емес</string>
    <!-- An option to connect additional devices -->
    <string name="sync_connect_device">Басқа құрылғыны байланыстыру</string>
    <!-- The dialog text shown when additional devices are not available -->
    <string name="sync_connect_device_dialog" tools:ignore="BrandUsage">Бетті жіберу үшін, кемінде бір басқа құрылғыдан Firefox-қа кіріңіз.</string>
    <!-- Confirmation dialog button -->
    <string name="sync_confirmation_button">Түсіндім</string>
    <!-- Share error message -->
    <string name="share_error_snackbar">Бұл қолданбамен бөлісу мүмкін емес</string>
    <!-- Add new device screen title -->
    <string name="sync_add_new_device_title">Құрылғыға жіберу</string>
    <!-- Text for the warning message on the Add new device screen -->
    <string name="sync_add_new_device_message">Құрылғылар байланыспаған</string>
    <!-- Text for the button to learn about sending tabs -->
    <string name="sync_add_new_device_learn_button">Беттерді жіберу туралы көбірек білу…</string>
    <!-- Text for the button to connect another device -->
    <string name="sync_add_new_device_connect_button">Басқа құрылғыны байланыстыру…</string>

    <!-- Notifications -->
    <!-- Text shown in the notification that pops up to remind the user that a private browsing session is active. -->
    <string name="notification_pbm_delete_text_2">Жекелік беттерді жабу</string>

    <!-- Text for option one, shown in microsurvey.-->
    <string name="microsurvey_survey_5_point_option_0" tools:ignore="UnusedResources" moz:removedIn="130">Бейтарап</string>
    <!-- Text for option two, shown in microsurvey.-->
    <string name="microsurvey_survey_5_point_option_1" tools:ignore="UnusedResources" moz:removedIn="130">Өте нашар</string>
    <!-- Text for option three, shown in microsurvey.-->
    <string name="microsurvey_survey_5_point_option_2" tools:ignore="UnusedResources" moz:removedIn="130">Нашар</string>
    <!-- Text for option four, shown in microsurvey.-->
    <string name="microsurvey_survey_5_point_option_3" tools:ignore="UnusedResources" moz:removedIn="130">Жақсы</string>
    <!-- Text for option five, shown in microsurvey.-->
    <string name="microsurvey_survey_5_point_option_4" tools:ignore="UnusedResources" moz:removedIn="130">Өте жақсы</string>


    <!-- Text shown in the notification that pops up to remind the user that a private browsing session is active for Android 14+ -->
    <string name="notification_erase_title_android_14">Жекелік беттерді жабу керек пе?</string>
    <string name="notification_erase_text_android_14">Жекелік беттерді жабу үшін бұл хабарландыруды шертіңіз немесе үстінен өткізіңіз.</string>

    <!-- Name of the marketing notification channel. Displayed in the "App notifications" system settings for the app -->
    <string name="notification_marketing_channel_name">Маркетинг</string>

    <!-- Title shown in the notification that pops up to remind the user to set fenix as default browser.
    The app name is in the text, due to limitations with localizing Nimbus experiments -->
    <string name="nimbus_notification_default_browser_title" tools:ignore="BrandUsage,UnusedResources">Firefox жылдам және жеке</string>
    <!-- Text shown in the notification that pops up to remind the user to set fenix as default browser.
    The app name is in the text, due to limitations with localizing Nimbus experiments -->
    <string name="nimbus_notification_default_browser_text" tools:ignore="BrandUsage,UnusedResources">Firefox негізгі браузер қылу</string>
    <!-- Title shown in the notification that pops up to re-engage the user -->
    <string name="notification_re_engagement_title">Жекелік шолуды қолданып көріңіз</string>
    <!-- Text shown in the notification that pops up to re-engage the user.
    %1$s is a placeholder that will be replaced by the app name. -->
    <string name="notification_re_engagement_text">%1$s ішінде сақталған cookie файлдарсыз және тарихсыз шолыңыз</string>

    <!-- Title A shown in the notification that pops up to re-engage the user -->
    <string name="notification_re_engagement_A_title">Із қалдырмай шолу</string>
    <!-- Text A shown in the notification that pops up to re-engage the user.
    %1$s is a placeholder that will be replaced by the app name. -->
    <string name="notification_re_engagement_A_text">%1$s ішінде жеке шолу ақпаратыңызды сақтамайды.</string>
    <!-- Title B shown in the notification that pops up to re-engage the user -->
    <string name="notification_re_engagement_B_title">Бірінші іздеуді бастаңыз</string>
    <!-- Text B shown in the notification that pops up to re-engage the user -->
    <string name="notification_re_engagement_B_text">Жақын жерден бірдеңе табыңыз. Немесе қызықты нәрсе табыңыз.</string>

    <!-- Survey -->
    <!-- Text shown in the fullscreen message that pops up to ask user to take a short survey.
    The app name is in the text, due to limitations with localizing Nimbus experiments -->
    <string name="nimbus_survey_message_text" tools:ignore="BrandUsage">Қысқа сауалнамадан өту арқылы Firefox-ты жақсартуға көмектесіңіз.</string>
    <!-- Preference for taking the short survey. -->
    <string name="preferences_take_survey">Сауалнамаға қатысу</string>
    <!-- Preference for not taking the short survey. -->
    <string name="preferences_not_take_survey">Жоқ, рахмет</string>

    <!-- Snackbar -->
    <!-- Text shown in snackbar when user deletes a collection -->
    <string name="snackbar_collection_deleted">Жинақ өшірілді</string>
    <!-- Text shown in snackbar when user renames a collection -->
    <string name="snackbar_collection_renamed">Жинақ атауы өзгертілді</string>
    <!-- Text shown in snackbar when user closes a tab -->
    <string name="snackbar_tab_closed">Бет жабылды</string>
    <!-- Text shown in snackbar when user closes all tabs -->
    <string name="snackbar_tabs_closed">Беттер жабылды</string>
    <!-- Text shown in snackbar when user closes multiple inactive tabs. %1$s will be replaced with the number of tabs closed. -->
    <string name="snackbar_num_tabs_closed">Жабылған беттер: %1$s</string>
    <!-- Text shown in snackbar when user bookmarks a list of tabs -->
    <string name="snackbar_message_bookmarks_saved">Бетбелгілер сақталды!</string>
    <!-- Text shown in snackbar when user adds a site to shortcuts -->
    <string name="snackbar_added_to_shortcuts">Жарлықтарға қосылды!</string>
    <!-- Text shown in snackbar when user closes a private tab -->
    <string name="snackbar_private_tab_closed">Жекелік беті жабылды</string>
    <!-- Text shown in snackbar when user closes all private tabs -->
    <string name="snackbar_private_tabs_closed">Жекелік беттер жабылды</string>
    <!-- Text shown in snackbar when user erases their private browsing data -->
    <string name="snackbar_private_data_deleted">Жеке шолу деректері өшірілді</string>
    <!-- Text shown in snackbar to undo deleting a tab, top site or collection -->
    <string name="snackbar_deleted_undo">БОЛДЫРМАУ</string>
    <!-- Text shown in snackbar when user removes a top site -->
    <string name="snackbar_top_site_removed">Сайт өшірілді</string>
    <!-- QR code scanner prompt which appears after scanning a code, but before navigating to it
        First parameter is the name of the app, second parameter is the URL or text scanned-->
    <string name="qr_scanner_confirmation_dialog_message">%1$s үшін %2$s ашуды рұқсат ету</string>
    <!-- QR code scanner prompt dialog positive option to allow navigation to scanned link -->
    <string name="qr_scanner_dialog_positive">РҰҚСАТ ЕТУ</string>
    <!-- QR code scanner prompt dialog positive option to deny navigation to scanned link -->
    <string name="qr_scanner_dialog_negative">ТЫЙЫМ САЛУ</string>
    <!-- QR code scanner prompt dialog error message shown when a hostname does not contain http or https. -->
    <string name="qr_scanner_dialog_invalid">Веб-адресі қате.</string>
    <!-- QR code scanner prompt dialog positive option when there is an error -->
    <string name="qr_scanner_dialog_invalid_ok">ОК</string>
    <!-- Tab collection deletion prompt dialog message. Placeholder will be replaced with the collection name -->
    <string name="tab_collection_dialog_message">%1$s өшіруді шынымен қалайсыз ба?</string>
    <!-- Tab collection deletion prompt dialog option to delete the collection -->
    <string name="tab_collection_dialog_positive">Өшіру</string>

    <!-- Text displayed in a notification when the user enters full screen mode -->
    <string name="full_screen_notification" moz:removedIn="130" tools:ignore="UnusedResources">Толық экран режиміне өту</string>
    <!-- Message for copying the URL via long press on the toolbar -->
    <string name="url_copied">URL көшірілді</string>
    <!-- Sample text for accessibility font size -->
    <string name="accessibility_text_size_sample_text_1">Бұл мәтіндік үлгі. Осы параметрмен өлшемді ұлғайту немесе кішірейту кезінде мәтіннің қалай көрінетінін көруге болады.</string>
    <!-- Summary for Accessibility Text Size Scaling Preference -->
    <string name="preference_accessibility_text_size_summary">Веб-сайттардағы мәтінді үлкенірек немесе кішірек ету</string>
    <!-- Title for Accessibility Text Size Scaling Preference -->
    <string name="preference_accessibility_font_size_title">Қаріп өлшемі</string>

    <!-- Title for Accessibility Text Automatic Size Scaling Preference -->
    <string name="preference_accessibility_auto_size_2">Автоматты қаріп өлшемі</string>
    <!-- Summary for Accessibility Text Automatic Size Scaling Preference -->
    <string name="preference_accessibility_auto_size_summary">Қаріп өлшемі сіздің Android параметрлеріңізге сәйкес келеді. Бұл жерде қаріп өлшемін басқару үшін оны сөндіріңіз.</string>

    <!-- Title for the Delete browsing data preference -->
    <string name="preferences_delete_browsing_data">Шолу деректерін өшіру</string>
    <!-- Title for the tabs item in Delete browsing data -->
    <string name="preferences_delete_browsing_data_tabs_title_2">Ашық беттер</string>
    <!-- Subtitle for the tabs item in Delete browsing data, parameter will be replaced with the number of open tabs -->
    <string name="preferences_delete_browsing_data_tabs_subtitle">%d бет</string>
    <!-- Title for the data and history items in Delete browsing data -->
    <!-- Title for the history item in Delete browsing data -->
    <string name="preferences_delete_browsing_data_browsing_history_title">Шолу тарихы</string>
    <!-- Subtitle for the data and history items in delete browsing data, parameter will be replaced with the
        number of history items the user has -->
    <string name="preferences_delete_browsing_data_browsing_data_subtitle">%d адрес</string>
    <!-- Title for the cookies and site data items in Delete browsing data -->
    <string name="preferences_delete_browsing_data_cookies_and_site_data">Cookies файлдары және сайт деректері</string>
    <!-- Subtitle for the cookies item in Delete browsing data -->
    <string name="preferences_delete_browsing_data_cookies_subtitle">Сіз сайттардың көбінен шығасыз</string>
    <!-- Title for the cached images and files item in Delete browsing data -->
    <string name="preferences_delete_browsing_data_cached_files">Кэштелген суреттер мен файлдар</string>
    <!-- Subtitle for the cached images and files item in Delete browsing data -->
    <string name="preferences_delete_browsing_data_cached_files_subtitle">Жинақтауыш орнын босатады</string>
    <!-- Title for the site permissions item in Delete browsing data -->
    <string name="preferences_delete_browsing_data_site_permissions">Сайт рұқсаттары</string>
    <!-- Title for the downloads item in Delete browsing data -->
    <string name="preferences_delete_browsing_data_downloads">Жүктемелер</string>
    <!-- Text for the button to delete browsing data -->
    <string name="preferences_delete_browsing_data_button">Шолу деректерін өшіру</string>
    <!-- Title for the Delete browsing data on quit preference -->
    <string name="preferences_delete_browsing_data_on_quit">Шығу кезінде шолу деректерін өшіру</string>

    <!-- Summary for the Delete browsing data on quit preference. "Quit" translation should match delete_browsing_data_on_quit_action translation. -->
    <string name="preference_summary_delete_browsing_data_on_quit_2">Негізгі мәзірден \&quot;Шығу\&quot; таңдау кезінде, шолу деректерін автоматты түрде өшіреді</string>
    <!-- Action item in menu for the Delete browsing data on quit feature -->
    <string name="delete_browsing_data_on_quit_action">Шығу</string>

    <!-- Title text of a delete browsing data dialog. -->
    <string name="delete_history_prompt_title">Жойылатын деректер мерзімі</string>
    <!-- Body text of a delete browsing data dialog. -->
    <string name="delete_history_prompt_body" moz:RemovedIn="130" tools:ignore="UnusedResources">Тарихты (басқа құрылғылардан синхрондалған тарихты қоса), cookie файлдарын және басқа шолу деректерін өшіреді.</string>
    <!-- Body text of a delete browsing data dialog. -->
    <string name="delete_history_prompt_body_2">Тарихты өшіреді (басқа құрылғылардан синхрондалған тарихты қоса)</string>
    <!-- Radio button in the delete browsing data dialog to delete history items for the last hour. -->
    <string name="delete_history_prompt_button_last_hour">Соңғы сағат</string>
    <!-- Radio button in the delete browsing data dialog to delete history items for today and yesterday. -->
    <string name="delete_history_prompt_button_today_and_yesterday">Бүгін және кеше</string>
    <!-- Radio button in the delete browsing data dialog to delete all history. -->
    <string name="delete_history_prompt_button_everything">Барлығы</string>

    <!-- Dialog message to the user asking to delete browsing data. Parameter will be replaced by app name. -->
    <string name="delete_browsing_data_prompt_message_3">%s таңдалған шолу деректерін өшіреді.</string>
    <!-- Text for the cancel button for the data deletion dialog -->
    <string name="delete_browsing_data_prompt_cancel">Бас тарту</string>
    <!-- Text for the allow button for the data deletion dialog -->
    <string name="delete_browsing_data_prompt_allow">Өшіру</string>
    <!-- Text for the snackbar confirmation that the data was deleted -->
    <string name="preferences_delete_browsing_data_snackbar">Шолу деректері өшірілді</string>
    <!-- Text for the snackbar to show the user that the deletion of browsing data is in progress -->
    <string name="deleting_browsing_data_in_progress">Шолу деректерін өшіру…</string>

    <!-- Dialog message to the user asking to delete all history items inside the opened group. Parameter will be replaced by a history group name. -->
    <string name="delete_all_history_group_prompt_message">&quot;%s&quot; ішіндегі барлық сайттарды өшіру</string>
    <!-- Text for the cancel button for the history group deletion dialog -->
    <string name="delete_history_group_prompt_cancel">Бас тарту</string>
    <!-- Text for the allow button for the history group dialog -->
    <string name="delete_history_group_prompt_allow">Өшіру</string>
    <!-- Text for the snackbar confirmation that the history group was deleted -->
    <string name="delete_history_group_snackbar">Топ өшірілді</string>

    <!-- Onboarding -->
    <!-- text to display in the snackbar once account is signed-in -->
    <string name="onboarding_firefox_account_sync_is_on">Синхрондау іске қосулы</string>

    <!-- Onboarding theme -->
    <!-- Text shown in snackbar when multiple tabs have been sent to device -->
    <string name="sync_sent_tabs_snackbar">Беттер жіберілді</string>
    <!-- Text shown in snackbar when one tab has been sent to device  -->
    <string name="sync_sent_tab_snackbar">Бет жіберілді</string>
    <!-- Text shown in snackbar when sharing tabs failed  -->
    <string name="sync_sent_tab_error_snackbar">Жіберу мүмкін емес</string>
    <!-- Text shown in snackbar for the "retry" action that the user has after sharing tabs failed -->
    <string name="sync_sent_tab_error_snackbar_action">ҚАЙТАЛАУ</string>
    <!-- Title of QR Pairing Fragment -->
    <string name="sync_scan_code">Кодты сканерлеу</string>
    <!-- Instructions on how to access pairing -->
    <string name="sign_in_instructions" tools:ignore="BrandUsage"><![CDATA[Компьютеріңізде Firefox ашып, <b>https://firefox.com/pair</b> адресіне өтіңіз]]></string>
    <!-- Text shown for sign in pairing when ready -->
    <string name="sign_in_ready_for_scan">Сканерлеуге дайын</string>
    <!-- Text shown for settings option for sign with pairing -->
    <string name="sign_in_with_camera">Камерамен кіріңіз</string>
    <!-- Text shown for settings option for sign with email -->
    <string name="sign_in_with_email">Оның орнына эл. поштаны пайдалану</string>
    <!-- Text shown for settings option for create new account text.'Firefox' intentionally hardcoded here.-->
    <string name="sign_in_create_account_text" tools:ignore="BrandUsage"><![CDATA[Тіркелгіңіз жоқ па? Firefox-ты құрылғылар арасында синхрондау үшін, <u>тіркелгі жасаңыз</u>.]]></string>
    <!-- Text shown in confirmation dialog to sign out of account. The first parameter is the name of the app (e.g. Firefox Preview) -->
    <string name="sign_out_confirmation_message_2">%sтіркелгіңізбен синхрондауды тоқтатады, бірақ, бұл құрылғыда барлық шолу деректері қалады.</string>
    <!-- Option to continue signing out of account shown in confirmation dialog to sign out of account -->
    <string name="sign_out_disconnect">Байланысты үзу</string>
    <!-- Option to cancel signing out shown in confirmation dialog to sign out of account -->
    <string name="sign_out_cancel">Бас тарту</string>

    <!-- Error message snackbar shown after the user tried to select a default folder which cannot be altered -->
    <string name="bookmark_cannot_edit_root">Үнсіз келісім бумаларын түзету мүмкін емес</string>

    <!-- Enhanced Tracking Protection -->
    <!-- Link displayed in enhanced tracking protection panel to access tracking protection settings -->
    <string name="etp_settings">Қорғаныс баптаулары</string>
    <!-- Preference title for enhanced tracking protection settings -->
    <string name="preference_enhanced_tracking_protection">Бақылаудан кеңейтілген қорғаныс</string>
    <!-- Preference summary for enhanced tracking protection settings on/off switch -->
    <string name="preference_enhanced_tracking_protection_summary">Енді сайтаралық трекерлерге қарсы ең күшті тосқауыл болып табылатын Cookie файлдарынан Толық қорғаныс функциясы бар.</string>
    <!-- Description of enhanced tracking protection. The parameter is the name of the application (For example: Firefox Fenix) -->
    <string name="preference_enhanced_tracking_protection_explanation_2">%s желіде сіздің соңыңыздан еретін ең кең тараған трекерлердің көбінен қорғайды.</string>
    <!-- Text displayed that links to website about enhanced tracking protection -->
    <string name="preference_enhanced_tracking_protection_explanation_learn_more">Көбірек білу</string>

    <!-- Preference for enhanced tracking protection for the standard protection settings -->
    <string name="preference_enhanced_tracking_protection_standard_default_1">Стандартты (бастапқы)</string>
    <!-- Preference description for enhanced tracking protection for the standard protection settings -->
    <string name="preference_enhanced_tracking_protection_standard_description_5">Беттер қалыпты түрде жүктеледі, бірақ азырақ трекерлерді бұғаттайды.</string>
    <!--  Accessibility text for the Standard protection information icon  -->
    <string name="preference_enhanced_tracking_protection_standard_info_button">Бақылаудан қалыпты қорғаныс нені бұғаттайды</string>
    <!-- Preference for enhanced tracking protection for the strict protection settings -->
    <string name="preference_enhanced_tracking_protection_strict">Қатаң</string>

    <!-- Preference description for enhanced tracking protection for the strict protection settings -->
    <string name="preference_enhanced_tracking_protection_strict_description_4">Бақылаудан күшейтілген қорғаныс және жылдамырақ жұмыс істеу, бірақ кейбір сайттар дұрыс жұмыс істемеуі мүмкін.</string>
    <!--  Accessibility text for the Strict protection information icon  -->
    <string name="preference_enhanced_tracking_protection_strict_info_button">Бақылаудан қатаң қорғаныс нені бұғаттайды</string>

    <!-- Preference for enhanced tracking protection for the custom protection settings -->
    <string name="preference_enhanced_tracking_protection_custom">Таңдауыңызша</string>
    <!-- Preference description for enhanced tracking protection for the strict protection settings -->
    <string name="preference_enhanced_tracking_protection_custom_description_2">Қай трекерлер мен скрипттерді блоктауды таңдаңыз.</string>
    <!--  Accessibility text for the Strict protection information icon  -->
    <string name="preference_enhanced_tracking_protection_custom_info_button">Бақылаудан таңдауыңызша қорғаныс нені бұғаттайды</string>
    <!-- Header for categories that are being blocked by current Enhanced Tracking Protection settings -->
    <!-- Preference for enhanced tracking protection for the custom protection settings for cookies-->
    <string name="preference_enhanced_tracking_protection_custom_cookies">Cookies файлдары</string>
    <!-- Option for enhanced tracking protection for the custom protection settings for cookies-->
    <string name="preference_enhanced_tracking_protection_custom_cookies_1">Сайтаралық және әлеуметтік желілер трекерлері</string>
    <!-- Option for enhanced tracking protection for the custom protection settings for cookies-->
    <string name="preference_enhanced_tracking_protection_custom_cookies_2">Қаралмаған сайттардың cookies файлдары</string>
    <!-- Option for enhanced tracking protection for the custom protection settings for cookies-->
    <string name="preference_enhanced_tracking_protection_custom_cookies_3">Барлық үшінші жақты cookies файлдары (веб-сайттар жұмысы бұзылуы мүмкін)</string>
    <!-- Option for enhanced tracking protection for the custom protection settings for cookies-->
    <string name="preference_enhanced_tracking_protection_custom_cookies_4">Барлық cookies файлдары (веб-сайттар жұмысы бұзылады)</string>
    <!-- Option for enhanced tracking protection for the custom protection settings for cookies-->
    <string name="preference_enhanced_tracking_protection_custom_cookies_5">Сайтаралық cookie файлдарын оқшаулау</string>
    <!-- Preference for Global Privacy Control for the custom privacy settings for Global Privacy Control. '&amp;' is replaced with the ampersand symbol: &-->
    <string name="preference_enhanced_tracking_protection_custom_global_privacy_control">Веб-сайттарға деректермен бөліспеуді және оларды сатпауды айту</string>
    <!-- Preference for enhanced tracking protection for the custom protection settings for tracking content -->
    <string name="preference_enhanced_tracking_protection_custom_tracking_content">Бақылайтын құрама</string>
    <!-- Option for enhanced tracking protection for the custom protection settings for tracking content-->
    <string name="preference_enhanced_tracking_protection_custom_tracking_content_1">Барлық беттерде</string>
    <!-- Option for enhanced tracking protection for the custom protection settings for tracking content-->
    <string name="preference_enhanced_tracking_protection_custom_tracking_content_2">Тек жекелік беттерінде</string>
    <!-- Preference for enhanced tracking protection for the custom protection settings -->
    <string name="preference_enhanced_tracking_protection_custom_cryptominers">Криптомайнерлер</string>

    <!-- Preference for enhanced tracking protection for the custom protection settings -->
    <string name="preference_enhanced_tracking_protection_custom_fingerprinters" moz:RemovedIn="130" tools:ignore="UnusedResources">Баспаны жинаушылар</string>
    <!-- Preference for enhanced tracking protection for the custom protection settings -->
    <string name="preference_enhanced_tracking_protection_custom_known_fingerprinters">Белгілі болған цифрлық саусақ іздерін жинаушылар</string>
    <!-- Button label for navigating to the Enhanced Tracking Protection details -->
    <string name="enhanced_tracking_protection_details">Көбірек</string>
    <!-- Header for categories that are being being blocked by current Enhanced Tracking Protection settings -->
    <string name="enhanced_tracking_protection_blocked">Бұғатталған</string>
    <!-- Header for categories that are being not being blocked by current Enhanced Tracking Protection settings -->
    <string name="enhanced_tracking_protection_allowed">Рұқсат етілген</string>
    <!-- Category of trackers (social media trackers) that can be blocked by Enhanced Tracking Protection -->
    <string name="etp_social_media_trackers_title">Әлеуметтік желілер трекерлері</string>
    <!-- Description of social media trackers that can be blocked by Enhanced Tracking Protection -->
    <string name="etp_social_media_trackers_description">Әлеуметтік желілердің сіздің интернеттегі шолу әрекеттеріңізді бақылау мүмкіндігін шектейді.</string>
    <!-- Category of trackers (cross-site tracking cookies) that can be blocked by Enhanced Tracking Protection -->
    <string name="etp_cookies_title">Сайтаралық бақылайтын cookie файлдары</string>
    <!-- Category of trackers (cross-site tracking cookies) that can be blocked by Enhanced Tracking Protection -->
    <string name="etp_cookies_title_2">Сайтаралық cookie файлдары</string>
    <!-- Description of cross-site tracking cookies that can be blocked by Enhanced Tracking Protection -->
    <string name="etp_cookies_description">Көптеген сайттарда сіздің шолу деректерін жинақтау үшін жарнамалық желілер мен аналитикалық компаниялар пайдаланатын cookie файлдарын бұғаттайды.</string>
    <!-- Description of cross-site tracking cookies that can be blocked by Enhanced Tracking Protection -->
    <string name="etp_cookies_description_2">Cookie файлдарынан толық қорғау сіз шолып отырған сайттың cookie файлдарын оқшаулайды, сондықтан жарнамалық желілер сияқты трекерлер оларды сайттар арасында сізді бақылап отыру үшін пайдалана алмайды.</string>
    <!-- Category of trackers (cryptominers) that can be blocked by Enhanced Tracking Protection -->
    <string name="etp_cryptominers_title">Криптомайнерлер</string>
    <!-- Description of cryptominers that can be blocked by Enhanced Tracking Protection -->
    <string name="etp_cryptominers_description">Цифрлық валютаны өндіретін зиянкес скрипттерге сіздің құрылғыңызға қатынауды бұғаттайды.</string>
    <!-- Category of trackers (fingerprinters) that can be blocked by Enhanced Tracking Protection -->
    <string name="etp_fingerprinters_title" moz:RemovedIn="130" tools:ignore="UnusedResources">Баспаны жинаушылар</string>
    <!-- Description of fingerprinters that can be blocked by Enhanced Tracking Protection -->
    <string name="etp_fingerprinters_description" moz:RemovedIn="130" tools:ignore="UnusedResources">Бақылау мақсатында пайдалануға болатын құрылғыңыз туралы бірегей деректер жиналуын тоқтатады.</string>
    <!-- Description of fingerprinters that can be blocked by Enhanced Tracking Protection -->
    <string name="etp_known_fingerprinters_description">Бақылау мақсатында пайдалануға болатын құрылғыңыз туралы бірегей деректер жиналуын тоқтатады.</string>
    <!-- Category of trackers (tracking content) that can be blocked by Enhanced Tracking Protection -->
    <string name="etp_tracking_content_title">Бақылайтын құрама</string>
    <!-- Description of tracking content that can be blocked by Enhanced Tracking Protection -->
    <string name="etp_tracking_content_description">Бақылау коды бар сыртқы жарнама, видео және басқа жа мазмұннын жүктеуіне жол бермейді. Кейбір веб-сайттардың жұмысына әсер етуі мүмкін.</string>
    <!-- Enhanced Tracking Protection message that protection is currently on for this site -->
    <string name="etp_panel_on">Бұл сайт үшін қорғаныс ІСКЕ ҚОСЫЛҒАН</string>
    <!-- Enhanced Tracking Protection message that protection is currently off for this site -->
    <string name="etp_panel_off">Бұл сайт үшін қорғаныс СӨНДІРІЛГЕН</string>
    <!-- Header for exceptions list for which sites enhanced tracking protection is always off -->
    <string name="enhanced_tracking_protection_exceptions">Бақылаудан кеңейтілген қорғаныс бұл сайттар үшін сөндірілген</string>
    <!-- Content description (not visible, for screen readers etc.): Navigate
    back from ETP details (Ex: Tracking content) -->
    <string name="etp_back_button_content_description">Артқа өту</string>
    <!-- About page link text to open what's new link -->
    <string name="about_whats_new">%s ішінде не жаңалық</string>
    <!-- Open source licenses page title
    The first parameter is the app name -->
    <string name="open_source_licenses_title">%s | Ашық библиотекалар</string>

    <!-- Category of trackers (redirect trackers) that can be blocked by Enhanced Tracking Protection -->
    <string name="etp_redirect_trackers_title">Қайта бағыттайтын трекерлер</string>
    <!-- Description of redirect tracker cookies that can be blocked by Enhanced Tracking Protection -->
    <string name="etp_redirect_trackers_description">Белгілі бақылайтын веб-сайттарға қайта бағыттау арқылы орнатылған cookie файлдарын тазарту.</string>

    <!-- Preference for fingerprinting protection for the custom protection settings -->
    <string name="etp_suspected_fingerprinters_title">Күмәнді болған цифрлық саусақ іздерін жинаушылар</string>
    <!-- Description of fingerprinters that can be blocked by fingerprinting protection -->
    <string name="etp_suspected_fingerprinters_description">Күмәнді болған цифрлық саусақ іздерін жинаушыларды тоқтату үшін цифрлық саусақ іздерін жинаушылардан қорғанысты іске қосады.</string>
    <!-- Category of trackers (fingerprinters) that can be blocked by Enhanced Tracking Protection -->
    <string name="etp_known_fingerprinters_title">Белгілі болған цифрлық саусақ іздерін жинаушылар</string>
    <!-- Description of the SmartBlock Enhanced Tracking Protection feature. The * symbol is intentionally hardcoded here,
         as we use it on the UI to indicate which trackers have been partially unblocked.  -->
    <string name="preference_etp_smartblock_description">Төменде белгіленген кейбір трекерлер бұл бетте жартылай бұғатталмаған, себебі сіз олармен әрекеттестіңіз *.</string>
    <!-- Text displayed that links to website about enhanced tracking protection SmartBlock -->
    <string name="preference_etp_smartblock_learn_more">Көбірек білу</string>

    <!-- Content description (not visible, for screen readers etc.):
    Enhanced tracking protection exception preference icon for ETP settings. -->
    <string name="preference_etp_exceptions_icon_description">Бақылаудан жақсартылған қорғаныстың ережеден тыс жағдайының баптау таңбашасы</string>

    <!-- About page link text to open support link -->
    <string name="about_support">Қолдау</string>
    <!-- About page link text to list of past crashes (like about:crashes on desktop) -->
    <string name="about_crashes">Құлаулар</string>
    <!-- About page link text to open privacy notice link -->
    <string name="about_privacy_notice">Жекелік ескертуі</string>
    <!-- About page link text to open know your rights link -->
    <string name="about_know_your_rights">Құқықтарыңыз жөнінде біліңіз</string>
    <!-- About page link text to open licensing information link -->
    <string name="about_licensing_information">Лицензиялық ақпарат</string>
    <!-- About page link text to open a screen with libraries that are used -->
    <string name="about_other_open_source_libraries">Біз пайдаланатын библиотекалар</string>
    <!-- Toast shown to the user when they are activating the secret dev menu
        The first parameter is number of long clicks left to enable the menu -->
    <string name="about_debug_menu_toast_progress">Жөндеу мәзірі: Іске қосуға дейін %1$d шерту қалды</string>
    <string name="about_debug_menu_toast_done">Жөнде мәзірі іске қосылған</string>

    <!-- Browser long press popup menu -->
    <!-- Copy the current url -->
    <string name="browser_toolbar_long_press_popup_copy">Көшіріп алу</string>
    <!-- Paste & go the text in the clipboard. '&amp;' is replaced with the ampersand symbol: & -->
    <string name="browser_toolbar_long_press_popup_paste_and_go">Кірістіру және өту</string>
    <!-- Paste the text in the clipboard -->
    <string name="browser_toolbar_long_press_popup_paste">Кірістіру</string>
    <!-- Snackbar message shown after an URL has been copied to clipboard. -->
    <string name="browser_toolbar_url_copied_to_clipboard_snackbar">URL алмасу буферіне көшірілді</string>

    <!-- Title text for the Add To Homescreen dialog -->
    <string name="add_to_homescreen_title">Үй экранына қосу</string>
    <!-- Cancel button text for the Add to Homescreen dialog -->
    <string name="add_to_homescreen_cancel">Бас тарту</string>
    <!-- Add button text for the Add to Homescreen dialog -->
    <string name="add_to_homescreen_add">Қосу</string>
    <!-- Continue to website button text for the first-time Add to Homescreen dialog -->
    <string name="add_to_homescreen_continue">Веб-сайтқа өту</string>
    <!-- Placeholder text for the TextView in the Add to Homescreen dialog -->
    <string name="add_to_homescreen_text_placeholder">Жарлық атауы</string>

    <!-- Describes the add to homescreen functionality -->
    <string name="add_to_homescreen_description_2">Бұл веб-сайтты жылдам қатынау және қолданба тектес режимде жылдам шолу мақсатымен құрылғыңыздың үй бетіңізге қосуға болады.</string>

    <!-- Preference for managing the settings for logins and passwords in Fenix -->
    <string name="preferences_passwords_logins_and_passwords_2">Парольдер</string>
    <!-- Preference for managing the saving of logins and passwords in Fenix -->
    <string name="preferences_passwords_save_logins_2">Парольдерді сақтау</string>
    <!-- Preference option for asking to save passwords in Fenix -->
    <string name="preferences_passwords_save_logins_ask_to_save">Сақтау алдында сұрау</string>
    <!-- Preference option for never saving passwords in Fenix -->
    <string name="preferences_passwords_save_logins_never_save">Ешқашан сақтамау</string>

    <!-- Preference for autofilling saved logins in Firefox (in web content), %1$s will be replaced with the app name -->
    <string name="preferences_passwords_autofill2">%1$s ішінде автотолтыру</string>
    <!-- Description for the preference for autofilling saved logins in Firefox (in web content), %1$s will be replaced with the app name -->
    <string name="preferences_passwords_autofill_description">%1$s қолдану кезінде веб-сайттарда пайдаланушы аттары мен парольдерін толтыру және сақтау.</string>
    <!-- Preference for autofilling logins from Fenix in other apps (e.g. autofilling the Twitter app) -->
    <string name="preferences_android_autofill">Басқа қолданбаларда автотолтыру</string>

    <!-- Description for the preference for autofilling logins from Fenix in other apps (e.g. autofilling the Twitter app) -->
    <string name="preferences_android_autofill_description">Құрылғыңыздағы басқа қолданбаларда пайдаланушы аттары мен парольдерін толтыру.</string>

    <!-- Preference option for adding a password -->
    <string name="preferences_logins_add_login_2">Парольді қосу</string>

    <!-- Preference for syncing saved passwords in Fenix -->
    <string name="preferences_passwords_sync_logins_2">Парольдерді синхрондау</string>
    <!-- Preference for syncing saved passwords in Fenix, when not signed in-->
    <string name="preferences_passwords_sync_logins_across_devices_2">Парольдерді құрылғылар арасында синхрондау</string>
    <!-- Preference to access list of saved passwords -->
    <string name="preferences_passwords_saved_logins_2">Сақталған парольдер</string>
    <!-- Description of empty list of saved passwords. Placeholder is replaced with app name.  -->
    <string name="preferences_passwords_saved_logins_description_empty_text_2">Сіз %s ішіне сақтаған немесе синхрондаған парольдер осында тізіліп көрсетіледі. Сіз сақтаған барлық парольдер шифрленген.</string>
    <!-- Clickable text for opening an external link for more information about Sync. -->
    <string name="preferences_passwords_saved_logins_description_empty_learn_more_link_2">Синхрондау туралы көбірек біліңіз</string>
    <!-- Preference to access list of login exceptions that we never save logins for -->
    <string name="preferences_passwords_exceptions">Ережеден бөлек</string>
    <!-- Empty description of list of login exceptions that we never save passwords for. Parameter will be replaced by app name. -->
    <string name="preferences_passwords_exceptions_description_empty_2">%s осы жерде тізімделген сайттар үшін парольдерді сақтамайтын болады.</string>
    <!-- Description of list of login exceptions that we never save passwords for. Parameter will be replaced by app name. -->
    <string name="preferences_passwords_exceptions_description_2">%s бұл сайттар үшін парольдерді сақтамайтын болады.</string>
    <!-- Text on button to remove all saved login exceptions -->
    <string name="preferences_passwords_exceptions_remove_all">Барлық ережеден тыс жағдайларды өшіру</string>
    <!-- Hint for search box in passwords list -->
    <string name="preferences_passwords_saved_logins_search_2">Парольдерді іздеу</string>
    <!-- The header for the site that a login is for -->
    <string name="preferences_passwords_saved_logins_site">Сайт</string>
    <!-- The header for the username for a login -->
    <string name="preferences_passwords_saved_logins_username">Пайдаланушы аты</string>
    <!-- The header for the password for a login -->
    <string name="preferences_passwords_saved_logins_password">Пароль</string>
    <!-- Shown in snackbar to tell user that the password has been copied -->
    <string name="logins_password_copied">Пароль алмасу буферіне көшірілді</string>
    <!-- Shown in snackbar to tell user that the username has been copied -->
    <string name="logins_username_copied">Пайдаланушы аты алмасу буферіне көшірілді</string>
    <!-- Content Description (for screenreaders etc) read for the button to copy a password in logins-->
    <string name="saved_logins_copy_password">Парольді көшіріп алу</string>
    <!-- Content Description (for screenreaders etc) read for the button to clear a password while editing a login-->
    <string name="saved_logins_clear_password">Парольді тазарту</string>
    <!-- Content Description (for screenreaders etc) read for the button to copy a username in logins -->
    <string name="saved_login_copy_username">Пайдаланушы атын көшіріп алу</string>
    <!-- Content Description (for screenreaders etc) read for the button to clear a username while editing a login -->
    <string name="saved_login_clear_username">Пайдаланушы атын тазарту</string>
    <!-- Content Description (for screenreaders etc) read for the button to clear the hostname field while creating a login -->
    <string name="saved_login_clear_hostname">Хост атауын өшіру</string>
    <!-- Content Description (for screenreaders etc) read for the button to open a site in logins -->
    <string name="saved_login_open_site">Сайтты браузерде ашу</string>
    <!-- Content Description (for screenreaders etc) read for the button to reveal a password in logins -->
    <string name="saved_login_reveal_password">Парольді көрсету</string>
    <!-- Content Description (for screenreaders etc) read for the button to hide a password in logins -->
    <string name="saved_login_hide_password">Парольді жасыру</string>
    <!-- Message displayed in biometric prompt displayed for authentication before allowing users to view their passwords -->
    <string name="logins_biometric_prompt_message_2">Сақталған парольдеріңізді көру үшін бұғаттауын ашыңыз</string>
    <!-- Title of warning dialog if users have no device authentication set up -->
    <string name="logins_warning_dialog_title_2">Сақталған парольдерді қорғаңыз</string>
    <!-- Message of warning dialog if users have no device authentication set up -->
    <string name="logins_warning_dialog_message_2">Бөтен адам сіздің құрылғыңызда болса, одан сақталған парольдеріңізді қорғау үшін құрылғының бұғаттау үлгісін, PIN-кодын немесе парольді орнатыңыз.</string>
    <!-- Negative button to ignore warning dialog if users have no device authentication set up -->
    <string name="logins_warning_dialog_later">Кейінірек</string>

    <!-- Positive button to send users to set up a pin of warning dialog if users have no device authentication set up -->
    <string name="logins_warning_dialog_set_up_now">Қазір баптау</string>
    <!-- Title of PIN verification dialog to direct users to re-enter their device credentials to access their logins -->
    <string name="logins_biometric_prompt_message_pin">Құрылғының бұғаттауын ашыңыз</string>
    <!-- Title for Accessibility Force Enable Zoom Preference -->
    <string name="preference_accessibility_force_enable_zoom">Барлық веб-сайттарда масштабтау</string>
    <!-- Summary for Accessibility Force Enable Zoom Preference -->
    <string name="preference_accessibility_force_enable_zoom_summary">Бұл әрекетті рұқсат етпейтін веб-сайттарда да масштабтауды іске қосу үшін шертіңіз.</string>
    <!-- Saved logins sorting strategy menu item -by name- (if selected, it will sort saved logins alphabetically) -->
    <string name="saved_logins_sort_strategy_alphabetically">Аты (А-Я)</string>
    <!-- Saved logins sorting strategy menu item -by last used- (if selected, it will sort saved logins by last used) -->
    <string name="saved_logins_sort_strategy_last_used">Соңғы қолданылған</string>

    <!-- Content description (not visible, for screen readers etc.) -->
    <string name="saved_logins_menu_dropdown_chevron_icon_content_description_2">Парольдерді сұрыптау мәзірі</string>

    <!-- Autofill -->
    <!-- Preference and title for managing the autofill settings -->
    <string name="preferences_autofill">Автотолтыру</string>
    <!-- Preference and title for managing the settings for addresses -->
    <string name="preferences_addresses">Адрестер</string>
    <!-- Preference and title for managing the settings for payment methods -->
    <string name="preferences_credit_cards_2">Төлем әдістері</string>
    <!-- Preference for saving and autofilling credit cards -->
    <string name="preferences_credit_cards_save_and_autofill_cards_2">Төлем әдістерін сақтау және толтыру</string>
    <!-- Preference summary for saving and autofilling payment method data. Parameter will be replaced by app name. -->
    <string name="preferences_credit_cards_save_and_autofill_cards_summary_2">%s сіз сақтаған барлық төлем әдістерін шифрлейді</string>
    <!-- Preference option for syncing credit cards across devices. This is displayed when the user is not signed into sync -->
    <string name="preferences_credit_cards_sync_cards_across_devices">Карталарды құрылғылар арасында синхрондау</string>
    <!-- Preference option for syncing credit cards across devices. This is displayed when the user is signed into sync -->
    <string name="preferences_credit_cards_sync_cards">Карталарды синхрондау</string>

    <!-- Preference option for adding a card -->
    <string name="preferences_credit_cards_add_credit_card_2">Картаны қосу</string>
    <!-- Preference option for managing saved cards -->
    <string name="preferences_credit_cards_manage_saved_cards_2">Карталарды басқару</string>
    <!-- Preference option for adding an address -->
    <string name="preferences_addresses_add_address">Адресті қосу</string>
    <!-- Preference option for managing saved addresses -->
    <string name="preferences_addresses_manage_addresses">Адрестерді басқару</string>
    <!-- Preference for saving and filling addresses -->
    <string name="preferences_addresses_save_and_autofill_addresses_2">Адрестерді сақтау және толтыру</string>

    <!-- Preference summary for saving and filling address data -->
    <string name="preferences_addresses_save_and_autofill_addresses_summary_2">Телефон нөмірлері мен электрондық пошта адрестерін қамтиды</string>

    <!-- Title of the "Add card" screen -->
    <string name="credit_cards_add_card">Картаны қосу</string>
    <!-- Title of the "Edit card" screen -->
    <string name="credit_cards_edit_card">Картаны түзету</string>
    <!-- The header for the card number of a credit card -->
    <string name="credit_cards_card_number">Карта нөмірі</string>
    <!-- The header for the expiration date of a credit card -->
    <string name="credit_cards_expiration_date">Мерзімнің біту күні</string>
    <!-- The label for the expiration date month of a credit card to be used by a11y services-->
    <string name="credit_cards_expiration_date_month">Жарамдылық мерзімінің айы</string>
    <!-- The label for the expiration date year of a credit card to be used by a11y services-->
    <string name="credit_cards_expiration_date_year">Жарамдылық мерзімінің жылы</string>
    <!-- The header for the name on the credit card -->
    <string name="credit_cards_name_on_card">Картадағы аты</string>
    <!-- The text for the "Delete card" menu item for deleting a credit card -->
    <string name="credit_cards_menu_delete_card">Картаны өшіру</string>
    <!-- The text for the "Delete card" button for deleting a credit card -->
    <string name="credit_cards_delete_card_button">Картаны өшіру</string>
    <!-- The text for the confirmation message of "Delete card" dialog -->
    <string name="credit_cards_delete_dialog_confirmation_2">Картаны өшіру керек пе?</string>
    <!-- The text for the positive button on "Delete card" dialog -->
    <string name="credit_cards_delete_dialog_button">Өшіру</string>
    <!-- The title for the "Save" menu item for saving a credit card -->
    <string name="credit_cards_menu_save">Сақтау</string>
    <!-- The text for the "Save" button for saving a credit card -->
    <string name="credit_cards_save_button">Сақтау</string>
    <!-- The text for the "Cancel" button for cancelling adding, updating or deleting a credit card -->
    <string name="credit_cards_cancel_button">Бас тарту</string>

    <!-- Title of the "Saved cards" screen -->
    <string name="credit_cards_saved_cards">Сақталған карталар</string>

    <!-- Error message for card number validation -->
    <string name="credit_cards_number_validation_error_message_2">Жарамды карта нөмірін енгізіңіз</string>
    <!-- Error message for card name on card validation -->
    <string name="credit_cards_name_on_card_validation_error_message_2">Атын қосыңыз</string>
    <!-- Message displayed in biometric prompt displayed for authentication before allowing users to view their saved credit cards -->
    <string name="credit_cards_biometric_prompt_message">Сақталған карталарыңызды көру үшін бұғаттауын ашыңыз</string>
    <!-- Title of warning dialog if users have no device authentication set up -->
    <string name="credit_cards_warning_dialog_title_2">Сақталған төлем әдістерін қорғаңыз</string>
    <!-- Message of warning dialog if users have no device authentication set up -->
    <string name="credit_cards_warning_dialog_message_3">Бөтен адам сіздің құрылғыңызда болса, одан сақталған төлем әдістерін қорғау үшін құрылғының бұғаттау үлгісін, PIN-кодын немесе парольді орнатыңыз.</string>
    <!-- Positive button to send users to set up a pin of warning dialog if users have no device authentication set up -->
    <string name="credit_cards_warning_dialog_set_up_now">Қазір баптау</string>
    <!-- Negative button to ignore warning dialog if users have no device authentication set up -->
    <string name="credit_cards_warning_dialog_later">Кейінірек</string>
    <!-- Title of PIN verification dialog to direct users to re-enter their device credentials to access their credit cards -->
    <string name="credit_cards_biometric_prompt_message_pin">Құрылғының бұғаттауын ашыңыз</string>

    <!-- Message displayed in biometric prompt for authentication, before allowing users to use their stored payment method information -->
    <string name="credit_cards_biometric_prompt_unlock_message_2">Сақталған төлем әдістерін қолдану үшін құлыптан босатыңыз</string>
    <!-- Title of the "Add address" screen -->
    <string name="addresses_add_address">Адресті қосу</string>
    <!-- Title of the "Edit address" screen -->
    <string name="addresses_edit_address">Адресті түзету</string>
    <!-- Title of the "Manage addresses" screen -->
    <string name="addresses_manage_addresses">Адрестерді басқару</string>
    <!-- The header for the name of an address. Name represents a person's full name, typically made up of a first, middle and last name, e.g. John Joe Doe. -->
    <string name="addresses_name">Аты</string>
    <!-- The header for the street address of an address -->
    <string name="addresses_street_address">Көше адресі</string>
    <!-- The header for the city of an address -->
    <string name="addresses_city">Қала</string>
    <!-- The header for the subregion of an address when "state" should be used -->
    <string name="addresses_state">Аймақ</string>
    <!-- The header for the subregion of an address when "province" should be used -->
    <string name="addresses_province">Облыс</string>
    <!-- The header for the zip code of an address -->
    <string name="addresses_zip">Пошталық индексі</string>
    <!-- The header for the country or region of an address -->
    <string name="addresses_country">Ел немесе аймақ</string>
    <!-- The header for the phone number of an address -->
    <string name="addresses_phone">Телефон</string>
    <!-- The header for the email of an address -->
    <string name="addresses_email">Эл. пошта</string>
    <!-- The text for the "Save" button for saving an address -->
    <string name="addresses_save_button">Сақтау</string>
    <!-- The text for the "Cancel" button for cancelling adding, updating or deleting an address -->
    <string name="addresses_cancel_button">Бас тарту</string>

    <!-- The text for the "Delete address" button for deleting an address -->
    <string name="addressess_delete_address_button">Адресті өшіру</string>

    <!-- The title for the "Delete address" confirmation dialog -->
    <string name="addressess_confirm_dialog_message_2">Бұл адресті өшіру керек пе?</string>
    <!-- The text for the positive button on "Delete address" dialog -->
    <string name="addressess_confirm_dialog_ok_button">Өшіру</string>
    <!-- The text for the negative button on "Delete address" dialog -->
    <string name="addressess_confirm_dialog_cancel_button">Бас тарту</string>
    <!-- The text for the "Save address" menu item for saving an address -->
    <string name="address_menu_save_address">Адресті сақтау</string>
    <!-- The text for the "Delete address" menu item for deleting an address -->
    <string name="address_menu_delete_address">Адресті өшіру</string>

    <!-- Title of the Add search engine screen -->
    <string name="search_engine_add_custom_search_engine_title">Іздеу жүйесін қосу</string>
    <!-- Content description (not visible, for screen readers etc.): Title for the button that navigates to add new engine screen -->
    <string name="search_engine_add_custom_search_engine_button_content_description">Жаңа іздеу жүйесін қосу</string>
    <!-- Title of the Edit search engine screen -->
    <string name="search_engine_edit_custom_search_engine_title">Іздеу жүйесін түзету</string>
    <!-- Text for the menu button to edit a search engine -->
    <string name="search_engine_edit">Түзету</string>
    <!-- Text for the menu button to delete a search engine -->
    <string name="search_engine_delete">Өшіру</string>

    <!-- Label for the TextField in which user enters custom search engine name -->
    <string name="search_add_custom_engine_name_label">Аты</string>
    <!-- Placeholder text shown in the Search Engine Name text field before a user enters text -->
    <string name="search_add_custom_engine_name_hint_2">Іздеу жүйесінің атауы</string>
    <!-- Label for the TextField in which user enters custom search engine URL -->
    <string name="search_add_custom_engine_url_label">Іздеу жолының URL адресі</string>
    <!-- Placeholder text shown in the Search String TextField before a user enters text -->
    <string name="search_add_custom_engine_search_string_hint_2">Іздеу үшін пайдаланылатын URL</string>
    <!-- Description text for the Search String TextField. The %s is part of the string -->
    <string name="search_add_custom_engine_search_string_example" formatted="false">Сұранымды &quot;%s&quot; жолымен алмастырыңыз. Мысалы:\nhttps://www.google.com/search?q=%s</string>
    <!-- Accessibility description for the form in which details about the custom search engine are entered -->
    <string name="search_add_custom_engine_form_description">Таңдауыңызша іздеу жүйесінің ақпараты</string>

    <!-- Label for the TextField in which user enters custom search engine suggestion URL -->
    <string name="search_add_custom_engine_suggest_url_label">Іздеу ұсыныстарының API (міндетті емес)</string>
    <!-- Placeholder text shown in the Search Suggestion String TextField before a user enters text -->
    <string name="search_add_custom_engine_suggest_string_hint">Іздеу ұсыныстарының API URL адресі</string>
    <!-- Description text for the Search Suggestion String TextField. The %s is part of the string -->
    <string name="search_add_custom_engine_suggest_string_example_2" formatted="false">Сұранымды &quot;%s&quot; мәнімен алмастырыңыз. Мысалы\nhttps://suggestqueries.google.com/complete/search?client=firefox&amp;q=%s</string>
    <!-- The text for the "Save" button for saving a custom search engine -->
    <string name="search_custom_engine_save_button">Сақтау</string>

    <!-- Text shown when a user leaves the name field empty -->
    <string name="search_add_custom_engine_error_empty_name">Іздеу жүйесінің атауын енгізіңіз</string>
    <!-- Text shown when a user leaves the search string field empty -->
    <string name="search_add_custom_engine_error_empty_search_string">Іздеу жолын енгізіңіз</string>
    <!-- Text shown when a user leaves out the required template string -->
    <string name="search_add_custom_engine_error_missing_template">Іздеу жолы мысал пішіміне сай келетінін тексеріңіз</string>
    <!-- Text shown when we aren't able to validate the custom search query. The first parameter is the url of the custom search engine -->
    <string name="search_add_custom_engine_error_cannot_reach">&quot;%s&quot; адресіне байланысу қатесі</string>
    <!-- Text shown when a user creates a new search engine -->
    <string name="search_add_custom_engine_success_message">%s қосылды</string>
    <!-- Text shown when a user successfully edits a custom search engine -->
    <string name="search_edit_custom_engine_success_message">%s сақталды</string>
    <!-- Text shown when a user successfully deletes a custom search engine -->
    <string name="search_delete_search_engine_success_message">%s өшірілді</string>

    <!-- Heading for the instructions to allow a permission -->
    <string name="phone_feature_blocked_intro">Рұқсат ету үшін:</string>
    <!-- First step for the allowing a permission -->
    <string name="phone_feature_blocked_step_settings">1. Android баптауларына өтіңіз</string>
    <!-- Second step for the allowing a permission -->
    <string name="phone_feature_blocked_step_permissions"><![CDATA[2. <b>Рұқсаттар</b> басыңыз]]></string>
    <!-- Third step for the allowing a permission (Fore example: Camera) -->
    <string name="phone_feature_blocked_step_feature"><![CDATA[3. <b>%1$s</b> ауыстырғышын іске қосыңыз]]></string>

    <!-- Label that indicates a site is using a secure connection -->
    <string name="quick_settings_sheet_secure_connection_2">Байланыс қауіпсіз</string>
    <!-- Label that indicates a site is using a insecure connection -->
    <string name="quick_settings_sheet_insecure_connection_2">Байланыс қауіпсіз емес</string>
    <!-- Label to clear site data -->
    <string name="clear_site_data">Cookies файлдары және сайт деректерін тазарту</string>
    <!-- Confirmation message for a dialog confirming if the user wants to delete all data for current site -->
    <string name="confirm_clear_site_data"><![CDATA[<b>%s</b> сайты үшін барлық cookie файлдары және деректерді өшіруді шынымен қалайсыз ба?]]></string>
    <!-- Confirmation message for a dialog confirming if the user wants to delete all the permissions for all sites-->
    <string name="confirm_clear_permissions_on_all_sites">Барлық сайттардағы барлық рұқсаттарды өшіруді шынымен қалайсыз ба?</string>
    <!-- Confirmation message for a dialog confirming if the user wants to delete all the permissions for a site-->
    <string name="confirm_clear_permissions_site">Бұл сайт үшін барлық рұқсаттарды өшіруді шынымен қалайсыз ба?</string>
    <!-- Confirmation message for a dialog confirming if the user wants to set default value a permission for a site-->
    <string name="confirm_clear_permission_site">Бұл сайт үшін бұл рұқсатты өшіруді шынымен қалайсыз ба?</string>
    <!-- label shown when there are not site exceptions to show in the site exception settings -->
    <string name="no_site_exceptions">Сайт үшін ережеден тыс жағдайлар жоқ</string>
    <!-- Bookmark deletion confirmation -->
    <string name="bookmark_deletion_confirmation">Бұл бетбелгіні өшіруді шынымен қалайсыз ба?</string>
    <!-- Browser menu button that adds a shortcut to the home fragment -->
    <string name="browser_menu_add_to_shortcuts">Жарлықтарға қосу</string>
    <!-- Browser menu button that removes a shortcut from the home fragment -->
    <string name="browser_menu_remove_from_shortcuts">Жарлықтардан өшіру</string>
    <!-- text shown before the issuer name to indicate who its verified by, parameter is the name of
     the certificate authority that verified the ticket-->
    <string name="certificate_info_verified_by">Растаған: %1$s</string>
    <!-- Login overflow menu delete button -->
    <string name="login_menu_delete_button">Өшіру</string>
    <!-- Login overflow menu edit button -->
    <string name="login_menu_edit_button">Түзету</string>
    <!-- Message in delete confirmation dialog for password -->
    <string name="login_deletion_confirmation_2">Бұл парольді өшіруді шынымен қалайсыз ба?</string>
    <!-- Positive action of a dialog asking to delete  -->
    <string name="dialog_delete_positive">Өшіру</string>
    <!-- Negative action of a dialog asking to delete login -->
    <string name="dialog_delete_negative">Бас тарту</string>
    <!--  The saved password options menu description. -->
    <string name="login_options_menu_2">Пароль опциялары</string>
    <!--  The editable text field for a website address. -->
    <string name="saved_login_hostname_description_3">Веб-сайт адресі үшін түзетуге болатын мәтіндік өрісі.</string>
    <!--  The editable text field for a username. -->
    <string name="saved_login_username_description_3">Пайдаланушы аты үшін түзетуге болатын мәтіндік өрісі.</string>

    <!--  The editable text field for a login's password. -->
    <string name="saved_login_password_description_2">Пароль үшін түзетуге болатын мәтіндік өрісі.</string>
    <!--  The button description to save changes to an edited password. -->
    <string name="save_changes_to_login_2">Өзгерістерді сақтау.</string>
    <!--  The page title for editing a saved password. -->
    <string name="edit_2">Парольді түзету</string>
    <!--  The page title for adding new password. -->
    <string name="add_login_2">Парольді қосу</string>
    <!--  Error text displayed underneath the password field when it is in an error case. -->
    <string name="saved_login_password_required_2">Парольді енгізіңіз</string>
    <!--  The error message in add login view when username field is blank. -->
    <string name="saved_login_username_required_2">Пайдаланушы атын енгізіңіз</string>
    <!--  The error message in add login view when hostname field is blank. -->
    <string name="saved_login_hostname_required" tools:ignore="UnusedResources">Хост атауы керек</string>
    <!--  The error message in add login view when hostname field is blank. -->
    <string name="saved_login_hostname_required_2" tools:ignore="UnusedResources">Веб адресін енгізіңіз</string>
    <!-- Voice search button content description  -->
    <string name="voice_search_content_description">Дауыстық іздеу</string>
    <!-- Voice search prompt description displayed after the user presses the voice search button -->
    <string name="voice_search_explainer">Қазір сөйлеңіз</string>

    <!--  The error message in edit login view when a duplicate username exists. -->
    <string name="saved_login_duplicate">Бұл пайдаланушы атын қолданатын логин бар болып тұр</string>

    <!-- This is the hint text that is shown inline on the hostname field of the create new login page. 'https://www.example.com' intentionally hardcoded here -->
    <string name="add_login_hostname_hint_text">https://www.example.com</string>
    <!-- This is an error message shown below the hostname field of the add login page when a hostname does not contain http or https. -->
    <string name="add_login_hostname_invalid_text_3">Веб-адресте &quot;https://&quot; немесе &quot;http://&quot; болуы тиіс</string>
    <!-- This is an error message shown below the hostname field of the add login page when a hostname is invalid. -->
    <string name="add_login_hostname_invalid_text_2">Жарамды хост атауы керек</string>

    <!-- Synced Tabs -->
    <!-- Text displayed to ask user to connect another device as no devices found with account -->
    <string name="synced_tabs_connect_another_device">Басқа құрылғыны байланыстыру.</string>
    <!-- Text displayed asking user to re-authenticate -->
    <string name="synced_tabs_reauth">Қайта аутентификациялаңыз.</string>
    <!-- Text displayed when user has disabled tab syncing in Firefox Sync Account -->
    <string name="synced_tabs_enable_tab_syncing">Беттер синхрондауын іске қосыңыз.</string>
    <!-- Text displayed when user has no tabs that have been synced -->
    <string name="synced_tabs_no_tabs" tools:ignore="BrandUsage">Сізде басқа құрылғыларыңызда Firefox-та ашық беттер жоқ.</string>
    <!-- Text displayed in the synced tabs screen when a user is not signed in to Firefox Sync describing Synced Tabs -->
    <string name="synced_tabs_sign_in_message">Басқа құрылғыларыңыздан беттер тізімін қарау.</string>
    <!-- Text displayed on a button in the synced tabs screen to link users to sign in when a user is not signed in to Firefox Sync -->
    <string name="synced_tabs_sign_in_button">Синхрондау үшін кіру</string>

    <!-- The text displayed when a synced device has no tabs to show in the list of Synced Tabs. -->
    <string name="synced_tabs_no_open_tabs">Ашық беттер жоқ</string>

    <!-- Content description for expanding a group of synced tabs. -->
    <string name="synced_tabs_expand_group">Синхрондалған беттер тобын жазық қылу</string>
    <!-- Content description for collapsing a group of synced tabs. -->
    <string name="synced_tabs_collapse_group">Синхрондалған беттер тобын бүктеу</string>

    <!-- Top Sites -->
    <!-- Title text displayed in the dialog when shortcuts limit is reached. -->
    <string name="shortcut_max_limit_title">Жарлықтар саны шегіне жетті</string>
    <!-- Content description text displayed in the dialog when shortcut limit is reached. -->
    <string name="shortcut_max_limit_content">Жаңа жарлықты қосу үшін, біреуін өшіріңіз. Сайтқа басып, басулы ұстаңыз және өшіру таңдаңыз.</string>
    <!-- Confirmation dialog button text when top sites limit is reached. -->
    <string name="top_sites_max_limit_confirmation_button">Жақсы, түсіндім</string>

    <!-- Label for the preference to show the shortcuts for the most visited top sites on the homepage -->
    <string name="top_sites_toggle_top_recent_sites_4">Жарлықтар</string>
    <!-- Title text displayed in the rename top site dialog. -->
    <string name="top_sites_rename_dialog_title">Аты</string>
    <!-- Hint for renaming title of a shortcut -->
    <string name="shortcut_name_hint">Жарлық атауы</string>
    <!-- Hint for editing URL of a shortcut. -->
    <string name="shortcut_url_hint">Жарлық URL сілтемесі</string>
    <!-- Button caption to confirm the renaming of the top site. -->
    <string name="top_sites_rename_dialog_ok" moz:removedIn="130" tools:ignore="UnusedResources">ОК</string>
    <!-- Dialog button text for canceling the rename top site prompt. -->
    <string name="top_sites_rename_dialog_cancel">Бас тарту</string>

    <!-- Text for the menu button to open the homepage settings. -->
    <string name="top_sites_menu_settings">Баптаулар</string>
    <!-- Text for the menu button to navigate to sponsors and privacy support articles. '&amp;' is replaced with the ampersand symbol: & -->
    <string name="top_sites_menu_sponsor_privacy">Біздің демеушілеріміз және сіздің жекелігіңіз</string>
    <!-- Label text displayed for a sponsored top site. -->
    <string name="top_sites_sponsored_label">Демеуленген</string>

    <!-- Text for the menu item to edit a top site. -->
    <string name="top_sites_edit_top_site">Түзету</string>
    <!-- Text for the dialog title to edit a top site. -->
    <string name="top_sites_edit_dialog_title">Жарлықты түзету</string>
    <!-- Button caption to confirm the edit of the top site. -->
    <string name="top_sites_edit_dialog_save">Сақтау</string>
    <!-- Error message when the user entered an invalid URL -->
    <string name="top_sites_edit_dialog_url_error">Жарамды URL адресін енгізіңіз</string>
    <!-- Label for the URL edit field in the edit top site dialog. -->
    <string name="top_sites_edit_dialog_url_title">URL</string>

    <!-- Inactive tabs in the tabs tray -->
    <!-- Title text displayed in the tabs tray when a tab has been unused for 14 days. -->
    <string name="inactive_tabs_title">Белсенді емес беттер</string>
    <!-- Content description for closing all inactive tabs -->
    <string name="inactive_tabs_delete_all">Барлық белсенді емес беттерді жабу</string>

    <!-- Content description for expanding the inactive tabs section. -->
    <string name="inactive_tabs_expand_content_description">Белсенді емес беттерді жазық қылу</string>
    <!-- Content description for collapsing the inactive tabs section. -->
    <string name="inactive_tabs_collapse_content_description">Белсенді емес беттерді бүктеу</string>

    <!-- Inactive tabs auto-close message in the tabs tray -->
    <!-- The header text of the auto-close message when the user is asked if they want to turn on the auto-closing of inactive tabs. -->
    <string name="inactive_tabs_auto_close_message_header" tools:ignore="UnusedResources">Бір айдан кейін автожабу керек пе?</string>
    <!-- A description below the header to notify the user what the inactive tabs auto-close feature is. -->
    <string name="inactive_tabs_auto_close_message_description" tools:ignore="BrandUsage,UnusedResources">Firefox соңғы айда қаралмаған беттерді жаба алады.</string>
    <!-- A call to action below the description to allow the user to turn on the auto closing of inactive tabs. -->
    <string name="inactive_tabs_auto_close_message_action" tools:ignore="UnusedResources">АВТОЖАБУДЫ ІСКЕ ҚОСУ</string>

    <!-- Text for the snackbar to confirm auto-close is enabled for inactive tabs -->
    <string name="inactive_tabs_auto_close_message_snackbar">Автожабу іске қосылған</string>

    <!-- Awesome bar suggestion's headers -->
    <!-- Search suggestions title for Firefox Suggest. -->
    <string name="firefox_suggest_header" tools:ignore="BrandUsage">Firefox ұсынысы</string>

    <!-- Title for search suggestions when Google is the default search suggestion engine. -->
    <string name="google_search_engine_suggestion_header">Google іздеу</string>
    <!-- Title for search suggestions when the default search suggestion engine is anything other than Google. The first parameter is default search engine name. -->
    <string name="other_default_search_engine_suggestion_header">%s іздеуі</string>

    <!-- Default browser experiment -->
    <!-- Default browser card title -->
    <string name="default_browser_experiment_card_title">Негізгі браузеріңізді ауыстыру</string>
    <!-- Default browser card text -->
    <string name="default_browser_experiment_card_text" tools:ignore="BrandUsage">Веб-сайттар, эл. пошта хаттары және хабарламалардан сілтемелерді Firefox-та автоматты түрде ашылатындай етіп баптау.</string>

    <!-- Content description for close button in collection placeholder. -->
    <string name="remove_home_collection_placeholder_content_description">Өшіру</string>

    <!-- Content description radio buttons with a link to more information -->
    <string name="radio_preference_info_content_description">Көбірек білу үшін шертіңіз</string>

    <!-- Content description for the action bar "up" button -->
    <string name="action_bar_up_description" moz:removedIn="124" tools:ignore="UnusedResources">Жоғары жылжу</string>

    <!-- Content description for privacy content close button -->
    <string name="privacy_content_close_button_content_description">Жабу</string>

    <!-- Pocket recommended stories -->
    <!-- Header text for a section on the home screen. -->
    <string name="pocket_stories_header_1">Ойландыратын әңгімелер</string>
    <!-- Header text for a section on the home screen. -->
    <string name="pocket_stories_categories_header">Тақырып бойынша әңгімелер</string>
    <!-- Text of a button allowing users to access an external url for more Pocket recommendations. -->
    <string name="pocket_stories_placeholder_text">Көбірек шолу</string>
    <!-- Title of an app feature. Smaller than a heading. The first parameter is product name Pocket -->
    <string name="pocket_stories_feature_title_2">%s негізінде.</string>
    <!-- Caption for describing a certain feature. The placeholder is for a clickable text (eg: Learn more) which will load an url in a new tab when clicked.  -->
    <string name="pocket_stories_feature_caption" tools:ignore="BrandUsage">Firefox отбасының бөлігі. %s</string>
    <!-- Clickable text for opening an external link for more information about Pocket. -->
    <string name="pocket_stories_feature_learn_more">Көбірек білу</string>

    <!-- Text indicating that the Pocket story that also displays this text is a sponsored story by other 3rd party entity. -->
    <string name="pocket_stories_sponsor_indication">Демеуленген</string>

    <!-- Snackbar message for enrolling in a Nimbus experiment from the secret settings when Studies preference is Off.-->
    <string name="experiments_snackbar">Деректерді жіберу үшін телеметрияны іске қосу.</string>
    <!-- Snackbar button text to navigate to telemetry settings.-->
    <string name="experiments_snackbar_button">Баптауларға өту</string>

    <!-- Review quality check feature-->
    <!-- Name for the review quality check feature used as title for the panel. -->
    <string name="review_quality_check_feature_name_2">Пікірлерді тексеру</string>
    <!-- Summary for grades A and B for review quality check adjusted grading. -->
    <string name="review_quality_check_grade_a_b_description">Сенімді пікірлер</string>
    <!-- Summary for grade C for review quality check adjusted grading. -->
    <string name="review_quality_check_grade_c_description">Сенімді және сенімсіз пікірлердің араласуы</string>
    <!-- Summary for grades D and F for review quality check adjusted grading. -->
    <string name="review_quality_check_grade_d_f_description">Сенімсіз пікірлер</string>
    <!-- Text for title presenting the reliability of a product's reviews. -->
    <string name="review_quality_check_grade_title">Бұл пікірлер қаншалықты сенімді?</string>
    <!-- Title for when the rating has been updated by the review checker -->
    <string name="review_quality_check_adjusted_rating_title">Түзетілген рейтинг</string>
    <!-- Description for a product's adjusted star rating. The text presents that the product's reviews which were evaluated as unreliable were removed from the adjusted rating. -->
    <string name="review_quality_check_adjusted_rating_description_2">Сенімді пікірлерге негізделген</string>
    <!-- Title for list of highlights from a product's review emphasizing a product's important traits. -->
    <string name="review_quality_check_highlights_title">Соңғы пікірлердің маңызды сәттері</string>
    <!-- Title for section explaining how we analyze the reliability of a product's reviews. -->
    <string name="review_quality_check_explanation_title">Біз пікірлер сапасын қалай анықтаймыз</string>
    <!-- Paragraph explaining how we analyze the reliability of a product's reviews. First parameter is the Fakespot product name. In the phrase "Fakespot by Mozilla", "by" can be localized. Does not need to stay by. -->
    <string name="review_quality_check_explanation_body_reliability">Біз өнім пікірлерінің сенімділігін тексеру үшін Mozilla ұсынған %s AI технологиясын қолданамыз. Бұл өнім сапасын емес, пікір сапасын бағалауға көмектеседі. </string>
    <!-- Paragraph explaining the grading system we use to classify the reliability of a product's reviews. -->
    <string name="review_quality_check_info_review_grade_header"><![CDATA[Әрбір өнім пікіріне біз A мен F арасындағы <b>әріптік баға</b> береміз.]]></string>
    <!-- Description explaining grades A and B for review quality check adjusted grading. -->
    <string name="review_quality_check_info_grade_info_AB">Сенімді пікірлер. Бұл пікірлерді шын, бейтарап пікірлер қалдырған шынайы тұтынушылар жазған деп санаймыз.</string>
    <!-- Description explaining grade C for review quality check adjusted grading. -->
    <string name="review_quality_check_info_grade_info_C">Осында сенімді және сенімсіз пікірлер араласқан деп санаймыз.</string>
    <!-- Description explaining grades D and F for review quality check adjusted grading. -->
    <string name="review_quality_check_info_grade_info_DF">Сенімсіз пікірлер. Бұл пікірлер жалған немесе біржақты шолушылар қалдырды деп санаймыз.</string>
    <!-- Paragraph explaining how a product's adjusted grading is calculated. -->
    <string name="review_quality_check_explanation_body_adjusted_grading"><![CDATA[<b>Түзетілген рейтинг</b> тек біз сенімді деп есептейтін пікірлерге негізделген.]]></string>
    <!-- Paragraph explaining product review highlights. First parameter is the name of the retailer (e.g. Amazon). -->
    <string name="review_quality_check_explanation_body_highlights"><![CDATA[<b>Маңызды сәттер</b> %s ішінен соңғы 80 күнде алынған, біз сенімді деп ойлайтын пікірлер негізінде алынды.]]></string>
    <!-- Text for learn more caption presenting a link with information about review quality. First parameter is for clickable text defined in review_quality_check_info_learn_more_link. -->
    <string name="review_quality_check_info_learn_more">%s туралы көбірек білу.</string>
    <!-- Clickable text that links to review quality check SuMo page. First parameter is the Fakespot product name. -->
    <string name="review_quality_check_info_learn_more_link_2">%s пікірлер сапасын қалай анықтайды</string>
    <!-- Text for title of settings section. -->
    <string name="review_quality_check_settings_title">Баптаулар</string>
    <!-- Text for label for switch preference to show recommended products from review quality check settings section. -->
    <string name="review_quality_check_settings_recommended_products">Пікірлерді тексеру құралында жарнаманы көрсету</string>
    <!-- Description for switch preference to show recommended products from review quality check settings section. First parameter is for clickable text defined in review_quality_check_settings_recommended_products_learn_more.-->
    <string name="review_quality_check_settings_recommended_products_description_2" tools:ignore="UnusedResources">Сәйкес өнімдерге арналған кездейсоқ жарнамаларды көресіз. Біз тек сенімді пікірлері бар өнімдерді жарнамалаймыз. %s</string>
    <!-- Clickable text that links to review quality check recommended products support article. -->
    <string name="review_quality_check_settings_recommended_products_learn_more" tools:ignore="UnusedResources">Көбірек білу</string>
    <!-- Text for turning sidebar off button from review quality check settings section. -->
    <string name="review_quality_check_settings_turn_off">Пікірлерді тексеру құралын сөндіру</string>
    <!-- Text for title of recommended product section. This is displayed above a product image, suggested as an alternative to the product reviewed. -->
    <string name="review_quality_check_ad_title" tools:ignore="UnusedResources">Көбірек қарастыру үшін</string>
    <!-- Caption for recommended product section indicating this is an ad by Fakespot. First parameter is the Fakespot product name. -->
    <string name="review_quality_check_ad_caption" tools:ignore="UnusedResources">%s ұсынған жарнама</string>
    <!-- Caption for review quality check panel. First parameter is for clickable text defined in review_quality_check_powered_by_link. -->
    <string name="review_quality_check_powered_by_2">Пікірлерді тексеру құралы %s негізінде жасалған</string>
    <!-- Clickable text that links to Fakespot.com. First parameter is the Fakespot product name. In the phrase "Fakespot by Mozilla", "by" can be localized. Does not need to stay by. -->
    <string name="review_quality_check_powered_by_link" tools:ignore="UnusedResources">Mozilla ұсынған %s</string>
    <!-- Text for title of warning card informing the user that the current analysis is outdated. -->
    <string name="review_quality_check_outdated_analysis_warning_title" tools:ignore="UnusedResources">Тексеру үшін жаңа ақпарат</string>
    <!-- Text for button from warning card informing the user that the current analysis is outdated. Clicking this should trigger the product's re-analysis. -->
    <string name="review_quality_check_outdated_analysis_warning_action" tools:ignore="UnusedResources">Қазір тексеру</string>
    <!-- Title for warning card informing the user that the current product does not have enough reviews for a review analysis. -->
    <string name="review_quality_check_no_reviews_warning_title">Пікірлер әлі жеткіліксіз</string>
    <!-- Text for body of warning card informing the user that the current product does not have enough reviews for a review analysis. -->
    <string name="review_quality_check_no_reviews_warning_body">Бұл өнімде көбірек пікірлер болған кезде, біз олардың сапасын тексере аламыз.</string>
    <!-- Title for warning card informing the user that the current product is currently not available. -->
    <string name="review_quality_check_product_availability_warning_title">Өнім қолжетімді емес</string>
    <!-- Text for the body of warning card informing the user that the current product is currently not available. -->
    <string name="review_quality_check_product_availability_warning_body">Бұл өнімнің қоймаға қайта оралғанын көрсеңіз, оны бізге хабарлаңыз, біз пікірлерді тексереміз.</string>
    <!-- Clickable text for warning card informing the user that the current product is currently not available. Clicking this should inform the server that the product is available. -->
    <string name="review_quality_check_product_availability_warning_action_2">Өнімнің қоймада бар болғанын хабарлау</string>
    <!-- Title for warning card informing the user that the current product's analysis is still processing. The parameter is the percentage progress (0-100%) of the analysis process (e.g. 56%). -->
    <string name="review_quality_check_analysis_in_progress_warning_title_2">Пікір сапасын тексеру (%s)</string>
    <!-- Text for body of warning card informing the user that the current product's analysis is still processing. -->
    <string name="review_quality_check_analysis_in_progress_warning_body">Бұл шамамен 60 секундқа созылуы мүмкін.</string>
    <!-- Title for info card displayed after the user reports a product is back in stock. -->
    <string name="review_quality_check_analysis_requested_info_title">Хабарламаңыз үшін рахмет!</string>
    <!-- Text for body of info card displayed after the user reports a product is back in stock. -->
    <string name="review_quality_check_analysis_requested_info_body">Бізде осы өнімнің пікірлері туралы ақпарат 24 сағат ішінде болуы керек. Кейінірек қайта тексеріңіз.</string>
    <!-- Title for info card displayed when the user review checker while on a product that Fakespot does not analyze (e.g. gift cards, music). -->
    <string name="review_quality_check_not_analyzable_info_title">Біз бұл пікірлерді тексере алмаймыз</string>
    <!-- Text for body of info card displayed when the user review checker while on a product that Fakespot does not analyze (e.g. gift cards, music). -->
    <string name="review_quality_check_not_analyzable_info_body">Өкінішке орай, біз белгілі бір өнім түрлерінің пікірлер сапасын тексере алмаймыз. Мысалы, сыйлық карталары және ағынды видео, музыка және ойындар.</string>
    <!-- Title for info card displayed when another user reported the displayed product is back in stock. -->
    <string name="review_quality_check_analysis_requested_other_user_info_title" tools:ignore="UnusedResources">Ақпарат жақында пайда болады</string>
    <!-- Text for body of info card displayed when another user reported the displayed product is back in stock. -->
    <string name="review_quality_check_analysis_requested_other_user_info_body" tools:ignore="UnusedResources">Бізде осы өнімнің пікірлері туралы ақпарат 24 сағат ішінде болуы керек. Кейінірек қайта тексеріңіз.</string>
    <!-- Title for info card displayed to the user when analysis finished updating. -->
    <string name="review_quality_check_analysis_updated_confirmation_title" tools:ignore="UnusedResources">Анализ ескірмеген</string>
    <!-- Text for the action button from info card displayed to the user when analysis finished updating. -->
    <string name="review_quality_check_analysis_updated_confirmation_action" tools:ignore="UnusedResources">Түсіндім</string>
    <!-- Title for error card displayed to the user when an error occurred. -->
    <string name="review_quality_check_generic_error_title">Дәл қазір ақпарат жоқ</string>
    <!-- Text for body of error card displayed to the user when an error occurred. -->
    <string name="review_quality_check_generic_error_body">Біз мәселені шешу үшін жұмыс істеп жатырмыз. Жақында қайта тексеріңіз.</string>
    <!-- Title for error card displayed to the user when the device is disconnected from the network. -->
    <string name="review_quality_check_no_connection_title">Желілік байланыс жоқ</string>
    <!-- Text for body of error card displayed to the user when the device is disconnected from the network. -->
    <string name="review_quality_check_no_connection_body">Желілік байланысты тексеріп, бетті қайта жүктеп көріңіз.</string>
    <!-- Title for card displayed to the user for products whose reviews were not analyzed yet. -->
    <string name="review_quality_check_no_analysis_title">Бұл пікірлер туралы ақпарат әлі жоқ</string>
    <!-- Text for the body of card displayed to the user for products whose reviews were not analyzed yet. -->
    <string name="review_quality_check_no_analysis_body">Бұл өнім туралы пікірлер сенімді екенін білу үшін пікірлер сапасын тексеріңіз. Ол небәрі 60 секундты алады.</string>
    <!-- Text for button from body of card displayed to the user for products whose reviews were not analyzed yet. Clicking this should trigger a product analysis. -->
    <string name="review_quality_check_no_analysis_link">Пікір сапасын тексеру</string>
    <!-- Headline for review quality check contextual onboarding card. -->
    <string name="review_quality_check_contextual_onboarding_title">Өнім пікірлерінің сенімділігі туралы біздің нұсқаулықты қолданып көріңіз</string>
    <!-- Description for review quality check contextual onboarding card. The first and last two parameters are for retailer names (e.g. Amazon, Walmart). The second parameter is for the name of the application (e.g. Firefox). -->
    <string name="review_quality_check_contextual_onboarding_description">Сатып алғанға дейін %1$s сайтындағы өнім пікірлері қаншалықты сенімді екенін қараңыз. Пікірлерді тексеру құралын %2$s сынамалы түрде ұсынады, ол тура браузер ішінде қолжетімді — сонымен қатар, ол %3$s және %4$s сайттарында да істейді.</string>
    <!-- Description for review quality check contextual onboarding card. The first parameters is for retailer name (e.g. Amazon). The second parameter is for the name of the application (e.g. Firefox). -->
    <string name="review_quality_check_contextual_onboarding_description_one_vendor">Сатып алғанға дейін %1$s сайтындағы өнім пікірлері қаншалықты сенімді екенін қараңыз. Пікірлерді тексеру құралын %2$s сынамалы түрде ұсынады, ол тура браузер ішінде қолжетімді.</string>
    <!-- Paragraph presenting review quality check feature. First parameter is the Fakespot product name. Second parameter is for clickable text defined in review_quality_check_contextual_onboarding_learn_more_link. In the phrase "Fakespot by Mozilla", "by" can be localized. Does not need to stay by. -->
    <string name="review_quality_check_contextual_onboarding_learn_more">Mozilla ұсынған %1$s мүмкіндігін пайдалана отырып, біз сізге біржақты және шынайы емес пікірлерден аулақ болуға көмектесеміз. Сатып алу кезінде сізді қорғау үшін біздің AI моделіміз үнемі жетілдіріліп отырады. %2$s</string>
    <!-- Clickable text from the contextual onboarding card that links to review quality check support article. -->
    <string name="review_quality_check_contextual_onboarding_learn_more_link">Көбірек білу</string>
    <!-- Caption text to be displayed in review quality check contextual onboarding card above the opt-in button. First parameter is Firefox app name, third parameter is the Fakespot product name. Second & fourth are for clickable texts defined in review_quality_check_contextual_onboarding_privacy_policy_3 and review_quality_check_contextual_onboarding_terms_use. -->
    <string name="review_quality_check_contextual_onboarding_caption_3" moz:RemovedIn="124" tools:ignore="UnusedResources">&quot;Иә, қолданып көру&quot; таңдау арқылы сіз %1$s %2$s және %3$s %4$s шарттарымен келісесіз.</string>
    <!-- Caption text to be displayed in review quality check contextual onboarding card above the opt-in button. First parameter is Firefox app name, third parameter is the Fakespot product name. Second & fourth are for clickable texts defined in review_quality_check_contextual_onboarding_privacy_policy_3 and review_quality_check_contextual_onboarding_terms_use. -->
    <string name="review_quality_check_contextual_onboarding_caption_4">&quot;Иә, қолданып көру&quot; таңдау арқылы сіз %1$s %2$s және %3$s %4$s шарттарымен келісесіз.</string>
    <!-- Clickable text from the review quality check contextual onboarding card that links to Fakespot privacy notice. -->
    <string name="review_quality_check_contextual_onboarding_privacy_policy_3">жекелік ескертуі</string>
    <!-- Clickable text from the review quality check contextual onboarding card that links to Fakespot terms of use. -->
    <string name="review_quality_check_contextual_onboarding_terms_use">қолдану шарттары</string>
    <!-- Text for opt-in button from the review quality check contextual onboarding card. -->
    <string name="review_quality_check_contextual_onboarding_primary_button_text">Иә, қолданып көру</string>
    <!-- Text for opt-out button from the review quality check contextual onboarding card. -->
    <string name="review_quality_check_contextual_onboarding_secondary_button_text">Қазір емес</string>

    <!-- Text for the first CFR presenting the review quality check feature. -->
    <string name="review_quality_check_first_cfr_message">Сатып алғанға дейін осы өнім туралы пікірлерге сене аласыз ба, соны біліңіз.</string>
    <!-- Text displayed in the first CFR presenting the review quality check feature that opens the review checker when clicked. -->
    <string name="review_quality_check_first_cfr_action" tools:ignore="UnusedResources">Пікірлерді тексеру құралын қолданып көру</string>
    <!-- Text for the second CFR presenting the review quality check feature. -->
    <string name="review_quality_check_second_cfr_message">Бұл пікірлер сенімді ме? Түзетілген рейтингті көру үшін қазір тексеріңіз.</string>
    <!-- Text displayed in the second CFR presenting the review quality check feature that opens the review checker when clicked. -->
    <string name="review_quality_check_second_cfr_action" tools:ignore="UnusedResources">Пікірлерді тексеру құралын ашу</string>
    <!-- Flag showing that the review quality check feature is work in progress. -->
    <string name="review_quality_check_beta_flag" moz:removedIn="130" tools:ignore="UnusedResources">Beta</string>
    <!-- Content description (not visible, for screen readers etc.) for opening browser menu button to open review quality check bottom sheet. -->
    <string name="review_quality_check_open_handle_content_description">Пікірлерді тексеру құралын ашу</string>
    <!-- Content description (not visible, for screen readers etc.) for closing browser menu button to open review quality check bottom sheet. -->
    <string name="review_quality_check_close_handle_content_description">Пікірлерді тексеру құралын жабу</string>
    <!-- Content description (not visible, for screen readers etc.) for review quality check star rating. First parameter is the number of stars (1-5) representing the rating. -->
    <string name="review_quality_check_star_rating_content_description">%1$s жұлдыз, 5 ішінен</string>
    <!-- Text for minimize button from highlights card. When clicked the highlights card should reduce its size. -->
    <string name="review_quality_check_highlights_show_less">Азырақ көрсету</string>
    <!-- Text for maximize button from highlights card. When clicked the highlights card should expand to its full size. -->
    <string name="review_quality_check_highlights_show_more">Көбірек көрсету</string>
    <!-- Text for highlights card quality category header. Reviews shown under this header should refer the product's quality. -->
    <string name="review_quality_check_highlights_type_quality">Сапасы</string>
    <!-- Text for highlights card price category header. Reviews shown under this header should refer the product's price. -->
    <string name="review_quality_check_highlights_type_price">Бағасы</string>

    <!-- Text for highlights card shipping category header. Reviews shown under this header should refer the product's shipping. -->
    <string name="review_quality_check_highlights_type_shipping">Жеткізілім</string>
    <!-- Text for highlights card packaging and appearance category header. Reviews shown under this header should refer the product's packaging and appearance. -->
    <string name="review_quality_check_highlights_type_packaging_appearance">Қаптама және сыртқы түрі</string>
    <!-- Text for highlights card competitiveness category header. Reviews shown under this header should refer the product's competitiveness. -->
    <string name="review_quality_check_highlights_type_competitiveness">Бәсекеге қабілеттілік</string>

    <!-- Text that is surrounded by quotes. The parameter is the actual text that is in quotes. An example of that text could be: Excellent craftsmanship, and that is displayed as “Excellent craftsmanship”. The text comes from a buyer's review that the feature is highlighting"   -->
    <string name="surrounded_with_quotes">&quot;%s&quot;</string>

    <!-- Accessibility services actions labels. These will be appended to accessibility actions like "Double tap to.." but not by or applications but by services like Talkback. -->
    <!-- Action label for elements that can be collapsed if interacting with them. Talkback will append this to say "Double tap to collapse". -->
    <string name="a11y_action_label_collapse">бүктеу</string>
    <!-- Current state for elements that can be collapsed if interacting with them. Talkback will dictate this after a state change. -->
    <string name="a11y_state_label_collapsed">бүктелген</string>
    <!-- Action label for elements that can be expanded if interacting with them. Talkback will append this to say "Double tap to expand". -->
    <string name="a11y_action_label_expand">жазық қылу</string>
    <!-- Current state for elements that can be expanded if interacting with them. Talkback will dictate this after a state change. -->
    <string name="a11y_state_label_expanded">жазық етілген</string>
    <!-- Action label for links to a website containing documentation about a wallpaper collection. Talkback will append this to say "Double tap to open link to learn more about this collection". -->
    <string name="a11y_action_label_wallpaper_collection_learn_more">осы жинақ туралы көбірек білу үшін сілтемені ашыңыз</string>
    <!-- Action label for links that point to an article. Talkback will append this to say "Double tap to read the article". -->
    <string name="a11y_action_label_read_article">мақаланы оқу</string>
    <!-- Action label for links to the Firefox Pocket website. Talkback will append this to say "Double tap to open link to learn more". -->
    <string name="a11y_action_label_pocket_learn_more">көбірек білу үшін сілтемені ашыңыз</string>
    <!-- Content description for headings announced by accessibility service. The first parameter is the text of the heading. Talkback will announce the first parameter and then speak the word "Heading" indicating to the user that this text is a heading for a section. -->
    <string name="a11y_heading">%s, Тақырыптама</string>

    <!-- Title for dialog displayed when trying to access links present in a text. -->
    <string name="a11y_links_title">Сiлтемелер</string>
    <!-- Additional content description for text bodies that contain urls. -->
    <string name="a11y_links_available">Сілтемелер қолжетімді</string>

    <!-- Translations feature-->

    <!-- Translation request dialog -->
    <!-- Title for the translation dialog that allows a user to translate the webpage. -->
    <string name="translations_bottom_sheet_title">Бұл парақты аудару керек пе?</string>
    <!-- Title for the translation dialog after a translation was completed successfully.
    The first parameter is the name of the language that the page was translated from, for example, "French".
    The second parameter is the name of the language that the page was translated to, for example, "English". -->
    <string name="translations_bottom_sheet_title_translation_completed">Бет %1$s тілінен %2$s тіліне аударылды</string>
    <!-- Title for the translation dialog that allows a user to translate the webpage when a user uses the translation feature the first time. The first parameter is the name of the application, for example, "Fenix". -->
    <string name="translations_bottom_sheet_title_first_time">%1$s ішіндегі жекелік аудармаларды қолданып көріңіз</string>
    <!-- Additional information on the translation dialog that appears when a user uses the translation feature the first time. The first parameter is clickable text with a link, for example, "Learn more". -->
    <string name="translations_bottom_sheet_info_message">Жекелігіңіз үшін аудармалар құрылғыңыздан ешқашан кетпейді. Жаңа тілдер мен жақсартулар жақында! %1$s</string>
    <!-- Text that links to additional information about the Firefox translations feature. -->
    <string name="translations_bottom_sheet_info_message_learn_more">Көбірек білу</string>
    <!-- Label for the dropdown to select which language to translate from on the translations dialog. Usually the translate from language selected will be the same as the page language. -->
    <string name="translations_bottom_sheet_translate_from">Бастапқы тіл:</string>

    <!-- Label for the dropdown to select which language to translate to on the translations dialog. Usually the translate to language selected will be the user's preferred language. -->
    <string name="translations_bottom_sheet_translate_to">Мақсат тілі:</string>
    <!-- Label for the dropdown to select which language to translate from on the translations dialog when the page language is not supported. This selection is to allow the user to select another language, in case we automatically detected the page language incorrectly. -->
    <string name="translations_bottom_sheet_translate_from_unsupported_language">Басқа бастапқы тілді қолданып көру</string>
    <!-- Button text on the translations dialog to dismiss the dialog and return to the browser. -->
    <string name="translations_bottom_sheet_negative_button">Қазір емес</string>
    <!-- Button text on the translations dialog to restore the translated website back to the original untranslated version. -->
    <string name="translations_bottom_sheet_negative_button_restore">Түпнұсқаны көрсету</string>
    <!-- Accessibility announcement (not visible, for screen readers etc.) for the translations dialog after restore button was pressed that indicates the original untranslated page was loaded. -->
    <string name="translations_bottom_sheet_restore_accessibility_announcement">Аударылмаған түпнұсқа бет жүктелді</string>
    <!-- Button text on the translations dialog when a translation error appears, used to dismiss the dialog and return to the browser. -->
    <string name="translations_bottom_sheet_negative_button_error">Дайын</string>
    <!-- Button text on the translations dialog to begin a translation of the website. -->
    <string name="translations_bottom_sheet_positive_button">Аудару</string>
    <!-- Button text on the translations dialog when a translation error appears. -->
    <string name="translations_bottom_sheet_positive_button_error">Қайтадан көру</string>
    <!-- Inactive button text on the translations dialog that indicates a translation is currently in progress. This button will be accompanied by a loading icon. -->
    <string name="translations_bottom_sheet_translating_in_progress">Аударуда</string>
    <!-- Button content description (not visible, for screen readers etc.) for the translations dialog translate button that indicates a translation is currently in progress. -->
    <string name="translations_bottom_sheet_translating_in_progress_content_description">Аудару орындалуда</string>

    <!-- Default dropdown option when initially selecting a language from the translations dialog language selection dropdown. -->
    <string name="translations_bottom_sheet_default_dropdown_selection">Тілді таңдау</string>
    <!-- The title of the warning card informs the user that a translation could not be completed. -->
    <string name="translation_error_could_not_translate_warning_text">Аудару кезінде мәселе орын алды. Қайталап көріңіз.</string>
    <!-- The title of the warning card informs the user that the list of languages cannot be loaded. -->
    <string name="translation_error_could_not_load_languages_warning_text">Тілдер жүктелмеді. Интернет байланысын тексеріп, әрекетті қайталаңыз.</string>
    <!-- The title of the warning card informs the user that a language is not supported. The first parameter is the name of the language that is not supported. -->
    <string name="translation_error_language_not_supported_warning_text">Кешіріңіз, біз әлі %1$s қолдамаймыз.</string>

    <!-- Snackbar title shown if the user closes the Translation Request dialogue and a translation is in progress. -->
    <string name="translation_in_progress_snackbar">Аударуда…</string>

    <!-- Title for the data saving mode warning dialog used in the translation request dialog.
    This dialog will be presented when the user attempts to perform
    a translation without the necessary language files downloaded first when Android's data saver mode is enabled and the user is not using WiFi.
    The first parameter is the size in kilobytes or megabytes of the language file. -->
    <string name="translations_download_language_file_dialog_title">Деректерді үнемдеу режимінде (%1$s) тілді жүктеп алу керек пе?</string>


    <!-- Translations options dialog -->
    <!-- Title of the translation options dialog that allows a user to set their translation options for the site the user is currently on. -->
    <string name="translation_option_bottom_sheet_title_heading">Аударма баптаулары</string>
    <!-- Toggle switch label that allows a user to set the setting if they would like the browser to always offer or suggest translations when available. -->
    <string name="translation_option_bottom_sheet_always_translate">Аударуды әрқашан ұсыну</string>
    <!-- Toggle switch label that allows a user to set if they would like a given language to automatically translate or not. The first parameter is the language name, for example, "Spanish". -->
    <string name="translation_option_bottom_sheet_always_translate_in_language">%1$s әрқашан аудару</string>
    <!-- Toggle switch label that allows a user to set if they would like to never be offered a translation of the given language. The first parameter is the language name, for example, "Spanish". -->
    <string name="translation_option_bottom_sheet_never_translate_in_language">%1$s ешқашан аудармау</string>
    <!-- Toggle switch label that allows a user to set the setting if they would like the browser to never translate the site the user is currently visiting. -->
    <string name="translation_option_bottom_sheet_never_translate_site">Бұл сайтты ешқашан аудармау</string>
    <!-- Toggle switch description that will appear under the "Never translate these sites" settings toggle switch to provide more information on how this setting interacts with other settings. -->
    <string name="translation_option_bottom_sheet_switch_never_translate_site_description">Барлық басқа баптауларды қайта анықтайды</string>
    <!-- Toggle switch description that will appear under the "Never translate" and "Always translate" toggle switch settings to provide more information on how these  settings interacts with other settings. -->
    <string name="translation_option_bottom_sheet_switch_description">Аудару ұсыныстарын қайта анықтайды</string>
    <!-- Button text for the button that will take the user to the translation settings dialog. -->
    <string name="translation_option_bottom_sheet_translation_settings">Аударма баптаулары</string>

    <!-- Button text for the button that will take the user to a website to learn more about how translations works in the given app. The first parameter is the name of the application, for example, "Fenix". -->
    <string name="translation_option_bottom_sheet_about_translations">%1$s ішіндегі аудармалар туралы</string>

    <!-- Content description (not visible, for screen readers etc.) for closing the translations bottom sheet. -->
    <string name="translation_option_bottom_sheet_close_content_description">Аудармалар парағын жабу</string>

    <!-- The title of the warning card informs the user that an error has occurred at page settings. -->
    <string name="translation_option_bottom_sheet_error_warning_text">Кейбір баптаулар уақытша қолжетімсіз.</string>

    <!-- Translation settings dialog -->
    <!-- Title of the translation settings dialog that allows a user to set their preferred translation settings. -->
    <string name="translation_settings_toolbar_title">Аудармалар</string>
    <!-- Toggle switch label that indicates that the browser should signal or indicate when a translation is possible for any page. -->
    <string name="translation_settings_offer_to_translate">Мүмкін болған кезде аударуды ұсыну</string>
    <!-- Toggle switch label that indicates that downloading files required for translating is permitted when using data saver mode in Android. -->
    <string name="translation_settings_always_download">Деректерді үнемдеу режимінде тілдерді әрқашан жүктеп алу</string>
    <!-- Section header text that begins the section of a list of different options the user may select to adjust their translation preferences. -->
    <string name="translation_settings_translation_preference">Аударма баптаулары</string>
    <!-- Button text for the button that will take the user to the automatic translations settings dialog. On the automatic translations settings dialog, the user can set if translations should occur automatically for a given language. -->
    <string name="translation_settings_automatic_translation">Автоматты аударма</string>
    <!-- Button text for the button that will take the user to the never translate these sites dialog. On the never translate these sites dialog, the user can set if translations should never occur on certain websites. -->
    <string name="translation_settings_automatic_never_translate_sites">Бұл сайттарды ешқашан аудармау</string>
    <!-- Button text for the button that will take the user to the download languages dialog. On the download languages dialog, the user can manage which languages they would like to download for translations. -->
    <string name="translation_settings_download_language">Тілдерді жүктеп алу</string>

    <!-- Automatic translation preference screen -->
    <!-- Title of the automatic translation preference screen that will appear on the toolbar.-->
    <string name="automatic_translation_toolbar_title_preference">Автоматты аударма</string>
    <!-- Screen header presenting the automatic translation preference feature. It will appear under the toolbar. -->
    <string name="automatic_translation_header_preference">&quot;әрқашан аудару&quot; және &quot;ешқашан аудармау&quot; баптауларды басқару үшін тілді таңдаңыз.</string>

    <!-- The title of the warning card informs the user that the system could not load languages for translation settings. -->
    <string name="automatic_translation_error_warning_text">Тілдерді жүктеу мүмкін емес. Кейінірек қайта тексеріңіз.</string>

    <!-- Automatic translation options preference screen -->
    <!-- Preference option for offering to translate. Radio button title text.-->
    <string name="automatic_translation_option_offer_to_translate_title_preference">Аударуды ұсыну (үнсіз келісім бойынша)</string>
    <!-- Preference option for offering to translate. Radio button summary text. The first parameter is the name of the app defined in app_name (for example: Fenix)-->
    <string name="automatic_translation_option_offer_to_translate_summary_preference">%1$s осы тілдегі сайттарды аударуды ұсынады.</string>
    <!-- Preference option for always translate. Radio button title text. -->
    <string name="automatic_translation_option_always_translate_title_preference">Әрқашан аудару</string>
    <!-- Preference option for always translate. Radio button summary text. The first parameter is the name of the app defined in app_name (for example: Fenix)-->
    <string name="automatic_translation_option_always_translate_summary_preference">%1$s парақ жүктелген кезде бұл тілді автоматты түрде аударатын болады.</string>
    <!-- Preference option for never translate. Radio button title text.-->
    <string name="automatic_translation_option_never_translate_title_preference">Ешқашан аудармау</string>

    <!-- Preference option for never translate. Radio button summary text. The first parameter is the name of the app defined in app_name (for example: Fenix)-->
    <string name="automatic_translation_option_never_translate_summary_preference">%1$s осы тілдегі сайттарды аударуды ешқашан ұсынбайды.</string>

    <!-- Never translate site preference screen -->
    <!-- Title of the never translate site preference screen that will appear on the toolbar.-->
    <string name="never_translate_site_toolbar_title_preference">Бұл сайттарды ешқашан аудармау</string>
    <!-- Screen header presenting the never translate site preference feature. It will appear under the toolbar. -->
    <string name="never_translate_site_header_preference">Жаңа сайтты қосу үшін: Оны шолып, аударма мәзірінен &quot;Бұл сайтты ешқашан аудармау&quot; таңдаңыз.</string>
    <!-- Content description (not visible, for screen readers etc.): For a never-translated site list item that is selected.
             The first parameter is web site url (for example:"wikipedia.com") -->
    <string name="never_translate_site_item_list_content_description_preference">%1$s өшіру</string>
    <!-- The title of the warning card informs the user that an error has occurred at the never translate sites list. -->
    <string name="never_translate_site_error_warning_text">Сайттарды жүктеу мүмкін емес. Кейінірек қайта тексеріңіз.</string>
    <!-- The Delete site dialogue title will appear when the user clicks on a list item.
             The first parameter is web site url (for example:"wikipedia.com") -->
    <string name="never_translate_site_dialog_title_preference">%1$s өшіру керек пе?</string>
    <!-- The Delete site dialogue positive button will appear when the user clicks on a list item. The site will be deleted. -->
    <string name="never_translate_site_dialog_confirm_delete_preference">Өшіру</string>
    <!-- The Delete site dialogue negative button will appear when the user clicks on a list item. The dialog will be dismissed. -->
    <string name="never_translate_site_dialog_cancel_preference">Бас тарту</string>

    <!-- Download languages preference screen -->
    <!-- Title of the download languages preference screen toolbar.-->
    <string name="download_languages_toolbar_title_preference" moz:removedIn="130" tools:ignore="UnusedResources">Тілдерді жүктеп алу</string>
    <!-- Title of the toolbar for the translation feature screen where users may download different languages for translation. -->
    <string name="download_languages_translations_toolbar_title_preference">Тілдерді жүктеп алу</string>
    <!-- Screen header presenting the download language preference feature. It will appear under the toolbar.The first parameter is "Learn More," a clickable text with a link. Talkback will append this to say "Double tap to open link to learn more". -->
    <string name="download_languages_header_preference">Жылдам аудармалар және желіден тыс аудару үшін толық тілдерді жүктеп алыңыз. %1$s</string>
    <!-- Clickable text from the screen header that links to a website. -->
    <string name="download_languages_header_learn_more_preference">Көбірек білу</string>
    <!-- The subhead of the download language preference screen will appear above the pivot language. -->
    <string name="download_languages_available_languages_preference">Қолжетімді тілдер</string>
    <!-- Text that will appear beside a core or pivot language package name to show that the language is necessary for the translation feature to function. -->
    <string name="download_languages_default_system_language_require_preference">керек</string>
    <!-- A text for download language preference item.
    The first parameter is the language name, for example, "Spanish".
    The second parameter is the language file size, for example, "(3.91 KB)" or, if the language package name is a pivot language, "(required)". -->
    <string name="download_languages_language_item_preference">%1$s (%2$s)</string>
    <!-- The subhead of the download language preference screen will appear above the items that were not downloaded. -->
    <string name="download_language_header_preference">Тілдерді жүктеп алу</string>
    <!-- All languages list item. When the user presses this item, they can download all languages. -->
    <string name="download_language_all_languages_item_preference">Барлық тілдер</string>
    <!-- All languages list item. When the user presses this item, they can delete all languages that were downloaded. -->
    <string name="download_language_all_languages_item_preference_to_delete">Барлық тілдерді өшіру</string>
    <!-- Content description (not visible, for screen readers etc.): For a language list item that was downloaded, the user can now delete it. -->
    <string name="download_languages_item_content_description_downloaded_state">Өшіру</string>
    <!-- Content description (not visible, for screen readers etc.): For a language list item, deleting is in progress. -->
    <string name="download_languages_item_content_description_delete_in_progress_state">Орындалуда</string>
    <!-- Content description (not visible, for screen readers etc.): For a language list item, downloading is in progress.
    The first parameter is the language name, for example, "Spanish".
    The second parameter is the language file size, for example, "(3.91 KB)". -->
    <string name="download_languages_item_content_description_download_in_progress_state">%1$s (%2$s) жүктеп алуды тоқтату</string>
    <!-- Content description (not visible, for screen readers etc.): For a language list item that was not downloaded. -->
    <string name="download_languages_item_content_description_not_downloaded_state">Жүктеп алу</string>

    <!-- The title of the warning card informs the user that an error has occurred when fetching the list of languages. -->
    <string name="download_languages_fetch_error_warning_text">Тілдерді жүктеу мүмкін емес. Кейінірек қайта тексеріңіз.</string>
    <!-- The title of the warning card informs the user that an error has occurred at downloading a language.
      The first parameter is the language name, for example, "Spanish". -->
    <string name="download_languages_error_warning_text"><![CDATA[<b>%1$s</b> жүктеп алу мүмкін емес. Кейінірек қайталап көріңіз.]]></string>
    <!-- The title of the warning card informs the user that an error has occurred at deleting a language.
          The first parameter is the language name, for example, "Spanish". -->
    <string name="download_languages_delete_error_warning_text"><![CDATA[<b>%1$s</b> өшіру мүмкін емес. Кейінірек қайталап көріңіз.]]></string>

    <!-- Title for the dialog used by the translations feature to confirm deleting a language.
    The dialog will be presented when the user requests deletion of a language.
    The first parameter is the name of the language, for example, "Spanish" and the second parameter is the size in kilobytes or megabytes of the language file. -->
    <string name="delete_language_file_dialog_title">%1$s өшіру керек пе (%2$s)?</string>

    <!-- Additional information for the dialog used by the translations feature to confirm deleting a language. The first parameter is the name of the application, for example, "Fenix". -->
    <string name="delete_language_file_dialog_message">Бұл тілді өшірсеңіз, аударған кезде %1$s тілдерді кэшіңізге жартылай жүктеп алады.</string>
    <!-- Title for the dialog used by the translations feature to confirm deleting all languages file.
    The dialog will be presented when the user requests deletion of all languages file.
    The first parameter is the size in kilobytes or megabytes of the language file. -->
    <string name="delete_language_all_languages_file_dialog_title">Барлық тілдерді өшіру керек пе (%1$s)?</string>
    <!-- Additional information for the dialog used by the translations feature to confirm deleting all languages file. The first parameter is the name of the application, for example, "Fenix". -->
    <string name="delete_language_all_languages_file_dialog_message">Барлық тілдерді өшірсеңіз, аударған кезде %1$s тілдерді кэшіңізге жартылай жүктеп алады.</string>
    <!-- Button text on the dialog used by the translations feature to confirm deleting a language. -->
    <string name="delete_language_file_dialog_positive_button_text">Өшіру</string>
    <!-- Button text on the dialog used by the translations feature to cancel deleting a language. -->
    <string name="delete_language_file_dialog_negative_button_text">Бас тарту</string>

    <!-- Title for the dialog used by the translations feature to confirm canceling a download in progress for a language file.
    The first parameter is the name of the language, for example, "Spanish". -->
    <string name="cancel_download_language_file_dialog_title" moz:removedIn="130" tools:ignore="UnusedResources">%1$s жүктемені тоқтату керек пе?</string>
    <!-- Button text on the dialog used by the translations feature confirms canceling a download in progress for a language file. -->
    <string name="cancel_download_language_file_dialog_positive_button_text" moz:removedIn="130" tools:ignore="UnusedResources">Иә</string>
    <!-- Button text on the dialog used by the translations feature to dismiss the dialog. -->
    <string name="cancel_download_language_file_negative_button_text" moz:removedIn="130" tools:ignore="UnusedResources">Жоқ</string>

    <!-- Title for the data saving mode warning dialog used by the translations feature.
    This dialog will be presented when the user attempts to download a language or perform
    a translation without the necessary language files downloaded first when Android's data saver mode is enabled and the user is not using WiFi.
    The first parameter is the size in kilobytes or megabytes of the language file.-->
    <string name="download_language_file_dialog_title">Деректерді үнемдеу режимінде (%1$s) жүктеп алу керек пе?</string>
    <!-- Additional information for the data saving mode warning dialog used by the translations feature. This text explains the reason a download is required for a translation. -->
    <string name="download_language_file_dialog_message_all_languages">Аудармаларды құпия сақтау үшін тілдерді кэшіңізге жартылай жүктеп аламыз.</string>
    <!-- Checkbox label text on the data saving mode warning dialog used by the translations feature. This checkbox allows users to ignore the data usage warnings. -->
    <string name="download_language_file_dialog_checkbox_text">Деректерді үнемдеу режимінде әрқашан жүктеп алу</string>
    <!-- Button text on the data saving mode warning dialog used by the translations feature to allow users to confirm they wish to continue and download the language file. -->
    <string name="download_language_file_dialog_positive_button_text">Жүктеп алу</string>
    <!-- Button text on the data saving mode warning dialog used by the translations feature to allow users to confirm they wish to continue and download the language file and perform a translation. -->
    <string name="download_language_file_dialog_positive_button_text_all_languages">Жүктеп алу және аудару</string>
    <!-- Button text on the data saving mode warning dialog used by the translations feature to allow users to cancel the action and not perform a download of the language file. -->
    <string name="download_language_file_dialog_negative_button_text">Бас тарту</string>

    <!-- Debug drawer -->
    <!-- The user-facing title of the Debug Drawer feature. -->
    <string name="debug_drawer_title">Жөндеу құралдары</string>
    <!-- Content description (not visible, for screen readers etc.): Navigate back within the debug drawer. -->
    <string name="debug_drawer_back_button_content_description">Артқа өту</string>

    <!-- Content description (not visible, for screen readers etc.): Open debug drawer. -->
    <string name="debug_drawer_fab_content_description">Жөндеу сөресін ашу</string>

    <!-- Debug drawer tabs tools -->
    <!-- The title of the Tab Tools feature in the Debug Drawer. -->
    <string name="debug_drawer_tab_tools_title">Беттер саймандары</string>
    <!-- The title of the tab count section in Tab Tools. -->
    <string name="debug_drawer_tab_tools_tab_count_title">Беттер саны</string>
    <!-- The active tab count category in the tab count section in Tab Tools. -->
    <string name="debug_drawer_tab_tools_tab_count_active">Белсенді</string>
    <!-- The inactive tab count category in the tab count section in Tab Tools. -->
    <string name="debug_drawer_tab_tools_tab_count_inactive">Белсенді емес</string>
    <!-- The private tab count category in the tab count section in Tab Tools. -->
    <string name="debug_drawer_tab_tools_tab_count_private">Жеке</string>
    <!-- The total tab count category in the tab count section in Tab Tools. -->
    <string name="debug_drawer_tab_tools_tab_count_total">Барлығы</string>
    <!-- The title of the tab creation tool section in Tab Tools. -->
    <string name="debug_drawer_tab_tools_tab_creation_tool_title">Беттерді жасау құралы</string>
    <!-- The label of the text field in the tab creation tool. -->
    <string name="debug_drawer_tab_tools_tab_creation_tool_text_field_label">Жасау үшін беттер саны</string>
    <!-- The error message of the text field in the tab creation tool when the text field is empty -->
    <string name="debug_drawer_tab_tools_tab_quantity_empty_error">Мәтін өрісі бос</string>
    <!-- The error message of the text field in the tab creation tool when the text field has characters other than digits -->
    <string name="debug_drawer_tab_tools_tab_quantity_non_digits_error">Тек оң сандарды енгізіңіз</string>
    <!-- The error message of the text field in the tab creation tool when the text field is a zero -->
    <string name="debug_drawer_tab_tools_tab_quantity_non_zero_error">Нөлден үлкен санды енгізіңіз</string>
    <!-- The error message of the text field in the tab creation tool when the text field is a
        quantity greater than the max tabs. The first parameter is the maximum number of tabs
        that can be generated in one operation.-->
    <string name="debug_drawer_tab_tools_tab_quantity_exceed_max_error">Беттер саны бір әрекетте жасауға болатын максималды санынан (%1$s) асты</string>
    <!-- The button text to add tabs to the active tab group in the tab creation tool. -->
    <string name="debug_drawer_tab_tools_tab_creation_tool_button_text_active">Белсенді беттерге қосу</string>
    <!-- The button text to add tabs to the inactive tab group in the tab creation tool. -->
    <string name="debug_drawer_tab_tools_tab_creation_tool_button_text_inactive">Белсенді емес беттерге қосу</string>
    <!-- The button text to add tabs to the private tab group in the tab creation tool. -->
    <string name="debug_drawer_tab_tools_tab_creation_tool_button_text_private">Жеке беттерге қосу</string>

    <!-- Micro survey -->

    <!-- Microsurvey -->
    <!-- Prompt view -->
    <!-- The microsurvey prompt title. Note: The word "Firefox" should NOT be translated -->
    <string name="micro_survey_prompt_title" tools:ignore="BrandUsage,UnusedResources">Бізге Firefox-ты жақсартуға көмектесіңіз. Бұл бар болғаны бір минутты алады.</string>
    <!-- The continue button label -->
    <string name="micro_survey_continue_button_label" tools:ignore="UnusedResources">Жалғастыру</string>
    <!-- Survey view -->
    <!-- The survey header -->
    <string name="micro_survey_survey_header_2">Сауалнаманы толтырыңыз</string>
    <!-- The privacy notice link -->
    <string name="micro_survey_privacy_notice_2">Жекелік ескертуі</string>
    <!-- The submit button label text -->
    <string name="micro_survey_submit_button_label">Жіберу</string>
    <!-- The survey completion header -->
    <string name="micro_survey_survey_header_confirmation" tools:ignore="UnusedResources">Сауалнама аяқталды</string>
    <!-- The survey completion confirmation text -->
    <string name="micro_survey_feedback_confirmation">Пікіріңізге рахмет!</string>
    <!-- Option for likert scale -->
    <string name="likert_scale_option_1" tools:ignore="UnusedResources">Өте жақсы</string>
    <!-- Option for likert scale -->
    <string name="likert_scale_option_2" tools:ignore="UnusedResources">Жақсы</string>
    <!-- Option for likert scale -->
    <string name="likert_scale_option_3" tools:ignore="UnusedResources">Бейтарап</string>
    <!-- Option for likert scale -->
    <string name="likert_scale_option_4" tools:ignore="UnusedResources">Нашар</string>
    <!-- Option for likert scale -->
    <string name="likert_scale_option_5" tools:ignore="UnusedResources">Өте нашар</string>

    <!-- Option for likert scale -->
    <string name="likert_scale_option_6" tools:ignore="UnusedResources">Мен оны қолданбаймын</string>
    <!-- Option for likert scale. Note: The word "Firefox" should NOT be translated. -->
    <string name="likert_scale_option_7" tools:ignore="BrandUsage,UnusedResources">Мен Firefox-та іздеуді пайдаланбаймын</string>
    <!-- Option for likert scale -->
    <string name="likert_scale_option_8" tools:ignore="UnusedResources">Мен синхрондауды қолданбаймын</string>
    <!-- Text shown in prompt for homepage microsurvey. Note: The word "Firefox" should NOT be translated. -->
    <string name="microsurvey_prompt_homepage_title" tools:ignore="BrandUsage,UnusedResources" moz:removedIn="130">Firefox басты бетіне қаншалықты көңіліңіз толады?</string>
    <!-- Text shown in prompt for printing microsurvey. "sec" It's an abbreviation for "second". Note: The word "Firefox" should NOT be translated. -->
    <string name="microsurvey_prompt_printing_title" tools:ignore="BrandUsage,UnusedResources">Firefox-та баспаға шығаруды жақсартуға көмектесіңіз. Бұл бар болғаны секундты алады</string>
    <!-- Text shown in prompt for search microsurvey. Note: The word "Firefox" should NOT be translated. -->
    <string name="microsurvey_prompt_search_title" tools:ignore="BrandUsage,UnusedResources">Firefox ішіндегі іздеуді жақсартуға көмектесіңіз. Бұл бар болғаны бір минутты алады</string>
    <!-- Text shown in prompt for sync microsurvey. Note: The word "Firefox" should NOT be translated. -->
    <string name="microsurvey_prompt_sync_title" tools:ignore="BrandUsage,UnusedResources">Firefox ішіндегі синхрондауды жақсартуға көмектесіңіз. Бұл бар болғаны бір минутты алады</string>
    <!-- Text shown in the survey title for printing microsurvey. Note: The word "Firefox" should NOT be translated. -->
    <string name="microsurvey_survey_printing_title" tools:ignore="BrandUsage,UnusedResources">Firefox жүйесінде баспаға шығаруға қаншалықты көңіліңіз толады?</string>
    <!-- Text shown in the survey title for homepage microsurvey. Note: The word "Firefox" should NOT be translated. -->
    <string name="microsurvey_homepage_title" tools:ignore="BrandUsage,UnusedResources">Firefox басты бетіне қаншалықты көңіліңіз толады?</string>
    <!-- Text shown in the survey title for search experience microsurvey. Note: The word "Firefox" should NOT be translated. -->
    <string name="microsurvey_search_title" tools:ignore="BrandUsage,UnusedResources">Firefox-тағы іздеу тәжірибесіне қаншалықты көңіліңіз толады?</string>
    <!-- Text shown in the survey title for sync experience microsurvey. Note: The word "Firefox" should NOT be translated. -->
    <string name="microsurvey_sync_title" tools:ignore="BrandUsage,UnusedResources">Firefox-тағы синхрондау тәжірибесіне қаншалықты көңіліңіз толады?</string>
    <!-- Accessibility -->
    <!-- Content description for the survey application icon. Note: The word "Firefox" should NOT be translated.  -->
    <string name="microsurvey_app_icon_content_description" tools:ignore="BrandUsage">Firefox логотипі</string>
    <!-- Content description for the survey feature icon. -->
    <string name="microsurvey_feature_icon_content_description">Сауалнама мүмкіндігі таңбашасы</string>
    <!-- Content description (not visible, for screen readers etc.) for opening microsurvey bottom sheet. -->
    <string name="microsurvey_open_handle_content_description" tools:ignore="UnusedResources" moz:removedIn="130">Сауалнаманы ашу</string>
    <!-- Content description (not visible, for screen readers etc.) for closing microsurvey bottom sheet. -->
    <string name="microsurvey_close_handle_content_description">Сауалнаманы жабу</string>
    <!-- Content description for "X" button that is closing microsurvey. -->
    <string name="microsurvey_close_button_content_description">Жабу</string>

    <!-- Debug drawer logins -->
    <!-- The title of the Logins feature in the Debug Drawer. -->
    <string name="debug_drawer_logins_title">Логиндер</string>
    <!-- The title of the logins section in the Logins feature, where the parameter will be the site domain  -->
    <string name="debug_drawer_logins_current_domain_label">Ағымдағы домен: %s</string>
    <!-- The label for a button to add a new fake login for the current domain in the Logins feature. -->
    <string name="debug_drawer_logins_add_login_button">Осы домен үшін жалған логин қосу</string>
    <!-- Content description for delete button where parameter will be the username of the login -->
    <string name="debug_drawer_logins_delete_login_button_content_description">%s пайдаланушы атымен логинді өшіру</string>

    <!-- Debug drawer "contextual feature recommendation" (CFR) tools -->
    <!-- The title of the CFR Tools feature in the Debug Drawer -->
    <string name="debug_drawer_cfr_tools_title">CFR құралдары</string>
    <!-- The title of the reset CFR section in CFR Tools -->
    <string name="debug_drawer_cfr_tools_reset_cfr_title">CFR қалпына келтіру</string>

    <!-- Messages explaining how to exit fullscreen mode -->
    <!-- Message shown to explain how to exit fullscreen mode when gesture navigation is enabled -->
    <string name="exit_fullscreen_with_gesture" moz:removedIn="132" tools:ignore="UnusedResources">Толық экраннан шығу үшін, экранды жоғарыдан тартып, артқа оралу ым қимылын қолданыңыз</string>
    <!-- Message shown to explain how to exit fullscreen mode when using back button navigation -->
    <string name="exit_fullscreen_with_back_button" moz:removedIn="132" tools:ignore="UnusedResources">Толық экраннан шығу үшін, экранды жоғарыдан тартып, артқа оралуды басыңыз</string>

    <!-- Message shown to explain how to exit fullscreen mode when gesture navigation is enabled. -->
    <!-- Localisation note: this text should be as short as possible, max 68 chars -->
    <string name="exit_fullscreen_with_gesture_short">Жоғарыдан тартып әкеліңіз және шығу үшін артқа ым қимылын пайдаланыңыз</string>
    <!-- Message shown to explain how to exit fullscreen mode when using back button navigation. -->
    <!-- Localisation note: this text should be as short as possible, max 68 chars -->
    <string name="exit_fullscreen_with_back_button_short">Жоғарыдан тартып әкеліңіз және шығу үшін артқа басыңыз</string>

    <!-- Beta Label Component !-->
    <!-- Text shown as a label or tag to indicate a feature or area is still undergoing active development. Note that here "Beta" should not be translated, as it is used as an icon styled element. -->
    <string name="beta_feature">BETA</string>
</resources><|MERGE_RESOLUTION|>--- conflicted
+++ resolved
@@ -118,15 +118,9 @@
 
     <!-- Tablet navigation bar "contextual feature recommendation" (CFR) -->
     <!-- Text for the title displayed in the contextual feature recommendation popup promoting the tablet navigation bar. -->
-<<<<<<< HEAD
-    <string name="tablet_nav_bar_cfr_title">Жаңа: артқа және алға бағдаршалар бір шертумен</string>
-    <!-- Text for the message displayed in the contextual feature recommendation popup promoting the tablet navigation bar. -->
-    <string name="tablet_nav_bar_cfr_message">Әрқашан қол астыңызда болатын жылдамырақ шолумен рахат алыңыз.</string>
-=======
     <string name="tablet_nav_bar_cfr_title" moz:removedIn="132" tools:ignore="UnusedResources">Жаңа: артқа және алға бағдаршалар бір шертумен</string>
     <!-- Text for the message displayed in the contextual feature recommendation popup promoting the tablet navigation bar. -->
     <string name="tablet_nav_bar_cfr_message" moz:removedIn="132" tools:ignore="UnusedResources">Әрқашан қол астыңызда болатын жылдамырақ шолумен рахат алыңыз.</string>
->>>>>>> 80823484
 
     <!-- Text for the info dialog when camera permissions have been denied but user tries to access a camera feature. -->
     <string name="camera_permissions_needed_message">Камера рұқсаты керек. Android баптауларына өтіп, Рұқсаттарды ашып, &quot;Рұқсат ету&quot; таңдаңыз.</string>
@@ -349,15 +343,12 @@
         The first parameter is the name of the app defined in app_name (for example: Fenix). -->
     <string name="browser_menu_delete_browsing_data_on_quit">%1$s жұмысын аяқтау</string>
 
-<<<<<<< HEAD
-=======
     <!-- Menu "contextual feature recommendation" (CFR) -->
     <!-- Text for the title in the contextual feature recommendation popup promoting the menu feature. -->
     <string name="menu_cfr_title">Жаңа: жеңілдетілген мәзір</string>
     <!-- Text for the message in the contextual feature recommendation popup promoting the menu feature. -->
     <string name="menu_cfr_body">Жекелік шолудан бастап әрекеттерді сақтауға дейін қажет нәрсені жылдам табыңыз.</string>
 
->>>>>>> 80823484
     <!-- Extensions management fragment -->
     <!-- Text displayed when there are no extensions to be shown -->
     <string name="extensions_management_no_extensions">Мұнда кеңейтулер жоқ</string>
