<?xml version="1.0" encoding="utf-8"?>
<resources xmlns:tools="http://schemas.android.com/tools" xmlns:moz="http://mozac.org/tools">
    <!-- App name for private browsing mode. The first parameter is the name of the app defined in app_name (for example: Fenix)-->
    <string name="app_name_private_5">Жекелік %s</string>
    <!-- App name for private browsing mode. The first parameter is the name of the app defined in app_name (for example: Fenix)-->
    <string name="app_name_private_4">%s (Жекелік)</string>

    <!-- Home Fragment -->
    <!-- Content description (not visible, for screen readers etc.): "Three dot" menu button. -->
    <string name="content_description_menu">Көбірек опциялар</string>
    <!-- Content description (not visible, for screen readers etc.): "Private Browsing" menu button. -->
    <string name="content_description_private_browsing_button">Жекелік шолу режимін іске қосу</string>
    <!-- Content description (not visible, for screen readers etc.): "Private Browsing" menu button. -->
    <string name="content_description_disable_private_browsing_button">Жекелік шолу режимін сөндіру</string>
    <!-- Placeholder text shown in the search bar before a user enters text for the default engine -->
    <string name="search_hint">Іздеу немесе адресті енгізу</string>

    <!-- Placeholder text shown in the search bar before a user enters text for a general engine -->
    <string name="search_hint_general_engine">Интернетте іздеу</string>
    <!-- Placeholder text shown in search bar when using history search -->
    <string name="history_search_hint">Тарихтан іздеу</string>
    <!-- Placeholder text shown in search bar when using bookmarks search -->
    <string name="bookmark_search_hint">Бетбелгілерден іздеу</string>
    <!-- Placeholder text shown in search bar when using tabs search -->
    <string name="tab_search_hint">Беттерден іздеу</string>
    <!-- Placeholder text shown in the search bar when using application search engines -->
    <string name="application_search_hint">Іздеу жолын енгізіңіз</string>
    <!-- No Open Tabs Message Description -->
    <string name="no_open_tabs_description">Сіздің ашық беттеріңіз осында көрсетілетін болады.</string>
    <!-- No Private Tabs Message Description -->
    <string name="no_private_tabs_description">Сіздің жекелік беттеріңіз осында көрсетілетін болады.</string>

    <!-- Tab tray multi select title in app bar. The first parameter is the number of tabs selected -->
    <string name="tab_tray_multi_select_title">%1$d таңдалды</string>
    <!-- Label of button in create collection dialog for creating a new collection  -->
    <string name="tab_tray_add_new_collection">Жаңа жинақты қосу</string>
    <!-- Label of editable text in create collection dialog for naming a new collection  -->
    <string name="tab_tray_add_new_collection_name">Аты</string>
    <!-- Label of button in save to collection dialog for selecting a current collection  -->
    <string name="tab_tray_select_collection">Жинақты таңдау</string>
    <!-- Content description for close button while in multiselect mode in tab tray -->
    <string name="tab_tray_close_multiselect_content_description">Көп таңдау режимінен шығу</string>
    <!-- Content description for save to collection button while in multiselect mode in tab tray -->
    <string name="tab_tray_collection_button_multiselect_content_description">Таңдалған беттерді жинаққа сақтау</string>
    <!-- Content description on checkmark while tab is selected in multiselect mode in tab tray -->
    <string name="tab_tray_multiselect_selected_content_description">Таңдалған</string>

    <!-- Home - Recently saved bookmarks -->
    <!-- Title for the home screen section with recently saved bookmarks. -->
    <string name="recently_saved_title" moz:removedIn="127" tools:ignore="UnusedResources">Жуырда сақталған</string>
    <!-- Content description for the button which navigates the user to show all of their saved bookmarks. -->
    <string name="recently_saved_show_all_content_description_2" moz:removedIn="127" tools:ignore="UnusedResources">Барлық сақталған бетбелгілерді көрсету</string>

    <!-- Text for the menu button to remove a recently saved bookmark from the user's home screen -->
    <string name="recently_saved_menu_item_remove" moz:removedIn="127" tools:ignore="UnusedResources">Өшіру</string>

    <!-- Home - Bookmarks -->
    <!-- Title for the home screen section with bookmarks. -->
    <string name="home_bookmarks_title">Бетбелгілер</string>
    <!-- Content description for the button which navigates the user to show all of their bookmarks. -->
    <string name="home_bookmarks_show_all_content_description">Барлық бетбелгілерді көрсету</string>
    <!-- Text for the menu button to remove a recently saved bookmark from the user's home screen -->
    <string name="home_bookmarks_menu_item_remove">Өшіру</string>

    <!-- About content. The first parameter is the name of the application. (For example: Fenix) -->
    <string name="about_content">%1$s жасаған Mozilla.</string>

    <!-- Private Browsing -->
    <!-- Explanation for private browsing displayed to users on home view when they first enable private mode
        The first parameter is the name of the app defined in app_name (for example: Fenix) -->
    <string name="private_browsing_placeholder_description_2">%1$s қолданба немесе барлық жекелік шолу беттері жабылғанда іздеулер және шолу тарихын өшіреді. Бұл сізді веб-сайттар немесе интернет қызметін ұсынушысына анонимды етпесе де, бұл компьютерді қолданатын басқа адамдардан сіздің интернеттегі белсенділікті жасырын сақтауға жол береді.</string>
    <string name="private_browsing_common_myths">Жекелік шолу туралы кең тараған аңыздар</string>

    <!-- True Private Browsing Mode -->
    <!-- Title for info card on private homescreen in True Private Browsing Mode. -->
    <string name="felt_privacy_desc_card_title">Бұл құрылғыда із қалдырмау</string>

    <!-- Explanation for private browsing displayed to users on home view when they first enable
        private mode in our new Total Private Browsing mode.
        The first parameter is the name of the app defined in app_name (for example: Firefox Nightly)
        The second parameter is the clickable link text in felt_privacy_info_card_subtitle_link_text -->
    <string name="felt_privacy_info_card_subtitle_2">Барлық жеке беттерді жапқанда, %1$s cookie файлдарын, тарихты және сайт деректерін өшіреді. %2$s</string>
    <!-- Clickable portion of the explanation for private browsing that links the user to our
        about privacy page.
        This string is used in felt_privacy_info_card_subtitle as the second parameter.-->
    <string name="felt_privacy_info_card_subtitle_link_text">Менің белсенділігімді кім көре алады?</string>

    <!-- Private mode shortcut "contextual feature recommendation" (CFR) -->
    <!-- Text for the Private mode shortcut CFR message for adding a private mode shortcut to open private tabs from the Home screen -->
    <string name="private_mode_cfr_message_2">Келесі жекелік бетін бір шерту арқылы ашыңыз.</string>
    <!-- Text for the positive button to accept adding a Private Browsing shortcut to the Home screen -->
    <string name="private_mode_cfr_pos_button_text">Үй экранына қосу</string>
    <!-- Text for the negative button to decline adding a Private Browsing shortcut to the Home screen -->
    <string name="cfr_neg_button_text">Жоқ, рахмет</string>

    <!-- Open in App "contextual feature recommendation" (CFR) -->
    <!-- Text for the info message. The first parameter is the name of the application.-->
    <string name="open_in_app_cfr_info_message_2">%1$s қолданбасын сілтемелерді қолданбаларда автоматты түрде ашатын етіп баптауға болады.</string>
    <!-- Text for the positive action button -->
    <string name="open_in_app_cfr_positive_button_text">Баптауларға өту</string>
    <!-- Text for the negative action button -->
    <string name="open_in_app_cfr_negative_button_text">Тайдыру</string>

    <!-- Total cookie protection "contextual feature recommendation" (CFR) -->
    <!-- Text for the message displayed in the contextual feature recommendation popup promoting the total cookie protection feature. -->
    <string name="tcp_cfr_message">Біздің ең қуатты жекелік мүмкіндігіміз сайтаралық трекерлерді оқшаулайды.</string>
    <!-- Text displayed that links to website containing documentation about the "Total cookie protection" feature. -->
    <string name="tcp_cfr_learn_more">Cookie файлдарынан Толық қорғаныс туралы білу</string>


    <!-- Private browsing erase action "contextual feature recommendation" (CFR) -->
    <!-- Text for the message displayed in the contextual feature recommendation popup promoting the erase private browsing feature. -->
    <string name="erase_action_cfr_message">Жаңа жекелік шолуды бастау үшін осы жерді шертіңіз. Тарихыңызды, cookie файлдарын - барлығын өшіріңіз.</string>


    <!-- Text for the info dialog when camera permissions have been denied but user tries to access a camera feature. -->
    <string name="camera_permissions_needed_message">Камера рұқсаты керек. Android баптауларына өтіп, Рұқсаттарды ашып, &quot;Рұқсат ету&quot; таңдаңыз.</string>
    <!-- Text for the positive action button to go to Android Settings to grant permissions. -->
    <string name="camera_permissions_needed_positive_button_text">Баптауларға өту</string>
    <!-- Text for the negative action button to dismiss the dialog. -->
    <string name="camera_permissions_needed_negative_button_text">Тайдыру</string>

    <!-- Text for the banner message to tell users about our auto close feature. -->
    <string name="tab_tray_close_tabs_banner_message">Ашық беттер өткен күнде, аптада немесе айда қаралмаған болса, автоматты түрде жабылатынын баптау.</string>
    <!-- Text for the positive action button to go to Settings for auto close tabs. -->
    <string name="tab_tray_close_tabs_banner_positive_button_text">Опцияларды қарау</string>
    <!-- Text for the negative action button to dismiss the Close Tabs Banner. -->
    <string name="tab_tray_close_tabs_banner_negative_button_text">Тайдыру</string>

    <!-- Text for the banner message to tell users about our inactive tabs feature. -->
    <string name="tab_tray_inactive_onboarding_message">Сіз екі апта бойы қарамаған беттер осында жылжытылады.</string>

    <!-- Text for the action link to go to Settings for inactive tabs. -->
    <string name="tab_tray_inactive_onboarding_button_text">Баптауларда сөндіру</string>
    <!-- Text for title for the auto-close dialog of the inactive tabs. -->
    <string name="tab_tray_inactive_auto_close_title">Бір айдан кейін автожабу керек пе?</string>
    <!-- Text for the body for the auto-close dialog of the inactive tabs.
        The first parameter is the name of the application.-->
    <string name="tab_tray_inactive_auto_close_body_2">%1$s сіз соңғы айда қарамаған беттерді жаба алады.</string>
    <!-- Content description for close button in the auto-close dialog of the inactive tabs. -->
    <string name="tab_tray_inactive_auto_close_button_content_description">Жабу</string>

    <!-- Text for turn on auto close tabs button in the auto-close dialog of the inactive tabs. -->
    <string name="tab_tray_inactive_turn_on_auto_close_button_2">Автожабуды іске қосу</string>


    <!-- Home screen icons - Long press shortcuts -->
    <!-- Shortcut action to open new tab -->
    <string name="home_screen_shortcut_open_new_tab_2">Жаңа бет</string>
    <!-- Shortcut action to open new private tab -->
    <string name="home_screen_shortcut_open_new_private_tab_2">Жаңа жекелік беті</string>

    <!-- Shortcut action to open Passwords screen -->
    <string name="home_screen_shortcut_passwords">Парольдер</string>

    <!-- Recent Tabs -->
    <!-- Header text for jumping back into the recent tab in the home screen -->
    <string name="recent_tabs_header">Кері оралу</string>
    <!-- Button text for showing all the tabs in the tabs tray -->
    <string name="recent_tabs_show_all">Барлығын көрсету</string>

    <!-- Content description for the button which navigates the user to show all recent tabs in the tabs tray. -->
    <string name="recent_tabs_show_all_content_description_2">Барлық соңғы беттерді көрсету батырмасы</string>

    <!-- Text for button in synced tab card that opens synced tabs tray -->
    <string name="recent_tabs_see_all_synced_tabs_button_text">Барлық синхрондалған беттерді қарау</string>
    <!-- Accessibility description for device icon used for recent synced tab -->
    <string name="recent_tabs_synced_device_icon_content_description">Синхрондалған құрылғы</string>
    <!-- Text for the dropdown menu to remove a recent synced tab from the homescreen -->
    <string name="recent_synced_tab_menu_item_remove">Өшіру</string>
    <!-- Text for the menu button to remove a grouped highlight from the user's browsing history
         in the Recently visited section -->
    <string name="recent_tab_menu_item_remove">Өшіру</string>

    <!-- History Metadata -->
    <!-- Header text for a section on the home screen that displays grouped highlights from the
         user's browsing history, such as topics they have researched or explored on the web -->
    <string name="history_metadata_header_2">Жуырда қаралған</string>
    <!-- Text for the menu button to remove a grouped highlight from the user's browsing history
         in the Recently visited section -->
    <string name="recently_visited_menu_item_remove">Өшіру</string>

    <!-- Content description for the button which navigates the user to show all of their history. -->
    <string name="past_explorations_show_all_content_description_2">Барлық тарихты көрсету</string>

    <!-- Browser Fragment -->
    <!-- Content description (not visible, for screen readers etc.): Navigate backward (browsing history) -->
    <string name="browser_menu_back">Артқа</string>
    <!-- Content description (not visible, for screen readers etc.): Navigate forward (browsing history) -->
    <string name="browser_menu_forward">Алға</string>
    <!-- Content description (not visible, for screen readers etc.): Refresh current website -->
    <string name="browser_menu_refresh">Жаңарту</string>
    <!-- Content description (not visible, for screen readers etc.): Stop loading current website -->
    <string name="browser_menu_stop">Тоқтату</string>
    <!-- Browser menu button that opens the extensions manager -->
    <string name="browser_menu_extensions">Кеңейтулер</string>
    <!-- Browser menu button that opens the extensions manager -->
    <string name="browser_menu_manage_extensions">Кеңейтулерді басқару</string>
    <!-- Browser menu button that opens AMO in a tab -->
    <string name="browser_menu_discover_more_extensions">Көбірек кеңейтулерді табу</string>
    <!-- Browser menu button that opens account settings -->
    <string name="browser_menu_account_settings">Тіркелгі ақпараты</string>
    <!-- Browser menu button that sends a user to help articles -->
    <string name="browser_menu_help">Көмек</string>
    <!-- Browser menu button that sends a to a the what's new article -->
    <string name="browser_menu_whats_new">Не жаңалық</string>
    <!-- Browser menu button that opens the settings menu -->
    <string name="browser_menu_settings">Баптаулар</string>
    <!-- Browser menu button that opens a user's library -->
    <string name="browser_menu_library">Кітапхана</string>
    <!-- Browser menu toggle that requests a desktop site -->
    <string name="browser_menu_desktop_site">Жұмыс үстелі сайты</string>
    <!-- Browser menu button that reopens a private tab as a regular tab -->
    <string name="browser_menu_open_in_regular_tab">Қалыпты бетте ашу</string>
    <!-- Browser menu toggle that adds a shortcut to the site on the device home screen. -->
    <string name="browser_menu_add_to_homescreen">Үй экранына қосу</string>
    <!-- Browser menu toggle that adds a shortcut to the site on the device home screen. -->
    <string name="browser_menu_add_to_homescreen_2">Үй экранына қосу…</string>
    <!-- Content description (not visible, for screen readers etc.) for the Resync tabs button -->
    <string name="resync_button_content_description">Қайта синхрондау</string>
    <!-- Browser menu button that opens the find in page menu -->
    <string name="browser_menu_find_in_page">Беттен табу</string>
    <!-- Browser menu button that opens the find in page menu -->
    <string name="browser_menu_find_in_page_2">Беттен табу…</string>
    <!-- Browser menu button that opens the translations dialog, which has options to translate the current browser page. -->
    <string name="browser_menu_translations">Парақты аудару</string>
    <!-- Browser menu button that saves the current tab to a collection -->
    <string name="browser_menu_save_to_collection">Жинаққа сақтау…</string>
    <!-- Browser menu button that saves the current tab to a collection -->
    <string name="browser_menu_save_to_collection_2">Жинаққа сақтау</string>
    <!-- Browser menu button that open a share menu to share the current site -->
    <string name="browser_menu_share">Бөлісу</string>
    <!-- Browser menu button that open a share menu to share the current site -->
    <string name="browser_menu_share_2">Бөлісу…</string>
    <!-- Browser menu button shown in custom tabs that opens the current tab in Fenix
        The first parameter is the name of the app defined in app_name (for example: Fenix) -->
    <string name="browser_menu_open_in_fenix">%1$s көмегімен ашу</string>
    <!-- Browser menu text shown in custom tabs to indicate this is a Fenix tab
        The first parameter is the name of the app defined in app_name (for example: Fenix) -->
    <string name="browser_menu_powered_by">%1$s қозғалтқышы негізінде</string>
    <!-- Browser menu text shown in custom tabs to indicate this is a Fenix tab
        The first parameter is the name of the app defined in app_name (for example: Fenix) -->
    <string name="browser_menu_powered_by2">%1$s қозғалтқышы негізінде</string>
    <!-- Browser menu button to put the current page in reader mode -->
    <string name="browser_menu_read">Оқу көрінісі</string>
    <!-- Browser menu button content description to close reader mode and return the user to the regular browser -->
    <string name="browser_menu_read_close">Оқу режимін жабу</string>
    <!-- Browser menu button to open the current page in an external app -->
    <string name="browser_menu_open_app_link">Қолданбада ашу</string>
    <!-- Browser menu button to show reader view appearance controls e.g. the used font type and size -->
    <string name="browser_menu_customize_reader_view">Оқу режимін баптау</string>
    <!-- Browser menu label for adding a bookmark -->
    <string name="browser_menu_add">Қосу</string>
    <!-- Browser menu label for editing a bookmark -->
    <string name="browser_menu_edit">Түзету</string>

    <!-- Button shown on the home page that opens the Customize home settings -->
    <string name="browser_menu_customize_home_1">Үй бетін баптау</string>

    <!-- Browser menu label to sign in to sync on the device using Mozilla accounts -->
    <string name="browser_menu_sign_in">Кіру</string>

    <!-- Browser menu caption label for the "Sign in" browser menu item described in `browser_menu_sign_in` -->
    <string name="browser_menu_sign_in_caption">Парольдер, беттер және т.б. синхрондау</string>

    <!-- Browser menu label to sign back in to sync on the device when the user's account needs to be reauthenticated -->
    <string name="browser_menu_sign_back_in_to_sync">Синхрондау ішіне қайта кіру</string>
    <!-- Browser menu caption label for the "Sign back in to sync" browser menu item described in `browser_menu_sign_back_in_to_sync` when there is an error in syncing -->
    <string name="browser_menu_syncing_paused_caption">Синхрондау аялдатылды</string>
    <!-- Browser menu label that creates a private tab -->
    <string name="browser_menu_new_private_tab">Жаңа жекелік беті</string>
    <!-- Browser menu label that navigates to the Password screen -->
    <string name="browser_menu_passwords">Парольдер</string>

    <!-- Browser menu label that navigates to the SUMO page for the Firefox for Android release notes.
         The first parameter is the name of the app defined in app_name (for example: Fenix)-->
    <string name="browser_menu_new_in_firefox">%1$s ішіндегі жаңа</string>

    <!-- Browser menu label that toggles the request for the desktop site of the currently visited page -->
    <string name="browser_menu_switch_to_desktop_site">Жұмыс үстелі сайтына ауысу</string>
    <!-- Browser menu label that navigates to the page tools sub-menu -->
    <string name="browser_menu_tools">Құралдар</string>
    <!-- Browser menu label that navigates to the save sub-menu, which contains various save related menu items such as
         bookmarking a page, saving to collection, shortcut or as a PDF, and adding to home screen -->
    <string name="browser_menu_save">Сақтау</string>

    <!-- Browser menu label that bookmarks the currently visited page -->
    <string name="browser_menu_bookmark_this_page">Бұл бетті бетбелгілерге қосу</string>
    <!-- Browser menu label that navigates to the edit bookmark screen for the current bookmarked page -->
    <string name="browser_menu_edit_bookmark">Бетбелгіні түзету</string>
    <!-- Browser menu label that the saves the currently visited page as a PDF -->
    <string name="browser_menu_save_as_pdf">PDF ретінде сақтау…</string>
    <!-- Browser menu label for turning ON reader view of the current visited page -->
    <string name="browser_menu_turn_on_reader_view">Оқу көрінісін іске қосу</string>
    <!-- Browser menu label for turning OFF reader view of the current visited page -->
    <string name="browser_menu_turn_off_reader_view">Оқу көрінісін сөндіру</string>
    <!-- Browser menu label for navigating to the translation feature, which provides language translation options the current visited page -->
    <string name="browser_menu_translate_page">Парақты аудару…</string>
    <!-- Browser menu label that is displayed when the current page has been translated by the translation feature.
         The first parameter is the name of the language that page was translated to (e.g. English). -->
    <string name="browser_menu_translated_to">%1$s тіліне аударылған</string>
    <!-- Browser menu label for the print feature -->
    <string name="browser_menu_print">Баспаға шығару…</string>

    <!-- Extensions management fragment -->
    <!-- Text displayed when there are no extensions to be shown -->
    <string name="extensions_management_no_extensions">Мұнда кеңейтулер жоқ</string>

    <!-- Browser Toolbar -->
    <!-- Content description for the Home screen button on the browser toolbar -->
    <string name="browser_toolbar_home">Бастапқы экран</string>

    <!-- Content description (not visible, for screen readers etc.): Erase button: Erase the browsing
         history and go back to the home screen. -->
    <string name="browser_toolbar_erase">Шолу тарихын өшіру</string>
    <!-- Content description for the translate page toolbar button that opens the translations dialog when no translation has occurred. -->
    <string name="browser_toolbar_translate">Парақты аудару</string>

    <!-- Content description (not visible, for screen readers etc.) for the translate page toolbar button that opens the translations dialog when the page is translated successfully.
         The first parameter is the name of the language that is displayed in the original page. (For example: English)
         The second parameter is the name of the language which the page was translated to. (For example: French) -->
    <string name="browser_toolbar_translated_successfully">Бет %1$s тілінен %2$s тіліне аударылды.</string>

    <!-- Locale Settings Fragment -->
    <!-- Content description for tick mark on selected language -->
    <string name="a11y_selected_locale_content_description">Таңдалған тіл</string>
    <!-- Text for default locale item -->
    <string name="default_locale_text">Құрылғы тіліне сүйену</string>

    <!-- Placeholder text shown in the search bar before a user enters text -->
    <string name="locale_search_hint">Тілді іздеу</string>

    <!-- Search Fragment -->
    <!-- Button in the search view that lets a user search by scanning a QR code -->
    <string name="search_scan_button">Сканерлеу</string>
    <!-- Button in the search view when shortcuts are displayed that takes a user to the search engine settings -->
    <string name="search_shortcuts_engine_settings">Іздеу жүйесінің параметрлері</string>
    <!-- Button in the search view that lets a user navigate to the site in their clipboard -->
    <string name="awesomebar_clipboard_title">Алмасу буферінен сілтемені кірістіру</string>
    <!-- Button in the search suggestions onboarding that allows search suggestions in private sessions -->
    <string name="search_suggestions_onboarding_allow_button">Рұқсат ету</string>
    <!-- Button in the search suggestions onboarding that does not allow search suggestions in private sessions -->
    <string name="search_suggestions_onboarding_do_not_allow_button">Рұқсат етпеу</string>
    <!-- Search suggestion onboarding hint title text -->
    <string name="search_suggestions_onboarding_title">Жекелік терезелерінде іздеу жүйелерінің ұсыныстарын рұқсат ету керек пе?</string>
    <!-- Search suggestion onboarding hint description text, first parameter is the name of the app defined in app_name (for example: Fenix)-->
    <string name="search_suggestions_onboarding_text">%s сіз адрестік жолақта терген барлық нәрсемен сіздің іздеу жүйеңізбен бөлісетін болады.</string>

    <!-- Search engine suggestion title text. The first parameter is the name of the suggested engine-->
    <string name="search_engine_suggestions_title">%s ішінен іздеу</string>
    <!-- Search engine suggestion description text -->
    <string name="search_engine_suggestions_description">Адрестік жолақтан тікелей іздеу</string>

    <!-- Menu option in the search selector menu to open the search settings -->
    <string name="search_settings_menu_item">Іздеу баптаулары</string>

    <!-- Header text for the search selector menu -->
    <string name="search_header_menu_item_2">Бұл жолы келесі жерде іздеу:</string>

    <!-- Content description (not visible, for screen readers etc.): Search engine icon. The first parameter is the search engine name (for example: DuckDuckGo). -->
    <string name="search_engine_icon_content_description" tools:ignore="UnusedResources">%s іздеу жүйесі</string>

    <!-- Home onboarding -->
    <!-- Onboarding home screen popup dialog, shown on top of the Jump back in section. -->
    <string name="onboarding_home_screen_jump_back_contextual_hint_2">Жекелендірілген басты бетпен танысыңыз. Мұнда соңғы беттер, бетбелгілер және іздеу нәтижелері көрсетілетін болады.</string>
    <!-- Home onboarding dialog welcome screen title text. -->
    <string name="onboarding_home_welcome_title_2">Жекелігі көбірек интернетке қош келдіңіз</string>
    <!-- Home onboarding dialog welcome screen description text. -->
    <string name="onboarding_home_welcome_description">Қосымша түстер. Жақсырақ жекелік. Табыстан гөрі адамдарға бірдей міндеттеме.</string>
    <!-- Home onboarding dialog sign into sync screen title text. -->
    <string name="onboarding_home_sync_title_3">Экрандарды ауыстыру бұрынғыдан оңайырақ</string>
    <!-- Home onboarding dialog sign into sync screen description text. -->
    <string name="onboarding_home_sync_description">Енді басты бетте орналасқан басқа құрылғылардың беттері арқылы тоқтаған жерден жалғастырыңыз.</string>
    <!-- Text for the button to continue the onboarding on the home onboarding dialog. -->
    <string name="onboarding_home_get_started_button">Бастау</string>
    <!-- Text for the button to navigate to the sync sign in screen on the home onboarding dialog. -->
    <string name="onboarding_home_sign_in_button">Кіру</string>
    <!-- Text for the button to skip the onboarding on the home onboarding dialog. -->
    <string name="onboarding_home_skip_button">Аттап кету</string>

    <!-- Onboarding home screen sync popup dialog message, shown on top of Recent Synced Tabs in the Jump back in section. -->
    <string name="sync_cfr_message">Сіздің беттеріңіз синхрондалуда! Осында басқа құрылғыда тоқтаған жерден жалғастырыңыз.</string>

    <!-- Content description (not visible, for screen readers etc.): Close button for the home onboarding dialog -->
    <string name="onboarding_home_content_description_close_button">Жабу</string>

    <!-- Notification pre-permission dialog -->
    <!-- Enable notification pre permission dialog title
        The first parameter is the name of the app defined in app_name (for example: Fenix) -->
    <string name="onboarding_home_enable_notifications_title" moz:removedIn="124" tools:ignore="UnusedResources">Хабарландырулар %s арқылы көбірек жұмыс бітіруге көмектеседі</string>
    <!-- Enable notification pre permission dialog description with rationale
        The first parameter is the name of the app defined in app_name (for example: Fenix) -->
    <string name="onboarding_home_enable_notifications_description" moz:removedIn="124" tools:ignore="UnusedResources">Беттерді құрылғылар арасында синхрондаңыз, жүктемелерді басқарыңыз, %s жекелігін қорғау мүмкіндігін барынша пайдалану туралы кеңестер алыңыз және т.б.</string>
    <!-- Text for the button to request notification permission on the device -->
    <string name="onboarding_home_enable_notifications_positive_button" moz:removedIn="124" tools:ignore="UnusedResources">Жалғастыру</string>
    <!-- Text for the button to not request notification permission on the device and dismiss the dialog -->
    <string name="onboarding_home_enable_notifications_negative_button" moz:removedIn="124" tools:ignore="UnusedResources">Қазір емес</string>

    <!-- Juno first user onboarding flow experiment, strings are marked unused as they are only referenced by Nimbus experiments. -->
    <!-- Description for learning more about our privacy notice. -->
    <string name="juno_onboarding_privacy_notice_text">Firefox жекелік ескертуі</string>
    <!-- Title for set firefox as default browser screen used by Nimbus experiments. -->
    <string name="juno_onboarding_default_browser_title_nimbus_2">Біз сіздің қауіпсіздігіңізді қамтамасыз етуді жақсы көреміз</string>
    <!-- Title for set firefox as default browser screen used by Nimbus experiments.
        Note: The word "Firefox" should NOT be translated -->
    <string name="juno_onboarding_default_browser_title_nimbus_3" tools:ignore="UnusedResources">Миллиондаған адам неге Firefox-ты жақсы көретінін біліңіз</string>
    <!-- Title for set firefox as default browser screen used by Nimbus experiments. -->
    <string name="juno_onboarding_default_browser_title_nimbus_4" tools:ignore="UnusedResources">Қосымша таңдаулары бар қауіпсіз шолу</string>
    <!-- Description for set firefox as default browser screen used by Nimbus experiments. -->
    <string name="juno_onboarding_default_browser_description_nimbus_3">Коммерциялық емес ұйымы қолдауымен жасалатын біздің браузер компанияларды интернетте сізді жасырын түрде бақылауын автоматты түрде тоқтатуға көмектеседі.</string>
    <!-- Description for set firefox as default browser screen used by Nimbus experiments. -->
    <string name="juno_onboarding_default_browser_description_nimbus_4" tools:ignore="UnusedResources">Коммерциялық емес ұйым қолдайтын браузерді таңдау арқылы 100 миллионнан астам адам өз жекелігін қорғайды.</string>
    <!-- Description for set firefox as default browser screen used by Nimbus experiments. -->
    <string name="juno_onboarding_default_browser_description_nimbus_5" tools:ignore="UnusedResources">Белгілі трекерлер? Автоматты түрде бұғатталған. Кеңейтулер? Барлық 700 түрін қолданып көріңіз. PDF файлдары? Құрамындағы оқу қолданбасы оларды басқаруды жеңілдетеді.</string>
    <!-- Description for set firefox as default browser screen used by Nimbus experiments. -->
    <string name="juno_onboarding_default_browser_description_nimbus_2" moz:RemovedIn="124" tools:ignore="UnusedResources">Коммерциялық емес ұйымы қолдау көрсететін браузеріміз компаниялардың сізді интернетте жасырын бақылап отыруын тоқтатуға көмектеседі.\n\nЖекелік ескертуімізден толығырақ ақпарат алыңыз.</string>
    <!-- Text for the link to the privacy notice webpage for set as firefox default browser screen.
    This is part of the string with the key "juno_onboarding_default_browser_description". -->
    <string name="juno_onboarding_default_browser_description_link_text" moz:RemovedIn="124" tools:ignore="UnusedResources">жекелік ескертуі</string>
    <!-- Text for the button to set firefox as default browser on the device -->
    <string name="juno_onboarding_default_browser_positive_button" tools:ignore="UnusedResources">Негізгі браузер қылу</string>
    <!-- Text for the button dismiss the screen and move on with the flow -->
    <string name="juno_onboarding_default_browser_negative_button" tools:ignore="UnusedResources">Қазір емес</string>
    <!-- Title for sign in to sync screen. -->
    <string name="juno_onboarding_sign_in_title_2">Құрылғылар арасында өткенде шифрленген күйде қала беріңіз</string>
    <!-- Description for sign in to sync screen. Nimbus experiments do not support string placeholders.
     Note: The word "Firefox" should NOT be translated -->
    <string name="juno_onboarding_sign_in_description_2">Жүйеге кіріп, синхрондалған кезде қауіпсіз боласыз. Firefox сіздің парольдерді, бетбелгілерді және т.б. шифрлейді.</string>
    <!-- Text for the button to sign in to sync on the device -->
    <string name="juno_onboarding_sign_in_positive_button" tools:ignore="UnusedResources">Кіру</string>
    <!-- Text for the button dismiss the screen and move on with the flow -->
    <string name="juno_onboarding_sign_in_negative_button" tools:ignore="UnusedResources">Қазір емес</string>
    <!-- Title for enable notification permission screen used by Nimbus experiments. Nimbus experiments do not support string placeholders.
        Note: The word "Firefox" should NOT be translated -->
    <string name="juno_onboarding_enable_notifications_title_nimbus_2">Хабарландырулар Firefox көмегімен қауіпсіз болып қалуға көмектеседі</string>
    <!-- Description for enable notification permission screen used by Nimbus experiments. Nimbus experiments do not support string placeholders.
       Note: The word "Firefox" should NOT be translated -->
    <string name="juno_onboarding_enable_notifications_description_nimbus_2">Құрылғылар арасында беттерді қауіпсіз жіберіңіз және Firefox қолданбасының басқа жекелік мүмкіндіктерін өзіңіз үшін ашыңыз.</string>
    <!-- Text for the button to request notification permission on the device -->
    <string name="juno_onboarding_enable_notifications_positive_button" tools:ignore="UnusedResources">Хабарламаларды іске қосу</string>
    <!-- Text for the button dismiss the screen and move on with the flow -->
    <string name="juno_onboarding_enable_notifications_negative_button" tools:ignore="UnusedResources">Қазір емес</string>

    <!-- Title for add search widget screen used by Nimbus experiments. Nimbus experiments do not support string placeholders.
        Note: The word "Firefox" should NOT be translated -->
    <string name="juno_onboarding_add_search_widget_title" tools:ignore="UnusedResources">Firefox іздеу виджетін қолданып көру</string>
    <!-- Description for add search widget screen used by Nimbus experiments. Nimbus experiments do not support string placeholders.
        Note: The word "Firefox" should NOT be translated -->
    <string name="juno_onboarding_add_search_widget_description" tools:ignore="UnusedResources">Негізгі экрандағы Firefox көмегімен сайтаралық трекерлерді блоктайтын бірінші жекелік браузеріне оңай қол жеткізе аласыз.</string>
    <!-- Text for the button to add search widget on the device used by Nimbus experiments. Nimbus experiments do not support string placeholders.
        Note: The word "Firefox" should NOT be translated -->
    <string name="juno_onboarding_add_search_widget_positive_button" tools:ignore="UnusedResources">Firefox виджетін қосу</string>
    <!-- Text for the button to dismiss the screen and move on with the flow -->
    <string name="juno_onboarding_add_search_widget_negative_button" tools:ignore="UnusedResources">Қазір емес</string>

    <!-- Search Widget -->
    <!-- Content description for searching with a widget. The first parameter is the name of the application.-->
    <string name="search_widget_content_description_2">Жаңа %1$s бетін ашу</string>
    <!-- Text preview for smaller sized widgets -->
    <string name="search_widget_text_short">Іздеу</string>
    <!-- Text preview for larger sized widgets -->
    <string name="search_widget_text_long">Интернетте іздеу</string>

    <!-- Content description (not visible, for screen readers etc.): Voice search -->
    <string name="search_widget_voice">Дауыстық іздеу</string>

    <!-- Preferences -->
    <!-- Title for the settings page-->
    <string name="settings">Баптаулар</string>
    <!-- Preference category for general settings -->
    <string name="preferences_category_general">Жалпы</string>
    <!-- Preference category for all links about Fenix -->
    <string name="preferences_category_about">Осы туралы</string>
    <!-- Preference category for settings related to changing the default search engine -->
    <string name="preferences_category_select_default_search_engine">Біреуін таңдаңыз</string>
    <!-- Preference for settings related to managing search shortcuts for the quick search menu -->
    <string name="preferences_manage_search_shortcuts_2">Балама іздеу жүйелерін басқару</string>
    <!-- Summary for preference for settings related to managing search shortcuts for the quick search menu -->
    <string name="preferences_manage_search_shortcuts_summary">Іздеу мәзірінде көрінетін іздеу жүйелерін түзету</string>
    <!-- Preference category for settings related to managing search shortcuts for the quick search menu -->
    <string name="preferences_category_engines_in_search_menu">Іздеу мәзірінде көрінетін іздеу жүйелері</string>
    <!-- Preference for settings related to changing the default search engine -->
    <string name="preferences_default_search_engine">Негізгі іздеу жүйесі</string>
    <!-- Preference for settings related to Search -->
    <string name="preferences_search">Іздеу</string>

    <!-- Preference for settings related to Search engines -->
    <string name="preferences_search_engines">Іздеу жүйелері</string>
    <!-- Preference for settings related to Search engines suggestions-->
    <string name="preferences_search_engines_suggestions">Іздеу жүйелерінен ұсыныстар</string>
    <!-- Preference Category for settings related to Search address bar -->
    <string name="preferences_settings_address_bar">Адрес жолағының баптаулары</string>
    <!-- Preference Category for settings to Firefox Suggest -->
    <string name="preference_search_address_bar_fx_suggest">Адрес жолағы - Firefox Suggest</string>
    <!-- Preference link to Learn more about Firefox Suggest -->
    <string name="preference_search_learn_about_fx_suggest">Firefox Suggest туралы көбірек білу</string>
    <!-- Preference link to rating Fenix on the Play Store -->
    <string name="preferences_rate">Google Play ішінде бағалау</string>
    <!-- Preference linking to about page for Fenix
        The first parameter is the name of the app defined in app_name (for example: Fenix) -->
    <string name="preferences_about">%1$s туралы</string>
    <!-- Preference for settings related to changing the default browser -->
    <string name="preferences_set_as_default_browser">Негізгі браузер қылу</string>
    <!-- Preference category for advanced settings -->
    <string name="preferences_category_advanced">Кеңейтілген</string>
    <!-- Preference category for privacy and security settings -->
    <string name="preferences_category_privacy_security">Жекелік және қауіпсіздік</string>
    <!-- Preference for advanced site permissions -->
    <string name="preferences_site_permissions">Сайт рұқсаттары</string>
    <!-- Preference for private browsing options -->
    <string name="preferences_private_browsing_options">Жекелік шолу режимі</string>
    <!-- Preference for opening links in a private tab-->
    <string name="preferences_open_links_in_a_private_tab">Сілтемелерді жекелік беттерде ашу</string>
    <!-- Preference for allowing screenshots to be taken while in a private tab-->
    <string name="preferences_allow_screenshots_in_private_mode">Жекелік шолу режимінде скриншоттарды рұқсат ету</string>
    <!-- Will inform the user of the risk of activating Allow screenshots in private browsing option -->
    <string name="preferences_screenshots_in_private_mode_disclaimer">Рұқсат етілсе, жеке беттер бірнеше қолданба ашық болған кезде де көрінеді</string>
    <!-- Preference for adding private browsing shortcut -->
    <string name="preferences_add_private_browsing_shortcut">Жеке шолу жарлығын қосу</string>
    <!-- Preference for enabling "HTTPS-Only" mode -->
    <string name="preferences_https_only_title">Тек-HTTPS режимі</string>

    <!-- Label for cookie banner section in quick settings panel. -->
    <string name="cookie_banner_blocker">Cookie баннерлерін бұғаттаушы</string>
    <!-- Preference for removing cookie/consent banners from sites automatically in private mode. See reduce_cookie_banner_summary for additional context. -->
    <string name="preferences_cookie_banner_reduction_private_mode">Жекелік шолу режиміндегі cookie баннерлерін бұғаттаушы</string>

    <!-- Text for indicating cookie banner handling is off this site, this is shown as part of the protections panel with the tracking protection toggle -->
    <string name="reduce_cookie_banner_off_for_site">Бұл сайт үшін сөндірілген</string>
    <!-- Text for cancel button indicating that cookie banner reduction is not supported for the current site, this is shown as part of the cookie banner details view. -->
    <string name="cookie_banner_handling_details_site_is_not_supported_cancel_button">Бас тарту</string>
    <!-- Text for request support button indicating that cookie banner reduction is not supported for the current site, this is shown as part of the cookie banner details view. -->
    <string name="cookie_banner_handling_details_site_is_not_supported_request_support_button_2">Сұранымды жіберу</string>
    <!-- Text for title indicating that cookie banner reduction is not supported for the current site, this is shown as part of the cookie banner details view. -->
    <string name="cookie_banner_handling_details_site_is_not_supported_title_2">Осы сайтқа қолдауды сұрау керек пе?</string>
    <!-- Label for the snackBar, after the user reports with success a website where cookie banner reducer did not work -->
    <string name="cookie_banner_handling_report_site_snack_bar_text_2">Сұраным жіберілді</string>
    <!-- Text for indicating cookie banner handling is on this site, this is shown as part of the protections panel with the tracking protection toggle -->
    <string name="reduce_cookie_banner_on_for_site">Бұл сайт үшін іске қосылған</string>

    <!-- Text for indicating that a request for unsupported site was sent to Nimbus (it's a Mozilla library for experiments), this is shown as part of the protections panel with the tracking protection toggle -->
    <string name="reduce_cookie_banner_unsupported_site_request_submitted_2">Қолдау көрсету сұрауы жіберілді</string>
    <!-- Text for indicating cookie banner handling is currently not supported for this site, this is shown as part of the protections panel with the tracking protection toggle -->
    <string name="reduce_cookie_banner_unsupported_site">Сайтқа ағымдағы уақытта қолдау жоқ</string>
    <!-- Title text for a detail explanation indicating cookie banner handling is on this site, this is shown as part of the cookie banner panel in the toolbar. The first parameter is a shortened URL of the current site-->
    <string name="reduce_cookie_banner_details_panel_title_on_for_site_1">%1$s үшін cookie баннерлерін бұғаттаушын іске қосу керек пе?</string>

    <!-- Title text for a detail explanation indicating cookie banner handling is off this site, this is shown as part of the cookie banner panel in the toolbar. The first parameter is a shortened URL of the current site-->
    <string name="reduce_cookie_banner_details_panel_title_off_for_site_1">%1$s үшін cookie баннерлерін бұғаттаушын сөндіру керек пе?</string>
    <!-- Title text for a detail explanation indicating cookie banner reducer didn't work for the current site, this is shown as part of the cookie banner panel in the toolbar. The first parameter is the application name-->
    <string name="reduce_cookie_banner_details_panel_title_unsupported_site_request_2">%1$s бұл сайттағы cookie сұрауларын автоматты түрде қабылдамай алмайды. Болашақта осы сайтқа қолдау көрсету туралы сұраным жібере аласыз.</string>

    <!-- Long text for a detail explanation indicating what will happen if cookie banner handling is off for a site, this is shown as part of the cookie banner panel in the toolbar. The first parameter is the application name -->
    <string name="reduce_cookie_banner_details_panel_description_off_for_site_1">Сөндіріңіз, %1$s қолданбасы cookie файлдарын тазартып, бұл сайтты қайта жүктейді. Бұл әрекет сайттардан шығуға немесе себетті босатуы мүмкін.</string>
    <!-- Long text for a detail explanation indicating what will happen if cookie banner handling is on for a site, this is shown as part of the cookie banner panel in the toolbar. The first parameter is the application name -->
    <string name="reduce_cookie_banner_details_panel_description_on_for_site_3">Іске қосыңыз, және де %1$s осы сайттағы барлық cookie баннерлерінен автоматты түрде бас тартуға тырысады.</string>

    <!--Title for the cookie banner re-engagement CFR, the placeholder is replaced with app name -->
    <string name="cookie_banner_cfr_title">%1$s сіз үшін жаңа ғана cookie файлдарынан бас тартты</string>
    <!--Message for the cookie banner re-engagement CFR -->
    <string name="cookie_banner_cfr_message">Бұл сайтта алаңдататын нәрселерді мен сізді бақылайтын cookie файлдарын азырақ қылу.</string>

    <!-- Description of the preference to enable "HTTPS-Only" mode. -->
    <string name="preferences_https_only_summary">Қауіпсіздікті арттыру үшін сайттарға HTTPS шифрлеу хаттамасын пайдаланып автоматты түрде қосылу әрекетін жасайды.</string>
    <!-- Summary of https only preference if https only is set to off -->
    <string name="preferences_https_only_off">Сөндірулі</string>
    <!-- Summary of https only preference if https only is set to on in all tabs -->
    <string name="preferences_https_only_on_all">Барлық беттерде</string>
    <!-- Summary of https only preference if https only is set to on in private tabs only -->
    <string name="preferences_https_only_on_private">Жекелік беттерінде</string>
    <!-- Text displayed that links to website containing documentation about "HTTPS-Only" mode -->
    <string name="preferences_http_only_learn_more">Көбірек білу</string>
    <!-- Option for the https only setting -->
    <string name="preferences_https_only_in_all_tabs">Барлық беттерде іске қосу</string>
    <!-- Option for the https only setting -->
    <string name="preferences_https_only_in_private_tabs">Тек жекелік беттерде іске қосу</string>
    <!-- Title shown in the error page for when trying to access a http website while https only mode is enabled. -->
    <string name="errorpage_httpsonly_title">Қауіпсіз сайт қолжетімді емес</string>
    <!-- Message shown in the error page for when trying to access a http website while https only mode is enabled. The message has two paragraphs. This is the first. -->
    <string name="errorpage_httpsonly_message_title">Бұл веб-сайт HTTPS қолдамайтын сияқты.</string>
    <!-- Message shown in the error page for when trying to access a http website while https only mode is enabled. The message has two paragraphs. This is the second. -->
    <string name="errorpage_httpsonly_message_summary">Дегенмен, шабуылдаушы араласқан болуы да мүмкін. Веб-сайтқа өтуді жалғастырсаңыз, ешқандай құпия ақпаратты енгізбеуіңіз керек. Жалғастырсаңыз, сайт үшін тек-HTTPS режимі уақытша сөндіріледі.</string>
    <!-- Preference for accessibility -->
    <string name="preferences_accessibility">Қолжетерлілік</string>
    <!-- Preference to override the Mozilla account server -->
    <string name="preferences_override_account_server">Таңдауыңызша Mozilla тіркелгі сервері</string>
    <!-- Preference to override the Sync token server -->
    <string name="preferences_override_sync_tokenserver">Таңдауыңызша синхрондау сервері</string>
    <!-- Toast shown after updating the Mozilla account/Sync server override preferences -->
    <string name="toast_override_account_sync_server_done">Mozilla тіркелгісі/синхрондау сервері өзгертілген. Өзгерістерді іске асыру үшін қолданба жұмысын аяқтау…</string>
    <!-- Preference category for account information -->
    <string name="preferences_category_account">Тіркелгі</string>
    <!-- Preference for changing where the toolbar is positioned -->
    <string name="preferences_toolbar" moz:removedIn="129" tools:ignore="UnusedResources">Құралдар панелі</string>
    <!-- Preference for changing where the AddressBar is positioned -->
    <string name="preferences_toolbar_2">Алрестік жолақтың орны</string>
    <!-- Preference for changing default theme to dark or light mode -->
    <string name="preferences_theme">Тема</string>
    <!-- Preference for customizing the home screen -->
    <string name="preferences_home_2">Үй парағы</string>
    <!-- Preference for gestures based actions -->
    <string name="preferences_gestures">Ым қимылдар</string>
    <!-- Preference for settings related to visual options -->
    <string name="preferences_customize">Баптау</string>
    <!-- Preference description for banner about signing in -->
    <string name="preferences_sign_in_description_2">Беттер, бетбелгілер, парольдерді синхрондау және т.б. үшін кіріңіз.</string>
    <!-- Preference shown instead of account display name while account profile information isn't available yet. -->
    <string name="preferences_account_default_name_2">Mozilla тіркелгісі</string>
    <!-- Preference text for account title when there was an error syncing FxA -->
    <string name="preferences_account_sync_error">Синхрондауды жалғастыру үшін қайта байланысыңыз</string>
    <!-- Preference for language -->
    <string name="preferences_language">Тіл</string>
    <!-- Preference for translation -->
    <string name="preferences_translation" moz:removedIn="127" tools:ignore="UnusedResources">Аударма</string>
    <!-- Preference for translations -->
    <string name="preferences_translations">Аудармалар</string>
    <!-- Preference for data choices -->
    <string name="preferences_data_choices">Деректер таңдауы</string>
    <!-- Preference for data collection -->
    <string name="preferences_data_collection">Деректер жинау</string>
    <!-- Preference for developers -->
    <string name="preferences_remote_debugging">USB арқылы қашықтан жөндеу</string>
    <!-- Preference title for switch preference to show search suggestions -->
    <string name="preferences_show_search_suggestions">Іздеу ұсыныстарын көрсету</string>
    <!-- Preference title for switch preference to show voice search button -->
    <string name="preferences_show_voice_search">Дауыспен іздеуді көрсету</string>
    <!-- Preference title for switch preference to show search suggestions also in private mode -->
    <string name="preferences_show_search_suggestions_in_private">Жекелік сессияларды көрсету</string>
    <!-- Preference title for switch preference to show a clipboard suggestion when searching -->
    <string name="preferences_show_clipboard_suggestions">Алмасу буфері ұсыныстарын көрсету</string>
    <!-- Preference title for switch preference to suggest browsing history when searching -->
    <string name="preferences_search_browsing_history">Шолу тарихынан іздеу</string>
    <!-- Preference title for switch preference to suggest bookmarks when searching -->
    <string name="preferences_search_bookmarks">Бетбелгілерден іздеу</string>
    <!-- Preference title for switch preference to suggest synced tabs when searching -->
    <string name="preferences_search_synced_tabs">Синхрондалған беттерден іздеу</string>
    <!-- Preference for account settings -->
    <string name="preferences_account_settings">Тіркелгі баптаулары</string>
    <!-- Preference for enabling url autocomplete-->
    <string name="preferences_enable_autocomplete_urls">URL адрестерін автотолықтыру</string>
    <!-- Preference title for switch preference to show sponsored Firefox Suggest search suggestions -->
    <string name="preferences_show_sponsored_suggestions">Демеушілердің ұсыныстары</string>
    <!-- Summary for preference to show sponsored Firefox Suggest search suggestions.
         The first parameter is the name of the application. -->
    <string name="preferences_show_sponsored_suggestions_summary">Кездейсоқ демеушілік ұсыныстармен %1$s өніміне қолдау көрсету</string>
    <!-- Preference title for switch preference to show Firefox Suggest search suggestions for web content.
         The first parameter is the name of the application. -->
    <string name="preferences_show_nonsponsored_suggestions">%1$s ұсыныстары</string>
    <!-- Summary for preference to show Firefox Suggest search suggestions for web content -->
    <string name="preferences_show_nonsponsored_suggestions_summary">Сіздің іздеуіңізге қатысты интернеттен ұсыныстар алыңыз</string>
    <!-- Preference for open links in third party apps -->
    <string name="preferences_open_links_in_apps">Сілтемелерді қолданбаларда ашу</string>
    <!-- Preference for open links in third party apps always open in apps option -->
    <string name="preferences_open_links_in_apps_always">Әрқашан</string>
    <!-- Preference for open links in third party apps ask before opening option -->
    <string name="preferences_open_links_in_apps_ask">Ашпас бұрын сұрау</string>
    <!-- Preference for open links in third party apps never open in apps option -->
    <string name="preferences_open_links_in_apps_never">Ешқашан</string>
    <!-- Preference for open download with an external download manager app -->
    <string name="preferences_external_download_manager">Сыртқы жүктеу менеджері</string>
    <!-- Preference for enabling gecko engine logs -->
    <string name="preferences_enable_gecko_logs">Gecko журналдарын іске қосу</string>
    <!-- Message to indicate users that we are quitting the application to apply the changes -->
    <string name="quit_application">Өзгерістерді іске асыру үшін қолданбадан шығу…</string>

    <!-- Preference for extensions -->
    <string name="preferences_extensions">Кеңейтулер</string>
    <!-- Preference for installing a local extension -->
    <string name="preferences_install_local_extension">Файлдан кеңейтуді орнату</string>
    <!-- Preference for notifications -->
    <string name="preferences_notifications">Хабарламалар</string>

    <!-- Summary for notification preference indicating notifications are allowed -->
    <string name="notifications_allowed_summary">Рұқсат етілген</string>
    <!-- Summary for notification preference indicating notifications are not allowed -->
    <string name="notifications_not_allowed_summary">Рұқсат етілмеген</string>

    <!-- Add-on Permissions -->
    <!-- The title of the required permissions section from addon's permissions screen -->
    <string name="addons_permissions_heading_required" tools:ignore="UnusedResources">Міндетті</string>
    <!-- The title of the optional permissions section from addon's permissions screen -->
    <string name="addons_permissions_heading_optional" tools:ignore="UnusedResources">Міндетті емес</string>
    <!-- The title of the origin permission option allowing a user to enable the extension to run on all sites -->
    <string name="addons_permissions_allow_for_all_sites" tools:ignore="UnusedResources">Барлық сайттар үшін рұқсат ету</string>
    <!-- The subtitle for the allow for all sites preference toggle -->
    <string name="addons_permissions_allow_for_all_sites_subtitle" tools:ignore="UnusedResources">Бұл кеңейтуге сенсеңіз, оған әрбір веб-сайтта рұқсат бере аласыз.</string>

    <!-- The text shown when an extension does not require permissions -->
    <string name="addons_does_not_require_permissions">Бұл кеңейту ешқандай рұқсаттарды қажет етпейді.</string>

    <!-- Add-on Preferences -->
    <!-- Preference to customize the configured AMO (addons.mozilla.org) collection -->
    <string name="preferences_customize_extension_collection">Таңдауыңызша кеңейтулер жинағы</string>
    <!-- Button caption to confirm the add-on collection configuration -->
    <string name="customize_addon_collection_ok">ОК</string>
    <!-- Button caption to abort the add-on collection configuration -->
    <string name="customize_addon_collection_cancel">Бас тарту</string>
    <!-- Hint displayed on input field for custom collection name -->
    <string name="customize_addon_collection_hint">Жинақ атауы</string>
    <!-- Hint displayed on input field for custom collection user ID-->
    <string name="customize_addon_collection_user_hint">Жинақ иесі (Пайдаланушы идентификаторы)</string>

    <!-- Toast shown after confirming the custom extension collection configuration -->
    <string name="toast_customize_extension_collection_done">Кеңейтулер жинағы өзгертілген. Өзгерістерді іске асыру үшін қолданба жұмысын аяқтау…</string>

    <!-- Customize Home -->
    <!-- Header text for jumping back into the recent tab in customize the home screen -->
    <string name="customize_toggle_jump_back_in">Кері оралу</string>
    <!-- Title for the customize home screen section with recently saved bookmarks. -->
    <string name="customize_toggle_recent_bookmarks" moz:removedIn="127" tools:ignore="UnusedResources">Жуырдағы бетбелгілер</string>
    <!-- Title for the customize home screen section with bookmarks. -->
    <string name="customize_toggle_bookmarks">Бетбелгілер</string>
    <!-- Title for the customize home screen section with recently visited. Recently visited is
    a section where users see a list of tabs that they have visited in the past few days -->
    <string name="customize_toggle_recently_visited">Жуырда қаралған</string>

    <!-- Title for the customize home screen section with Pocket. -->
    <string name="customize_toggle_pocket_2">Ойландыратын әңгімелер</string>
    <!-- Summary for the customize home screen section with Pocket. The first parameter is product name Pocket -->
    <string name="customize_toggle_pocket_summary">%s ұсынған мақалалар</string>
    <!-- Title for the customize home screen section with sponsored Pocket stories. -->
    <string name="customize_toggle_pocket_sponsored">Демеушілер мақалалары</string>
    <!-- Title for the opening wallpaper settings screen -->
    <string name="customize_wallpapers">Түсқағаздар</string>
    <!-- Title for the customize home screen section with sponsored shortcuts. -->
    <string name="customize_toggle_contile">Демеушілік жарлықтары</string>

    <!-- Wallpapers -->
    <!-- Content description for various wallpapers. The first parameter is the name of the wallpaper -->
    <string name="wallpapers_item_name_content_description">Түсқағаз элементі: %1$s</string>
    <!-- Snackbar message for when wallpaper is selected -->
    <string name="wallpaper_updated_snackbar_message">Түсқағаз жаңартылды!</string>
    <!-- Snackbar label for action to view selected wallpaper -->
    <string name="wallpaper_updated_snackbar_action">Қарап шығу</string>
    <!-- Snackbar message for when wallpaper couldn't be downloaded -->
    <string name="wallpaper_download_error_snackbar_message">Тұсқағазды жүктеп алу мүмкін болмады</string>
    <!-- Snackbar label for action to retry downloading the wallpaper -->
    <string name="wallpaper_download_error_snackbar_action">Қайтадан көру</string>
    <!-- Snackbar message for when wallpaper couldn't be selected because of the disk error -->
    <string name="wallpaper_select_error_snackbar_message">Тұсқағазды өзгерту мүмкін болмады</string>
    <!-- Text displayed that links to website containing documentation about the "Limited Edition" wallpapers. -->
    <string name="wallpaper_learn_more">Көбірек білу</string>

    <!-- Text for classic wallpapers title. The first parameter is the Firefox name. -->
    <string name="wallpaper_classic_title">Классикалық %s</string>
    <!-- Text for artist series wallpapers title. "Artist series" represents a collection of artist collaborated wallpapers. -->
    <string name="wallpaper_artist_series_title">Суретшілер сериясы</string>
    <!-- Description text for the artist series wallpapers with learn more link. The first parameter is the learn more string defined in wallpaper_learn_more. "Independent voices" is the name of the wallpaper collection -->
    <string name="wallpaper_artist_series_description_with_learn_more">&quot;Тәуелсіз дауыстар&quot; топтамасы. %s</string>
    <!-- Description text for the artist series wallpapers. "Independent voices" is the name of the wallpaper collection -->
    <string name="wallpaper_artist_series_description">&quot;Тәуелсіз дауыстар&quot; топтамасы.</string>
    <!-- Wallpaper onboarding dialog header text. -->
    <string name="wallpapers_onboarding_dialog_title_text">Түстер шашырауын қолданып көріңіз</string>
    <!-- Wallpaper onboarding dialog body text. -->
    <string name="wallpapers_onboarding_dialog_body_text">Өз талғамыңызға сай тұсқағазды таңдаңыз.</string>
    <!-- Wallpaper onboarding dialog learn more button text. The button navigates to the wallpaper settings screen. -->
    <string name="wallpapers_onboarding_dialog_explore_more_button_text">Қосымша тұсқағаздарды шолу</string>

    <!-- Add-ons general availability nimbus message-->
    <!-- Title of the Nimbus message for extension general availability-->
    <string name="addon_ga_message_title_2" tools:ignore="UnusedResources">Жаңа кеңейтулер енді қолжетімді</string>
    <!-- Body of the Nimbus message for add-ons general availability. 'Firefox' intentionally hardcoded here-->
    <string name="addon_ga_message_body" tools:ignore="UnusedResources">Firefox-ты өзіндік етіп қылуға мүмкіндік беретін 100+ жаңа кеңейтулерді қараңыз.</string>

    <!-- Button text of the Nimbus message for extensions general availability. -->
    <string name="addon_ga_message_button_2" tools:ignore="UnusedResources">Кеңейтулерді шолу</string>

    <!-- Extension process crash dialog to user -->
    <!-- Title of the extension crash dialog shown to the user when enough errors have occurred with extensions and they need to be temporarily disabled -->
    <string name="extension_process_crash_dialog_title">Кеңейтулер уақытша сөндірілген</string>
    <!-- This is a message shown to the user when too many errors have occurred with the extensions process and they have been disabled.
    The user can decide if they would like to continue trying to start extensions or if they'd rather continue without them.
    The first parameter is the application name. -->
    <string name="extension_process_crash_dialog_message">Бір немесе бірнеше кеңейту өз жұмысын тоқтатып, жүйені тұрақсыз етті. %1$s кеңейту(лер)ді қайта іске қосуды талабын сәтсіз жасады.\n\nКеңейтулер ағымдағы сеанс кезінде қайта іске қосылмайды.\n\nКеңейтулерді өшіру немесе сөндіру бұл мәселені шешуі мүмкін.</string>
    <!-- Button text on the extension crash dialog to prompt the user to try restarting the extensions but the dialog will reappear if it is unsuccessful again -->
    <string name="extension_process_crash_dialog_retry_button_text" tools:ignore="UnusedResources">Кеңейтулерді қайта іске қосып көріңіз</string>

    <!-- Button text on the extension crash dialog to prompt the user to continue with all extensions disabled. -->
    <string name="extension_process_crash_dialog_disable_extensions_button_text">Сөндірілген кеңейтулермен жалғастыру</string>

    <!-- Account Preferences -->
    <!-- Preference for managing your account via accounts.firefox.com -->
    <string name="preferences_manage_account">Тіркелгіні басқару</string>
    <!-- Summary of the preference for managing your account via accounts.firefox.com. -->
    <string name="preferences_manage_account_summary">Пароліңізді өзгерту, деректер жинағын басқару немесе тіркелгіңізді өшіру</string>
    <!-- Preference for triggering sync -->
    <string name="preferences_sync_now">Қазір синхрондау</string>
    <!-- Preference category for sync -->
    <string name="preferences_sync_category">Нені синхрондауды таңдаңыз</string>
    <!-- Preference for syncing history -->
    <string name="preferences_sync_history">Шолу тарихы</string>
    <!-- Preference for syncing bookmarks -->
    <string name="preferences_sync_bookmarks">Бетбелгілер</string>
    <!-- Preference for syncing passwords -->
    <string name="preferences_sync_logins_2">Парольдер</string>
    <!-- Preference for syncing tabs -->
    <string name="preferences_sync_tabs_2">Ашық беттер</string>
    <!-- Preference for signing out -->
    <string name="preferences_sign_out">Шығу</string>
    <!-- Preference displays and allows changing current FxA device name -->
    <string name="preferences_sync_device_name">Құрылғы атауы</string>
    <!-- Text shown when user enters empty device name -->
    <string name="empty_device_name_error">Құрылғы атауы бос болмауы тиіс.</string>
    <!-- Label indicating that sync is in progress -->
    <string name="sync_syncing_in_progress">Синхрондау…</string>
    <!-- Label summary indicating that sync failed. The first parameter is the date stamp showing last time it succeeded -->
    <string name="sync_failed_summary">Синхрондау сәтсіз аяқталды. Соңғы сәтті синхрондау: %s</string>
    <!-- Label summary showing never synced -->
    <string name="sync_failed_never_synced_summary">Синхрондау сәтсіз аяқталды. Соңғы синхрондау: ешқашан</string>
    <!-- Label summary the date we last synced. The first parameter is date stamp showing last time synced -->
    <string name="sync_last_synced_summary">Соңғы синхрондау: %s</string>
    <!-- Label summary showing never synced -->
    <string name="sync_never_synced_summary">Соңғы синхрондау: ешқашан</string>
    <!-- Text for displaying the default device name.
        The first parameter is the application name, the second is the device manufacturer name
        and the third is the device model. -->
    <string name="default_device_name_2">%1$s, %2$s %3$s</string>

    <!-- Preference for syncing payment methods -->
    <string name="preferences_sync_credit_cards_2">Төлем әдістері</string>
    <!-- Preference for syncing addresses -->
    <string name="preferences_sync_address">Адрестер</string>

    <!-- Send Tab -->
    <!-- Name of the "receive tabs" notification channel. Displayed in the "App notifications" system settings for the app -->
    <string name="fxa_received_tab_channel_name">Алынған беттер</string>
    <!-- Description of the "receive tabs" notification channel. Displayed in the "App notifications" system settings for the app -->
    <string name="fxa_received_tab_channel_description">Басқа Firefox құрылғыларынан алынған беттер туралы хабарландырулар.</string>
    <!--  The body for these is the URL of the tab received  -->
    <string name="fxa_tab_received_notification_name">Бет алынды</string>
    <!-- %s is the device name -->
    <string name="fxa_tab_received_from_notification_name">%s құрылғысынан бет</string>

    <!-- Close Synced Tabs -->
    <!-- The title for a notification shown when the user closes tabs that are currently
    open on this device from another device that's signed in to the same Mozilla account.
    %1$s is a placeholder for the app name; %2$d is the number of tabs closed.  -->
    <string name="fxa_tabs_closed_notification_title">%1$s бет жабылды: %2$d</string>
    <!-- The body for a "closed synced tabs" notification. -->
    <string name="fxa_tabs_closed_text">Жақында жабылған беттерді қарау</string>

    <!-- Advanced Preferences -->
    <!-- Preference for tracking protection exceptions -->
    <string name="preferences_tracking_protection_exceptions">Ережеден бөлек</string>
    <!-- Button in Exceptions Preference to turn on tracking protection for all sites (remove all exceptions) -->
    <string name="preferences_tracking_protection_exceptions_turn_on_for_all">Барлық сайттар үшін іске қосу</string>
    <!-- Text displayed when there are no exceptions -->
    <string name="exceptions_empty_message_description">Ережеден тыс жазбалар таңдалған сайттар үшін бақылаудан қорғанысты сөндіруді мүмкін етеді.</string>
    <!-- Text displayed when there are no exceptions, with learn more link that brings users to a tracking protection SUMO page -->
    <string name="exceptions_empty_message_learn_more_link">Көбірек білу</string>

    <!-- Preference switch for usage and technical data collection -->
    <string name="preference_usage_data">Пайдалану және техникалық мәліметтер</string>
    <!-- Preference description for usage and technical data collection -->
    <string name="preferences_usage_data_description">Өнімділік, қолдану, құрылғылар және баптаулар мәліметін Mozilla-ға жіберіп, бізге %1$s жақсартуға көмектеседі</string>
    <!-- Preference switch for marketing data collection -->
    <string name="preferences_marketing_data">Маркетингтік мәліметтер</string>
    <!-- Preference description for marketing data collection -->
    <string name="preferences_marketing_data_description2">Біздің мобильді маркетинг вендоры Adjust-пен негізгі пайдалану деректерін бөліседі</string>
    <!-- Title for studies preferences -->
    <string name="preference_experiments_2">Зерттеулер</string>
    <!-- Summary for studies preferences -->
    <string name="preference_experiments_summary_2">Mozilla-ға зерттеулерді орнатуға және жүргізуге рұқсат ету</string>

    <!-- Turn On Sync Preferences -->
    <!-- Header of the Sync and save your data preference view -->
    <string name="preferences_sync_2">Синхрондау және деректерді сақтау</string>
    <!-- Preference for reconnecting to FxA sync -->
    <string name="preferences_sync_sign_in_to_reconnect">Қайта байланысу үшін кіру</string>
    <!-- Preference for removing FxA account -->
    <string name="preferences_sync_remove_account">Тіркелгіні өшіру</string>

    <!-- Pairing Feature strings -->
    <!-- Instructions on how to access pairing -->
    <string name="pair_instructions_2"><![CDATA[<b>firefox.com/pair</b> жерінде көрсетілген QR кодын сканерлеңіз]]></string>

    <!-- Toolbar Preferences -->
    <!-- Preference for using top toolbar -->
    <string name="preference_top_toolbar">Жоғары</string>
    <!-- Preference for using bottom toolbar -->
    <string name="preference_bottom_toolbar">Төмен</string>

    <!-- Theme Preferences -->
    <!-- Preference for using light theme -->
    <string name="preference_light_theme">Ашық түсті</string>
    <!-- Preference for using dark theme -->
    <string name="preference_dark_theme">Күңгірт</string>
    <!-- Preference for using using dark or light theme automatically set by battery -->
    <string name="preference_auto_battery_theme">Батареяны үнемдеу режимін ескеру</string>
    <!-- Preference for using following device theme -->
    <string name="preference_follow_device_theme">Құрылғы темасына сүйену</string>

    <!-- Gestures Preferences-->
    <!-- Preferences for using pull to refresh in a webpage -->
    <string name="preference_gestures_website_pull_to_refresh">Жаңарту үшін тартыңыз</string>
    <!-- Preference for using the dynamic toolbar -->
    <string name="preference_gestures_dynamic_toolbar">Құралдар тақтасын жасыру үшін айналдырыңыз</string>
    <!-- Preference for switching tabs by swiping horizontally on the toolbar -->
    <string name="preference_gestures_swipe_toolbar_switch_tabs" moz:removedIn="129" tools:ignore="UnusedResources">Беттерді ауыстыру үшін құралдар тақтасын сырғытыңыз</string>
    <!-- Preference for showing the opened tabs by swiping up on the toolbar-->
    <string name="preference_gestures_swipe_toolbar_show_tabs">Беттерді ашу үшін құралдар тақтасын жоғары қарай сырғытыңыз</string>

    <!-- Preference for using the dynamic toolbars -->
    <string name="preference_gestures_dynamic_toolbar_2">Адрестік жолақ және саймандар панелін жасыру үшін айналдыру</string>
    <!-- Preference for switching tabs by swiping horizontally on the addressbar -->
    <string name="preference_gestures_swipe_toolbar_switch_tabs_2">Беттерді ауыстыру үшін адрестік жолақты сырғытыңыз</string>

    <!-- Library -->
    <!-- Option in Library to open Downloads page -->
    <string name="library_downloads">Жүктемелер</string>
    <!-- Option in library to open Bookmarks page -->
    <string name="library_bookmarks">Бетбелгілер</string>
    <!-- Option in library to open Desktop Bookmarks root page -->
    <string name="library_desktop_bookmarks_root">Жұмыс үстел бетбелгілері</string>
    <!-- Option in library to open Desktop Bookmarks "menu" page -->
    <string name="library_desktop_bookmarks_menu">Бетбелгілер мәзірі</string>
    <!-- Option in library to open Desktop Bookmarks "toolbar" page -->
    <string name="library_desktop_bookmarks_toolbar">Бетбелгілер панелі</string>
    <!-- Option in library to open Desktop Bookmarks "unfiled" page -->
    <string name="library_desktop_bookmarks_unfiled">Басқа бетбелгілер</string>
    <!-- Option in Library to open History page -->
    <string name="library_history">Шолу тарихы</string>
    <!-- Option in Library to open a new tab -->
    <string name="library_new_tab">Жаңа бет</string>
    <!-- Settings Page Title -->
    <string name="settings_title">Баптаулар</string>
    <!-- Content description (not visible, for screen readers etc.): "Close button for library settings" -->
    <string name="content_description_close_button">Жабу</string>

    <!-- Title to show in alert when a lot of tabs are to be opened
    %d is a placeholder for the number of tabs that will be opened -->
    <string name="open_all_warning_title">%d бетті ашу керек пе?</string>
    <!-- Message to warn users that a large number of tabs will be opened
    %s will be replaced by app name. -->
    <string name="open_all_warning_message">Осыншама көп бетті ашу ол беттер жүктелгенше %s жұмысын баяулатуы мүмкін. Осыны растайсыз ба?</string>
    <!-- Dialog button text for confirming open all tabs -->
    <string name="open_all_warning_confirm">Беттерді ашу</string>
    <!-- Dialog button text for canceling open all tabs -->
    <string name="open_all_warning_cancel">Бас тарту</string>

    <!-- Text to show users they have one page in the history group section of the History fragment.
    %d is a placeholder for the number of pages in the group. -->
    <string name="history_search_group_site_1">%d бет</string>

    <!-- Text to show users they have multiple pages in the history group section of the History fragment.
    %d is a placeholder for the number of pages in the group. -->
    <string name="history_search_group_sites_1">%d бет</string>

    <!-- Option in library for Recently Closed Tabs -->
    <string name="library_recently_closed_tabs">Жуырда жабылған беттер</string>
    <!-- Option in library to open Recently Closed Tabs page -->
    <string name="recently_closed_show_full_history">Бүкіл тарихты көрсету</string>
    <!-- Text to show users they have multiple tabs saved in the Recently Closed Tabs section of history.
    %d is a placeholder for the number of tabs selected. -->
    <string name="recently_closed_tabs">%d бет</string>
    <!-- Text to show users they have one tab saved in the Recently Closed Tabs section of history.
    %d is a placeholder for the number of tabs selected. -->
    <string name="recently_closed_tab">%d бет</string>
    <!-- Recently closed tabs screen message when there are no recently closed tabs -->
    <string name="recently_closed_empty_message">Осында жуырда жабылған беттер жоқ</string>

    <!-- Tab Management -->
    <!-- Title of preference for tabs management -->
    <string name="preferences_tabs">Беттер</string>
    <!-- Title of preference that allows a user to specify the tab view -->
    <string name="preferences_tab_view">Бет көрінісі</string>
    <!-- Option for a list tab view -->
    <string name="tab_view_list">Тізім</string>
    <!-- Option for a grid tab view -->
    <string name="tab_view_grid">Тор</string>
    <!-- Title of preference that allows a user to auto close tabs after a specified amount of time -->
    <string name="preferences_close_tabs">Беттерді жабу</string>
    <!-- Option for auto closing tabs that will never auto close tabs, always allows user to manually close tabs -->
    <string name="close_tabs_manually">Ешқашан</string>
    <!-- Option for auto closing tabs that will auto close tabs after one day -->
    <string name="close_tabs_after_one_day">Бір күннен кейін</string>
    <!-- Option for auto closing tabs that will auto close tabs after one week -->
    <string name="close_tabs_after_one_week">Бір аптадан кейін</string>
    <!-- Option for auto closing tabs that will auto close tabs after one month -->
    <string name="close_tabs_after_one_month">Бір айдан кейін</string>

    <!-- Title of preference that allows a user to specify the auto-close settings for open tabs -->
    <string name="preference_auto_close_tabs" tools:ignore="UnusedResources">Ашық беттерді автожабу</string>

    <!-- Opening screen -->
    <!-- Title of a preference that allows a user to choose what screen to show after opening the app -->
    <string name="preferences_opening_screen">Бастапқы экраны</string>
    <!-- Option for always opening the homepage when re-opening the app -->
    <string name="opening_screen_homepage">Үй парағы</string>
    <!-- Option for always opening the user's last-open tab when re-opening the app -->
    <string name="opening_screen_last_tab">Соңғы бет</string>
    <!-- Option for always opening the homepage when re-opening the app after four hours of inactivity -->
    <string name="opening_screen_after_four_hours_of_inactivity">Төрт сағат әрекетсіздіктен кейін үй парағы</string>
    <!-- Summary for tabs preference when auto closing tabs setting is set to manual close-->
    <string name="close_tabs_manually_summary">Қолмен жабу</string>
    <!-- Summary for tabs preference when auto closing tabs setting is set to auto close tabs after one day-->
    <string name="close_tabs_after_one_day_summary">Бір күннен кейін жабу</string>
    <!-- Summary for tabs preference when auto closing tabs setting is set to auto close tabs after one week-->
    <string name="close_tabs_after_one_week_summary">Бір аптадан кейін жабу</string>
    <!-- Summary for tabs preference when auto closing tabs setting is set to auto close tabs after one month-->
    <string name="close_tabs_after_one_month_summary">Бір айдан кейін жабу</string>

    <!-- Summary for homepage preference indicating always opening the homepage when re-opening the app -->
    <string name="opening_screen_homepage_summary">Үй бетінде ашу</string>
    <!-- Summary for homepage preference indicating always opening the last-open tab when re-opening the app -->
    <string name="opening_screen_last_tab_summary">Соңғы бетте ашу</string>

    <!-- Summary for homepage preference indicating opening the homepage when re-opening the app after four hours of inactivity -->
    <string name="opening_screen_after_four_hours_of_inactivity_summary">Үй бетінде төрт сағаттан кейін ашу</string>

    <!-- Inactive tabs -->
    <!-- Category header of a preference that allows a user to enable or disable the inactive tabs feature -->
    <string name="preferences_inactive_tabs">Ескі беттерді белсенді емес күйге жылжыту</string>
    <!-- Title of inactive tabs preference -->
    <string name="preferences_inactive_tabs_title">Сіз екі апта бойы қарамаған беттер белсенді емес топқа жылжытылады.</string>

    <!-- Studies -->
    <!-- Title of the remove studies button -->
    <string name="studies_remove">Өшіру</string>
    <!-- Title of the active section on the studies list -->
    <string name="studies_active">Белсенді</string>
    <!-- Description for studies, it indicates why Firefox use studies. The first parameter is the name of the application. -->
    <string name="studies_description_2">%1$s кейде зерттеулерді орнатып, орындай алады.</string>
    <!-- Learn more link for studies, links to an article for more information about studies. -->
    <string name="studies_learn_more">Көбірек білу</string>

    <!-- Dialog message shown after removing a study -->
    <string name="studies_restart_app">Қолданба өзгерістерді іске асыру үшін жабылады</string>
    <!-- Dialog button to confirm the removing a study. -->
    <string name="studies_restart_dialog_ok">ОК</string>
    <!-- Dialog button text for canceling removing a study. -->
    <string name="studies_restart_dialog_cancel">Бас тарту</string>
    <!-- Toast shown after turning on/off studies preferences -->
    <string name="studies_toast_quit_application" tools:ignore="UnusedResources">Өзгерістерді іске асыру үшін қолданбадан шығу…</string>

    <!-- Sessions -->
    <!-- Title for the list of tabs -->
    <string name="tab_header_label">Ашық беттер</string>
    <!-- Title for the list of tabs in the current private session -->
    <string name="tabs_header_private_tabs_title">Жекелік беттер</string>
    <!-- Title for the list of tabs in the synced tabs -->
    <string name="tabs_header_synced_tabs_title">Синхрондалған беттер</string>
    <!-- Content description (not visible, for screen readers etc.): Add tab button. Adds a news tab when pressed -->
    <string name="add_tab">Жаңа бетті қосу</string>
    <!-- Content description (not visible, for screen readers etc.): Add tab button. Adds a news tab when pressed -->
    <string name="add_private_tab">Жекелік бетін қосу</string>
    <!-- Text for the new tab button to indicate adding a new private tab in the tab -->
    <string name="tab_drawer_fab_content">Жеке</string>
    <!-- Text for the new tab button to indicate syncing command on the synced tabs page -->
    <string name="tab_drawer_fab_sync">Синхрондау</string>
    <!-- Text shown in the menu for sharing all tabs -->
    <string name="tab_tray_menu_item_share">Барлық беттермен бөлісу</string>
    <!-- Text shown in the menu to view recently closed tabs -->
    <string name="tab_tray_menu_recently_closed">Жуырда жабылған беттер</string>
    <!-- Text shown in the tabs tray inactive tabs section -->
    <string name="tab_tray_inactive_recently_closed" tools:ignore="UnusedResources">Жақында жабылған</string>
    <!-- Text shown in the menu to view account settings -->
    <string name="tab_tray_menu_account_settings">Тіркелгі баптаулары</string>
    <!-- Text shown in the menu to view tab settings -->
    <string name="tab_tray_menu_tab_settings">Бет баптаулары</string>
    <!-- Text shown in the menu for closing all tabs -->
    <string name="tab_tray_menu_item_close">Барлық беттерді жабу</string>
    <!-- Text shown in the multiselect menu for bookmarking selected tabs. -->
    <string name="tab_tray_multiselect_menu_item_bookmark">Бетбелгілерге қосу</string>
    <!-- Text shown in the multiselect menu for closing selected tabs. -->
    <string name="tab_tray_multiselect_menu_item_close">Жабу</string>
    <!-- Content description for tabs tray multiselect share button -->
    <string name="tab_tray_multiselect_share_content_description">Таңдалған беттермен бөлісу</string>
    <!-- Content description for tabs tray multiselect menu -->
    <string name="tab_tray_multiselect_menu_content_description">Таңдалған беттер мәзірі</string>
    <!-- Content description (not visible, for screen readers etc.): Removes tab from collection button. Removes the selected tab from collection when pressed -->
    <string name="remove_tab_from_collection">Бетті жинақтан өшіру</string>
    <!-- Text for button to enter multiselect mode in tabs tray -->
    <string name="tabs_tray_select_tabs">Беттерді таңдау</string>
    <!-- Content description (not visible, for screen readers etc.): Close tab button. Closes the current session when pressed -->
    <string name="close_tab">Бетті жабу</string>
    <!-- Content description (not visible, for screen readers etc.): Close tab <title> button. First parameter is tab title  -->
    <string name="close_tab_title">%s бетін жабу</string>
    <!-- Content description (not visible, for screen readers etc.): Opens the open tabs menu when pressed -->
    <string name="open_tabs_menu">Беттер мәзірін ашу</string>
    <!-- Open tabs menu item to save tabs to collection -->
    <string name="tabs_menu_save_to_collection1">Беттерді жинаққа сақтау</string>

    <!-- Text for the menu button to delete a collection -->
    <string name="collection_delete">Жинақты өшіру</string>
    <!-- Text for the menu button to rename a collection -->
    <string name="collection_rename">Жинақ атын өзгерту</string>
    <!-- Text for the button to open tabs of the selected collection -->
    <string name="collection_open_tabs">Беттерді ашу</string>
    <!-- Hint for adding name of a collection -->
    <string name="collection_name_hint">Жинақ атауы</string>
    <!-- Text for the menu button to rename a top site -->
    <string name="rename_top_site">Атын өзгерту</string>
    <!-- Text for the menu button to remove a top site -->
    <string name="remove_top_site">Өшіру</string>

    <!-- Text for the menu button to delete a top site from history -->
    <string name="delete_from_history">Тарихтан өшіру</string>
    <!-- Postfix for private WebApp titles, placeholder is replaced with app name -->
    <string name="pwa_site_controls_title_private">%1$s (жекелік режимі)</string>

    <!-- History -->
    <!-- Text for the button to search all history -->
    <string name="history_search_1">Іздеу жолын енгізіңіз</string>
    <!-- Text for the button to clear all history -->
    <string name="history_delete_all">Тарихты өшіру</string>
    <!-- Text for the snackbar to confirm that multiple browsing history items has been deleted -->
    <string name="history_delete_multiple_items_snackbar">Тарих өшірілді</string>
    <!-- Text for the snackbar to confirm that a single browsing history item has been deleted. The first parameter is the shortened URL of the deleted history item. -->
    <string name="history_delete_single_item_snackbar">%1$s өшірілді</string>
    <!-- Context description text for the button to delete a single history item -->
    <string name="history_delete_item">Өшіру</string>
    <!-- History multi select title in app bar
    The first parameter is the number of bookmarks selected -->
    <string name="history_multi_select_title">%1$d таңдалды</string>
    <!-- Text for the header that groups the history for today -->
    <string name="history_today">Бүгін</string>
    <!-- Text for the header that groups the history for yesterday -->
    <string name="history_yesterday">Кеше</string>
    <!-- Text for the header that groups the history the past 7 days -->
    <string name="history_7_days">Соңғы 7 күн</string>
    <!-- Text for the header that groups the history the past 30 days -->
    <string name="history_30_days">Соңғы 30 күн</string>
    <!-- Text for the header that groups the history older than the last month -->
    <string name="history_older">Ескілеу</string>
    <!-- Text shown when no history exists -->
    <string name="history_empty_message">Осында тарих жоқ</string>

    <!-- Downloads -->
    <!-- Text for the snackbar to confirm that multiple downloads items have been removed -->
    <string name="download_delete_multiple_items_snackbar_1">Жүктемелер өшірілді</string>
    <!-- Text for the snackbar to confirm that a single download item has been removed. The first parameter is the name of the download item. -->
    <string name="download_delete_single_item_snackbar">%1$s өшірілді</string>
    <!-- Text shown when no download exists -->
    <string name="download_empty_message_1">Жүктеліп алынған файлдар жоқ</string>
    <!-- History multi select title in app bar
    The first parameter is the number of downloads selected -->
    <string name="download_multi_select_title">%1$d таңдалды</string>


    <!-- Text for the button to remove a single download item -->
    <string name="download_delete_item_1">Өшіру</string>


    <!-- Crashes -->
    <!-- Title text displayed on the tab crash page. This first parameter is the name of the application (For example: Fenix) -->
    <string name="tab_crash_title_2">Кешіріңіз. %1$s бұл бетті жүктей алмайды.</string>
    <!-- Send crash report checkbox text on the tab crash page -->
    <string name="tab_crash_send_report">Mozilla-ға құлау хабарламасын жіберу</string>
    <!-- Close tab button text on the tab crash page -->
    <string name="tab_crash_close">Бетті жабу</string>
    <!-- Restore tab button text on the tab crash page -->
    <string name="tab_crash_restore">Бетті қалпына келтіру</string>

    <!-- Bookmarks -->
    <!-- Confirmation message for a dialog confirming if the user wants to delete the selected folder -->
    <string name="bookmark_delete_folder_confirmation_dialog">Бұл буманы өшіруді шынымен қалайсыз ба?</string>
    <!-- Confirmation message for a dialog confirming if the user wants to delete multiple items including folders. Parameter will be replaced by app name. -->
    <string name="bookmark_delete_multiple_folders_confirmation_dialog">%s таңдалған элементтерді өшіреді.</string>
    <!-- Text for the cancel button on delete bookmark dialog -->
    <string name="bookmark_delete_negative">Бас тарту</string>
    <!-- Screen title for adding a bookmarks folder -->
    <string name="bookmark_add_folder">Буманы қосу</string>
    <!-- Snackbar title shown after a bookmark has been created. -->
    <string name="bookmark_saved_snackbar">Бетбелгі сақталды!</string>
    <!-- Snackbar edit button shown after a bookmark has been created. -->
    <string name="edit_bookmark_snackbar_action">ТҮЗЕТУ</string>
    <!-- Bookmark overflow menu edit button -->
    <string name="bookmark_menu_edit_button">Түзету</string>
    <!-- Bookmark overflow menu copy button -->
    <string name="bookmark_menu_copy_button">Көшіріп алу</string>
    <!-- Bookmark overflow menu share button -->
    <string name="bookmark_menu_share_button">Бөлісу</string>
    <!-- Bookmark overflow menu open in new tab button -->
    <string name="bookmark_menu_open_in_new_tab_button">Жаңа бетте ашу</string>
    <!-- Bookmark overflow menu open in private tab button -->
    <string name="bookmark_menu_open_in_private_tab_button">Жекелік бетте ашу</string>
    <!-- Bookmark overflow menu open all in tabs button -->
    <string name="bookmark_menu_open_all_in_tabs_button">Барлығын жаңа беттерде ашу</string>
    <!-- Bookmark overflow menu open all in private tabs button -->
    <string name="bookmark_menu_open_all_in_private_tabs_button">Барлығын жаңа жекелік беттерде ашу</string>
    <!-- Bookmark overflow menu delete button -->
    <string name="bookmark_menu_delete_button">Өшіру</string>
    <!--Bookmark overflow menu save button -->
    <string name="bookmark_menu_save_button">Сақтау</string>
    <!-- Bookmark multi select title in app bar
     The first parameter is the number of bookmarks selected -->
    <string name="bookmarks_multi_select_title">%1$d таңдалды</string>
    <!-- Bookmark editing screen title -->
    <string name="edit_bookmark_fragment_title">Бетбелгіні түзету</string>
    <!-- Bookmark folder editing screen title -->
    <string name="edit_bookmark_folder_fragment_title">Буманы түзету</string>
    <!-- Bookmark sign in button message -->
    <string name="bookmark_sign_in_button">Синхрондалған бетбелгілерді көру үшін жүйеге кіріңіз</string>
    <!-- Bookmark URL editing field label -->
    <string name="bookmark_url_label">URL</string>
    <!-- Bookmark FOLDER editing field label -->
    <string name="bookmark_folder_label">БУМА</string>
    <!-- Bookmark NAME editing field label -->
    <string name="bookmark_name_label">АТЫ</string>
    <!-- Bookmark add folder screen title -->
    <string name="bookmark_add_folder_fragment_label">Буманы қосу</string>
    <!-- Bookmark select folder screen title -->
    <string name="bookmark_select_folder_fragment_label">Буманы таңдау</string>
    <!-- Bookmark editing error missing title -->
    <string name="bookmark_empty_title_error">Атауы болуы тиіс</string>
    <!-- Bookmark editing error missing or improper URL -->
    <string name="bookmark_invalid_url_error">Жарамсыз URL</string>
    <!-- Bookmark screen message for empty bookmarks folder -->
    <string name="bookmarks_empty_message">Осында бетбелгілер жоқ</string>
    <!-- Bookmark snackbar message on deletion
     The first parameter is the host part of the URL of the bookmark deleted, if any -->
    <string name="bookmark_deletion_snackbar_message">%1$s өшірілді</string>
    <!-- Bookmark snackbar message on deleting multiple bookmarks not including folders-->
    <string name="bookmark_deletion_multiple_snackbar_message_2">Бетбелгілер өшірілді</string>
    <!-- Bookmark snackbar message on deleting multiple bookmarks including folders-->
    <string name="bookmark_deletion_multiple_snackbar_message_3">Таңдалған бумаларды өшіру</string>
    <!-- Bookmark undo button for deletion snackbar action -->
    <string name="bookmark_undo_deletion">БОЛДЫРМАУ</string>

    <!-- Text for the button to search all bookmarks -->
    <string name="bookmark_search">Іздеу жолын енгізіңіз</string>

    <!-- Site Permissions -->
    <!-- Button label that take the user to the Android App setting -->
    <string name="phone_feature_go_to_settings">Баптауларға өту</string>
    <!-- Content description (not visible, for screen readers etc.): Quick settings sheet
        to give users access to site specific information / settings. For example:
        Secure settings status and a button to modify site permissions -->
    <string name="quick_settings_sheet">Жылдам баптаулар парағы</string>
    <!-- Label that indicates that this option it the recommended one -->
    <string name="phone_feature_recommended">Ұсынылатын</string>
    <!-- Button label for clearing all the information of site permissions-->
    <string name="clear_permissions">Рұқсаттарды тазарту</string>
    <!-- Text for the OK button on Clear permissions dialog -->
    <string name="clear_permissions_positive">ОК</string>
    <!-- Text for the cancel button on Clear permissions dialog -->
    <string name="clear_permissions_negative">Бас тарту</string>
    <!-- Button label for clearing a site permission-->
    <string name="clear_permission">Рұқсатты тазарту</string>
    <!-- Text for the OK button on Clear permission dialog -->
    <string name="clear_permission_positive">ОК</string>
    <!-- Text for the cancel button on Clear permission dialog -->
    <string name="clear_permission_negative">Бас тарту</string>
    <!-- Button label for clearing all the information on all sites-->
    <string name="clear_permissions_on_all_sites">Барлық сайттар рұқсаттарын тазарту</string>
    <!-- Preference for altering video and audio autoplay for all websites -->
    <string name="preference_browser_feature_autoplay">Автоойнату</string>
    <!-- Preference for altering the camera access for all websites -->
    <string name="preference_phone_feature_camera">Камера</string>
    <!-- Preference for altering the microphone access for all websites -->
    <string name="preference_phone_feature_microphone">Микрофон</string>
    <!-- Preference for altering the location access for all websites -->
    <string name="preference_phone_feature_location">Орналасу</string>
    <!-- Preference for altering the notification access for all websites -->
    <string name="preference_phone_feature_notification">Хабарлама</string>
    <!-- Preference for altering the persistent storage access for all websites -->
    <string name="preference_phone_feature_persistent_storage">Тұрақты қойма</string>
    <!-- Preference for altering the storage access setting for all websites -->
    <string name="preference_phone_feature_cross_origin_storage_access">Сайтаралық cookie файлдары</string>
    <!-- Preference for altering the EME access for all websites -->
    <string name="preference_phone_feature_media_key_system_access">DRM-мен басқарылатын құрама</string>
    <!-- Label that indicates that a permission must be asked always -->
    <string name="preference_option_phone_feature_ask_to_allow">Рұқсат ету үшін сұрау</string>
    <!-- Label that indicates that a permission must be blocked -->
    <string name="preference_option_phone_feature_blocked">Бұғатталған</string>
    <!-- Label that indicates that a permission must be allowed -->
    <string name="preference_option_phone_feature_allowed">Рұқсат етілген</string>
    <!--Label that indicates a permission is by the Android OS-->
    <string name="phone_feature_blocked_by_android">Android бұғаттаған</string>
    <!-- Preference for showing a list of websites that the default configurations won't apply to them -->
    <string name="preference_exceptions">Ережеден бөлек</string>
    <!-- Summary of tracking protection preference if tracking protection is set to off -->
    <string name="tracking_protection_off">Сөндірулі</string>
    <!-- Summary of tracking protection preference if tracking protection is set to standard -->
    <string name="tracking_protection_standard">Қалыпты</string>
    <!-- Summary of tracking protection preference if tracking protection is set to strict -->
    <string name="tracking_protection_strict">Қатаң</string>
    <!-- Summary of tracking protection preference if tracking protection is set to custom -->
    <string name="tracking_protection_custom">Таңдауыңызша</string>
    <!-- Label for global setting that indicates that all video and audio autoplay is allowed -->
    <string name="preference_option_autoplay_allowed2">Аудио мен видеоны рұқсат ету</string>
    <!-- Label for site specific setting that indicates that all video and audio autoplay is allowed -->
    <string name="quick_setting_option_autoplay_allowed">Аудио мен видеоны рұқсат ету</string>
    <!-- Label that indicates that video and audio autoplay is only allowed over Wi-Fi -->
    <string name="preference_option_autoplay_allowed_wifi_only2">Аудио мен видеоны тек ұялы деректерде бұғаттау</string>
    <!-- Subtext that explains 'autoplay on Wi-Fi only' option -->
    <string name="preference_option_autoplay_allowed_wifi_subtext">Аудио және видео Wi-Fi арқылы ойнатылады</string>
    <!-- Label for global setting that indicates that video autoplay is allowed, but audio autoplay is blocked -->
    <string name="preference_option_autoplay_block_audio2">Тек аудионы бұғаттау</string>
    <!-- Label for site specific setting that indicates that video autoplay is allowed, but audio autoplay is blocked -->
    <string name="quick_setting_option_autoplay_block_audio">Тек аудионы бұғаттау</string>
    <!-- Label for global setting that indicates that all video and audio autoplay is blocked -->
    <string name="preference_option_autoplay_blocked3">Аудио мен видеоны бұғаттау</string>
    <!-- Label for site specific setting that indicates that all video and audio autoplay is blocked -->
    <string name="quick_setting_option_autoplay_blocked">Аудио мен видеоны бұғаттау</string>
    <!-- Summary of delete browsing data on quit preference if it is set to on -->
    <string name="delete_browsing_data_quit_on">Іске қосулы</string>
    <!-- Summary of delete browsing data on quit preference if it is set to off -->
    <string name="delete_browsing_data_quit_off">Сөндірулі</string>

    <!-- Summary of studies preference if it is set to on -->
    <string name="studies_on">Іске қосулы</string>
    <!-- Summary of studies data on quit preference if it is set to off -->
    <string name="studies_off">Сөндірулі</string>

    <!-- Collections -->
    <!-- Collections header on home fragment -->
    <string name="collections_header">Жинақтар</string>
    <!-- Content description (not visible, for screen readers etc.): Opens the collection menu when pressed -->
    <string name="collection_menu_button_content_description">Жинақ мәзірі</string>

    <!-- Label to describe what collections are to a new user without any collections -->
    <string name="no_collections_description2">Өзіңізге маңызды заттарды жинаңыз.\nКейінірек жылдам қол жеткізу үшін ұқсас іздеулерді, сайттарды және беттерді біріктіріңіз.</string>
    <!-- Title for the "select tabs" step of the collection creator -->
    <string name="create_collection_select_tabs">Беттерді таңдау</string>
    <!-- Title for the "select collection" step of the collection creator -->
    <string name="create_collection_select_collection">Жинақты таңдау</string>
    <!-- Title for the "name collection" step of the collection creator -->
    <string name="create_collection_name_collection">Жинақ атауы</string>
    <!-- Button to add new collection for the "select collection" step of the collection creator -->
    <string name="create_collection_add_new_collection">Жаңа жинақты қосу</string>
    <!-- Button to select all tabs in the "select tabs" step of the collection creator -->
    <string name="create_collection_select_all">Барлығын таңдау</string>
    <!-- Button to deselect all tabs in the "select tabs" step of the collection creator -->
    <string name="create_collection_deselect_all">Таңдауды алып тастау</string>
    <!-- Text to prompt users to select the tabs to save in the "select tabs" step of the collection creator -->
    <string name="create_collection_save_to_collection_empty">Сақтау үшін беттерді таңдаңыз</string>
    <!-- Text to show users how many tabs they have selected in the "select tabs" step of the collection creator.
     %d is a placeholder for the number of tabs selected. -->
    <string name="create_collection_save_to_collection_tabs_selected">%d бет таңдалды</string>
    <!-- Text to show users they have one tab selected in the "select tabs" step of the collection creator.
    %d is a placeholder for the number of tabs selected. -->
    <string name="create_collection_save_to_collection_tab_selected">%d бет таңдалды</string>
    <!-- Text shown in snackbar when multiple tabs have been saved in a collection -->
    <string name="create_collection_tabs_saved">Беттер сақталды!</string>
    <!-- Text shown in snackbar when one or multiple tabs have been saved in a new collection -->
    <string name="create_collection_tabs_saved_new_collection">Жинақ сақталды!</string>
    <!-- Text shown in snackbar when one tab has been saved in a collection -->
    <string name="create_collection_tab_saved">Бет сақталды!</string>
    <!-- Content description (not visible, for screen readers etc.): button to close the collection creator -->
    <string name="create_collection_close">Жабу</string>
    <!-- Button to save currently selected tabs in the "select tabs" step of the collection creator-->
    <string name="create_collection_save">Сақтау</string>

    <!-- Snackbar action to view the collection the user just created or updated -->
    <string name="create_collection_view">Қарау</string>

    <!-- Text for the OK button from collection dialogs -->
    <string name="create_collection_positive">ОК</string>
    <!-- Text for the cancel button from collection dialogs -->
    <string name="create_collection_negative">Бас тарту</string>

    <!-- Default name for a new collection in "name new collection" step of the collection creator. %d is a placeholder for the number of collections-->
    <string name="create_collection_default_name">Жинақ %d</string>

    <!-- Share -->
    <!-- Share screen header -->
    <string name="share_header_2">Бөлісу</string>
    <!-- Content description (not visible, for screen readers etc.):
        "Share" button. Opens the share menu when pressed. -->
    <string name="share_button_content_description">Бөлісу</string>
    <!-- Text for the Save to PDF feature in the share menu -->
    <string name="share_save_to_pdf">PDF ретінде сақтау</string>
    <!-- Text for error message when generating a PDF file Text. -->
    <string name="unable_to_save_to_pdf_error">PDF жасау мүмкін емес</string>
    <!-- Text for standard error snackbar dismiss button. -->
    <string name="standard_snackbar_error_dismiss">Тайдыру</string>
    <!-- Text for error message when printing a page and it fails. -->
    <string name="unable_to_print_page_error">Бұл бетті басып шығару мүмкін емес</string>
    <!-- Text for the print feature in the share and browser menu -->
    <string name="menu_print">Баспаға шығару</string>
    <!-- Sub-header in the dialog to share a link to another sync device -->
    <string name="share_device_subheader">Құрылғыға жіберу</string>
    <!-- Sub-header in the dialog to share a link to an app from the full list -->
    <string name="share_link_all_apps_subheader">Барлық әрекеттер</string>
    <!-- Sub-header in the dialog to share a link to an app from the most-recent sorted list -->
    <string name="share_link_recent_apps_subheader">Жуырда қолданылған</string>
    <!-- Text for the copy link action in the share screen. -->
    <string name="share_copy_link_to_clipboard">Алмасу буферіне көшіріп алу</string>
    <!-- Toast shown after copying link to clipboard -->
    <string name="toast_copy_link_to_clipboard">Алмасу буферіне көшірілді</string>
    <!-- An option from the share dialog to sign into sync -->
    <string name="sync_sign_in">Синхрондау ішіне кіру</string>
     <!-- An option from the three dot menu to sync and save data -->
    <string name="sync_menu_sync_and_save_data">Синхрондау және деректерді сақтау</string>
    <!-- An option from the share dialog to send link to all other sync devices -->
    <string name="sync_send_to_all">Барлық құрылғыларға жіберу</string>
    <!-- An option from the share dialog to reconnect to sync -->
    <string name="sync_reconnect">Синхрондауға қайта байланысу</string>
    <!-- Text displayed when sync is offline and cannot be accessed -->
    <string name="sync_offline">Желіде емес</string>
    <!-- An option to connect additional devices -->
    <string name="sync_connect_device">Басқа құрылғыны байланыстыру</string>
    <!-- The dialog text shown when additional devices are not available -->
    <string name="sync_connect_device_dialog">Бетті жіберу үшін, кемінде бір басқа құрылғыдан Firefox-қа кіріңіз.</string>
    <!-- Confirmation dialog button -->
    <string name="sync_confirmation_button">Түсіндім</string>
    <!-- Share error message -->
    <string name="share_error_snackbar">Бұл қолданбамен бөлісу мүмкін емес</string>
    <!-- Add new device screen title -->
    <string name="sync_add_new_device_title">Құрылғыға жіберу</string>
    <!-- Text for the warning message on the Add new device screen -->
    <string name="sync_add_new_device_message">Құрылғылар байланыспаған</string>
    <!-- Text for the button to learn about sending tabs -->
    <string name="sync_add_new_device_learn_button">Беттерді жіберу туралы көбірек білу…</string>
    <!-- Text for the button to connect another device -->
    <string name="sync_add_new_device_connect_button">Басқа құрылғыны байланыстыру…</string>

    <!-- Notifications -->
    <!-- Text shown in the notification that pops up to remind the user that a private browsing session is active. -->
    <string name="notification_pbm_delete_text_2">Жекелік беттерді жабу</string>

    <!-- Microsuverys -->
    <!-- Text shown in prompt for printing microsurvey. "sec" It's an abrevation for "second". -->
    <string name="microsurvey_prompt_printing_title" tools:ignore="UnusedResources">Firefox-та баспаға шығаруды жақсартуға көмектесіңіз. Бұл бар болғаны секундты алады</string>
    <!-- Text shown in prompt for printing microsurvey. 'Firefox' intentionally hardcoded here--> --&gt;
    <string name="microsurvey_survey_printing_title" tools:ignore="UnusedResources">Firefox жүйесінде баспаға шығаруға қаншалықты көңіліңіз толады?</string>
    <!-- Text for option one, shown in microsurvey.-->
    <string name="microsurvey_survey_5_point_option_0" tools:ignore="UnusedResources">Бейтарап</string>
    <!-- Text for option two, shown in microsurvey.-->
    <string name="microsurvey_survey_5_point_option_1" tools:ignore="UnusedResources">Өте нашар</string>
    <!-- Text for option three, shown in microsurvey.-->
    <string name="microsurvey_survey_5_point_option_2" tools:ignore="UnusedResources">Нашар</string>
    <!-- Text for option four, shown in microsurvey.-->
    <string name="microsurvey_survey_5_point_option_3" tools:ignore="UnusedResources">Жақсы</string>
    <!-- Text for option five, shown in microsurvey.-->
    <string name="microsurvey_survey_5_point_option_4" tools:ignore="UnusedResources">Өте жақсы</string>


    <!-- Text shown in the notification that pops up to remind the user that a private browsing session is active for Android 14+ -->
    <string name="notification_erase_title_android_14">Жекелік беттерді жабу керек пе?</string>
    <string name="notification_erase_text_android_14">Жекелік беттерді жабу үшін бұл хабарландыруды шертіңіз немесе үстінен өткізіңіз.</string>

    <!-- Name of the marketing notification channel. Displayed in the "App notifications" system settings for the app -->
    <string name="notification_marketing_channel_name">Маркетинг</string>

    <!-- Title shown in the notification that pops up to remind the user to set fenix as default browser.
    The app name is in the text, due to limitations with localizing Nimbus experiments -->
    <string name="nimbus_notification_default_browser_title" tools:ignore="UnusedResources">Firefox жылдам және жеке</string>
    <!-- Text shown in the notification that pops up to remind the user to set fenix as default browser.
    The app name is in the text, due to limitations with localizing Nimbus experiments -->
    <string name="nimbus_notification_default_browser_text" tools:ignore="UnusedResources">Firefox негізгі браузер қылу</string>
    <!-- Title shown in the notification that pops up to re-engage the user -->
    <string name="notification_re_engagement_title">Жекелік шолуды қолданып көріңіз</string>
    <!-- Text shown in the notification that pops up to re-engage the user.
    %1$s is a placeholder that will be replaced by the app name. -->
    <string name="notification_re_engagement_text">%1$s ішінде сақталған cookie файлдарсыз және тарихсыз шолыңыз</string>

    <!-- Title A shown in the notification that pops up to re-engage the user -->
    <string name="notification_re_engagement_A_title">Із қалдырмай шолу</string>
    <!-- Text A shown in the notification that pops up to re-engage the user.
    %1$s is a placeholder that will be replaced by the app name. -->
    <string name="notification_re_engagement_A_text">%1$s ішінде жеке шолу ақпаратыңызды сақтамайды.</string>
    <!-- Title B shown in the notification that pops up to re-engage the user -->
    <string name="notification_re_engagement_B_title">Бірінші іздеуді бастаңыз</string>
    <!-- Text B shown in the notification that pops up to re-engage the user -->
    <string name="notification_re_engagement_B_text">Жақын жерден бірдеңе табыңыз. Немесе қызықты нәрсе табыңыз.</string>

    <!-- Survey -->
    <!-- Text shown in the fullscreen message that pops up to ask user to take a short survey.
    The app name is in the text, due to limitations with localizing Nimbus experiments -->
    <string name="nimbus_survey_message_text">Қысқа сауалнамадан өту арқылы Firefox-ты жақсартуға көмектесіңіз.</string>
    <!-- Preference for taking the short survey. -->
    <string name="preferences_take_survey">Сауалнамаға қатысу</string>
    <!-- Preference for not taking the short survey. -->
    <string name="preferences_not_take_survey">Жоқ, рахмет</string>

    <!-- Snackbar -->
    <!-- Text shown in snackbar when user deletes a collection -->
    <string name="snackbar_collection_deleted">Жинақ өшірілді</string>
    <!-- Text shown in snackbar when user renames a collection -->
    <string name="snackbar_collection_renamed">Жинақ атауы өзгертілді</string>
    <!-- Text shown in snackbar when user closes a tab -->
    <string name="snackbar_tab_closed">Бет жабылды</string>
    <!-- Text shown in snackbar when user closes all tabs -->
    <string name="snackbar_tabs_closed">Беттер жабылды</string>
    <!-- Text shown in snackbar when user bookmarks a list of tabs -->
    <string name="snackbar_message_bookmarks_saved">Бетбелгілер сақталды!</string>
    <!-- Text shown in snackbar when user adds a site to shortcuts -->
    <string name="snackbar_added_to_shortcuts">Жарлықтарға қосылды!</string>
    <!-- Text shown in snackbar when user closes a private tab -->
    <string name="snackbar_private_tab_closed">Жекелік беті жабылды</string>
    <!-- Text shown in snackbar when user closes all private tabs -->
    <string name="snackbar_private_tabs_closed">Жекелік беттер жабылды</string>
    <!-- Text shown in snackbar when user erases their private browsing data -->
    <string name="snackbar_private_data_deleted">Жеке шолу деректері өшірілді</string>
    <!-- Text shown in snackbar to undo deleting a tab, top site or collection -->
    <string name="snackbar_deleted_undo">БОЛДЫРМАУ</string>
    <!-- Text shown in snackbar when user removes a top site -->
    <string name="snackbar_top_site_removed">Сайт өшірілді</string>
    <!-- QR code scanner prompt which appears after scanning a code, but before navigating to it
        First parameter is the name of the app, second parameter is the URL or text scanned-->
    <string name="qr_scanner_confirmation_dialog_message">%1$s үшін %2$s ашуды рұқсат ету</string>
    <!-- QR code scanner prompt dialog positive option to allow navigation to scanned link -->
    <string name="qr_scanner_dialog_positive">РҰҚСАТ ЕТУ</string>
    <!-- QR code scanner prompt dialog positive option to deny navigation to scanned link -->
    <string name="qr_scanner_dialog_negative">ТЫЙЫМ САЛУ</string>
    <!-- QR code scanner prompt dialog error message shown when a hostname does not contain http or https. -->
    <string name="qr_scanner_dialog_invalid">Веб-адресі қате.</string>
    <!-- QR code scanner prompt dialog positive option when there is an error -->
    <string name="qr_scanner_dialog_invalid_ok">ОК</string>
    <!-- Tab collection deletion prompt dialog message. Placeholder will be replaced with the collection name -->
    <string name="tab_collection_dialog_message">%1$s өшіруді шынымен қалайсыз ба?</string>
    <!-- Tab collection deletion prompt dialog option to delete the collection -->
    <string name="tab_collection_dialog_positive">Өшіру</string>

    <!-- Text displayed in a notification when the user enters full screen mode -->
    <string name="full_screen_notification">Толық экран режиміне өту</string>
    <!-- Message for copying the URL via long press on the toolbar -->
    <string name="url_copied">URL көшірілді</string>
    <!-- Sample text for accessibility font size -->
    <string name="accessibility_text_size_sample_text_1">Бұл мәтіндік үлгі. Осы параметрмен өлшемді ұлғайту немесе кішірейту кезінде мәтіннің қалай көрінетінін көруге болады.</string>
    <!-- Summary for Accessibility Text Size Scaling Preference -->
    <string name="preference_accessibility_text_size_summary">Веб-сайттардағы мәтінді үлкенірек немесе кішірек ету</string>
    <!-- Title for Accessibility Text Size Scaling Preference -->
    <string name="preference_accessibility_font_size_title">Қаріп өлшемі</string>

    <!-- Title for Accessibility Text Automatic Size Scaling Preference -->
    <string name="preference_accessibility_auto_size_2">Автоматты қаріп өлшемі</string>
    <!-- Summary for Accessibility Text Automatic Size Scaling Preference -->
    <string name="preference_accessibility_auto_size_summary">Қаріп өлшемі сіздің Android параметрлеріңізге сәйкес келеді. Бұл жерде қаріп өлшемін басқару үшін оны сөндіріңіз.</string>

    <!-- Title for the Delete browsing data preference -->
    <string name="preferences_delete_browsing_data">Шолу деректерін өшіру</string>
    <!-- Title for the tabs item in Delete browsing data -->
    <string name="preferences_delete_browsing_data_tabs_title_2">Ашық беттер</string>
    <!-- Subtitle for the tabs item in Delete browsing data, parameter will be replaced with the number of open tabs -->
    <string name="preferences_delete_browsing_data_tabs_subtitle">%d бет</string>
    <!-- Title for the data and history items in Delete browsing data -->
    <!-- Title for the history item in Delete browsing data -->
    <string name="preferences_delete_browsing_data_browsing_history_title">Шолу тарихы</string>
    <!-- Subtitle for the data and history items in delete browsing data, parameter will be replaced with the
        number of history items the user has -->
    <string name="preferences_delete_browsing_data_browsing_data_subtitle">%d адрес</string>
    <!-- Title for the cookies and site data items in Delete browsing data -->
    <string name="preferences_delete_browsing_data_cookies_and_site_data">Cookies файлдары және сайт деректері</string>
    <!-- Subtitle for the cookies item in Delete browsing data -->
    <string name="preferences_delete_browsing_data_cookies_subtitle">Сіз сайттардың көбінен шығасыз</string>
    <!-- Title for the cached images and files item in Delete browsing data -->
    <string name="preferences_delete_browsing_data_cached_files">Кэштелген суреттер мен файлдар</string>
    <!-- Subtitle for the cached images and files item in Delete browsing data -->
    <string name="preferences_delete_browsing_data_cached_files_subtitle">Жинақтауыш орнын босатады</string>
    <!-- Title for the site permissions item in Delete browsing data -->
    <string name="preferences_delete_browsing_data_site_permissions">Сайт рұқсаттары</string>
    <!-- Title for the downloads item in Delete browsing data -->
    <string name="preferences_delete_browsing_data_downloads">Жүктемелер</string>
    <!-- Text for the button to delete browsing data -->
    <string name="preferences_delete_browsing_data_button">Шолу деректерін өшіру</string>
    <!-- Title for the Delete browsing data on quit preference -->
    <string name="preferences_delete_browsing_data_on_quit">Шығу кезінде шолу деректерін өшіру</string>

    <!-- Summary for the Delete browsing data on quit preference. "Quit" translation should match delete_browsing_data_on_quit_action translation. -->
    <string name="preference_summary_delete_browsing_data_on_quit_2">Негізгі мәзірден \&quot;Шығу\&quot; таңдау кезінде, шолу деректерін автоматты түрде өшіреді</string>
    <!-- Action item in menu for the Delete browsing data on quit feature -->
    <string name="delete_browsing_data_on_quit_action">Шығу</string>

    <!-- Title text of a delete browsing data dialog. -->
    <string name="delete_history_prompt_title">Жойылатын деректер мерзімі</string>
    <!-- Body text of a delete browsing data dialog. -->
    <string name="delete_history_prompt_body" moz:RemovedIn="130" tools:ignore="UnusedResources">Тарихты (басқа құрылғылардан синхрондалған тарихты қоса), cookie файлдарын және басқа шолу деректерін өшіреді.</string>
    <!-- Body text of a delete browsing data dialog. -->
    <string name="delete_history_prompt_body_2">Тарихты өшіреді (басқа құрылғылардан синхрондалған тарихты қоса)</string>
    <!-- Radio button in the delete browsing data dialog to delete history items for the last hour. -->
    <string name="delete_history_prompt_button_last_hour">Соңғы сағат</string>
    <!-- Radio button in the delete browsing data dialog to delete history items for today and yesterday. -->
    <string name="delete_history_prompt_button_today_and_yesterday">Бүгін және кеше</string>
    <!-- Radio button in the delete browsing data dialog to delete all history. -->
    <string name="delete_history_prompt_button_everything">Барлығы</string>

    <!-- Dialog message to the user asking to delete browsing data. Parameter will be replaced by app name. -->
    <string name="delete_browsing_data_prompt_message_3">%s таңдалған шолу деректерін өшіреді.</string>
    <!-- Text for the cancel button for the data deletion dialog -->
    <string name="delete_browsing_data_prompt_cancel">Бас тарту</string>
    <!-- Text for the allow button for the data deletion dialog -->
    <string name="delete_browsing_data_prompt_allow">Өшіру</string>
    <!-- Text for the snackbar confirmation that the data was deleted -->
    <string name="preferences_delete_browsing_data_snackbar">Шолу деректері өшірілді</string>
    <!-- Text for the snackbar to show the user that the deletion of browsing data is in progress -->
    <string name="deleting_browsing_data_in_progress">Шолу деректерін өшіру…</string>

    <!-- Dialog message to the user asking to delete all history items inside the opened group. Parameter will be replaced by a history group name. -->
    <string name="delete_all_history_group_prompt_message">&quot;%s&quot; ішіндегі барлық сайттарды өшіру</string>
    <!-- Text for the cancel button for the history group deletion dialog -->
    <string name="delete_history_group_prompt_cancel">Бас тарту</string>
    <!-- Text for the allow button for the history group dialog -->
    <string name="delete_history_group_prompt_allow">Өшіру</string>
    <!-- Text for the snackbar confirmation that the history group was deleted -->
    <string name="delete_history_group_snackbar">Топ өшірілді</string>

    <!-- Onboarding -->
    <!-- text to display in the snackbar once account is signed-in -->
    <string name="onboarding_firefox_account_sync_is_on">Синхрондау іске қосулы</string>

    <!-- Onboarding theme -->
    <!-- Text shown in snackbar when multiple tabs have been sent to device -->
    <string name="sync_sent_tabs_snackbar">Беттер жіберілді</string>
    <!-- Text shown in snackbar when one tab has been sent to device  -->
    <string name="sync_sent_tab_snackbar">Бет жіберілді</string>
    <!-- Text shown in snackbar when sharing tabs failed  -->
    <string name="sync_sent_tab_error_snackbar">Жіберу мүмкін емес</string>
    <!-- Text shown in snackbar for the "retry" action that the user has after sharing tabs failed -->
    <string name="sync_sent_tab_error_snackbar_action">ҚАЙТАЛАУ</string>
    <!-- Title of QR Pairing Fragment -->
    <string name="sync_scan_code">Кодты сканерлеу</string>
    <!-- Instructions on how to access pairing -->
    <string name="sign_in_instructions"><![CDATA[Компьютеріңізде Firefox ашып, <b>https://firefox.com/pair</b> адресіне өтіңіз]]></string>
    <!-- Text shown for sign in pairing when ready -->
    <string name="sign_in_ready_for_scan">Сканерлеуге дайын</string>
    <!-- Text shown for settings option for sign with pairing -->
    <string name="sign_in_with_camera">Камерамен кіріңіз</string>
    <!-- Text shown for settings option for sign with email -->
    <string name="sign_in_with_email">Оның орнына эл. поштаны пайдалану</string>
    <!-- Text shown for settings option for create new account text.'Firefox' intentionally hardcoded here.-->
    <string name="sign_in_create_account_text"><![CDATA[Тіркелгіңіз жоқ па? Firefox-ты құрылғылар арасында синхрондау үшін, <u>тіркелгі жасаңыз</u>.]]></string>
    <!-- Text shown in confirmation dialog to sign out of account. The first parameter is the name of the app (e.g. Firefox Preview) -->
    <string name="sign_out_confirmation_message_2">%sтіркелгіңізбен синхрондауды тоқтатады, бірақ, бұл құрылғыда барлық шолу деректері қалады.</string>
    <!-- Option to continue signing out of account shown in confirmation dialog to sign out of account -->
    <string name="sign_out_disconnect">Байланысты үзу</string>
    <!-- Option to cancel signing out shown in confirmation dialog to sign out of account -->
    <string name="sign_out_cancel">Бас тарту</string>

    <!-- Error message snackbar shown after the user tried to select a default folder which cannot be altered -->
    <string name="bookmark_cannot_edit_root">Үнсіз келісім бумаларын түзету мүмкін емес</string>

    <!-- Enhanced Tracking Protection -->
    <!-- Link displayed in enhanced tracking protection panel to access tracking protection settings -->
    <string name="etp_settings">Қорғаныс баптаулары</string>
    <!-- Preference title for enhanced tracking protection settings -->
    <string name="preference_enhanced_tracking_protection">Бақылаудан кеңейтілген қорғаныс</string>
    <!-- Preference summary for enhanced tracking protection settings on/off switch -->
    <string name="preference_enhanced_tracking_protection_summary">Енді сайтаралық трекерлерге қарсы ең күшті тосқауыл болып табылатын Cookie файлдарынан Толық қорғаныс функциясы бар.</string>
    <!-- Description of enhanced tracking protection. The parameter is the name of the application (For example: Firefox Fenix) -->
    <string name="preference_enhanced_tracking_protection_explanation_2">%s желіде сіздің соңыңыздан еретін ең кең тараған трекерлердің көбінен қорғайды.</string>
    <!-- Text displayed that links to website about enhanced tracking protection -->
    <string name="preference_enhanced_tracking_protection_explanation_learn_more">Көбірек білу</string>

    <!-- Preference for enhanced tracking protection for the standard protection settings -->
    <string name="preference_enhanced_tracking_protection_standard_default_1">Стандартты (бастапқы)</string>
    <!-- Preference description for enhanced tracking protection for the standard protection settings -->
    <string name="preference_enhanced_tracking_protection_standard_description_5">Беттер қалыпты түрде жүктеледі, бірақ азырақ трекерлерді бұғаттайды.</string>
    <!--  Accessibility text for the Standard protection information icon  -->
    <string name="preference_enhanced_tracking_protection_standard_info_button">Бақылаудан қалыпты қорғаныс нені бұғаттайды</string>
    <!-- Preference for enhanced tracking protection for the strict protection settings -->
    <string name="preference_enhanced_tracking_protection_strict">Қатаң</string>

    <!-- Preference description for enhanced tracking protection for the strict protection settings -->
    <string name="preference_enhanced_tracking_protection_strict_description_4">Бақылаудан күшейтілген қорғаныс және жылдамырақ жұмыс істеу, бірақ кейбір сайттар дұрыс жұмыс істемеуі мүмкін.</string>
    <!--  Accessibility text for the Strict protection information icon  -->
    <string name="preference_enhanced_tracking_protection_strict_info_button">Бақылаудан қатаң қорғаныс нені бұғаттайды</string>

    <!-- Preference for enhanced tracking protection for the custom protection settings -->
    <string name="preference_enhanced_tracking_protection_custom">Таңдауыңызша</string>
    <!-- Preference description for enhanced tracking protection for the strict protection settings -->
    <string name="preference_enhanced_tracking_protection_custom_description_2">Қай трекерлер мен скрипттерді блоктауды таңдаңыз.</string>
    <!--  Accessibility text for the Strict protection information icon  -->
    <string name="preference_enhanced_tracking_protection_custom_info_button">Бақылаудан таңдауыңызша қорғаныс нені бұғаттайды</string>
    <!-- Header for categories that are being blocked by current Enhanced Tracking Protection settings -->
    <!-- Preference for enhanced tracking protection for the custom protection settings for cookies-->
    <string name="preference_enhanced_tracking_protection_custom_cookies">Cookies файлдары</string>
    <!-- Option for enhanced tracking protection for the custom protection settings for cookies-->
    <string name="preference_enhanced_tracking_protection_custom_cookies_1">Сайтаралық және әлеуметтік желілер трекерлері</string>
    <!-- Option for enhanced tracking protection for the custom protection settings for cookies-->
    <string name="preference_enhanced_tracking_protection_custom_cookies_2">Қаралмаған сайттардың cookies файлдары</string>
    <!-- Option for enhanced tracking protection for the custom protection settings for cookies-->
    <string name="preference_enhanced_tracking_protection_custom_cookies_3">Барлық үшінші жақты cookies файлдары (веб-сайттар жұмысы бұзылуы мүмкін)</string>
    <!-- Option for enhanced tracking protection for the custom protection settings for cookies-->
    <string name="preference_enhanced_tracking_protection_custom_cookies_4">Барлық cookies файлдары (веб-сайттар жұмысы бұзылады)</string>
    <!-- Option for enhanced tracking protection for the custom protection settings for cookies-->
    <string name="preference_enhanced_tracking_protection_custom_cookies_5">Сайтаралық cookie файлдарын оқшаулау</string>
    <!-- Preference for Global Privacy Control for the custom privacy settings for Global Privacy Control. '&amp;' is replaced with the ampersand symbol: &-->
    <string name="preference_enhanced_tracking_protection_custom_global_privacy_control">Веб-сайттарға деректермен бөліспеуді және оларды сатпауды айту</string>
    <!-- Preference for enhanced tracking protection for the custom protection settings for tracking content -->
    <string name="preference_enhanced_tracking_protection_custom_tracking_content">Бақылайтын құрама</string>
    <!-- Option for enhanced tracking protection for the custom protection settings for tracking content-->
    <string name="preference_enhanced_tracking_protection_custom_tracking_content_1">Барлық беттерде</string>
    <!-- Option for enhanced tracking protection for the custom protection settings for tracking content-->
    <string name="preference_enhanced_tracking_protection_custom_tracking_content_2">Тек жекелік беттерінде</string>
    <!-- Preference for enhanced tracking protection for the custom protection settings -->
    <string name="preference_enhanced_tracking_protection_custom_cryptominers">Криптомайнерлер</string>

    <!-- Preference for enhanced tracking protection for the custom protection settings -->
    <string name="preference_enhanced_tracking_protection_custom_fingerprinters">Баспаны жинаушылар</string>
    <!-- Button label for navigating to the Enhanced Tracking Protection details -->
    <string name="enhanced_tracking_protection_details">Көбірек</string>
    <!-- Header for categories that are being being blocked by current Enhanced Tracking Protection settings -->
    <string name="enhanced_tracking_protection_blocked">Бұғатталған</string>
    <!-- Header for categories that are being not being blocked by current Enhanced Tracking Protection settings -->
    <string name="enhanced_tracking_protection_allowed">Рұқсат етілген</string>
    <!-- Category of trackers (social media trackers) that can be blocked by Enhanced Tracking Protection -->
    <string name="etp_social_media_trackers_title">Әлеуметтік желілер трекерлері</string>
    <!-- Description of social media trackers that can be blocked by Enhanced Tracking Protection -->
    <string name="etp_social_media_trackers_description">Әлеуметтік желілердің сіздің интернеттегі шолу әрекеттеріңізді бақылау мүмкіндігін шектейді.</string>
    <!-- Category of trackers (cross-site tracking cookies) that can be blocked by Enhanced Tracking Protection -->
    <string name="etp_cookies_title">Сайтаралық бақылайтын cookie файлдары</string>
    <!-- Category of trackers (cross-site tracking cookies) that can be blocked by Enhanced Tracking Protection -->
    <string name="etp_cookies_title_2">Сайтаралық cookie файлдары</string>
    <!-- Description of cross-site tracking cookies that can be blocked by Enhanced Tracking Protection -->
    <string name="etp_cookies_description">Көптеген сайттарда сіздің шолу деректерін жинақтау үшін жарнамалық желілер мен аналитикалық компаниялар пайдаланатын cookie файлдарын бұғаттайды.</string>
    <!-- Description of cross-site tracking cookies that can be blocked by Enhanced Tracking Protection -->
    <string name="etp_cookies_description_2">Cookie файлдарынан толық қорғау сіз шолып отырған сайттың cookie файлдарын оқшаулайды, сондықтан жарнамалық желілер сияқты трекерлер оларды сайттар арасында сізді бақылап отыру үшін пайдалана алмайды.</string>
    <!-- Category of trackers (cryptominers) that can be blocked by Enhanced Tracking Protection -->
    <string name="etp_cryptominers_title">Криптомайнерлер</string>
    <!-- Description of cryptominers that can be blocked by Enhanced Tracking Protection -->
    <string name="etp_cryptominers_description">Цифрлық валютаны өндіретін зиянкес скрипттерге сіздің құрылғыңызға қатынауды бұғаттайды.</string>
    <!-- Category of trackers (fingerprinters) that can be blocked by Enhanced Tracking Protection -->
    <string name="etp_fingerprinters_title">Баспаны жинаушылар</string>
    <!-- Description of fingerprinters that can be blocked by Enhanced Tracking Protection -->
    <string name="etp_fingerprinters_description">Бақылау мақсатында пайдалануға болатын құрылғыңыз туралы бірегей деректер жиналуын тоқтатады.</string>
    <!-- Category of trackers (tracking content) that can be blocked by Enhanced Tracking Protection -->
    <string name="etp_tracking_content_title">Бақылайтын құрама</string>
    <!-- Description of tracking content that can be blocked by Enhanced Tracking Protection -->
    <string name="etp_tracking_content_description">Бақылау коды бар сыртқы жарнама, видео және басқа жа мазмұннын жүктеуіне жол бермейді. Кейбір веб-сайттардың жұмысына әсер етуі мүмкін.</string>
    <!-- Enhanced Tracking Protection message that protection is currently on for this site -->
    <string name="etp_panel_on">Бұл сайт үшін қорғаныс ІСКЕ ҚОСЫЛҒАН</string>
    <!-- Enhanced Tracking Protection message that protection is currently off for this site -->
    <string name="etp_panel_off">Бұл сайт үшін қорғаныс СӨНДІРІЛГЕН</string>
    <!-- Header for exceptions list for which sites enhanced tracking protection is always off -->
    <string name="enhanced_tracking_protection_exceptions">Бақылаудан кеңейтілген қорғаныс бұл сайттар үшін сөндірілген</string>
    <!-- Content description (not visible, for screen readers etc.): Navigate
    back from ETP details (Ex: Tracking content) -->
    <string name="etp_back_button_content_description">Артқа өту</string>
    <!-- About page link text to open what's new link -->
    <string name="about_whats_new">%s ішінде не жаңалық</string>
    <!-- Open source licenses page title
    The first parameter is the app name -->
    <string name="open_source_licenses_title">%s | Ашық библиотекалар</string>

    <!-- Category of trackers (redirect trackers) that can be blocked by Enhanced Tracking Protection -->
    <string name="etp_redirect_trackers_title">Қайта бағыттайтын трекерлер</string>
    <!-- Description of redirect tracker cookies that can be blocked by Enhanced Tracking Protection -->
    <string name="etp_redirect_trackers_description">Белгілі бақылайтын веб-сайттарға қайта бағыттау арқылы орнатылған cookie файлдарын тазарту.</string>

    <!-- Description of the SmartBlock Enhanced Tracking Protection feature. The * symbol is intentionally hardcoded here,
         as we use it on the UI to indicate which trackers have been partially unblocked.  -->
    <string name="preference_etp_smartblock_description">Төменде белгіленген кейбір трекерлер бұл бетте жартылай бұғатталмаған, себебі сіз олармен әрекеттестіңіз *.</string>
    <!-- Text displayed that links to website about enhanced tracking protection SmartBlock -->
    <string name="preference_etp_smartblock_learn_more">Көбірек білу</string>

    <!-- Content description (not visible, for screen readers etc.):
    Enhanced tracking protection exception preference icon for ETP settings. -->
    <string name="preference_etp_exceptions_icon_description">Бақылаудан жақсартылған қорғаныстың ережеден тыс жағдайының баптау таңбашасы</string>

    <!-- About page link text to open support link -->
    <string name="about_support">Қолдау</string>
    <!-- About page link text to list of past crashes (like about:crashes on desktop) -->
    <string name="about_crashes">Құлаулар</string>
    <!-- About page link text to open privacy notice link -->
    <string name="about_privacy_notice">Жекелік ескертуі</string>
    <!-- About page link text to open know your rights link -->
    <string name="about_know_your_rights">Құқықтарыңыз жөнінде біліңіз</string>
    <!-- About page link text to open licensing information link -->
    <string name="about_licensing_information">Лицензиялық ақпарат</string>
    <!-- About page link text to open a screen with libraries that are used -->
    <string name="about_other_open_source_libraries">Біз пайдаланатын библиотекалар</string>
    <!-- Toast shown to the user when they are activating the secret dev menu
        The first parameter is number of long clicks left to enable the menu -->
    <string name="about_debug_menu_toast_progress">Жөндеу мәзірі: Іске қосуға дейін %1$d шерту қалды</string>
    <string name="about_debug_menu_toast_done">Жөнде мәзірі іске қосылған</string>

    <!-- Browser long press popup menu -->
    <!-- Copy the current url -->
    <string name="browser_toolbar_long_press_popup_copy">Көшіріп алу</string>
    <!-- Paste & go the text in the clipboard. '&amp;' is replaced with the ampersand symbol: & -->
    <string name="browser_toolbar_long_press_popup_paste_and_go">Кірістіру және өту</string>
    <!-- Paste the text in the clipboard -->
    <string name="browser_toolbar_long_press_popup_paste">Кірістіру</string>
    <!-- Snackbar message shown after an URL has been copied to clipboard. -->
    <string name="browser_toolbar_url_copied_to_clipboard_snackbar">URL алмасу буферіне көшірілді</string>

    <!-- Title text for the Add To Homescreen dialog -->
    <string name="add_to_homescreen_title">Үй экранына қосу</string>
    <!-- Cancel button text for the Add to Homescreen dialog -->
    <string name="add_to_homescreen_cancel">Бас тарту</string>
    <!-- Add button text for the Add to Homescreen dialog -->
    <string name="add_to_homescreen_add">Қосу</string>
    <!-- Continue to website button text for the first-time Add to Homescreen dialog -->
    <string name="add_to_homescreen_continue">Веб-сайтқа өту</string>
    <!-- Placeholder text for the TextView in the Add to Homescreen dialog -->
    <string name="add_to_homescreen_text_placeholder">Жарлық атауы</string>

    <!-- Describes the add to homescreen functionality -->
    <string name="add_to_homescreen_description_2">Бұл веб-сайтты жылдам қатынау және қолданба тектес режимде жылдам шолу мақсатымен құрылғыңыздың үй бетіңізге қосуға болады.</string>

    <!-- Preference for managing the settings for logins and passwords in Fenix -->
    <string name="preferences_passwords_logins_and_passwords_2">Парольдер</string>
    <!-- Preference for managing the saving of logins and passwords in Fenix -->
    <string name="preferences_passwords_save_logins_2">Парольдерді сақтау</string>
    <!-- Preference option for asking to save passwords in Fenix -->
    <string name="preferences_passwords_save_logins_ask_to_save">Сақтау алдында сұрау</string>
    <!-- Preference option for never saving passwords in Fenix -->
    <string name="preferences_passwords_save_logins_never_save">Ешқашан сақтамау</string>

    <!-- Preference for autofilling saved logins in Firefox (in web content), %1$s will be replaced with the app name -->
    <string name="preferences_passwords_autofill2">%1$s ішінде автотолтыру</string>
    <!-- Description for the preference for autofilling saved logins in Firefox (in web content), %1$s will be replaced with the app name -->
    <string name="preferences_passwords_autofill_description">%1$s қолдану кезінде веб-сайттарда пайдаланушы аттары мен парольдерін толтыру және сақтау.</string>
    <!-- Preference for autofilling logins from Fenix in other apps (e.g. autofilling the Twitter app) -->
    <string name="preferences_android_autofill">Басқа қолданбаларда автотолтыру</string>

    <!-- Description for the preference for autofilling logins from Fenix in other apps (e.g. autofilling the Twitter app) -->
    <string name="preferences_android_autofill_description">Құрылғыңыздағы басқа қолданбаларда пайдаланушы аттары мен парольдерін толтыру.</string>

    <!-- Preference option for adding a password -->
    <string name="preferences_logins_add_login_2">Парольді қосу</string>

    <!-- Preference for syncing saved passwords in Fenix -->
    <string name="preferences_passwords_sync_logins_2">Парольдерді синхрондау</string>
    <!-- Preference for syncing saved passwords in Fenix, when not signed in-->
    <string name="preferences_passwords_sync_logins_across_devices_2">Парольдерді құрылғылар арасында синхрондау</string>
    <!-- Preference to access list of saved passwords -->
    <string name="preferences_passwords_saved_logins_2">Сақталған парольдер</string>
    <!-- Description of empty list of saved passwords. Placeholder is replaced with app name.  -->
    <string name="preferences_passwords_saved_logins_description_empty_text_2">Сіз %s ішіне сақтаған немесе синхрондаған парольдер осында тізіліп көрсетіледі. Сіз сақтаған барлық парольдер шифрленген.</string>
    <!-- Clickable text for opening an external link for more information about Sync. -->
    <string name="preferences_passwords_saved_logins_description_empty_learn_more_link_2">Синхрондау туралы көбірек біліңіз</string>
    <!-- Preference to access list of login exceptions that we never save logins for -->
    <string name="preferences_passwords_exceptions">Ережеден бөлек</string>
    <!-- Empty description of list of login exceptions that we never save passwords for. Parameter will be replaced by app name. -->
    <string name="preferences_passwords_exceptions_description_empty_2">%s осы жерде тізімделген сайттар үшін парольдерді сақтамайтын болады.</string>
    <!-- Description of list of login exceptions that we never save passwords for. Parameter will be replaced by app name. -->
    <string name="preferences_passwords_exceptions_description_2">%s бұл сайттар үшін парольдерді сақтамайтын болады.</string>
    <!-- Text on button to remove all saved login exceptions -->
    <string name="preferences_passwords_exceptions_remove_all">Барлық ережеден тыс жағдайларды өшіру</string>
    <!-- Hint for search box in passwords list -->
    <string name="preferences_passwords_saved_logins_search_2">Парольдерді іздеу</string>
    <!-- The header for the site that a login is for -->
    <string name="preferences_passwords_saved_logins_site">Сайт</string>
    <!-- The header for the username for a login -->
    <string name="preferences_passwords_saved_logins_username">Пайдаланушы аты</string>
    <!-- The header for the password for a login -->
    <string name="preferences_passwords_saved_logins_password">Пароль</string>
    <!-- Shown in snackbar to tell user that the password has been copied -->
    <string name="logins_password_copied">Пароль алмасу буферіне көшірілді</string>
    <!-- Shown in snackbar to tell user that the username has been copied -->
    <string name="logins_username_copied">Пайдаланушы аты алмасу буферіне көшірілді</string>
    <!-- Content Description (for screenreaders etc) read for the button to copy a password in logins-->
    <string name="saved_logins_copy_password">Парольді көшіріп алу</string>
    <!-- Content Description (for screenreaders etc) read for the button to clear a password while editing a login-->
    <string name="saved_logins_clear_password">Парольді тазарту</string>
    <!-- Content Description (for screenreaders etc) read for the button to copy a username in logins -->
    <string name="saved_login_copy_username">Пайдаланушы атын көшіріп алу</string>
    <!-- Content Description (for screenreaders etc) read for the button to clear a username while editing a login -->
    <string name="saved_login_clear_username">Пайдаланушы атын тазарту</string>
    <!-- Content Description (for screenreaders etc) read for the button to clear the hostname field while creating a login -->
    <string name="saved_login_clear_hostname">Хост атауын өшіру</string>
    <!-- Content Description (for screenreaders etc) read for the button to open a site in logins -->
    <string name="saved_login_open_site">Сайтты браузерде ашу</string>
    <!-- Content Description (for screenreaders etc) read for the button to reveal a password in logins -->
    <string name="saved_login_reveal_password">Парольді көрсету</string>
    <!-- Content Description (for screenreaders etc) read for the button to hide a password in logins -->
    <string name="saved_login_hide_password">Парольді жасыру</string>
    <!-- Message displayed in biometric prompt displayed for authentication before allowing users to view their passwords -->
    <string name="logins_biometric_prompt_message_2">Сақталған парольдеріңізді көру үшін бұғаттауын ашыңыз</string>
    <!-- Title of warning dialog if users have no device authentication set up -->
    <string name="logins_warning_dialog_title_2">Сақталған парольдерді қорғаңыз</string>
    <!-- Message of warning dialog if users have no device authentication set up -->
    <string name="logins_warning_dialog_message_2">Бөтен адам сіздің құрылғыңызда болса, одан сақталған парольдеріңізді қорғау үшін құрылғының бұғаттау үлгісін, PIN-кодын немесе парольді орнатыңыз.</string>
    <!-- Negative button to ignore warning dialog if users have no device authentication set up -->
    <string name="logins_warning_dialog_later">Кейінірек</string>

    <!-- Positive button to send users to set up a pin of warning dialog if users have no device authentication set up -->
    <string name="logins_warning_dialog_set_up_now">Қазір баптау</string>
    <!-- Title of PIN verification dialog to direct users to re-enter their device credentials to access their logins -->
    <string name="logins_biometric_prompt_message_pin">Құрылғының бұғаттауын ашыңыз</string>
    <!-- Title for Accessibility Force Enable Zoom Preference -->
    <string name="preference_accessibility_force_enable_zoom">Барлық веб-сайттарда масштабтау</string>
    <!-- Summary for Accessibility Force Enable Zoom Preference -->
    <string name="preference_accessibility_force_enable_zoom_summary">Бұл әрекетті рұқсат етпейтін веб-сайттарда да масштабтауды іске қосу үшін шертіңіз.</string>
    <!-- Saved logins sorting strategy menu item -by name- (if selected, it will sort saved logins alphabetically) -->
    <string name="saved_logins_sort_strategy_alphabetically">Аты (А-Я)</string>
    <!-- Saved logins sorting strategy menu item -by last used- (if selected, it will sort saved logins by last used) -->
    <string name="saved_logins_sort_strategy_last_used">Соңғы қолданылған</string>

    <!-- Content description (not visible, for screen readers etc.) -->
    <string name="saved_logins_menu_dropdown_chevron_icon_content_description_2">Парольдерді сұрыптау мәзірі</string>

    <!-- Autofill -->
    <!-- Preference and title for managing the autofill settings -->
    <string name="preferences_autofill">Автотолтыру</string>
    <!-- Preference and title for managing the settings for addresses -->
    <string name="preferences_addresses">Адрестер</string>
    <!-- Preference and title for managing the settings for payment methods -->
    <string name="preferences_credit_cards_2">Төлем әдістері</string>
    <!-- Preference for saving and autofilling credit cards -->
    <string name="preferences_credit_cards_save_and_autofill_cards_2">Төлем әдістерін сақтау және толтыру</string>
    <!-- Preference summary for saving and autofilling payment method data. Parameter will be replaced by app name. -->
    <string name="preferences_credit_cards_save_and_autofill_cards_summary_2">%s сіз сақтаған барлық төлем әдістерін шифрлейді</string>
    <!-- Preference option for syncing credit cards across devices. This is displayed when the user is not signed into sync -->
    <string name="preferences_credit_cards_sync_cards_across_devices">Карталарды құрылғылар арасында синхрондау</string>
    <!-- Preference option for syncing credit cards across devices. This is displayed when the user is signed into sync -->
    <string name="preferences_credit_cards_sync_cards">Карталарды синхрондау</string>

    <!-- Preference option for adding a card -->
    <string name="preferences_credit_cards_add_credit_card_2">Картаны қосу</string>
    <!-- Preference option for managing saved cards -->
    <string name="preferences_credit_cards_manage_saved_cards_2">Карталарды басқару</string>
    <!-- Preference option for adding an address -->
    <string name="preferences_addresses_add_address">Адресті қосу</string>
    <!-- Preference option for managing saved addresses -->
    <string name="preferences_addresses_manage_addresses">Адрестерді басқару</string>
    <!-- Preference for saving and filling addresses -->
    <string name="preferences_addresses_save_and_autofill_addresses_2">Адрестерді сақтау және толтыру</string>

    <!-- Preference summary for saving and filling address data -->
    <string name="preferences_addresses_save_and_autofill_addresses_summary_2">Телефон нөмірлері мен электрондық пошта адрестерін қамтиды</string>

    <!-- Title of the "Add card" screen -->
    <string name="credit_cards_add_card">Картаны қосу</string>
    <!-- Title of the "Edit card" screen -->
    <string name="credit_cards_edit_card">Картаны түзету</string>
    <!-- The header for the card number of a credit card -->
    <string name="credit_cards_card_number">Карта нөмірі</string>
    <!-- The header for the expiration date of a credit card -->
    <string name="credit_cards_expiration_date">Мерзімнің біту күні</string>
    <!-- The label for the expiration date month of a credit card to be used by a11y services-->
    <string name="credit_cards_expiration_date_month">Жарамдылық мерзімінің айы</string>
    <!-- The label for the expiration date year of a credit card to be used by a11y services-->
    <string name="credit_cards_expiration_date_year">Жарамдылық мерзімінің жылы</string>
    <!-- The header for the name on the credit card -->
    <string name="credit_cards_name_on_card">Картадағы аты</string>
    <!-- The text for the "Delete card" menu item for deleting a credit card -->
    <string name="credit_cards_menu_delete_card">Картаны өшіру</string>
    <!-- The text for the "Delete card" button for deleting a credit card -->
    <string name="credit_cards_delete_card_button">Картаны өшіру</string>
    <!-- The text for the confirmation message of "Delete card" dialog -->
    <string name="credit_cards_delete_dialog_confirmation_2">Картаны өшіру керек пе?</string>
    <!-- The text for the positive button on "Delete card" dialog -->
    <string name="credit_cards_delete_dialog_button">Өшіру</string>
    <!-- The title for the "Save" menu item for saving a credit card -->
    <string name="credit_cards_menu_save">Сақтау</string>
    <!-- The text for the "Save" button for saving a credit card -->
    <string name="credit_cards_save_button">Сақтау</string>
    <!-- The text for the "Cancel" button for cancelling adding, updating or deleting a credit card -->
    <string name="credit_cards_cancel_button">Бас тарту</string>

    <!-- Title of the "Saved cards" screen -->
    <string name="credit_cards_saved_cards">Сақталған карталар</string>

    <!-- Error message for card number validation -->
    <string name="credit_cards_number_validation_error_message_2">Жарамды карта нөмірін енгізіңіз</string>
    <!-- Error message for card name on card validation -->
    <string name="credit_cards_name_on_card_validation_error_message_2">Атын қосыңыз</string>
    <!-- Message displayed in biometric prompt displayed for authentication before allowing users to view their saved credit cards -->
    <string name="credit_cards_biometric_prompt_message">Сақталған карталарыңызды көру үшін бұғаттауын ашыңыз</string>
    <!-- Title of warning dialog if users have no device authentication set up -->
    <string name="credit_cards_warning_dialog_title_2">Сақталған төлем әдістерін қорғаңыз</string>
    <!-- Message of warning dialog if users have no device authentication set up -->
    <string name="credit_cards_warning_dialog_message_3">Бөтен адам сіздің құрылғыңызда болса, одан сақталған төлем әдістерін қорғау үшін құрылғының бұғаттау үлгісін, PIN-кодын немесе парольді орнатыңыз.</string>
    <!-- Positive button to send users to set up a pin of warning dialog if users have no device authentication set up -->
    <string name="credit_cards_warning_dialog_set_up_now">Қазір баптау</string>
    <!-- Negative button to ignore warning dialog if users have no device authentication set up -->
    <string name="credit_cards_warning_dialog_later">Кейінірек</string>
    <!-- Title of PIN verification dialog to direct users to re-enter their device credentials to access their credit cards -->
    <string name="credit_cards_biometric_prompt_message_pin">Құрылғының бұғаттауын ашыңыз</string>

    <!-- Message displayed in biometric prompt for authentication, before allowing users to use their stored payment method information -->
    <string name="credit_cards_biometric_prompt_unlock_message_2">Сақталған төлем әдістерін қолдану үшін құлыптан босатыңыз</string>
    <!-- Title of the "Add address" screen -->
    <string name="addresses_add_address">Адресті қосу</string>
    <!-- Title of the "Edit address" screen -->
    <string name="addresses_edit_address">Адресті түзету</string>
    <!-- Title of the "Manage addresses" screen -->
    <string name="addresses_manage_addresses">Адрестерді басқару</string>
    <!-- The header for the name of an address. Name represents a person's full name, typically made up of a first, middle and last name, e.g. John Joe Doe. -->
    <string name="addresses_name">Аты</string>
    <!-- The header for the street address of an address -->
    <string name="addresses_street_address">Көше адресі</string>
    <!-- The header for the city of an address -->
    <string name="addresses_city">Қала</string>
    <!-- The header for the subregion of an address when "state" should be used -->
    <string name="addresses_state">Аймақ</string>
    <!-- The header for the subregion of an address when "province" should be used -->
    <string name="addresses_province">Облыс</string>
    <!-- The header for the zip code of an address -->
    <string name="addresses_zip">Пошталық индексі</string>
    <!-- The header for the country or region of an address -->
    <string name="addresses_country">Ел немесе аймақ</string>
    <!-- The header for the phone number of an address -->
    <string name="addresses_phone">Телефон</string>
    <!-- The header for the email of an address -->
    <string name="addresses_email">Эл. пошта</string>
    <!-- The text for the "Save" button for saving an address -->
    <string name="addresses_save_button">Сақтау</string>
    <!-- The text for the "Cancel" button for cancelling adding, updating or deleting an address -->
    <string name="addresses_cancel_button">Бас тарту</string>

    <!-- The text for the "Delete address" button for deleting an address -->
    <string name="addressess_delete_address_button">Адресті өшіру</string>

    <!-- The title for the "Delete address" confirmation dialog -->
    <string name="addressess_confirm_dialog_message_2">Бұл адресті өшіру керек пе?</string>
    <!-- The text for the positive button on "Delete address" dialog -->
    <string name="addressess_confirm_dialog_ok_button">Өшіру</string>
    <!-- The text for the negative button on "Delete address" dialog -->
    <string name="addressess_confirm_dialog_cancel_button">Бас тарту</string>
    <!-- The text for the "Save address" menu item for saving an address -->
    <string name="address_menu_save_address">Адресті сақтау</string>
    <!-- The text for the "Delete address" menu item for deleting an address -->
    <string name="address_menu_delete_address">Адресті өшіру</string>

    <!-- Title of the Add search engine screen -->
    <string name="search_engine_add_custom_search_engine_title">Іздеу жүйесін қосу</string>
    <!-- Content description (not visible, for screen readers etc.): Title for the button that navigates to add new engine screen -->
    <string name="search_engine_add_custom_search_engine_button_content_description">Жаңа іздеу жүйесін қосу</string>
    <!-- Title of the Edit search engine screen -->
    <string name="search_engine_edit_custom_search_engine_title">Іздеу жүйесін түзету</string>
    <!-- Text for the menu button to edit a search engine -->
    <string name="search_engine_edit">Түзету</string>
    <!-- Text for the menu button to delete a search engine -->
    <string name="search_engine_delete">Өшіру</string>

    <!-- Label for the TextField in which user enters custom search engine name -->
    <string name="search_add_custom_engine_name_label">Аты</string>
    <!-- Placeholder text shown in the Search Engine Name text field before a user enters text -->
    <string name="search_add_custom_engine_name_hint_2">Іздеу жүйесінің атауы</string>
    <!-- Label for the TextField in which user enters custom search engine URL -->
    <string name="search_add_custom_engine_url_label">Іздеу жолының URL адресі</string>
    <!-- Placeholder text shown in the Search String TextField before a user enters text -->
    <string name="search_add_custom_engine_search_string_hint_2">Іздеу үшін пайдаланылатын URL</string>
    <!-- Description text for the Search String TextField. The %s is part of the string -->
    <string name="search_add_custom_engine_search_string_example" formatted="false">Сұранымды &quot;%s&quot; жолымен алмастырыңыз. Мысалы:\nhttps://www.google.com/search?q=%s</string>
    <!-- Accessibility description for the form in which details about the custom search engine are entered -->
    <string name="search_add_custom_engine_form_description">Таңдауыңызша іздеу жүйесінің ақпараты</string>

    <!-- Label for the TextField in which user enters custom search engine suggestion URL -->
    <string name="search_add_custom_engine_suggest_url_label">Іздеу ұсыныстарының API (міндетті емес)</string>
    <!-- Placeholder text shown in the Search Suggestion String TextField before a user enters text -->
    <string name="search_add_custom_engine_suggest_string_hint">Іздеу ұсыныстарының API URL адресі</string>
    <!-- Description text for the Search Suggestion String TextField. The %s is part of the string -->
    <string name="search_add_custom_engine_suggest_string_example_2" formatted="false">Сұранымды &quot;%s&quot; мәнімен алмастырыңыз. Мысалы\nhttps://suggestqueries.google.com/complete/search?client=firefox&amp;q=%s</string>
    <!-- The text for the "Save" button for saving a custom search engine -->
    <string name="search_custom_engine_save_button">Сақтау</string>

    <!-- Text shown when a user leaves the name field empty -->
    <string name="search_add_custom_engine_error_empty_name">Іздеу жүйесінің атауын енгізіңіз</string>
    <!-- Text shown when a user leaves the search string field empty -->
    <string name="search_add_custom_engine_error_empty_search_string">Іздеу жолын енгізіңіз</string>
    <!-- Text shown when a user leaves out the required template string -->
    <string name="search_add_custom_engine_error_missing_template">Іздеу жолы мысал пішіміне сай келетінін тексеріңіз</string>
    <!-- Text shown when we aren't able to validate the custom search query. The first parameter is the url of the custom search engine -->
    <string name="search_add_custom_engine_error_cannot_reach">&quot;%s&quot; адресіне байланысу қатесі</string>
    <!-- Text shown when a user creates a new search engine -->
    <string name="search_add_custom_engine_success_message">%s қосылды</string>
    <!-- Text shown when a user successfully edits a custom search engine -->
    <string name="search_edit_custom_engine_success_message">%s сақталды</string>
    <!-- Text shown when a user successfully deletes a custom search engine -->
    <string name="search_delete_search_engine_success_message">%s өшірілді</string>

    <!-- Heading for the instructions to allow a permission -->
    <string name="phone_feature_blocked_intro">Рұқсат ету үшін:</string>
    <!-- First step for the allowing a permission -->
    <string name="phone_feature_blocked_step_settings">1. Android баптауларына өтіңіз</string>
    <!-- Second step for the allowing a permission -->
    <string name="phone_feature_blocked_step_permissions"><![CDATA[2. <b>Рұқсаттар</b> басыңыз]]></string>
    <!-- Third step for the allowing a permission (Fore example: Camera) -->
    <string name="phone_feature_blocked_step_feature"><![CDATA[3. <b>%1$s</b> ауыстырғышын іске қосыңыз]]></string>

    <!-- Label that indicates a site is using a secure connection -->
    <string name="quick_settings_sheet_secure_connection_2">Байланыс қауіпсіз</string>
    <!-- Label that indicates a site is using a insecure connection -->
    <string name="quick_settings_sheet_insecure_connection_2">Байланыс қауіпсіз емес</string>
    <!-- Label to clear site data -->
    <string name="clear_site_data">Cookies файлдары және сайт деректерін тазарту</string>
    <!-- Confirmation message for a dialog confirming if the user wants to delete all data for current site -->
    <string name="confirm_clear_site_data"><![CDATA[<b>%s</b> сайты үшін барлық cookie файлдары және деректерді өшіруді шынымен қалайсыз ба?]]></string>
    <!-- Confirmation message for a dialog confirming if the user wants to delete all the permissions for all sites-->
    <string name="confirm_clear_permissions_on_all_sites">Барлық сайттардағы барлық рұқсаттарды өшіруді шынымен қалайсыз ба?</string>
    <!-- Confirmation message for a dialog confirming if the user wants to delete all the permissions for a site-->
    <string name="confirm_clear_permissions_site">Бұл сайт үшін барлық рұқсаттарды өшіруді шынымен қалайсыз ба?</string>
    <!-- Confirmation message for a dialog confirming if the user wants to set default value a permission for a site-->
    <string name="confirm_clear_permission_site">Бұл сайт үшін бұл рұқсатты өшіруді шынымен қалайсыз ба?</string>
    <!-- label shown when there are not site exceptions to show in the site exception settings -->
    <string name="no_site_exceptions">Сайт үшін ережеден тыс жағдайлар жоқ</string>
    <!-- Bookmark deletion confirmation -->
    <string name="bookmark_deletion_confirmation">Бұл бетбелгіні өшіруді шынымен қалайсыз ба?</string>
    <!-- Browser menu button that adds a shortcut to the home fragment -->
    <string name="browser_menu_add_to_shortcuts">Жарлықтарға қосу</string>
    <!-- Browser menu button that removes a shortcut from the home fragment -->
    <string name="browser_menu_remove_from_shortcuts">Жарлықтардан өшіру</string>
    <!-- text shown before the issuer name to indicate who its verified by, parameter is the name of
     the certificate authority that verified the ticket-->
    <string name="certificate_info_verified_by">Растаған: %1$s</string>
    <!-- Login overflow menu delete button -->
    <string name="login_menu_delete_button">Өшіру</string>
    <!-- Login overflow menu edit button -->
    <string name="login_menu_edit_button">Түзету</string>
    <!-- Message in delete confirmation dialog for password -->
    <string name="login_deletion_confirmation_2">Бұл парольді өшіруді шынымен қалайсыз ба?</string>
    <!-- Positive action of a dialog asking to delete  -->
    <string name="dialog_delete_positive">Өшіру</string>
    <!-- Negative action of a dialog asking to delete login -->
    <string name="dialog_delete_negative">Бас тарту</string>
    <!--  The saved password options menu description. -->
    <string name="login_options_menu_2">Пароль опциялары</string>
    <!--  The editable text field for a website address. -->
    <string name="saved_login_hostname_description_3">Веб-сайт адресі үшін түзетуге болатын мәтіндік өрісі.</string>
    <!--  The editable text field for a username. -->
    <string name="saved_login_username_description_3">Пайдаланушы аты үшін түзетуге болатын мәтіндік өрісі.</string>

    <!--  The editable text field for a login's password. -->
    <string name="saved_login_password_description_2">Пароль үшін түзетуге болатын мәтіндік өрісі.</string>
    <!--  The button description to save changes to an edited password. -->
    <string name="save_changes_to_login_2">Өзгерістерді сақтау.</string>
    <!--  The page title for editing a saved password. -->
    <string name="edit_2">Парольді түзету</string>
    <!--  The page title for adding new password. -->
    <string name="add_login_2">Парольді қосу</string>
    <!--  Error text displayed underneath the password field when it is in an error case. -->
    <string name="saved_login_password_required_2">Парольді енгізіңіз</string>
    <!--  The error message in add login view when username field is blank. -->
    <string name="saved_login_username_required_2">Пайдаланушы атын енгізіңіз</string>
    <!--  The error message in add login view when hostname field is blank. -->
    <string name="saved_login_hostname_required" tools:ignore="UnusedResources">Хост атауы керек</string>
    <!--  The error message in add login view when hostname field is blank. -->
    <string name="saved_login_hostname_required_2" tools:ignore="UnusedResources">Веб адресін енгізіңіз</string>
    <!-- Voice search button content description  -->
    <string name="voice_search_content_description">Дауыстық іздеу</string>
    <!-- Voice search prompt description displayed after the user presses the voice search button -->
    <string name="voice_search_explainer">Қазір сөйлеңіз</string>

    <!--  The error message in edit login view when a duplicate username exists. -->
    <string name="saved_login_duplicate">Бұл пайдаланушы атын қолданатын логин бар болып тұр</string>

    <!-- This is the hint text that is shown inline on the hostname field of the create new login page. 'https://www.example.com' intentionally hardcoded here -->
    <string name="add_login_hostname_hint_text">https://www.example.com</string>
    <!-- This is an error message shown below the hostname field of the add login page when a hostname does not contain http or https. -->
    <string name="add_login_hostname_invalid_text_3">Веб-адресте &quot;https://&quot; немесе &quot;http://&quot; болуы тиіс</string>
    <!-- This is an error message shown below the hostname field of the add login page when a hostname is invalid. -->
    <string name="add_login_hostname_invalid_text_2">Жарамды хост атауы керек</string>

    <!-- Synced Tabs -->
    <!-- Text displayed to ask user to connect another device as no devices found with account -->
    <string name="synced_tabs_connect_another_device">Басқа құрылғыны байланыстыру.</string>
    <!-- Text displayed asking user to re-authenticate -->
    <string name="synced_tabs_reauth">Қайта аутентификациялаңыз.</string>
    <!-- Text displayed when user has disabled tab syncing in Firefox Sync Account -->
    <string name="synced_tabs_enable_tab_syncing">Беттер синхрондауын іске қосыңыз.</string>
    <!-- Text displayed when user has no tabs that have been synced -->
    <string name="synced_tabs_no_tabs">Сізде басқа құрылғыларыңызда Firefox-та ашық беттер жоқ.</string>
    <!-- Text displayed in the synced tabs screen when a user is not signed in to Firefox Sync describing Synced Tabs -->
    <string name="synced_tabs_sign_in_message">Басқа құрылғыларыңыздан беттер тізімін қарау.</string>
    <!-- Text displayed on a button in the synced tabs screen to link users to sign in when a user is not signed in to Firefox Sync -->
    <string name="synced_tabs_sign_in_button">Синхрондау үшін кіру</string>

    <!-- The text displayed when a synced device has no tabs to show in the list of Synced Tabs. -->
    <string name="synced_tabs_no_open_tabs">Ашық беттер жоқ</string>

    <!-- Content description for expanding a group of synced tabs. -->
    <string name="synced_tabs_expand_group">Синхрондалған беттер тобын жазық қылу</string>
    <!-- Content description for collapsing a group of synced tabs. -->
    <string name="synced_tabs_collapse_group">Синхрондалған беттер тобын бүктеу</string>

    <!-- Top Sites -->
    <!-- Title text displayed in the dialog when shortcuts limit is reached. -->
    <string name="shortcut_max_limit_title">Жарлықтар саны шегіне жетті</string>
    <!-- Content description text displayed in the dialog when shortcut limit is reached. -->
    <string name="shortcut_max_limit_content">Жаңа жарлықты қосу үшін, біреуін өшіріңіз. Сайтқа басып, басулы ұстаңыз және өшіру таңдаңыз.</string>
    <!-- Confirmation dialog button text when top sites limit is reached. -->
    <string name="top_sites_max_limit_confirmation_button">Жақсы, түсіндім</string>

    <!-- Label for the preference to show the shortcuts for the most visited top sites on the homepage -->
    <string name="top_sites_toggle_top_recent_sites_4">Жарлықтар</string>
    <!-- Title text displayed in the rename top site dialog. -->
    <string name="top_sites_rename_dialog_title">Аты</string>
    <!-- Hint for renaming title of a shortcut -->
    <string name="shortcut_name_hint">Жарлық атауы</string>
    <!-- Button caption to confirm the renaming of the top site. -->
    <string name="top_sites_rename_dialog_ok">ОК</string>
    <!-- Dialog button text for canceling the rename top site prompt. -->
    <string name="top_sites_rename_dialog_cancel">Бас тарту</string>

    <!-- Text for the menu button to open the homepage settings. -->
    <string name="top_sites_menu_settings">Баптаулар</string>
    <!-- Text for the menu button to navigate to sponsors and privacy support articles. '&amp;' is replaced with the ampersand symbol: & -->
    <string name="top_sites_menu_sponsor_privacy">Біздің демеушілеріміз және сіздің жекелігіңіз</string>
    <!-- Label text displayed for a sponsored top site. -->
    <string name="top_sites_sponsored_label">Демеуленген</string>

    <!-- Inactive tabs in the tabs tray -->
    <!-- Title text displayed in the tabs tray when a tab has been unused for 14 days. -->
    <string name="inactive_tabs_title">Белсенді емес беттер</string>
    <!-- Content description for closing all inactive tabs -->
    <string name="inactive_tabs_delete_all">Барлық белсенді емес беттерді жабу</string>

    <!-- Content description for expanding the inactive tabs section. -->
    <string name="inactive_tabs_expand_content_description">Белсенді емес беттерді жазық қылу</string>
    <!-- Content description for collapsing the inactive tabs section. -->
    <string name="inactive_tabs_collapse_content_description">Белсенді емес беттерді бүктеу</string>

    <!-- Inactive tabs auto-close message in the tabs tray -->
    <!-- The header text of the auto-close message when the user is asked if they want to turn on the auto-closing of inactive tabs. -->
    <string name="inactive_tabs_auto_close_message_header" tools:ignore="UnusedResources">Бір айдан кейін автожабу керек пе?</string>
    <!-- A description below the header to notify the user what the inactive tabs auto-close feature is. -->
    <string name="inactive_tabs_auto_close_message_description" tools:ignore="UnusedResources">Firefox соңғы айда қаралмаған беттерді жаба алады.</string>
    <!-- A call to action below the description to allow the user to turn on the auto closing of inactive tabs. -->
    <string name="inactive_tabs_auto_close_message_action" tools:ignore="UnusedResources">АВТОЖАБУДЫ ІСКЕ ҚОСУ</string>

    <!-- Text for the snackbar to confirm auto-close is enabled for inactive tabs -->
    <string name="inactive_tabs_auto_close_message_snackbar">Автожабу іске қосылған</string>

    <!-- Awesome bar suggestion's headers -->
    <!-- Search suggestions title for Firefox Suggest. -->
    <string name="firefox_suggest_header">Firefox ұсынысы</string>

    <!-- Title for search suggestions when Google is the default search suggestion engine. -->
    <string name="google_search_engine_suggestion_header">Google іздеу</string>
    <!-- Title for search suggestions when the default search suggestion engine is anything other than Google. The first parameter is default search engine name. -->
    <string name="other_default_search_engine_suggestion_header">%s іздеуі</string>

    <!-- Default browser experiment -->
    <!-- Default browser card title -->
    <string name="default_browser_experiment_card_title">Негізгі браузеріңізді ауыстыру</string>
    <!-- Default browser card text -->
    <string name="default_browser_experiment_card_text">Веб-сайттар, эл. пошта хаттары және хабарламалардан сілтемелерді Firefox-та автоматты түрде ашылатындай етіп баптау.</string>

    <!-- Content description for close button in collection placeholder. -->
    <string name="remove_home_collection_placeholder_content_description">Өшіру</string>

    <!-- Content description radio buttons with a link to more information -->
    <string name="radio_preference_info_content_description">Көбірек білу үшін шертіңіз</string>

    <!-- Content description for the action bar "up" button -->
    <string name="action_bar_up_description" moz:removedIn="124" tools:ignore="UnusedResources">Жоғары жылжу</string>

    <!-- Content description for privacy content close button -->
    <string name="privacy_content_close_button_content_description">Жабу</string>

    <!-- Pocket recommended stories -->
    <!-- Header text for a section on the home screen. -->
    <string name="pocket_stories_header_1">Ойландыратын әңгімелер</string>
    <!-- Header text for a section on the home screen. -->
    <string name="pocket_stories_categories_header">Тақырып бойынша әңгімелер</string>
    <!-- Text of a button allowing users to access an external url for more Pocket recommendations. -->
    <string name="pocket_stories_placeholder_text">Көбірек шолу</string>
    <!-- Title of an app feature. Smaller than a heading. The first parameter is product name Pocket -->
    <string name="pocket_stories_feature_title_2">%s негізінде.</string>
    <!-- Caption for describing a certain feature. The placeholder is for a clickable text (eg: Learn more) which will load an url in a new tab when clicked.  -->
    <string name="pocket_stories_feature_caption">Firefox отбасының бөлігі. %s</string>
    <!-- Clickable text for opening an external link for more information about Pocket. -->
    <string name="pocket_stories_feature_learn_more">Көбірек білу</string>

    <!-- Text indicating that the Pocket story that also displays this text is a sponsored story by other 3rd party entity. -->
    <string name="pocket_stories_sponsor_indication">Демеуленген</string>

    <!-- Snackbar message for enrolling in a Nimbus experiment from the secret settings when Studies preference is Off.-->
    <string name="experiments_snackbar">Деректерді жіберу үшін телеметрияны іске қосу.</string>
    <!-- Snackbar button text to navigate to telemetry settings.-->
    <string name="experiments_snackbar_button">Баптауларға өту</string>

    <!-- Review quality check feature-->
    <!-- Name for the review quality check feature used as title for the panel. -->
    <string name="review_quality_check_feature_name_2">Пікірлерді тексеру</string>
    <!-- Summary for grades A and B for review quality check adjusted grading. -->
    <string name="review_quality_check_grade_a_b_description">Сенімді пікірлер</string>
    <!-- Summary for grade C for review quality check adjusted grading. -->
    <string name="review_quality_check_grade_c_description">Сенімді және сенімсіз пікірлердің араласуы</string>
    <!-- Summary for grades D and F for review quality check adjusted grading. -->
    <string name="review_quality_check_grade_d_f_description">Сенімсіз пікірлер</string>
    <!-- Text for title presenting the reliability of a product's reviews. -->
    <string name="review_quality_check_grade_title">Бұл пікірлер қаншалықты сенімді?</string>
    <!-- Title for when the rating has been updated by the review checker -->
    <string name="review_quality_check_adjusted_rating_title">Түзетілген рейтинг</string>
    <!-- Description for a product's adjusted star rating. The text presents that the product's reviews which were evaluated as unreliable were removed from the adjusted rating. -->
    <string name="review_quality_check_adjusted_rating_description_2">Сенімді пікірлерге негізделген</string>
    <!-- Title for list of highlights from a product's review emphasizing a product's important traits. -->
    <string name="review_quality_check_highlights_title">Соңғы пікірлердің маңызды сәттері</string>
    <!-- Title for section explaining how we analyze the reliability of a product's reviews. -->
    <string name="review_quality_check_explanation_title">Біз пікірлер сапасын қалай анықтаймыз</string>
    <!-- Paragraph explaining how we analyze the reliability of a product's reviews. First parameter is the Fakespot product name. In the phrase "Fakespot by Mozilla", "by" can be localized. Does not need to stay by. -->
    <string name="review_quality_check_explanation_body_reliability">Біз өнім пікірлерінің сенімділігін тексеру үшін Mozilla ұсынған %s AI технологиясын қолданамыз. Бұл өнім сапасын емес, пікір сапасын бағалауға көмектеседі. </string>
    <!-- Paragraph explaining the grading system we use to classify the reliability of a product's reviews. -->
    <string name="review_quality_check_info_review_grade_header"><![CDATA[Әрбір өнім пікіріне біз A мен F арасындағы <b>әріптік баға</b> береміз.]]></string>
    <!-- Description explaining grades A and B for review quality check adjusted grading. -->
    <string name="review_quality_check_info_grade_info_AB">Сенімді пікірлер. Бұл пікірлерді шын, бейтарап пікірлер қалдырған шынайы тұтынушылар жазған деп санаймыз.</string>
    <!-- Description explaining grade C for review quality check adjusted grading. -->
    <string name="review_quality_check_info_grade_info_C">Осында сенімді және сенімсіз пікірлер араласқан деп санаймыз.</string>
    <!-- Description explaining grades D and F for review quality check adjusted grading. -->
    <string name="review_quality_check_info_grade_info_DF">Сенімсіз пікірлер. Бұл пікірлер жалған немесе біржақты шолушылар қалдырды деп санаймыз.</string>
    <!-- Paragraph explaining how a product's adjusted grading is calculated. -->
    <string name="review_quality_check_explanation_body_adjusted_grading"><![CDATA[<b>Түзетілген рейтинг</b> тек біз сенімді деп есептейтін пікірлерге негізделген.]]></string>
    <!-- Paragraph explaining product review highlights. First parameter is the name of the retailer (e.g. Amazon). -->
    <string name="review_quality_check_explanation_body_highlights"><![CDATA[<b>Маңызды сәттер</b> %s ішінен соңғы 80 күнде алынған, біз сенімді деп ойлайтын пікірлер негізінде алынды.]]></string>
    <!-- Text for learn more caption presenting a link with information about review quality. First parameter is for clickable text defined in review_quality_check_info_learn_more_link. -->
    <string name="review_quality_check_info_learn_more">%s туралы көбірек білу.</string>
    <!-- Clickable text that links to review quality check SuMo page. First parameter is the Fakespot product name. -->
    <string name="review_quality_check_info_learn_more_link_2">%s пікірлер сапасын қалай анықтайды</string>
    <!-- Text for title of settings section. -->
    <string name="review_quality_check_settings_title">Баптаулар</string>
    <!-- Text for label for switch preference to show recommended products from review quality check settings section. -->
    <string name="review_quality_check_settings_recommended_products">Пікірлерді тексеру құралында жарнаманы көрсету</string>
    <!-- Description for switch preference to show recommended products from review quality check settings section. First parameter is for clickable text defined in review_quality_check_settings_recommended_products_learn_more.-->
    <string name="review_quality_check_settings_recommended_products_description_2" tools:ignore="UnusedResources">Сәйкес өнімдерге арналған кездейсоқ жарнамаларды көресіз. Біз тек сенімді пікірлері бар өнімдерді жарнамалаймыз. %s</string>
    <!-- Clickable text that links to review quality check recommended products support article. -->
    <string name="review_quality_check_settings_recommended_products_learn_more" tools:ignore="UnusedResources">Көбірек білу</string>
    <!-- Text for turning sidebar off button from review quality check settings section. -->
    <string name="review_quality_check_settings_turn_off">Пікірлерді тексеру құралын сөндіру</string>
    <!-- Text for title of recommended product section. This is displayed above a product image, suggested as an alternative to the product reviewed. -->
    <string name="review_quality_check_ad_title" tools:ignore="UnusedResources">Көбірек қарастыру үшін</string>
    <!-- Caption for recommended product section indicating this is an ad by Fakespot. First parameter is the Fakespot product name. -->
    <string name="review_quality_check_ad_caption" tools:ignore="UnusedResources">%s ұсынған жарнама</string>
    <!-- Caption for review quality check panel. First parameter is for clickable text defined in review_quality_check_powered_by_link. -->
    <string name="review_quality_check_powered_by_2">Пікірлерді тексеру құралы %s негізінде жасалған</string>
    <!-- Clickable text that links to Fakespot.com. First parameter is the Fakespot product name. In the phrase "Fakespot by Mozilla", "by" can be localized. Does not need to stay by. -->
    <string name="review_quality_check_powered_by_link" tools:ignore="UnusedResources">Mozilla ұсынған %s</string>
    <!-- Text for title of warning card informing the user that the current analysis is outdated. -->
    <string name="review_quality_check_outdated_analysis_warning_title" tools:ignore="UnusedResources">Тексеру үшін жаңа ақпарат</string>
    <!-- Text for button from warning card informing the user that the current analysis is outdated. Clicking this should trigger the product's re-analysis. -->
    <string name="review_quality_check_outdated_analysis_warning_action" tools:ignore="UnusedResources">Қазір тексеру</string>
    <!-- Title for warning card informing the user that the current product does not have enough reviews for a review analysis. -->
    <string name="review_quality_check_no_reviews_warning_title">Пікірлер әлі жеткіліксіз</string>
    <!-- Text for body of warning card informing the user that the current product does not have enough reviews for a review analysis. -->
    <string name="review_quality_check_no_reviews_warning_body">Бұл өнімде көбірек пікірлер болған кезде, біз олардың сапасын тексере аламыз.</string>
    <!-- Title for warning card informing the user that the current product is currently not available. -->
    <string name="review_quality_check_product_availability_warning_title">Өнім қолжетімді емес</string>
    <!-- Text for the body of warning card informing the user that the current product is currently not available. -->
    <string name="review_quality_check_product_availability_warning_body">Бұл өнімнің қоймаға қайта оралғанын көрсеңіз, оны бізге хабарлаңыз, біз пікірлерді тексереміз.</string>
    <!-- Clickable text for warning card informing the user that the current product is currently not available. Clicking this should inform the server that the product is available. -->
    <string name="review_quality_check_product_availability_warning_action_2">Өнімнің қоймада бар болғанын хабарлау</string>
    <!-- Title for warning card informing the user that the current product's analysis is still processing. The parameter is the percentage progress (0-100%) of the analysis process (e.g. 56%). -->
    <string name="review_quality_check_analysis_in_progress_warning_title_2">Пікір сапасын тексеру (%s)</string>
    <!-- Text for body of warning card informing the user that the current product's analysis is still processing. -->
    <string name="review_quality_check_analysis_in_progress_warning_body">Бұл шамамен 60 секундқа созылуы мүмкін.</string>
    <!-- Title for info card displayed after the user reports a product is back in stock. -->
    <string name="review_quality_check_analysis_requested_info_title">Хабарламаңыз үшін рахмет!</string>
    <!-- Text for body of info card displayed after the user reports a product is back in stock. -->
    <string name="review_quality_check_analysis_requested_info_body">Бізде осы өнімнің пікірлері туралы ақпарат 24 сағат ішінде болуы керек. Кейінірек қайта тексеріңіз.</string>
    <!-- Title for info card displayed when the user review checker while on a product that Fakespot does not analyze (e.g. gift cards, music). -->
    <string name="review_quality_check_not_analyzable_info_title">Біз бұл пікірлерді тексере алмаймыз</string>
    <!-- Text for body of info card displayed when the user review checker while on a product that Fakespot does not analyze (e.g. gift cards, music). -->
    <string name="review_quality_check_not_analyzable_info_body">Өкінішке орай, біз белгілі бір өнім түрлерінің пікірлер сапасын тексере алмаймыз. Мысалы, сыйлық карталары және ағынды видео, музыка және ойындар.</string>
    <!-- Title for info card displayed when another user reported the displayed product is back in stock. -->
    <string name="review_quality_check_analysis_requested_other_user_info_title" tools:ignore="UnusedResources">Ақпарат жақында пайда болады</string>
    <!-- Text for body of info card displayed when another user reported the displayed product is back in stock. -->
    <string name="review_quality_check_analysis_requested_other_user_info_body" tools:ignore="UnusedResources">Бізде осы өнімнің пікірлері туралы ақпарат 24 сағат ішінде болуы керек. Кейінірек қайта тексеріңіз.</string>
    <!-- Title for info card displayed to the user when analysis finished updating. -->
    <string name="review_quality_check_analysis_updated_confirmation_title" tools:ignore="UnusedResources">Анализ ескірмеген</string>
    <!-- Text for the action button from info card displayed to the user when analysis finished updating. -->
    <string name="review_quality_check_analysis_updated_confirmation_action" tools:ignore="UnusedResources">Түсіндім</string>
    <!-- Title for error card displayed to the user when an error occurred. -->
    <string name="review_quality_check_generic_error_title">Дәл қазір ақпарат жоқ</string>
    <!-- Text for body of error card displayed to the user when an error occurred. -->
    <string name="review_quality_check_generic_error_body">Біз мәселені шешу үшін жұмыс істеп жатырмыз. Жақында қайта тексеріңіз.</string>
    <!-- Title for error card displayed to the user when the device is disconnected from the network. -->
    <string name="review_quality_check_no_connection_title">Желілік байланыс жоқ</string>
    <!-- Text for body of error card displayed to the user when the device is disconnected from the network. -->
    <string name="review_quality_check_no_connection_body">Желілік байланысты тексеріп, бетті қайта жүктеп көріңіз.</string>
    <!-- Title for card displayed to the user for products whose reviews were not analyzed yet. -->
    <string name="review_quality_check_no_analysis_title">Бұл пікірлер туралы ақпарат әлі жоқ</string>
    <!-- Text for the body of card displayed to the user for products whose reviews were not analyzed yet. -->
    <string name="review_quality_check_no_analysis_body">Бұл өнім туралы пікірлер сенімді екенін білу үшін пікірлер сапасын тексеріңіз. Ол небәрі 60 секундты алады.</string>
    <!-- Text for button from body of card displayed to the user for products whose reviews were not analyzed yet. Clicking this should trigger a product analysis. -->
    <string name="review_quality_check_no_analysis_link">Пікір сапасын тексеру</string>
    <!-- Headline for review quality check contextual onboarding card. -->
    <string name="review_quality_check_contextual_onboarding_title">Өнім пікірлерінің сенімділігі туралы біздің нұсқаулықты қолданып көріңіз</string>
    <!-- Description for review quality check contextual onboarding card. The first and last two parameters are for retailer names (e.g. Amazon, Walmart). The second parameter is for the name of the application (e.g. Firefox). -->
    <string name="review_quality_check_contextual_onboarding_description">Сатып алғанға дейін %1$s сайтындағы өнім пікірлері қаншалықты сенімді екенін қараңыз. Пікірлерді тексеру құралын %2$s сынамалы түрде ұсынады, ол тура браузер ішінде қолжетімді — сонымен қатар, ол %3$s және %4$s сайттарында да істейді.</string>
    <!-- Description for review quality check contextual onboarding card. The first parameters is for retailer name (e.g. Amazon). The second parameter is for the name of the application (e.g. Firefox). -->
    <string name="review_quality_check_contextual_onboarding_description_one_vendor">Сатып алғанға дейін %1$s сайтындағы өнім пікірлері қаншалықты сенімді екенін қараңыз. Пікірлерді тексеру құралын %2$s сынамалы түрде ұсынады, ол тура браузер ішінде қолжетімді.</string>
    <!-- Paragraph presenting review quality check feature. First parameter is the Fakespot product name. Second parameter is for clickable text defined in review_quality_check_contextual_onboarding_learn_more_link. In the phrase "Fakespot by Mozilla", "by" can be localized. Does not need to stay by. -->
    <string name="review_quality_check_contextual_onboarding_learn_more">Mozilla ұсынған %1$s мүмкіндігін пайдалана отырып, біз сізге біржақты және шынайы емес пікірлерден аулақ болуға көмектесеміз. Сатып алу кезінде сізді қорғау үшін біздің AI моделіміз үнемі жетілдіріліп отырады. %2$s</string>
    <!-- Clickable text from the contextual onboarding card that links to review quality check support article. -->
    <string name="review_quality_check_contextual_onboarding_learn_more_link">Көбірек білу</string>
    <!-- Caption text to be displayed in review quality check contextual onboarding card above the opt-in button. First parameter is Firefox app name, third parameter is the Fakespot product name. Second & fourth are for clickable texts defined in review_quality_check_contextual_onboarding_privacy_policy_3 and review_quality_check_contextual_onboarding_terms_use. -->
    <string name="review_quality_check_contextual_onboarding_caption_3" moz:RemovedIn="124" tools:ignore="UnusedResources">&quot;Иә, қолданып көру&quot; таңдау арқылы сіз %1$s %2$s және %3$s %4$s шарттарымен келісесіз.</string>
    <!-- Caption text to be displayed in review quality check contextual onboarding card above the opt-in button. First parameter is Firefox app name, third parameter is the Fakespot product name. Second & fourth are for clickable texts defined in review_quality_check_contextual_onboarding_privacy_policy_3 and review_quality_check_contextual_onboarding_terms_use. -->
    <string name="review_quality_check_contextual_onboarding_caption_4">&quot;Иә, қолданып көру&quot; таңдау арқылы сіз %1$s %2$s және %3$s %4$s шарттарымен келісесіз.</string>
    <!-- Clickable text from the review quality check contextual onboarding card that links to Fakespot privacy notice. -->
    <string name="review_quality_check_contextual_onboarding_privacy_policy_3">жекелік ескертуі</string>
    <!-- Clickable text from the review quality check contextual onboarding card that links to Fakespot terms of use. -->
    <string name="review_quality_check_contextual_onboarding_terms_use">қолдану шарттары</string>
    <!-- Text for opt-in button from the review quality check contextual onboarding card. -->
    <string name="review_quality_check_contextual_onboarding_primary_button_text">Иә, қолданып көру</string>
    <!-- Text for opt-out button from the review quality check contextual onboarding card. -->
    <string name="review_quality_check_contextual_onboarding_secondary_button_text">Қазір емес</string>

    <!-- Text for the first CFR presenting the review quality check feature. -->
    <string name="review_quality_check_first_cfr_message">Сатып алғанға дейін осы өнім туралы пікірлерге сене аласыз ба, соны біліңіз.</string>
    <!-- Text displayed in the first CFR presenting the review quality check feature that opens the review checker when clicked. -->
    <string name="review_quality_check_first_cfr_action" tools:ignore="UnusedResources">Пікірлерді тексеру құралын қолданып көру</string>
    <!-- Text for the second CFR presenting the review quality check feature. -->
    <string name="review_quality_check_second_cfr_message">Бұл пікірлер сенімді ме? Түзетілген рейтингті көру үшін қазір тексеріңіз.</string>
    <!-- Text displayed in the second CFR presenting the review quality check feature that opens the review checker when clicked. -->
    <string name="review_quality_check_second_cfr_action" tools:ignore="UnusedResources">Пікірлерді тексеру құралын ашу</string>
    <!-- Flag showing that the review quality check feature is work in progress. -->
    <string name="review_quality_check_beta_flag">Бета</string>
    <!-- Content description (not visible, for screen readers etc.) for opening browser menu button to open review quality check bottom sheet. -->
    <string name="review_quality_check_open_handle_content_description">Пікірлерді тексеру құралын ашу</string>
    <!-- Content description (not visible, for screen readers etc.) for closing browser menu button to open review quality check bottom sheet. -->
    <string name="review_quality_check_close_handle_content_description">Пікірлерді тексеру құралын жабу</string>
    <!-- Content description (not visible, for screen readers etc.) for review quality check star rating. First parameter is the number of stars (1-5) representing the rating. -->
    <string name="review_quality_check_star_rating_content_description">%1$s жұлдыз, 5 ішінен</string>
    <!-- Text for minimize button from highlights card. When clicked the highlights card should reduce its size. -->
    <string name="review_quality_check_highlights_show_less">Азырақ көрсету</string>
    <!-- Text for maximize button from highlights card. When clicked the highlights card should expand to its full size. -->
    <string name="review_quality_check_highlights_show_more">Көбірек көрсету</string>
    <!-- Text for highlights card quality category header. Reviews shown under this header should refer the product's quality. -->
    <string name="review_quality_check_highlights_type_quality">Сапасы</string>
    <!-- Text for highlights card price category header. Reviews shown under this header should refer the product's price. -->
    <string name="review_quality_check_highlights_type_price">Бағасы</string>

    <!-- Text for highlights card shipping category header. Reviews shown under this header should refer the product's shipping. -->
    <string name="review_quality_check_highlights_type_shipping">Жеткізілім</string>
    <!-- Text for highlights card packaging and appearance category header. Reviews shown under this header should refer the product's packaging and appearance. -->
    <string name="review_quality_check_highlights_type_packaging_appearance">Қаптама және сыртқы түрі</string>
    <!-- Text for highlights card competitiveness category header. Reviews shown under this header should refer the product's competitiveness. -->
    <string name="review_quality_check_highlights_type_competitiveness">Бәсекеге қабілеттілік</string>

    <!-- Text that is surrounded by quotes. The parameter is the actual text that is in quotes. An example of that text could be: Excellent craftsmanship, and that is displayed as “Excellent craftsmanship”. The text comes from a buyer's review that the feature is highlighting"   -->
    <string name="surrounded_with_quotes">&quot;%s&quot;</string>

    <!-- Accessibility services actions labels. These will be appended to accessibility actions like "Double tap to.." but not by or applications but by services like Talkback. -->
    <!-- Action label for elements that can be collapsed if interacting with them. Talkback will append this to say "Double tap to collapse". -->
    <string name="a11y_action_label_collapse">бүктеу</string>
    <!-- Current state for elements that can be collapsed if interacting with them. Talkback will dictate this after a state change. -->
    <string name="a11y_state_label_collapsed">бүктелген</string>
    <!-- Action label for elements that can be expanded if interacting with them. Talkback will append this to say "Double tap to expand". -->
    <string name="a11y_action_label_expand">жазық қылу</string>
    <!-- Current state for elements that can be expanded if interacting with them. Talkback will dictate this after a state change. -->
    <string name="a11y_state_label_expanded">жазық етілген</string>
    <!-- Action label for links to a website containing documentation about a wallpaper collection. Talkback will append this to say "Double tap to open link to learn more about this collection". -->
    <string name="a11y_action_label_wallpaper_collection_learn_more">осы жинақ туралы көбірек білу үшін сілтемені ашыңыз</string>
    <!-- Action label for links that point to an article. Talkback will append this to say "Double tap to read the article". -->
    <string name="a11y_action_label_read_article">мақаланы оқу</string>
    <!-- Action label for links to the Firefox Pocket website. Talkback will append this to say "Double tap to open link to learn more". -->
    <string name="a11y_action_label_pocket_learn_more">көбірек білу үшін сілтемені ашыңыз</string>
    <!-- Content description for headings announced by accessibility service. The first parameter is the text of the heading. Talkback will announce the first parameter and then speak the word "Heading" indicating to the user that this text is a heading for a section. -->
    <string name="a11y_heading">%s, Тақырыптама</string>

    <!-- Title for dialog displayed when trying to access links present in a text. -->
    <string name="a11y_links_title">Сiлтемелер</string>
    <!-- Additional content description for text bodies that contain urls. -->
    <string name="a11y_links_available">Сілтемелер қолжетімді</string>

    <!-- Translations feature-->

    <!-- Translation request dialog -->
    <!-- Title for the translation dialog that allows a user to translate the webpage. -->
    <string name="translations_bottom_sheet_title">Бұл парақты аудару керек пе?</string>
    <!-- Title for the translation dialog after a translation was completed successfully.
    The first parameter is the name of the language that the page was translated from, for example, "French".
    The second parameter is the name of the language that the page was translated to, for example, "English". -->
    <string name="translations_bottom_sheet_title_translation_completed">Бет %1$s тілінен %2$s тіліне аударылды</string>
    <!-- Title for the translation dialog that allows a user to translate the webpage when a user uses the translation feature the first time. The first parameter is the name of the application, for example, "Fenix". -->
    <string name="translations_bottom_sheet_title_first_time">%1$s ішіндегі жекелік аудармаларды қолданып көріңіз</string>
    <!-- Additional information on the translation dialog that appears when a user uses the translation feature the first time. The first parameter is clickable text with a link, for example, "Learn more". -->
    <string name="translations_bottom_sheet_info_message">Жекелігіңіз үшін аудармалар құрылғыңыздан ешқашан кетпейді. Жаңа тілдер мен жақсартулар жақында! %1$s</string>
    <!-- Text that links to additional information about the Firefox translations feature. -->
    <string name="translations_bottom_sheet_info_message_learn_more">Көбірек білу</string>
    <!-- Label for the dropdown to select which language to translate from on the translations dialog. Usually the translate from language selected will be the same as the page language. -->
    <string name="translations_bottom_sheet_translate_from">Бастапқы тіл:</string>

    <!-- Label for the dropdown to select which language to translate to on the translations dialog. Usually the translate to language selected will be the user's preferred language. -->
    <string name="translations_bottom_sheet_translate_to">Мақсат тілі:</string>
    <!-- Label for the dropdown to select which language to translate from on the translations dialog when the page language is not supported. This selection is to allow the user to select another language, in case we automatically detected the page language incorrectly. -->
    <string name="translations_bottom_sheet_translate_from_unsupported_language">Басқа бастапқы тілді қолданып көру</string>
    <!-- Button text on the translations dialog to dismiss the dialog and return to the browser. -->
    <string name="translations_bottom_sheet_negative_button">Қазір емес</string>
    <!-- Button text on the translations dialog to restore the translated website back to the original untranslated version. -->
    <string name="translations_bottom_sheet_negative_button_restore">Түпнұсқаны көрсету</string>
    <!-- Accessibility announcement (not visible, for screen readers etc.) for the translations dialog after restore button was pressed that indicates the original untranslated page was loaded. -->
    <string name="translations_bottom_sheet_restore_accessibility_announcement">Аударылмаған түпнұсқа бет жүктелді</string>
    <!-- Button text on the translations dialog when a translation error appears, used to dismiss the dialog and return to the browser. -->
    <string name="translations_bottom_sheet_negative_button_error">Дайын</string>
    <!-- Button text on the translations dialog to begin a translation of the website. -->
    <string name="translations_bottom_sheet_positive_button">Аудару</string>
    <!-- Button text on the translations dialog when a translation error appears. -->
    <string name="translations_bottom_sheet_positive_button_error">Қайтадан көру</string>
    <!-- Inactive button text on the translations dialog that indicates a translation is currently in progress. This button will be accompanied by a loading icon. -->
    <string name="translations_bottom_sheet_translating_in_progress">Аударуда</string>
    <!-- Button content description (not visible, for screen readers etc.) for the translations dialog translate button that indicates a translation is currently in progress. -->
    <string name="translations_bottom_sheet_translating_in_progress_content_description">Аудару орындалуда</string>

    <!-- Default dropdown option when initially selecting a language from the translations dialog language selection dropdown. -->
    <string name="translations_bottom_sheet_default_dropdown_selection">Тілді таңдау</string>
    <!-- The title of the warning card informs the user that a translation could not be completed. -->
    <string name="translation_error_could_not_translate_warning_text">Аудару кезінде мәселе орын алды. Қайталап көріңіз.</string>
    <!-- The title of the warning card informs the user that the list of languages cannot be loaded. -->
    <string name="translation_error_could_not_load_languages_warning_text">Тілдер жүктелмеді. Интернет байланысын тексеріп, әрекетті қайталаңыз.</string>
    <!-- The title of the warning card informs the user that a language is not supported. The first parameter is the name of the language that is not supported. -->
    <string name="translation_error_language_not_supported_warning_text">Кешіріңіз, біз әлі %1$s қолдамаймыз.</string>

    <!-- Snackbar title shown if the user closes the Translation Request dialogue and a translation is in progress. -->
    <string name="translation_in_progress_snackbar">Аударуда…</string>

    <!-- Title for the data saving mode warning dialog used in the translation request dialog.
    This dialog will be presented when the user attempts to perform
    a translation without the necessary language files downloaded first when Android's data saver mode is enabled and the user is not using WiFi.
    The first parameter is the size in kilobytes or megabytes of the language file. -->
    <string name="translations_download_language_file_dialog_title">Деректерді үнемдеу режимінде (%1$s) тілді жүктеп алу керек пе?</string>


    <!-- Translations options dialog -->
    <!-- Title of the translation options dialog that allows a user to set their translation options for the site the user is currently on. -->
    <string name="translation_option_bottom_sheet_title_heading">Аударма баптаулары</string>
    <!-- Toggle switch label that allows a user to set the setting if they would like the browser to always offer or suggest translations when available. -->
    <string name="translation_option_bottom_sheet_always_translate">Аударуды әрқашан ұсыну</string>
    <!-- Toggle switch label that allows a user to set if they would like a given language to automatically translate or not. The first parameter is the language name, for example, "Spanish". -->
    <string name="translation_option_bottom_sheet_always_translate_in_language">%1$s әрқашан аудару</string>
    <!-- Toggle switch label that allows a user to set if they would like to never be offered a translation of the given language. The first parameter is the language name, for example, "Spanish". -->
    <string name="translation_option_bottom_sheet_never_translate_in_language">%1$s ешқашан аудармау</string>
    <!-- Toggle switch label that allows a user to set the setting if they would like the browser to never translate the site the user is currently visiting. -->
    <string name="translation_option_bottom_sheet_never_translate_site">Бұл сайтты ешқашан аудармау</string>
    <!-- Toggle switch description that will appear under the "Never translate these sites" settings toggle switch to provide more information on how this setting interacts with other settings. -->
    <string name="translation_option_bottom_sheet_switch_never_translate_site_description">Барлық басқа баптауларды қайта анықтайды</string>
    <!-- Toggle switch description that will appear under the "Never translate" and "Always translate" toggle switch settings to provide more information on how these  settings interacts with other settings. -->
    <string name="translation_option_bottom_sheet_switch_description">Аудару ұсыныстарын қайта анықтайды</string>
    <!-- Button text for the button that will take the user to the translation settings dialog. -->
    <string name="translation_option_bottom_sheet_translation_settings">Аударма баптаулары</string>

    <!-- Button text for the button that will take the user to a website to learn more about how translations works in the given app. The first parameter is the name of the application, for example, "Fenix". -->
    <string name="translation_option_bottom_sheet_about_translations">%1$s ішіндегі аудармалар туралы</string>

    <!-- Content description (not visible, for screen readers etc.) for closing the translations bottom sheet. -->
    <string name="translation_option_bottom_sheet_close_content_description">Аудармалар парағын жабу</string>

    <!-- The title of the warning card informs the user that an error has occurred at page settings. -->
    <string name="translation_option_bottom_sheet_error_warning_text">Кейбір баптаулар уақытша қолжетімсіз.</string>

    <!-- Translation settings dialog -->
    <!-- Title of the translation settings dialog that allows a user to set their preferred translation settings. -->
    <string name="translation_settings_toolbar_title">Аудармалар</string>
    <!-- Toggle switch label that indicates that the browser should signal or indicate when a translation is possible for any page. -->
    <string name="translation_settings_offer_to_translate">Мүмкін болған кезде аударуды ұсыну</string>
    <!-- Toggle switch label that indicates that downloading files required for translating is permitted when using data saver mode in Android. -->
    <string name="translation_settings_always_download">Деректерді үнемдеу режимінде тілдерді әрқашан жүктеп алу</string>
    <!-- Section header text that begins the section of a list of different options the user may select to adjust their translation preferences. -->
    <string name="translation_settings_translation_preference">Аударма баптаулары</string>
    <!-- Button text for the button that will take the user to the automatic translations settings dialog. On the automatic translations settings dialog, the user can set if translations should occur automatically for a given language. -->
    <string name="translation_settings_automatic_translation">Автоматты аударма</string>
    <!-- Button text for the button that will take the user to the never translate these sites dialog. On the never translate these sites dialog, the user can set if translations should never occur on certain websites. -->
    <string name="translation_settings_automatic_never_translate_sites">Бұл сайттарды ешқашан аудармау</string>
    <!-- Button text for the button that will take the user to the download languages dialog. On the download languages dialog, the user can manage which languages they would like to download for translations. -->
    <string name="translation_settings_download_language">Тілдерді жүктеп алу</string>

    <!-- Automatic translation preference screen -->
    <!-- Title of the automatic translation preference screen that will appear on the toolbar.-->
    <string name="automatic_translation_toolbar_title_preference">Автоматты аударма</string>
    <!-- Screen header presenting the automatic translation preference feature. It will appear under the toolbar. -->
    <string name="automatic_translation_header_preference">&quot;әрқашан аудару&quot; және &quot;ешқашан аудармау&quot; баптауларды басқару үшін тілді таңдаңыз.</string>

    <!-- The title of the warning card informs the user that the system could not load languages for translation settings. -->
    <string name="automatic_translation_error_warning_text">Тілдерді жүктеу мүмкін емес. Кейінірек қайта тексеріңіз.</string>

    <!-- Automatic translation options preference screen -->
    <!-- Preference option for offering to translate. Radio button title text.-->
    <string name="automatic_translation_option_offer_to_translate_title_preference">Аударуды ұсыну (үнсіз келісім бойынша)</string>
    <!-- Preference option for offering to translate. Radio button summary text. The first parameter is the name of the app defined in app_name (for example: Fenix)-->
    <string name="automatic_translation_option_offer_to_translate_summary_preference">%1$s осы тілдегі сайттарды аударуды ұсынады.</string>
    <!-- Preference option for always translate. Radio button title text. -->
    <string name="automatic_translation_option_always_translate_title_preference">Әрқашан аудару</string>
    <!-- Preference option for always translate. Radio button summary text. The first parameter is the name of the app defined in app_name (for example: Fenix)-->
    <string name="automatic_translation_option_always_translate_summary_preference">%1$s парақ жүктелген кезде бұл тілді автоматты түрде аударатын болады.</string>
    <!-- Preference option for never translate. Radio button title text.-->
    <string name="automatic_translation_option_never_translate_title_preference">Ешқашан аудармау</string>

    <!-- Preference option for never translate. Radio button summary text. The first parameter is the name of the app defined in app_name (for example: Fenix)-->
    <string name="automatic_translation_option_never_translate_summary_preference">%1$s осы тілдегі сайттарды аударуды ешқашан ұсынбайды.</string>

    <!-- Never translate site preference screen -->
    <!-- Title of the never translate site preference screen that will appear on the toolbar.-->
    <string name="never_translate_site_toolbar_title_preference">Бұл сайттарды ешқашан аудармау</string>
    <!-- Screen header presenting the never translate site preference feature. It will appear under the toolbar. -->
    <string name="never_translate_site_header_preference">Жаңа сайтты қосу үшін: Оны шолып, аударма мәзірінен &quot;Бұл сайтты ешқашан аудармау&quot; таңдаңыз.</string>
    <!-- Content description (not visible, for screen readers etc.): For a never-translated site list item that is selected.
             The first parameter is web site url (for example:"wikipedia.com") -->
    <string name="never_translate_site_item_list_content_description_preference">%1$s өшіру</string>
    <!-- The title of the warning card informs the user that an error has occurred at the never translate sites list. -->
    <string name="never_translate_site_error_warning_text">Сайттарды жүктеу мүмкін емес. Кейінірек қайта тексеріңіз.</string>
    <!-- The Delete site dialogue title will appear when the user clicks on a list item.
             The first parameter is web site url (for example:"wikipedia.com") -->
    <string name="never_translate_site_dialog_title_preference">%1$s өшіру керек пе?</string>
    <!-- The Delete site dialogue positive button will appear when the user clicks on a list item. The site will be deleted. -->
    <string name="never_translate_site_dialog_confirm_delete_preference">Өшіру</string>
    <!-- The Delete site dialogue negative button will appear when the user clicks on a list item. The dialog will be dismissed. -->
    <string name="never_translate_site_dialog_cancel_preference">Бас тарту</string>

    <!-- Download languages preference screen -->
    <!-- Title of the download languages preference screen toolbar.-->
    <string name="download_languages_toolbar_title_preference">Тілдерді жүктеп алу</string>
    <!-- Screen header presenting the download language preference feature. It will appear under the toolbar.The first parameter is "Learn More," a clickable text with a link. Talkback will append this to say "Double tap to open link to learn more". -->
    <string name="download_languages_header_preference">Жылдам аудармалар және желіден тыс аудару үшін толық тілдерді жүктеп алыңыз. %1$s</string>
    <!-- Clickable text from the screen header that links to a website. -->
    <string name="download_languages_header_learn_more_preference">Көбірек білу</string>
    <!-- The subhead of the download language preference screen will appear above the pivot language. -->
    <string name="download_languages_available_languages_preference">Қолжетімді тілдер</string>
    <!-- Text that will appear beside a core or pivot language package name to show that the language is necessary for the translation feature to function. -->
    <string name="download_languages_default_system_language_require_preference">керек</string>
    <!-- A text for download language preference item.
    The first parameter is the language name, for example, "Spanish".
    The second parameter is the language file size, for example, "(3.91 KB)" or, if the language package name is a pivot language, "(required)". -->
    <string name="download_languages_language_item_preference">%1$s (%2$s)</string>
    <!-- The subhead of the download language preference screen will appear above the items that were not downloaded. -->
    <string name="download_language_header_preference">Тілдерді жүктеп алу</string>
    <!-- All languages list item. When the user presses this item, they can download all languages. -->
    <string name="download_language_all_languages_item_preference">Барлық тілдер</string>
    <!-- All languages list item. When the user presses this item, they can delete all languages that were downloaded. -->
    <string name="download_language_all_languages_item_preference_to_delete">Барлық тілдерді өшіру</string>
    <!-- Content description (not visible, for screen readers etc.): For a language list item that was downloaded, the user can now delete it. -->
    <string name="download_languages_item_content_description_downloaded_state">Өшіру</string>
    <!-- Content description (not visible, for screen readers etc.): For a language list item, downloading is in progress. -->
    <string name="download_languages_item_content_description_in_progress_state">Орындалуда</string>
    <!-- Content description (not visible, for screen readers etc.): For a language list item that was not downloaded. -->
    <string name="download_languages_item_content_description_not_downloaded_state">Жүктеп алу</string>
    <!-- Content description (not visible, for screen readers etc.): For a language list item that is selected. -->
    <string name="download_languages_item_content_description_selected_state" moz:removedIn="127" tools:ignore="UnusedResources">Таңдалған</string>

    <!-- The title of the warning card informs the user that an error has occurred when fetching the list of languages. -->
    <string name="download_languages_fetch_error_warning_text">Тілдерді жүктеу мүмкін емес. Кейінірек қайта тексеріңіз.</string>
    <!-- The title of the warning card informs the user that an error has occurred at downloading a language.
      The first parameter is the language name, for example, "Spanish". -->
    <string name="download_languages_error_warning_text"><![CDATA[<b>%1$s</b> жүктеп алу мүмкін емес. Кейінірек қайталап көріңіз.]]></string>
    <!-- The title of the warning card informs the user that an error has occurred at deleting a language.
          The first parameter is the language name, for example, "Spanish". -->
    <string name="download_languages_delete_error_warning_text"><![CDATA[<b>%1$s</b> өшіру мүмкін емес. Кейінірек қайталап көріңіз.]]></string>

    <!-- Title for the dialog used by the translations feature to confirm deleting a language.
    The dialog will be presented when the user requests deletion of a language.
    The first parameter is the name of the language, for example, "Spanish" and the second parameter is the size in kilobytes or megabytes of the language file. -->
    <string name="delete_language_file_dialog_title">%1$s өшіру керек пе (%2$s)?</string>

    <!-- Additional information for the dialog used by the translations feature to confirm deleting a language. The first parameter is the name of the application, for example, "Fenix". -->
    <string name="delete_language_file_dialog_message">Бұл тілді өшірсеңіз, аударған кезде %1$s тілдерді кэшіңізге жартылай жүктеп алады.</string>
    <!-- Title for the dialog used by the translations feature to confirm deleting all languages file.
    The dialog will be presented when the user requests deletion of all languages file.
    The first parameter is the size in kilobytes or megabytes of the language file. -->
    <string name="delete_language_all_languages_file_dialog_title">Барлық тілдерді өшіру керек пе (%1$s)?</string>
    <!-- Additional information for the dialog used by the translations feature to confirm deleting all languages file. The first parameter is the name of the application, for example, "Fenix". -->
    <string name="delete_language_all_languages_file_dialog_message">Барлық тілдерді өшірсеңіз, аударған кезде %1$s тілдерді кэшіңізге жартылай жүктеп алады.</string>
    <!-- Button text on the dialog used by the translations feature to confirm deleting a language. -->
    <string name="delete_language_file_dialog_positive_button_text">Өшіру</string>
    <!-- Button text on the dialog used by the translations feature to cancel deleting a language. -->
    <string name="delete_language_file_dialog_negative_button_text">Бас тарту</string>

    <!-- Title for the data saving mode warning dialog used by the translations feature.
    This dialog will be presented when the user attempts to download a language or perform
    a translation without the necessary language files downloaded first when Android's data saver mode is enabled and the user is not using WiFi.
    The first parameter is the size in kilobytes or megabytes of the language file.-->
    <string name="download_language_file_dialog_title">Деректерді үнемдеу режимінде (%1$s) жүктеп алу керек пе?</string>
    <!-- Additional information for the data saving mode warning dialog used by the translations feature. This text explains the reason a download is required for a translation. -->
    <string name="download_language_file_dialog_message_all_languages">Аудармаларды құпия сақтау үшін тілдерді кэшіңізге жартылай жүктеп аламыз.</string>
    <!-- Additional information for the data saving mode warning dialog used by the translations feature. This text explains the reason a download is required for a translation without mentioning the cache. -->
    <string name="download_language_file_dialog_message_all_languages_no_cache" moz:removedIn="129" tools:ignore="UnusedResources">Аудармаларды құпия сақтау үшін тілдерді жартылай жүктеп аламыз.</string>
    <!-- Checkbox label text on the data saving mode warning dialog used by the translations feature. This checkbox allows users to ignore the data usage warnings. -->
    <string name="download_language_file_dialog_checkbox_text">Деректерді үнемдеу режимінде әрқашан жүктеп алу</string>
    <!-- Button text on the data saving mode warning dialog used by the translations feature to allow users to confirm they wish to continue and download the language file. -->
    <string name="download_language_file_dialog_positive_button_text">Жүктеп алу</string>
    <!-- Button text on the data saving mode warning dialog used by the translations feature to allow users to confirm they wish to continue and download the language file and perform a translation. -->
    <string name="download_language_file_dialog_positive_button_text_all_languages">Жүктеп алу және аудару</string>
    <!-- Button text on the data saving mode warning dialog used by the translations feature to allow users to cancel the action and not perform a download of the language file. -->
    <string name="download_language_file_dialog_negative_button_text">Бас тарту</string>

    <!-- Debug drawer -->
    <!-- The user-facing title of the Debug Drawer feature. -->
    <string name="debug_drawer_title">Жөндеу құралдары</string>
    <!-- Content description (not visible, for screen readers etc.): Navigate back within the debug drawer. -->
    <string name="debug_drawer_back_button_content_description">Артқа өту</string>

    <!-- Content description (not visible, for screen readers etc.): Open debug drawer. -->
    <string name="debug_drawer_fab_content_description">Жөндеу сөресін ашу</string>

    <!-- Debug drawer tabs tools -->
    <!-- The title of the Tab Tools feature in the Debug Drawer. -->
    <string name="debug_drawer_tab_tools_title">Беттер саймандары</string>
    <!-- The title of the tab count section in Tab Tools. -->
    <string name="debug_drawer_tab_tools_tab_count_title">Беттер саны</string>
    <!-- The active tab count category in the tab count section in Tab Tools. -->
    <string name="debug_drawer_tab_tools_tab_count_normal" moz:removedIn="127" tools:ignore="UnusedResources">Белсенді</string>
    <!-- The active tab count category in the tab count section in Tab Tools. -->
    <string name="debug_drawer_tab_tools_tab_count_active">Белсенді</string>
    <!-- The inactive tab count category in the tab count section in Tab Tools. -->
    <string name="debug_drawer_tab_tools_tab_count_inactive">Белсенді емес</string>
    <!-- The private tab count category in the tab count section in Tab Tools. -->
    <string name="debug_drawer_tab_tools_tab_count_private">Жеке</string>
    <!-- The total tab count category in the tab count section in Tab Tools. -->
    <string name="debug_drawer_tab_tools_tab_count_total">Барлығы</string>
    <!-- The title of the tab creation tool section in Tab Tools. -->
    <string name="debug_drawer_tab_tools_tab_creation_tool_title">Беттерді жасау құралы</string>
    <!-- The label of the text field in the tab creation tool. -->
    <string name="debug_drawer_tab_tools_tab_creation_tool_text_field_label">Жасау үшін беттер саны</string>
    <!-- The error message of the text field in the tab creation tool when the text field is empty -->
    <string name="debug_drawer_tab_tools_tab_quantity_empty_error">Мәтін өрісі бос</string>
    <!-- The error message of the text field in the tab creation tool when the text field has characters other than digits -->
    <string name="debug_drawer_tab_tools_tab_quantity_non_digits_error">Тек оң сандарды енгізіңіз</string>
    <!-- The error message of the text field in the tab creation tool when the text field is a zero -->
    <string name="debug_drawer_tab_tools_tab_quantity_non_zero_error">Нөлден үлкен санды енгізіңіз</string>
    <!-- The error message of the text field in the tab creation tool when the text field is a
        quantity greater than the max tabs. The first parameter is the maximum number of tabs
        that can be generated in one operation.-->
    <string name="debug_drawer_tab_tools_tab_quantity_exceed_max_error">Беттер саны бір әрекетте жасауға болатын максималды санынан (%1$s) асты</string>
    <!-- The button text to add tabs to the active tab group in the tab creation tool. -->
    <string name="debug_drawer_tab_tools_tab_creation_tool_button_text_active">Белсенді беттерге қосу</string>
    <!-- The button text to add tabs to the inactive tab group in the tab creation tool. -->
    <string name="debug_drawer_tab_tools_tab_creation_tool_button_text_inactive">Белсенді емес беттерге қосу</string>
    <!-- The button text to add tabs to the private tab group in the tab creation tool. -->
    <string name="debug_drawer_tab_tools_tab_creation_tool_button_text_private">Жеке беттерге қосу</string>

    <!-- Micro survey -->

    <!-- Microsurvey -->
    <!-- Prompt view -->
    <!-- The microsurvey prompt title. Note: The word "Firefox" should NOT be translated -->
    <string name="micro_survey_prompt_title" tools:ignore="UnusedResources">Бізге Firefox-ты жақсартуға көмектесіңіз. Бұл бар болғаны бір минутты алады.</string>
    <!-- The continue button label -->
    <string name="micro_survey_continue_button_label" tools:ignore="UnusedResources">Жалғастыру</string>
    <!-- Survey view -->
    <!-- The survey header -->
    <string name="micro_survey_survey_header" moz:removedIn="129" tools:ignore="UnusedResources">Осы сауалнаманы толтыру</string>
    <!-- The survey header -->
    <string name="micro_survey_survey_header_2">Сауалнаманы толтырыңыз</string>
    <!-- The privacy notice link -->
    <string name="micro_survey_privacy_notice" moz:removedIn="129" tools:ignore="UnusedResources">Жекелік ескертуі</string>
    <!-- The privacy notice link -->
    <string name="micro_survey_privacy_notice_2">Жекелік ескертуі</string>
    <!-- The submit button label text -->
    <string name="micro_survey_submit_button_label">Жіберу</string>
    <!-- The close button label text -->
<<<<<<< HEAD
    <string name="micro_survey_close_button_label" tools:ignore="UnusedResources">Жабу</string>
=======
    <string name="micro_survey_close_button_label" moz:removedIn="128" tools:ignore="UnusedResources">Жабу</string>
    <!-- The survey completion header -->
    <string name="micro_survey_survey_header_confirmation" tools:ignore="UnusedResources">Сауалнама аяқталды</string>
>>>>>>> 9f949a8e
    <!-- The survey completion confirmation text -->
    <string name="micro_survey_feedback_confirmation">Пікіріңізге рахмет!</string>
    <!-- Option for likert scale -->
    <string name="likert_scale_option_1" tools:ignore="UnusedResources">Өте жақсы</string>
    <!-- Option for likert scale -->
    <string name="likert_scale_option_2" tools:ignore="UnusedResources">Жақсы</string>
    <!-- Option for likert scale -->
    <string name="likert_scale_option_3" tools:ignore="UnusedResources">Бейтарап</string>
    <!-- Option for likert scale -->
    <string name="likert_scale_option_4" tools:ignore="UnusedResources">Нашар</string>
    <!-- Option for likert scale -->
    <string name="likert_scale_option_5" tools:ignore="UnusedResources">Өте нашар</string>

<<<<<<< HEAD
    <!-- Microsurvey accessibility -->
=======
    <!-- Option for likert scale -->
    <string name="likert_scale_option_6" tools:ignore="UnusedResources">Мен оны қолданбаймын</string>
    <!-- Text shown in prompt for homepage microsurvey. 'Firefox' intentionally hardcoded here- -->
    <string name="microsurvey_prompt_homepage_title" tools:ignore="UnusedResources">Firefox басты бетіне қаншалықты көңіліңіз толады?</string>
    <!-- Accessibility -->
>>>>>>> 9f949a8e
    <!-- Content description (not visible, for screen readers etc.) for opening microsurvey bottom sheet. -->
    <string name="microsurvey_open_handle_content_description" tools:ignore="UnusedResources">Сауалнаманы ашу</string>
    <!-- Content description (not visible, for screen readers etc.) for closing microsurvey bottom sheet. -->
    <string name="microsurvey_close_handle_content_description" tools:ignore="UnusedResources">Сауалнаманы жабу</string>
    <!-- Content description for "X" button that is closing microsurvey. -->
    <string name="microsurvey_close_button_content_description" tools:ignore="UnusedResources">Жабу</string>

    <!-- Debug drawer logins -->
    <!-- The title of the Logins feature in the Debug Drawer. -->
    <string name="debug_drawer_logins_title">Логиндер</string>
    <!-- The title of the logins section in the Logins feature, where the parameter will be the site domain  -->
    <string name="debug_drawer_logins_current_domain_label">Ағымдағы домен: %s</string>
    <!-- The label for a button to add a new fake login for the current domain in the Logins feature. -->
    <string name="debug_drawer_logins_add_login_button">Осы домен үшін жалған логин қосу</string>
    <!-- Content description for delete button where parameter will be the username of the login -->
    <string name="debug_drawer_logins_delete_login_button_content_description">%s пайдаланушы атымен логинді өшіру</string>
</resources><|MERGE_RESOLUTION|>--- conflicted
+++ resolved
@@ -2715,13 +2715,9 @@
     <!-- The submit button label text -->
     <string name="micro_survey_submit_button_label">Жіберу</string>
     <!-- The close button label text -->
-<<<<<<< HEAD
-    <string name="micro_survey_close_button_label" tools:ignore="UnusedResources">Жабу</string>
-=======
     <string name="micro_survey_close_button_label" moz:removedIn="128" tools:ignore="UnusedResources">Жабу</string>
     <!-- The survey completion header -->
     <string name="micro_survey_survey_header_confirmation" tools:ignore="UnusedResources">Сауалнама аяқталды</string>
->>>>>>> 9f949a8e
     <!-- The survey completion confirmation text -->
     <string name="micro_survey_feedback_confirmation">Пікіріңізге рахмет!</string>
     <!-- Option for likert scale -->
@@ -2735,15 +2731,11 @@
     <!-- Option for likert scale -->
     <string name="likert_scale_option_5" tools:ignore="UnusedResources">Өте нашар</string>
 
-<<<<<<< HEAD
-    <!-- Microsurvey accessibility -->
-=======
     <!-- Option for likert scale -->
     <string name="likert_scale_option_6" tools:ignore="UnusedResources">Мен оны қолданбаймын</string>
     <!-- Text shown in prompt for homepage microsurvey. 'Firefox' intentionally hardcoded here- -->
     <string name="microsurvey_prompt_homepage_title" tools:ignore="UnusedResources">Firefox басты бетіне қаншалықты көңіліңіз толады?</string>
     <!-- Accessibility -->
->>>>>>> 9f949a8e
     <!-- Content description (not visible, for screen readers etc.) for opening microsurvey bottom sheet. -->
     <string name="microsurvey_open_handle_content_description" tools:ignore="UnusedResources">Сауалнаманы ашу</string>
     <!-- Content description (not visible, for screen readers etc.) for closing microsurvey bottom sheet. -->
