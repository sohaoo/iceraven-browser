<?xml version="1.0" encoding="utf-8"?>
<resources xmlns:tools="http://schemas.android.com/tools" xmlns:moz="http://mozac.org/tools">
    <!-- App name for private browsing mode. The first parameter is the name of the app defined in app_name (for example: Fenix)-->
    <string name="app_name_private_5">Жекелік %s</string>
    <!-- App name for private browsing mode. The first parameter is the name of the app defined in app_name (for example: Fenix)-->
    <string name="app_name_private_4">%s (Жекелік)</string>

    <!-- Home Fragment -->
    <!-- Content description (not visible, for screen readers etc.): "Three dot" menu button. -->
    <string name="content_description_menu">Көбірек опциялар</string>
    <!-- Content description (not visible, for screen readers etc.): "Private Browsing" menu button. -->
    <string name="content_description_private_browsing_button">Жекелік шолу режимін іске қосу</string>
    <!-- Content description (not visible, for screen readers etc.): "Private Browsing" menu button. -->
    <string name="content_description_disable_private_browsing_button">Жекелік шолу режимін сөндіру</string>
    <!-- Placeholder text shown in the search bar before a user enters text for the default engine -->
    <string name="search_hint">Іздеу немесе адресті енгізу</string>

    <!-- Placeholder text shown in the search bar before a user enters text for a general engine -->
    <string name="search_hint_general_engine">Интернетте іздеу</string>
    <!-- Placeholder text shown in search bar when using history search -->
    <string name="history_search_hint">Тарихтан іздеу</string>
    <!-- Placeholder text shown in search bar when using bookmarks search -->
    <string name="bookmark_search_hint">Бетбелгілерден іздеу</string>
    <!-- Placeholder text shown in search bar when using tabs search -->
    <string name="tab_search_hint">Беттерден іздеу</string>
    <!-- Placeholder text shown in the search bar when using application search engines -->
    <string name="application_search_hint">Іздеу жолын енгізіңіз</string>
    <!-- No Open Tabs Message Description -->
    <string name="no_open_tabs_description">Сіздің ашық беттеріңіз осында көрсетілетін болады.</string>
    <!-- No Private Tabs Message Description -->
    <string name="no_private_tabs_description">Сіздің жекелік беттеріңіз осында көрсетілетін болады.</string>

    <!-- Tab tray multi select title in app bar. The first parameter is the number of tabs selected -->
    <string name="tab_tray_multi_select_title">%1$d таңдалды</string>
    <!-- Label of button in create collection dialog for creating a new collection  -->
    <string name="tab_tray_add_new_collection">Жаңа жинақты қосу</string>
    <!-- Label of editable text in create collection dialog for naming a new collection  -->
    <string name="tab_tray_add_new_collection_name">Аты</string>
    <!-- Label of button in save to collection dialog for selecting a current collection  -->
    <string name="tab_tray_select_collection">Жинақты таңдау</string>
    <!-- Content description for close button while in multiselect mode in tab tray -->
    <string name="tab_tray_close_multiselect_content_description">Көп таңдау режимінен шығу</string>
    <!-- Content description for save to collection button while in multiselect mode in tab tray -->
    <string name="tab_tray_collection_button_multiselect_content_description">Таңдалған беттерді жинаққа сақтау</string>
    <!-- Content description on checkmark while tab is selected in multiselect mode in tab tray -->
    <string name="tab_tray_multiselect_selected_content_description">Таңдалған</string>

    <!-- Home - Recently saved bookmarks -->
    <!-- Title for the home screen section with recently saved bookmarks. -->
    <string name="recently_saved_title">Жуырда сақталған</string>
    <!-- Content description for the button which navigates the user to show all of their saved bookmarks. -->
    <string name="recently_saved_show_all_content_description_2">Барлық сақталған бетбелгілерді көрсету</string>

    <!-- Text for the menu button to remove a recently saved bookmark from the user's home screen -->
    <string name="recently_saved_menu_item_remove">Өшіру</string>

    <!-- About content. The first parameter is the name of the application. (For example: Fenix) -->
    <string name="about_content">%1$s жасаған Mozilla.</string>

    <!-- Private Browsing -->
    <!-- Explanation for private browsing displayed to users on home view when they first enable private mode
        The first parameter is the name of the app defined in app_name (for example: Fenix) -->
    <string name="private_browsing_placeholder_description_2">%1$s қолданба немесе барлық жекелік шолу беттері жабылғанда іздеулер және шолу тарихын өшіреді. Бұл сізді веб-сайттар немесе интернет қызметін ұсынушысына анонимды етпесе де, бұл компьютерді қолданатын басқа адамдардан сіздің интернеттегі белсенділікті жасырын сақтауға жол береді.</string>
    <string name="private_browsing_common_myths">Жекелік шолу туралы кең тараған аңыздар</string>

    <!-- True Private Browsing Mode -->
    <!-- Title for info card on private homescreen in True Private Browsing Mode. -->
    <string name="felt_privacy_desc_card_title">Бұл құрылғыда із қалдырмау</string>

    <!-- Explanation for private browsing displayed to users on home view when they first enable
        private mode in our new Total Private Browsing mode.
        The first parameter is the name of the app defined in app_name (for example: Firefox Nightly)
        The second parameter is the clickable link text in felt_privacy_info_card_subtitle_link_text -->
    <string name="felt_privacy_info_card_subtitle" moz:removedIn="120" tools:ignore="UnusedResources">Барлық жеке терезелерді жапқанда, %1$s cookie файлдарын, тарихты және сайт деректерін өшіреді. %2$s</string>
    <!-- Explanation for private browsing displayed to users on home view when they first enable
        private mode in our new Total Private Browsing mode.
        The first parameter is the name of the app defined in app_name (for example: Firefox Nightly)
        The second parameter is the clickable link text in felt_privacy_info_card_subtitle_link_text -->
    <string name="felt_privacy_info_card_subtitle_2">Барлық жеке беттерді жапқанда, %1$s cookie файлдарын, тарихты және сайт деректерін өшіреді. %2$s</string>
    <!-- Clickable portion of the explanation for private browsing that links the user to our
        about privacy page.
        This string is used in felt_privacy_info_card_subtitle as the second parameter.-->
    <string name="felt_privacy_info_card_subtitle_link_text">Менің белсенділігімді кім көре алады?</string>

    <!-- Private mode shortcut "contextual feature recommendation" (CFR) -->
    <!-- Text for the Private mode shortcut CFR message for adding a private mode shortcut to open private tabs from the Home screen -->
    <string name="private_mode_cfr_message_2">Келесі жекелік бетін бір шерту арқылы ашыңыз.</string>
    <!-- Text for the positive button to accept adding a Private Browsing shortcut to the Home screen -->
    <string name="private_mode_cfr_pos_button_text">Үй экранына қосу</string>
    <!-- Text for the negative button to decline adding a Private Browsing shortcut to the Home screen -->
    <string name="cfr_neg_button_text">Жоқ, рахмет</string>

    <!-- Open in App "contextual feature recommendation" (CFR) -->
    <!-- Text for the info message. The first parameter is the name of the application.-->
    <string name="open_in_app_cfr_info_message_2">%1$s қолданбасын сілтемелерді қолданбаларда автоматты түрде ашатын етіп баптауға болады.</string>
    <!-- Text for the positive action button -->
    <string name="open_in_app_cfr_positive_button_text">Баптауларға өту</string>
    <!-- Text for the negative action button -->
    <string name="open_in_app_cfr_negative_button_text">Тайдыру</string>

    <!-- Total cookie protection "contextual feature recommendation" (CFR) -->
    <!-- Text for the message displayed in the contextual feature recommendation popup promoting the total cookie protection feature. -->
    <string name="tcp_cfr_message">Біздің ең қуатты жекелік мүмкіндігіміз сайтаралық трекерлерді оқшаулайды.</string>
    <!-- Text displayed that links to website containing documentation about the "Total cookie protection" feature. -->
    <string name="tcp_cfr_learn_more">Cookie файлдарынан Толық қорғаныс туралы білу</string>


    <!-- Private browsing erase action "contextual feature recommendation" (CFR) -->
    <!-- Text for the message displayed in the contextual feature recommendation popup promoting the erase private browsing feature. -->
    <string name="erase_action_cfr_message">Жаңа жекелік шолуды бастау үшін осы жерді шертіңіз. Тарихыңызды, cookie файлдарын - барлығын өшіріңіз.</string>


    <!-- Text for the info dialog when camera permissions have been denied but user tries to access a camera feature. -->
    <string name="camera_permissions_needed_message">Камера рұқсаты керек. Android баптауларына өтіп, Рұқсаттарды ашып, &quot;Рұқсат ету&quot; таңдаңыз.</string>
    <!-- Text for the positive action button to go to Android Settings to grant permissions. -->
    <string name="camera_permissions_needed_positive_button_text">Баптауларға өту</string>
    <!-- Text for the negative action button to dismiss the dialog. -->
    <string name="camera_permissions_needed_negative_button_text">Тайдыру</string>

    <!-- Text for the banner message to tell users about our auto close feature. -->
    <string name="tab_tray_close_tabs_banner_message">Ашық беттер өткен күнде, аптада немесе айда қаралмаған болса, автоматты түрде жабылатынын баптау.</string>
    <!-- Text for the positive action button to go to Settings for auto close tabs. -->
    <string name="tab_tray_close_tabs_banner_positive_button_text">Опцияларды қарау</string>
    <!-- Text for the negative action button to dismiss the Close Tabs Banner. -->
    <string name="tab_tray_close_tabs_banner_negative_button_text">Тайдыру</string>

    <!-- Text for the banner message to tell users about our inactive tabs feature. -->
    <string name="tab_tray_inactive_onboarding_message">Сіз екі апта бойы қарамаған беттер осында жылжытылады.</string>

    <!-- Text for the action link to go to Settings for inactive tabs. -->
    <string name="tab_tray_inactive_onboarding_button_text">Баптауларда сөндіру</string>
    <!-- Text for title for the auto-close dialog of the inactive tabs. -->
    <string name="tab_tray_inactive_auto_close_title">Бір айдан кейін автожабу керек пе?</string>
    <!-- Text for the body for the auto-close dialog of the inactive tabs.
        The first parameter is the name of the application.-->
    <string name="tab_tray_inactive_auto_close_body_2">%1$s сіз соңғы айда қарамаған беттерді жаба алады.</string>
    <!-- Content description for close button in the auto-close dialog of the inactive tabs. -->
    <string name="tab_tray_inactive_auto_close_button_content_description">Жабу</string>

    <!-- Text for turn on auto close tabs button in the auto-close dialog of the inactive tabs. -->
    <string name="tab_tray_inactive_turn_on_auto_close_button_2">Автожабуды іске қосу</string>


    <!-- Home screen icons - Long press shortcuts -->
    <!-- Shortcut action to open new tab -->
    <string name="home_screen_shortcut_open_new_tab_2">Жаңа бет</string>
    <!-- Shortcut action to open new private tab -->
    <string name="home_screen_shortcut_open_new_private_tab_2">Жаңа жекелік беті</string>

    <!-- Shortcut action to open Passwords screens -->
    <string name="home_screen_shortcut_open_password_screen">Парольдерге жылдам қатынау</string>

    <!-- Recent Tabs -->
    <!-- Header text for jumping back into the recent tab in the home screen -->
    <string name="recent_tabs_header">Кері оралу</string>
    <!-- Button text for showing all the tabs in the tabs tray -->
    <string name="recent_tabs_show_all">Барлығын көрсету</string>

    <!-- Content description for the button which navigates the user to show all recent tabs in the tabs tray. -->
    <string name="recent_tabs_show_all_content_description_2">Барлық соңғы беттерді көрсету батырмасы</string>

    <!-- Text for button in synced tab card that opens synced tabs tray -->
    <string name="recent_tabs_see_all_synced_tabs_button_text">Барлық синхрондалған беттерді қарау</string>
    <!-- Accessibility description for device icon used for recent synced tab -->
    <string name="recent_tabs_synced_device_icon_content_description">Синхрондалған құрылғы</string>
    <!-- Text for the dropdown menu to remove a recent synced tab from the homescreen -->
    <string name="recent_synced_tab_menu_item_remove">Өшіру</string>
    <!-- Text for the menu button to remove a grouped highlight from the user's browsing history
         in the Recently visited section -->
    <string name="recent_tab_menu_item_remove">Өшіру</string>

    <!-- History Metadata -->
    <!-- Header text for a section on the home screen that displays grouped highlights from the
         user's browsing history, such as topics they have researched or explored on the web -->
    <string name="history_metadata_header_2">Жуырда қаралған</string>
    <!-- Text for the menu button to remove a grouped highlight from the user's browsing history
         in the Recently visited section -->
    <string name="recently_visited_menu_item_remove">Өшіру</string>

    <!-- Content description for the button which navigates the user to show all of their history. -->
    <string name="past_explorations_show_all_content_description_2">Барлық тарихты көрсету</string>

    <!-- Browser Fragment -->
    <!-- Content description (not visible, for screen readers etc.): Navigate backward (browsing history) -->
    <string name="browser_menu_back">Артқа</string>
    <!-- Content description (not visible, for screen readers etc.): Navigate forward (browsing history) -->
    <string name="browser_menu_forward">Алға</string>
    <!-- Content description (not visible, for screen readers etc.): Refresh current website -->
    <string name="browser_menu_refresh">Жаңарту</string>
    <!-- Content description (not visible, for screen readers etc.): Stop loading current website -->
    <string name="browser_menu_stop">Тоқтату</string>
    <!-- Browser menu button that opens the addon manager -->
    <string name="browser_menu_add_ons">Қосымшалар</string>
    <!-- Browser menu button that opens account settings -->
    <string name="browser_menu_account_settings">Тіркелгі ақпараты</string>
    <!-- Text displayed when there are no add-ons to be shown -->
    <string name="no_add_ons">Осында қосымшалар жоқ</string>
    <!-- Browser menu button that sends a user to help articles -->
    <string name="browser_menu_help">Көмек</string>
    <!-- Browser menu button that sends a to a the what's new article -->
    <string name="browser_menu_whats_new">Не жаңалық</string>
    <!-- Browser menu button that opens the settings menu -->
    <string name="browser_menu_settings">Баптаулар</string>
    <!-- Browser menu button that opens a user's library -->
    <string name="browser_menu_library">Кітапхана</string>
    <!-- Browser menu toggle that requests a desktop site -->
    <string name="browser_menu_desktop_site">Жұмыс үстелі сайты</string>
    <!-- Browser menu button that reopens a private tab as a regular tab -->
    <string name="browser_menu_open_in_regular_tab">Қалыпты бетте ашу</string>
    <!-- Browser menu toggle that adds a shortcut to the site on the device home screen. -->
    <string name="browser_menu_add_to_homescreen">Үй экранына қосу</string>
    <!-- Browser menu toggle that installs a Progressive Web App shortcut to the site on the device home screen. -->
    <string name="browser_menu_install_on_homescreen">Орнату</string>
    <!-- Content description (not visible, for screen readers etc.) for the Resync tabs button -->
    <string name="resync_button_content_description">Қайта синхрондау</string>
    <!-- Browser menu button that opens the find in page menu -->
    <string name="browser_menu_find_in_page">Беттен табу</string>
    <!-- Browser menu button that saves the current tab to a collection -->
    <string name="browser_menu_save_to_collection_2">Жинаққа сақтау</string>
    <!-- Browser menu button that open a share menu to share the current site -->
    <string name="browser_menu_share">Бөлісу</string>
    <!-- Browser menu button shown in custom tabs that opens the current tab in Fenix
        The first parameter is the name of the app defined in app_name (for example: Fenix) -->
    <string name="browser_menu_open_in_fenix">%1$s көмегімен ашу</string>
    <!-- Browser menu text shown in custom tabs to indicate this is a Fenix tab
        The first parameter is the name of the app defined in app_name (for example: Fenix) -->
    <string name="browser_menu_powered_by">%1$s қозғалтқышы негізінде</string>
    <!-- Browser menu text shown in custom tabs to indicate this is a Fenix tab
        The first parameter is the name of the app defined in app_name (for example: Fenix) -->
    <string name="browser_menu_powered_by2">%1$s қозғалтқышы негізінде</string>
    <!-- Browser menu button to put the current page in reader mode -->
    <string name="browser_menu_read">Оқу көрінісі</string>
    <!-- Browser menu button content description to close reader mode and return the user to the regular browser -->
    <string name="browser_menu_read_close">Оқу режимін жабу</string>
    <!-- Browser menu button to open the current page in an external app -->
    <string name="browser_menu_open_app_link">Қолданбада ашу</string>
    <!-- Browser menu button to show reader view appearance controls e.g. the used font type and size -->
    <string name="browser_menu_customize_reader_view">Оқу режимін баптау</string>
    <!-- Browser menu label for adding a bookmark -->
    <string name="browser_menu_add">Қосу</string>
    <!-- Browser menu label for editing a bookmark -->
    <string name="browser_menu_edit">Түзету</string>

    <!-- Button shown on the home page that opens the Customize home settings -->
    <string name="browser_menu_customize_home_1">Үй бетін баптау</string>
    <!-- Browser Toolbar -->
    <!-- Content description for the Home screen button on the browser toolbar -->
    <string name="browser_toolbar_home">Бастапқы экран</string>

    <!-- Content description (not visible, for screen readers etc.): Erase button: Erase the browsing
         history and go back to the home screen. -->
    <string name="browser_toolbar_erase">Шолу тарихын өшіру</string>
    <!-- Locale Settings Fragment -->
    <!-- Content description for tick mark on selected language -->
    <string name="a11y_selected_locale_content_description">Таңдалған тіл</string>
    <!-- Text for default locale item -->
    <string name="default_locale_text">Құрылғы тіліне сүйену</string>

    <!-- Placeholder text shown in the search bar before a user enters text -->
    <string name="locale_search_hint">Тілді іздеу</string>

    <!-- Search Fragment -->
    <!-- Button in the search view that lets a user search by scanning a QR code -->
    <string name="search_scan_button">Сканерлеу</string>
    <!-- Button in the search view that lets a user change their search engine -->
    <string name="search_engine_button" moz:RemovedIn="121" tools:ignore="UnusedResources">Іздеу жүйесі</string>
    <!-- Button in the search view when shortcuts are displayed that takes a user to the search engine settings -->
    <string name="search_shortcuts_engine_settings">Іздеу жүйесінің параметрлері</string>
    <!-- Button in the search view that lets a user navigate to the site in their clipboard -->
    <string name="awesomebar_clipboard_title">Алмасу буферінен сілтемені кірістіру</string>
    <!-- Button in the search suggestions onboarding that allows search suggestions in private sessions -->
    <string name="search_suggestions_onboarding_allow_button">Рұқсат ету</string>
    <!-- Button in the search suggestions onboarding that does not allow search suggestions in private sessions -->
    <string name="search_suggestions_onboarding_do_not_allow_button">Рұқсат етпеу</string>
    <!-- Search suggestion onboarding hint title text -->
    <string name="search_suggestions_onboarding_title">Жекелік терезелерінде іздеу жүйелерінің ұсыныстарын рұқсат ету керек пе?</string>
    <!-- Search suggestion onboarding hint description text, first parameter is the name of the app defined in app_name (for example: Fenix)-->
    <string name="search_suggestions_onboarding_text">%s сіз адрестік жолақта терген барлық нәрсемен сіздің іздеу жүйеңізбен бөлісетін болады.</string>

    <!-- Search engine suggestion title text. The first parameter is the name of the suggested engine-->
    <string name="search_engine_suggestions_title">%s ішінен іздеу</string>
    <!-- Search engine suggestion description text -->
    <string name="search_engine_suggestions_description">Адрестік жолақтан тікелей іздеу</string>

    <!-- Menu option in the search selector menu to open the search settings -->
    <string name="search_settings_menu_item">Іздеу баптаулары</string>

    <!-- Header text for the search selector menu -->
    <string name="search_header_menu_item_2">Бұл жолы келесі жерде іздеу:</string>

    <!-- Content description (not visible, for screen readers etc.): Search engine icon. The first parameter is the search engine name (for example: DuckDuckGo). -->
    <string name="search_engine_icon_content_description" tools:ignore="UnusedResources">%s іздеу жүйесі</string>

    <!-- Home onboarding -->
    <!-- Onboarding home screen popup dialog, shown on top of the Jump back in section. -->
    <string name="onboarding_home_screen_jump_back_contextual_hint_2">Жекелендірілген басты бетпен танысыңыз. Мұнда соңғы беттер, бетбелгілер және іздеу нәтижелері көрсетілетін болады.</string>
    <!-- Home onboarding dialog welcome screen title text. -->
    <string name="onboarding_home_welcome_title_2">Жекелігі көбірек интернетке қош келдіңіз</string>
    <!-- Home onboarding dialog welcome screen description text. -->
    <string name="onboarding_home_welcome_description">Қосымша түстер. Жақсырақ жекелік. Табыстан гөрі адамдарға бірдей міндеттеме.</string>
    <!-- Home onboarding dialog sign into sync screen title text. -->
    <string name="onboarding_home_sync_title_3">Экрандарды ауыстыру бұрынғыдан оңайырақ</string>
    <!-- Home onboarding dialog sign into sync screen description text. -->
    <string name="onboarding_home_sync_description">Енді басты бетте орналасқан басқа құрылғылардың беттері арқылы тоқтаған жерден жалғастырыңыз.</string>
    <!-- Text for the button to continue the onboarding on the home onboarding dialog. -->
    <string name="onboarding_home_get_started_button">Бастау</string>
    <!-- Text for the button to navigate to the sync sign in screen on the home onboarding dialog. -->
    <string name="onboarding_home_sign_in_button">Кіру</string>
    <!-- Text for the button to skip the onboarding on the home onboarding dialog. -->
    <string name="onboarding_home_skip_button">Аттап кету</string>

    <!-- Onboarding home screen sync popup dialog message, shown on top of Recent Synced Tabs in the Jump back in section. -->
    <string name="sync_cfr_message">Сіздің беттеріңіз синхрондалуда! Осында басқа құрылғыда тоқтаған жерден жалғастырыңыз.</string>

    <!-- Content description (not visible, for screen readers etc.): Close button for the home onboarding dialog -->
    <string name="onboarding_home_content_description_close_button">Жабу</string>

    <!-- Notification pre-permission dialog -->
    <!-- Enable notification pre permission dialog title
        The first parameter is the name of the app defined in app_name (for example: Fenix) -->
    <string name="onboarding_home_enable_notifications_title">Хабарландырулар %s арқылы көбірек жұмыс бітіруге көмектеседі</string>
    <!-- Enable notification pre permission dialog description with rationale
        The first parameter is the name of the app defined in app_name (for example: Fenix) -->
    <string name="onboarding_home_enable_notifications_description">Беттерді құрылғылар арасында синхрондаңыз, жүктемелерді басқарыңыз, %s жекелігін қорғау мүмкіндігін барынша пайдалану туралы кеңестер алыңыз және т.б.</string>
    <!-- Text for the button to request notification permission on the device -->
    <string name="onboarding_home_enable_notifications_positive_button">Жалғастыру</string>
    <!-- Text for the button to not request notification permission on the device and dismiss the dialog -->
    <string name="onboarding_home_enable_notifications_negative_button">Қазір емес</string>

    <!-- Juno first user onboarding flow experiment, strings are marked unused as they are only referenced by Nimbus experiments. -->
    <!-- Title for set firefox as default browser screen used by Nimbus experiments. Nimbus experiments do not support string placeholders.
        Note: The word "Firefox" should NOT be translated -->
    <string name="juno_onboarding_default_browser_title_nimbus" moz:removedIn="120" tools:ignore="UnusedResources">Firefox-ты негізгі браузер етіп орнатыңыз</string>
    <!-- Title for set firefox as default browser screen used by Nimbus experiments. -->
    <string name="juno_onboarding_default_browser_title_nimbus_2">Біз сіздің қауіпсіздігіңізді қамтамасыз етуді жақсы көреміз</string>
    <!-- Description for set firefox as default browser screen used by Nimbus experiments. Nimbus experiments do not support string placeholders.
        Note: The word "Firefox" should NOT be translated -->
    <string name="juno_onboarding_default_browser_description_nimbus" moz:removedIn="120" tools:ignore="UnusedResources">Firefox сайтаралық трекерлерді блоктау арқылы адамдарды табыстан жоғары қояды және жекелігіңізді қорғайды.\n\nТолығырақ ақпаратты жекелік хабарламамыздан алыңыз.</string>
    <!-- Description for set firefox as default browser screen used by Nimbus experiments. -->
    <string name="juno_onboarding_default_browser_description_nimbus_2">Коммерциялық емес ұйымы қолдау көрсететін браузеріміз компаниялардың сізді интернетте жасырын бақылап отыруын тоқтатуға көмектеседі.\n\nЖекелік ескертуімізден толығырақ ақпарат алыңыз.</string>
    <!-- Text for the link to the privacy notice webpage for set as firefox default browser screen.
    This is part of the string with the key "juno_onboarding_default_browser_description". -->
    <string name="juno_onboarding_default_browser_description_link_text" tools:ignore="UnusedResources">жекелік ескертуі</string>
    <!-- Text for the button to set firefox as default browser on the device -->
    <string name="juno_onboarding_default_browser_positive_button" tools:ignore="UnusedResources">Негізгі браузер қылу</string>
    <!-- Text for the button dismiss the screen and move on with the flow -->
    <string name="juno_onboarding_default_browser_negative_button" tools:ignore="UnusedResources">Қазір емес</string>
    <!-- Title for sign in to sync screen. -->
    <string name="juno_onboarding_sign_in_title" moz:removedIn="120" tools:ignore="UnusedResources">Телефоннан ноутбукке және кері өтіңіз</string>
    <!-- Title for sign in to sync screen. -->
    <string name="juno_onboarding_sign_in_title_2">Құрылғылар арасында өткенде шифрленген күйде қала беріңіз</string>
    <!-- Description for sign in to sync screen. -->
    <string name="juno_onboarding_sign_in_description" moz:removedIn="120" tools:ignore="UnusedResources">Тоқтаған жерден жалғастыру үшін басқа құрылғыларыңыздан беттер мен парольдерді алыңыз.</string>
    <!-- Description for sign in to sync screen. Nimbus experiments do not support string placeholders.
     Note: The word "Firefox" should NOT be translated -->
    <string name="juno_onboarding_sign_in_description_2">Жүйеге кіріп, синхрондалған кезде қауіпсіз боласыз. Firefox сіздің парольдерді, бетбелгілерді және т.б. шифрлейді.</string>
    <!-- Text for the button to sign in to sync on the device -->
    <string name="juno_onboarding_sign_in_positive_button" tools:ignore="UnusedResources">Кіру</string>
    <!-- Text for the button dismiss the screen and move on with the flow -->
    <string name="juno_onboarding_sign_in_negative_button" tools:ignore="UnusedResources">Қазір емес</string>
    <!-- Title for enable notification permission screen used by Nimbus experiments. Nimbus experiments do not support string placeholders.
        Note: The word "Firefox" should NOT be translated -->
    <string name="juno_onboarding_enable_notifications_title_nimbus" moz:removedIn="120" tools:ignore="UnusedResources">Хабарландырулар Firefox арқылы көбірек жұмыс бітіруге көмектеседі</string>
    <!-- Title for enable notification permission screen used by Nimbus experiments. Nimbus experiments do not support string placeholders.
        Note: The word "Firefox" should NOT be translated -->
    <string name="juno_onboarding_enable_notifications_title_nimbus_2">Хабарландырулар Firefox көмегімен қауіпсіз болып қалуға көмектеседі</string>
    <!-- Description for enable notification permission screen used by Nimbus experiments. Nimbus experiments do not support string placeholders.
       Note: The word "Firefox" should NOT be translated -->
    <string name="juno_onboarding_enable_notifications_description_nimbus" moz:removedIn="120" tools:ignore="UnusedResources">Құрылғылар арасында беттерді жіберіңіз, жүктемелеріңізді басқарыңыз және Firefox мүмкіндігін барынша пайдалану туралы кеңестер алыңыз.</string>
    <!-- Description for enable notification permission screen used by Nimbus experiments. Nimbus experiments do not support string placeholders.
       Note: The word "Firefox" should NOT be translated -->
    <string name="juno_onboarding_enable_notifications_description_nimbus_2">Құрылғылар арасында беттерді қауіпсіз жіберіңіз және Firefox қолданбасының басқа жекелік мүмкіндіктерін өзіңіз үшін ашыңыз.</string>
    <!-- Text for the button to request notification permission on the device -->
    <string name="juno_onboarding_enable_notifications_positive_button" tools:ignore="UnusedResources">Хабарламаларды іске қосу</string>
    <!-- Text for the button dismiss the screen and move on with the flow -->
    <string name="juno_onboarding_enable_notifications_negative_button" tools:ignore="UnusedResources">Қазір емес</string>

    <!-- Title for add search widget screen used by Nimbus experiments. Nimbus experiments do not support string placeholders.
        Note: The word "Firefox" should NOT be translated -->
    <string name="juno_onboarding_add_search_widget_title" tools:ignore="UnusedResources">Firefox іздеу виджетін қолданып көру</string>
    <!-- Description for add search widget screen used by Nimbus experiments. Nimbus experiments do not support string placeholders.
        Note: The word "Firefox" should NOT be translated -->
    <string name="juno_onboarding_add_search_widget_description" tools:ignore="UnusedResources">Негізгі экрандағы Firefox көмегімен сайтаралық трекерлерді блоктайтын бірінші жекелік браузеріне оңай қол жеткізе аласыз.</string>
    <!-- Text for the button to add search widget on the device used by Nimbus experiments. Nimbus experiments do not support string placeholders.
        Note: The word "Firefox" should NOT be translated -->
    <string name="juno_onboarding_add_search_widget_positive_button" tools:ignore="UnusedResources">Firefox виджетін қосу</string>
    <!-- Text for the button to dismiss the screen and move on with the flow -->
    <string name="juno_onboarding_add_search_widget_negative_button" tools:ignore="UnusedResources">Қазір емес</string>

    <!-- Search Widget -->
    <!-- Content description for searching with a widget. The first parameter is the name of the application.-->
    <string name="search_widget_content_description_2">Жаңа %1$s бетін ашу</string>
    <!-- Text preview for smaller sized widgets -->
    <string name="search_widget_text_short">Іздеу</string>
    <!-- Text preview for larger sized widgets -->
    <string name="search_widget_text_long">Интернетте іздеу</string>

    <!-- Content description (not visible, for screen readers etc.): Voice search -->
    <string name="search_widget_voice">Дауыстық іздеу</string>

    <!-- Preferences -->
    <!-- Title for the settings page-->
    <string name="settings">Баптаулар</string>
    <!-- Preference category for general settings -->
    <string name="preferences_category_general">Жалпы</string>
    <!-- Preference category for all links about Fenix -->
    <string name="preferences_category_about">Осы туралы</string>
    <!-- Preference category for settings related to changing the default search engine -->
    <string name="preferences_category_select_default_search_engine">Біреуін таңдаңыз</string>
    <!-- Preference for settings related to managing search shortcuts for the quick search menu -->
    <string name="preferences_manage_search_shortcuts" moz:removedIn="120" tools:ignore="UnusedResources">Іздеу жарлықтарын басқару</string>
    <!-- Preference for settings related to managing search shortcuts for the quick search menu -->
    <string name="preferences_manage_search_shortcuts_2">Балама іздеу жүйелерін басқару</string>
    <!-- Summary for preference for settings related to managing search shortcuts for the quick search menu -->
    <string name="preferences_manage_search_shortcuts_summary">Іздеу мәзірінде көрінетін іздеу жүйелерін түзету</string>
    <!-- Preference category for settings related to managing search shortcuts for the quick search menu -->
    <string name="preferences_category_engines_in_search_menu">Іздеу мәзірінде көрінетін іздеу жүйелері</string>
    <!-- Preference for settings related to changing the default search engine -->
    <string name="preferences_default_search_engine">Негізгі іздеу жүйесі</string>
    <!-- Preference for settings related to Search -->
    <string name="preferences_search">Іздеу</string>

    <!-- Preference for settings related to Search engines -->
    <string name="preferences_search_engines">Іздеу жүйелері</string>
    <!-- Preference for settings related to Search engines suggestions-->
    <string name="preferences_search_engines_suggestions">Іздеу жүйелерінен ұсыныстар</string>
    <!-- Preference for settings related to Search address bar -->
    <string name="preferences_search_address_bar" moz:removedIn="120" tools:ignore="UnusedResources">Адрес жолағы</string>
    <!-- Preference Category for settings related to Search address bar -->
    <string name="preferences_settings_address_bar">Адрес жолағының баптаулары</string>
    <!-- Preference Category for settings to Firefox Suggest -->
    <string name="preference_search_address_bar_fx_suggest">Адрес жолағы - Firefox Suggest</string>
    <!-- Preference link to Learn more about Firefox Suggest -->
    <string name="preference_search_learn_about_fx_suggest">Firefox Suggest туралы көбірек білу</string>
    <!-- Preference link to rating Fenix on the Play Store -->
    <string name="preferences_rate">Google Play ішінде бағалау</string>
    <!-- Preference linking to about page for Fenix
        The first parameter is the name of the app defined in app_name (for example: Fenix) -->
    <string name="preferences_about">%1$s туралы</string>
    <!-- Preference for settings related to changing the default browser -->
    <string name="preferences_set_as_default_browser">Негізгі браузер қылу</string>
    <!-- Preference category for advanced settings -->
    <string name="preferences_category_advanced">Кеңейтілген</string>
    <!-- Preference category for privacy and security settings -->
    <string name="preferences_category_privacy_security">Жекелік және қауіпсіздік</string>
    <!-- Preference for advanced site permissions -->
    <string name="preferences_site_permissions">Сайт рұқсаттары</string>
    <!-- Preference for private browsing options -->
    <string name="preferences_private_browsing_options">Жекелік шолу режимі</string>
    <!-- Preference for opening links in a private tab-->
    <string name="preferences_open_links_in_a_private_tab">Сілтемелерді жекелік беттерде ашу</string>
    <!-- Preference for allowing screenshots to be taken while in a private tab-->
    <string name="preferences_allow_screenshots_in_private_mode">Жекелік шолу режимінде скриншоттарды рұқсат ету</string>
    <!-- Will inform the user of the risk of activating Allow screenshots in private browsing option -->
    <string name="preferences_screenshots_in_private_mode_disclaimer">Рұқсат етілсе, жеке беттер бірнеше қолданба ашық болған кезде де көрінеді</string>
    <!-- Preference for adding private browsing shortcut -->
    <string name="preferences_add_private_browsing_shortcut">Жеке шолу жарлығын қосу</string>
    <!-- Preference for enabling "HTTPS-Only" mode -->
    <string name="preferences_https_only_title">Тек-HTTPS режимі</string>

    <!-- Preference for removing cookie/consent banners from sites automatically. See reduce_cookie_banner_summary for additional context. -->
    <string name="preferences_cookie_banner_reduction" moz:RemovedIn="121" tools:ignore="UnusedResources">Cookie баннерлерін азайту</string>
    <!-- Label for cookie banner section in quick settings panel. -->
    <string name="cookie_banner_blocker">Cookie баннерлерін бұғаттаушы</string>
    <!-- Preference for removing cookie/consent banners from sites automatically in private mode. See reduce_cookie_banner_summary for additional context. -->
    <string name="preferences_cookie_banner_reduction_private_mode">Жекелік шолу режиміндегі cookie баннерлерін бұғаттаушы</string>
    <!-- Preference for rejecting or removing as many cookie/consent banners as possible on sites. See reduce_cookie_banner_summary for additional context. -->
    <string name="reduce_cookie_banner_option" moz:RemovedIn="121" tools:ignore="UnusedResources">Cookie баннерлерін азайту</string>
    <!-- Summary of cookie banner handling preference if the setting disabled is set to off -->
    <string name="reduce_cookie_banner_option_off" moz:RemovedIn="121" tools:ignore="UnusedResources">Сөндірулі</string>
    <!-- Summary of cookie banner handling preference if the setting enabled is set to on -->
    <string name="reduce_cookie_banner_option_on" moz:RemovedIn="121" tools:ignore="UnusedResources">Іске қосулы</string>

    <!-- Summary for the preference for rejecting all cookies whenever possible. The first parameter is the application name -->
    <string name="reduce_cookie_banner_summary_1" moz:RemovedIn="121" tools:ignore="UnusedResources">%1$s cookie баннерлеріндегі cookie сұрауларын автоматты түрде қабылдамау әрекетін жасайды.</string>
    <!-- Text for indicating cookie banner handling is off this site, this is shown as part of the protections panel with the tracking protection toggle -->
    <string name="reduce_cookie_banner_off_for_site">Бұл сайт үшін сөндірілген</string>
    <!-- Text for cancel button indicating that cookie banner reduction is not supported for the current site, this is shown as part of the cookie banner details view. -->
    <string name="cookie_banner_handling_details_site_is_not_supported_cancel_button">Бас тарту</string>
    <!-- Text for request support button indicating that cookie banner reduction is not supported for the current site, this is shown as part of the cookie banner details view. -->
    <string name="cookie_banner_handling_details_site_is_not_supported_request_support_button_2">Сұранымды жіберу</string>
    <!-- Text for title indicating that cookie banner reduction is not supported for the current site, this is shown as part of the cookie banner details view. -->
    <string name="cookie_banner_handling_details_site_is_not_supported_title_2">Осы сайтқа қолдауды сұрау керек пе?</string>
    <!-- Label for the snackBar, after the user reports with success a website where cookie banner reducer did not work -->
    <string name="cookie_banner_handling_report_site_snack_bar_text_2">Сұраным жіберілді</string>
    <!-- Text for indicating cookie banner handling is on this site, this is shown as part of the protections panel with the tracking protection toggle -->
    <string name="reduce_cookie_banner_on_for_site">Бұл сайт үшін іске қосылған</string>

    <!-- Text for indicating that a request for unsupported site was sent to Nimbus (it's a Mozilla library for experiments), this is shown as part of the protections panel with the tracking protection toggle -->
    <string name="reduce_cookie_banner_unsupported_site_request_submitted_2">Қолдау көрсету сұрауы жіберілді</string>
    <!-- Text for indicating cookie banner handling is currently not supported for this site, this is shown as part of the protections panel with the tracking protection toggle -->
    <string name="reduce_cookie_banner_unsupported_site">Сайтқа ағымдағы уақытта қолдау жоқ</string>
    <!-- Title text for a detail explanation indicating cookie banner handling is on this site, this is shown as part of the cookie banner panel in the toolbar. The first parameter is a shortened URL of the current site-->
    <string name="reduce_cookie_banner_details_panel_title_on_for_site" moz:RemovedIn="121" tools:ignore="UnusedResources">%1$s үшін cookie баннерлерін азайту мүмкіндігін іске қосу керек пе?</string>
    <!-- Title text for a detail explanation indicating cookie banner handling is on this site, this is shown as part of the cookie banner panel in the toolbar. The first parameter is a shortened URL of the current site-->
    <string name="reduce_cookie_banner_details_panel_title_on_for_site_1">%1$s үшін cookie баннерлерін бұғаттаушын іске қосу керек пе?</string>
    <!-- Title text for a detail explanation indicating cookie banner handling is off this site, this is shown as part of the cookie banner panel in the toolbar. The first parameter is a shortened URL of the current site-->
    <string name="reduce_cookie_banner_details_panel_title_off_for_site" moz:RemovedIn="121" tools:ignore="UnusedResources">%1$s үшін cookie баннерлерін азайту мүмкіндігін сөндіру керек пе?</string>

    <!-- Title text for a detail explanation indicating cookie banner handling is off this site, this is shown as part of the cookie banner panel in the toolbar. The first parameter is a shortened URL of the current site-->
    <string name="reduce_cookie_banner_details_panel_title_off_for_site_1">%1$s үшін cookie баннерлерін бұғаттаушын сөндіру керек пе?</string>
    <!-- Title text for a detail explanation indicating cookie banner reducer didn't work for the current site, this is shown as part of the cookie banner panel in the toolbar. The first parameter is the application name-->
    <string name="reduce_cookie_banner_details_panel_title_unsupported_site_request_2">%1$s бұл сайттағы cookie сұрауларын автоматты түрде қабылдамай алмайды. Болашақта осы сайтқа қолдау көрсету туралы сұраным жібере аласыз.</string>
    <!-- Long text for a detail explanation indicating what will happen if cookie banner handling is off for a site, this is shown as part of the cookie banner panel in the toolbar. The first parameter is the application name -->
    <string name="reduce_cookie_banner_details_panel_description_off_for_site" moz:RemovedIn="121" tools:ignore="UnusedResources">%1$s осы сайттың cookie файлдарын тазартып, бетті жаңартады. Барлық cookie файлдарын тазарту салдарынан сіз сайттан шығуыңыз мүмкін немесе дүкен себеттері тазартылуы мүмкін.</string>

    <!-- Long text for a detail explanation indicating what will happen if cookie banner handling is off for a site, this is shown as part of the cookie banner panel in the toolbar. The first parameter is the application name -->
    <string name="reduce_cookie_banner_details_panel_description_off_for_site_1">Сөндіріңіз, %1$s қолданбасы cookie файлдарын тазартып, бұл сайтты қайта жүктейді. Бұл әрекет сайттардан шығуға немесе себетті босатуы мүмкін.</string>
    <!-- Long text for a detail explanation indicating what will happen if cookie banner handling is on for a site, this is shown as part of the cookie banner panel in the toolbar. The first parameter is the application name -->
    <string name="reduce_cookie_banner_details_panel_description_on_for_site_2" moz:RemovedIn="121" tools:ignore="UnusedResources">%1$s қолдау көрсетілетін сайттардағы барлық cookie сұрауларын автоматты түрде қабылдамау әрекетін жасайды.</string>
    <!-- Long text for a detail explanation indicating what will happen if cookie banner handling is on for a site, this is shown as part of the cookie banner panel in the toolbar. The first parameter is the application name -->
    <string name="reduce_cookie_banner_details_panel_description_on_for_site_3">Іске қосыңыз, және де %1$s осы сайттағы барлық cookie баннерлерінен автоматты түрде бас тартуға тырысады.</string>
    <!-- Title text for the cookie banner re-engagement dialog. The first parameter is the application name. -->
    <string name="reduce_cookie_banner_dialog_title" moz:RemovedIn="121" tools:ignore="UnusedResources">%1$s үшін cookie баннерлерін қабылдамауға рұқсат бересіз бе?</string>
    <!-- Body text for the cookie banner re-engagement dialog use. The first parameter is the application name. -->
    <string name="reduce_cookie_banner_dialog_body" moz:RemovedIn="121" tools:ignore="UnusedResources">%1$s көптеген cookie баннер сұрауларын автоматты түрде қабылдамау әрекетін жасай алады.</string>
    <!-- Remind me later text button for the onboarding dialog -->
    <string name="reduce_cookie_banner_dialog_not_now_button" moz:RemovedIn="121" tools:ignore="UnusedResources">Қазір емес</string>

    <!-- Snack text for the cookie banner dialog, after user hit the dismiss banner button -->
    <string name="reduce_cookie_banner_dialog_snackbar_text" moz:RemovedIn="121" tools:ignore="UnusedResources">Сіз азырақ cookie сұрауларын көресіз</string>

    <!-- Change setting text button, for the cookie banner re-engagement dialog -->
    <string name="reduce_cookie_banner_dialog_change_setting_button" moz:RemovedIn="121" tools:ignore="UnusedResources">Рұқсат ету</string>
<<<<<<< HEAD
=======

    <!--Title for the cookie banner re-engagement CFR, the placeholder is replaced with app name -->
    <string name="cookie_banner_cfr_title">%1$s сіз үшін жаңа ғана cookie файлдарынан бас тартты</string>
    <!--Message for the cookie banner re-engagement CFR -->
    <string name="cookie_banner_cfr_message">Бұл сайтта алаңдататын нәрселерді мен сізді бақылайтын cookie файлдарын азырақ қылу.</string>
>>>>>>> d602c86b

    <!-- Description of the preference to enable "HTTPS-Only" mode. -->
    <string name="preferences_https_only_summary">Қауіпсіздікті арттыру үшін сайттарға HTTPS шифрлеу хаттамасын пайдаланып автоматты түрде қосылу әрекетін жасайды.</string>
    <!-- Summary of https only preference if https only is set to off -->
    <string name="preferences_https_only_off">Сөндірулі</string>
    <!-- Summary of https only preference if https only is set to on in all tabs -->
    <string name="preferences_https_only_on_all">Барлық беттерде</string>
    <!-- Summary of https only preference if https only is set to on in private tabs only -->
    <string name="preferences_https_only_on_private">Жекелік беттерінде</string>
    <!-- Text displayed that links to website containing documentation about "HTTPS-Only" mode -->
    <string name="preferences_http_only_learn_more">Көбірек білу</string>
    <!-- Option for the https only setting -->
    <string name="preferences_https_only_in_all_tabs">Барлық беттерде іске қосу</string>
    <!-- Option for the https only setting -->
    <string name="preferences_https_only_in_private_tabs">Тек жекелік беттерде іске қосу</string>
    <!-- Title shown in the error page for when trying to access a http website while https only mode is enabled. -->
    <string name="errorpage_httpsonly_title">Қауіпсіз сайт қолжетімді емес</string>
    <!-- Message shown in the error page for when trying to access a http website while https only mode is enabled. The message has two paragraphs. This is the first. -->
    <string name="errorpage_httpsonly_message_title">Бұл веб-сайт HTTPS қолдамайтын сияқты.</string>
    <!-- Message shown in the error page for when trying to access a http website while https only mode is enabled. The message has two paragraphs. This is the second. -->
    <string name="errorpage_httpsonly_message_summary">Дегенмен, шабуылдаушы араласқан болуы да мүмкін. Веб-сайтқа өтуді жалғастырсаңыз, ешқандай құпия ақпаратты енгізбеуіңіз керек. Жалғастырсаңыз, сайт үшін тек-HTTPS режимі уақытша сөндіріледі.</string>
    <!-- Preference for accessibility -->
    <string name="preferences_accessibility">Қолжетерлілік</string>
    <!-- Preference to override the Firefox Account server -->
    <string name="preferences_override_fxa_server" moz:RemovedIn="120" tools:ignore="UnusedResources">Таңдауыңызша Firefox тіркелгісі сервері</string>
    <!-- Preference to override the Mozilla account server -->
    <string name="preferences_override_account_server">Таңдауыңызша Mozilla тіркелгі сервері</string>
    <!-- Preference to override the Sync token server -->
    <string name="preferences_override_sync_tokenserver">Таңдауыңызша синхрондау сервері</string>
    <!-- Toast shown after updating the FxA/Sync server override preferences -->
    <string name="toast_override_fxa_sync_server_done" moz:RemovedIn="120" tools:ignore="UnusedResources">Firefox тіркелгісі/синхрондау сервері өзгертілген. Өзгерістерді іске асыру үшін қолданба жұмысын аяқтау…</string>
    <!-- Toast shown after updating the Mozilla account/Sync server override preferences -->
    <string name="toast_override_account_sync_server_done">Mozilla тіркелгісі/синхрондау сервері өзгертілген. Өзгерістерді іске асыру үшін қолданба жұмысын аяқтау…</string>
    <!-- Preference category for account information -->
    <string name="preferences_category_account">Тіркелгі</string>
    <!-- Preference for changing where the toolbar is positioned -->
    <string name="preferences_toolbar">Құралдар панелі</string>
    <!-- Preference for changing default theme to dark or light mode -->
    <string name="preferences_theme">Тема</string>
    <!-- Preference for customizing the home screen -->
    <string name="preferences_home_2">Үй парағы</string>
    <!-- Preference for gestures based actions -->
    <string name="preferences_gestures">Ым қимылдар</string>
    <!-- Preference for settings related to visual options -->
    <string name="preferences_customize">Баптау</string>
    <!-- Preference description for banner about signing in -->
    <string name="preferences_sign_in_description_2">Беттер, бетбелгілер, парольдерді синхрондау және т.б. үшін кіріңіз.</string>
    <!-- Preference shown instead of account display name while account profile information isn't available yet. -->
    <string name="preferences_account_default_name" moz:RemovedIn="120" tools:ignore="UnusedResources">Firefox тіркелгісі</string>
    <!-- Preference shown instead of account display name while account profile information isn't available yet. -->
    <string name="preferences_account_default_name_2">Mozilla тіркелгісі</string>
    <!-- Preference text for account title when there was an error syncing FxA -->
    <string name="preferences_account_sync_error">Синхрондауды жалғастыру үшін қайта байланысыңыз</string>
    <!-- Preference for language -->
    <string name="preferences_language">Тіл</string>
    <!-- Preference for data choices -->
    <string name="preferences_data_choices">Деректер таңдауы</string>
    <!-- Preference for data collection -->
    <string name="preferences_data_collection">Деректер жинау</string>
    <!-- Preference for developers -->
    <string name="preferences_remote_debugging">USB арқылы қашықтан жөндеу</string>
    <!-- Preference title for switch preference to show search engines -->
    <string name="preferences_show_search_engines" moz:RemovedIn="120" tools:ignore="UnusedResources">Іздеу жүйелерін көрсету</string>
    <!-- Preference title for switch preference to show search suggestions -->
    <string name="preferences_show_search_suggestions">Іздеу ұсыныстарын көрсету</string>
    <!-- Preference title for switch preference to show voice search button -->
    <string name="preferences_show_voice_search">Дауыспен іздеуді көрсету</string>
    <!-- Preference title for switch preference to show search suggestions also in private mode -->
    <string name="preferences_show_search_suggestions_in_private">Жекелік сессияларды көрсету</string>
    <!-- Preference title for switch preference to show a clipboard suggestion when searching -->
    <string name="preferences_show_clipboard_suggestions">Алмасу буфері ұсыныстарын көрсету</string>
    <!-- Preference title for switch preference to suggest browsing history when searching -->
    <string name="preferences_search_browsing_history">Шолу тарихынан іздеу</string>
    <!-- Preference title for switch preference to suggest bookmarks when searching -->
    <string name="preferences_search_bookmarks">Бетбелгілерден іздеу</string>
    <!-- Preference title for switch preference to suggest synced tabs when searching -->
    <string name="preferences_search_synced_tabs">Синхрондалған беттерден іздеу</string>
    <!-- Preference for account settings -->
    <string name="preferences_account_settings">Тіркелгі баптаулары</string>
    <!-- Preference for enabling url autocomplete-->
    <string name="preferences_enable_autocomplete_urls">URL адрестерін автотолықтыру</string>
    <!-- Preference title for switch preference to show sponsored Firefox Suggest search suggestions -->
    <string name="preferences_show_sponsored_suggestions">Демеушілердің ұсыныстары</string>
    <!-- Summary for preference to show sponsored Firefox Suggest search suggestions.
         The first parameter is the name of the application. -->
    <string name="preferences_show_sponsored_suggestions_summary">Кездейсоқ демеушілік ұсыныстармен %1$s өніміне қолдау көрсету</string>
    <!-- Preference title for switch preference to show Firefox Suggest search suggestions for web content.
         The first parameter is the name of the application. -->
    <string name="preferences_show_nonsponsored_suggestions">%1$s ұсыныстары</string>
    <!-- Summary for preference to show Firefox Suggest search suggestions for web content -->
    <string name="preferences_show_nonsponsored_suggestions_summary">Сіздің іздеуіңізге қатысты интернеттен ұсыныстар алыңыз</string>
    <!-- Preference for open links in third party apps -->
    <string name="preferences_open_links_in_apps">Сілтемелерді қолданбаларда ашу</string>
    <!-- Preference for open links in third party apps always open in apps option -->
    <string name="preferences_open_links_in_apps_always">Әрқашан</string>
    <!-- Preference for open links in third party apps ask before opening option -->
    <string name="preferences_open_links_in_apps_ask">Ашпас бұрын сұрау</string>
    <!-- Preference for open links in third party apps never open in apps option -->
    <string name="preferences_open_links_in_apps_never">Ешқашан</string>
    <!-- Preference for open download with an external download manager app -->
    <string name="preferences_external_download_manager">Сыртқы жүктеу менеджері</string>
    <!-- Preference for enabling gecko engine logs -->
    <string name="preferences_enable_gecko_logs">Gecko журналдарын іске қосу</string>
    <!-- Message to indicate users that we are quitting the application to apply the changes -->
    <string name="quit_application">Өзгерістерді іске асыру үшін қолданбадан шығу…</string>

    <!-- Preference for add_ons -->
    <string name="preferences_addons">Қосымшалар</string>

    <!-- Preference for installing a local add-on -->
    <string name="preferences_install_local_addon">Файлдан қосымшаны орнату</string>
    <!-- Preference for notifications -->
    <string name="preferences_notifications">Хабарламалар</string>

    <!-- Summary for notification preference indicating notifications are allowed -->
    <string name="notifications_allowed_summary">Рұқсат етілген</string>
    <!-- Summary for notification preference indicating notifications are not allowed -->
    <string name="notifications_not_allowed_summary">Рұқсат етілмеген</string>

    <!-- Add-on Preferences -->
    <!-- Preference to customize the configured AMO (addons.mozilla.org) collection -->
    <string name="preferences_customize_amo_collection">Таңдауыңызша қосымшалар жинағы</string>
    <!-- Button caption to confirm the add-on collection configuration -->
    <string name="customize_addon_collection_ok">ОК</string>
    <!-- Button caption to abort the add-on collection configuration -->
    <string name="customize_addon_collection_cancel">Бас тарту</string>
    <!-- Hint displayed on input field for custom collection name -->
    <string name="customize_addon_collection_hint">Жинақ атауы</string>
    <!-- Hint displayed on input field for custom collection user ID-->
    <string name="customize_addon_collection_user_hint">Жинақ иесі (Пайдаланушы идентификаторы)</string>
    <!-- Toast shown after confirming the custom add-on collection configuration -->
    <string name="toast_customize_addon_collection_done">Қосымшалар жинағы өзгертілген. Өзгерістерді іске асыру үшін қолданба жұмысын аяқтау…</string>

    <!-- Customize Home -->
    <!-- Header text for jumping back into the recent tab in customize the home screen -->
    <string name="customize_toggle_jump_back_in">Кері оралу</string>
    <!-- Title for the customize home screen section with recently saved bookmarks. -->
    <string name="customize_toggle_recent_bookmarks">Жуырдағы бетбелгілер</string>
    <!-- Title for the customize home screen section with recently visited. Recently visited is
    a section where users see a list of tabs that they have visited in the past few days -->
    <string name="customize_toggle_recently_visited">Жуырда қаралған</string>

    <!-- Title for the customize home screen section with Pocket. -->
    <string name="customize_toggle_pocket_2">Ойландыратын әңгімелер</string>
    <!-- Summary for the customize home screen section with Pocket. The first parameter is product name Pocket -->
    <string name="customize_toggle_pocket_summary">%s ұсынған мақалалар</string>
    <!-- Title for the customize home screen section with sponsored Pocket stories. -->
    <string name="customize_toggle_pocket_sponsored">Демеушілер мақалалары</string>
    <!-- Title for the opening wallpaper settings screen -->
    <string name="customize_wallpapers">Түсқағаздар</string>
    <!-- Title for the customize home screen section with sponsored shortcuts. -->
    <string name="customize_toggle_contile">Демеушілік жарлықтары</string>

    <!-- Wallpapers -->
    <!-- Content description for various wallpapers. The first parameter is the name of the wallpaper -->
    <string name="wallpapers_item_name_content_description">Түсқағаз элементі: %1$s</string>
    <!-- Snackbar message for when wallpaper is selected -->
    <string name="wallpaper_updated_snackbar_message">Түсқағаз жаңартылды!</string>
    <!-- Snackbar label for action to view selected wallpaper -->
    <string name="wallpaper_updated_snackbar_action">Қарап шығу</string>
    <!-- Snackbar message for when wallpaper couldn't be downloaded -->
    <string name="wallpaper_download_error_snackbar_message">Тұсқағазды жүктеп алу мүмкін болмады</string>
    <!-- Snackbar label for action to retry downloading the wallpaper -->
    <string name="wallpaper_download_error_snackbar_action">Қайтадан көру</string>
    <!-- Snackbar message for when wallpaper couldn't be selected because of the disk error -->
    <string name="wallpaper_select_error_snackbar_message">Тұсқағазды өзгерту мүмкін болмады</string>
    <!-- Text displayed that links to website containing documentation about the "Limited Edition" wallpapers. -->
    <string name="wallpaper_learn_more">Көбірек білу</string>

    <!-- Text for classic wallpapers title. The first parameter is the Firefox name. -->
    <string name="wallpaper_classic_title">Классикалық %s</string>
    <!-- Text for artist series wallpapers title. "Artist series" represents a collection of artist collaborated wallpapers. -->
    <string name="wallpaper_artist_series_title">Суретшілер сериясы</string>
    <!-- Description text for the artist series wallpapers with learn more link. The first parameter is the learn more string defined in wallpaper_learn_more. "Independent voices" is the name of the wallpaper collection -->
    <string name="wallpaper_artist_series_description_with_learn_more">&quot;Тәуелсіз дауыстар&quot; топтамасы. %s</string>
    <!-- Description text for the artist series wallpapers. "Independent voices" is the name of the wallpaper collection -->
    <string name="wallpaper_artist_series_description">&quot;Тәуелсіз дауыстар&quot; топтамасы.</string>
    <!-- Wallpaper onboarding dialog header text. -->
    <string name="wallpapers_onboarding_dialog_title_text">Түстер шашырауын қолданып көріңіз</string>
    <!-- Wallpaper onboarding dialog body text. -->
    <string name="wallpapers_onboarding_dialog_body_text">Өз талғамыңызға сай тұсқағазды таңдаңыз.</string>
    <!-- Wallpaper onboarding dialog learn more button text. The button navigates to the wallpaper settings screen. -->
    <string name="wallpapers_onboarding_dialog_explore_more_button_text">Қосымша тұсқағаздарды шолу</string>

    <!-- Add-ons general availability nimbus message-->
    <!-- Title of the Nimbus message for add-ons general availability-->
    <string name="addon_ga_message_title" tools:ignore="UnusedResources">Жаңа қосымшалар енді қолжетімді</string>
    <!-- Body of the Nimbus message for add-ons general availability. 'Firefox' intentionally hardcoded here-->
    <string name="addon_ga_message_body" tools:ignore="UnusedResources">Firefox-ты өзіндік етіп қылуға мүмкіндік беретін 100+ жаңа кеңейтулерді қараңыз.</string>
    <!-- Button text of the Nimbus message for add-ons general availability. -->
    <string name="addon_ga_message_button" tools:ignore="UnusedResources">Қосымшаларды шолу</string>

    <!-- Add-on Installation from AMO-->
    <!-- Error displayed when user attempts to install an add-on from AMO (addons.mozilla.org) that is not supported -->
    <string name="addon_not_supported_error" moz:removedIn="120" tools:ignore="UnusedResources">Қосымшаға қолдау жоқ</string>
    <!-- Error displayed when user attempts to install an add-on from AMO (addons.mozilla.org) that is already installed -->
    <string name="addon_already_installed" moz:removedIn="120" tools:ignore="UnusedResources">Қосымша орнатылған болып тұр</string>

    <!-- Add-on process crash dialog to user -->
    <!-- Title of a dialog shown to the user when enough errors have occurred with addons and they need to be temporarily disabled -->
    <string name="addon_process_crash_dialog_title" tools:ignore="UnusedResources">Қосымшалар уақытша сөндірілген</string>

    <!-- The first parameter is the application name. This is a message shown to the user when too many errors have occurred with the addons process and they have been disabled. The user can decide if they would like to continue trying to start add-ons or if they'd rather continue without them. -->
    <string name="addon_process_crash_dialog_message" tools:ignore="UnusedResources">Бір немесе бірнеше қосымша жұмысын тоқтатып, жүйені тұрақсыз етті. %1$s қосымша(лар)ды қайта іске қосуды талабын сәтсіз жасады.\n\nҚосымшалар ағымдағы сеанс кезінде қайта іске қосылмайды.\n\nҚосымшаларды өшіру немесе сөндіру бұл мәселені шешуі мүмкін.</string>
    <!-- This will cause the add-ons to try restarting but the dialog will reappear if it is unsuccessful again -->
    <string name="addon_process_crash_dialog_retry_button_text" tools:ignore="UnusedResources">Қосымшаларды қайта іске қосып көру</string>
    <!-- The user will continue with all add-ons disabled -->
    <string name="addon_process_crash_dialog_disable_addons_button_text" tools:ignore="UnusedResources">Сөндірілген кеңейтулермен жалғастыру</string>

    <!-- Account Preferences -->
    <!-- Preference for managing your account via accounts.firefox.com -->
    <string name="preferences_manage_account">Тіркелгіні басқару</string>
    <!-- Summary of the preference for managing your account via accounts.firefox.com. -->
    <string name="preferences_manage_account_summary">Пароліңізді өзгерту, деректер жинағын басқару немесе тіркелгіңізді өшіру</string>
    <!-- Preference for triggering sync -->
    <string name="preferences_sync_now">Қазір синхрондау</string>
    <!-- Preference category for sync -->
    <string name="preferences_sync_category">Нені синхрондауды таңдаңыз</string>
    <!-- Preference for syncing history -->
    <string name="preferences_sync_history">Шолу тарихы</string>
    <!-- Preference for syncing bookmarks -->
    <string name="preferences_sync_bookmarks">Бетбелгілер</string>
    <!-- Preference for syncing logins -->
    <string name="preferences_sync_logins">Логиндер</string>
    <!-- Preference for syncing tabs -->
    <string name="preferences_sync_tabs_2">Ашық беттер</string>
    <!-- Preference for signing out -->
    <string name="preferences_sign_out">Шығу</string>
    <!-- Preference displays and allows changing current FxA device name -->
    <string name="preferences_sync_device_name">Құрылғы атауы</string>
    <!-- Text shown when user enters empty device name -->
    <string name="empty_device_name_error">Құрылғы атауы бос болмауы тиіс.</string>
    <!-- Label indicating that sync is in progress -->
    <string name="sync_syncing_in_progress">Синхрондау…</string>
    <!-- Label summary indicating that sync failed. The first parameter is the date stamp showing last time it succeeded -->
    <string name="sync_failed_summary">Синхрондау сәтсіз аяқталды. Соңғы сәтті синхрондау: %s</string>
    <!-- Label summary showing never synced -->
    <string name="sync_failed_never_synced_summary">Синхрондау сәтсіз аяқталды. Соңғы синхрондау: ешқашан</string>
    <!-- Label summary the date we last synced. The first parameter is date stamp showing last time synced -->
    <string name="sync_last_synced_summary">Соңғы синхрондау: %s</string>
    <!-- Label summary showing never synced -->
    <string name="sync_never_synced_summary">Соңғы синхрондау: ешқашан</string>
    <!-- Text for displaying the default device name.
        The first parameter is the application name, the second is the device manufacturer name
        and the third is the device model. -->
    <string name="default_device_name_2">%1$s, %2$s %3$s</string>

    <!-- Preference for syncing credit cards -->
    <string name="preferences_sync_credit_cards">Несиелік карталар</string>
    <!-- Preference for syncing addresses -->
    <string name="preferences_sync_address">Адрестер</string>

    <!-- Send Tab -->
    <!-- Name of the "receive tabs" notification channel. Displayed in the "App notifications" system settings for the app -->
    <string name="fxa_received_tab_channel_name">Алынған беттер</string>
    <!-- Description of the "receive tabs" notification channel. Displayed in the "App notifications" system settings for the app -->
    <string name="fxa_received_tab_channel_description">Басқа Firefox құрылғыларынан алынған беттер туралы хабарландырулар.</string>
    <!--  The body for these is the URL of the tab received  -->
    <string name="fxa_tab_received_notification_name">Бет алынды</string>
    <!-- %s is the device name -->
    <string name="fxa_tab_received_from_notification_name">%s құрылғысынан бет</string>

    <!-- Advanced Preferences -->
    <!-- Preference for tracking protection exceptions -->
    <string name="preferences_tracking_protection_exceptions">Ережеден бөлек</string>
    <!-- Button in Exceptions Preference to turn on tracking protection for all sites (remove all exceptions) -->
    <string name="preferences_tracking_protection_exceptions_turn_on_for_all">Барлық сайттар үшін іске қосу</string>
    <!-- Text displayed when there are no exceptions -->
    <string name="exceptions_empty_message_description">Ережеден тыс жазбалар таңдалған сайттар үшін бақылаудан қорғанысты сөндіруді мүмкін етеді.</string>
    <!-- Text displayed when there are no exceptions, with learn more link that brings users to a tracking protection SUMO page -->
    <string name="exceptions_empty_message_learn_more_link">Көбірек білу</string>

    <!-- Preference switch for usage and technical data collection -->
    <string name="preference_usage_data">Пайдалану және техникалық мәліметтер</string>
    <!-- Preference description for usage and technical data collection -->
    <string name="preferences_usage_data_description">Өнімділік, қолдану, құрылғылар және баптаулар мәліметін Mozilla-ға жіберіп, бізге %1$s жақсартуға көмектеседі</string>
    <!-- Preference switch for marketing data collection -->
    <string name="preferences_marketing_data">Маркетингтік мәліметтер</string>
    <!-- Preference description for marketing data collection -->
    <string name="preferences_marketing_data_description2">Біздің мобильді маркетинг вендоры Adjust-пен негізгі пайдалану деректерін бөліседі</string>
    <!-- Title for studies preferences -->
    <string name="preference_experiments_2">Зерттеулер</string>
    <!-- Summary for studies preferences -->
    <string name="preference_experiments_summary_2">Mozilla-ға зерттеулерді орнатуға және жүргізуге рұқсат ету</string>

    <!-- Turn On Sync Preferences -->
    <!-- Header of the Sync and save your data preference view -->
    <string name="preferences_sync_2">Синхрондау және деректерді сақтау</string>
    <!-- Preference for reconnecting to FxA sync -->
    <string name="preferences_sync_sign_in_to_reconnect">Қайта байланысу үшін кіру</string>
    <!-- Preference for removing FxA account -->
    <string name="preferences_sync_remove_account">Тіркелгіні өшіру</string>

    <!-- Pairing Feature strings -->
    <!-- Instructions on how to access pairing -->
    <string name="pair_instructions_2"><![CDATA[<b>firefox.com/pair</b> жерінде көрсетілген QR кодын сканерлеңіз]]></string>

    <!-- Toolbar Preferences -->
    <!-- Preference for using top toolbar -->
    <string name="preference_top_toolbar">Жоғары</string>
    <!-- Preference for using bottom toolbar -->
    <string name="preference_bottom_toolbar">Төмен</string>

    <!-- Theme Preferences -->
    <!-- Preference for using light theme -->
    <string name="preference_light_theme">Ашық түсті</string>
    <!-- Preference for using dark theme -->
    <string name="preference_dark_theme">Күңгірт</string>
    <!-- Preference for using using dark or light theme automatically set by battery -->
    <string name="preference_auto_battery_theme">Батареяны үнемдеу режимін ескеру</string>
    <!-- Preference for using following device theme -->
    <string name="preference_follow_device_theme">Құрылғы темасына сүйену</string>

    <!-- Gestures Preferences-->
    <!-- Preferences for using pull to refresh in a webpage -->
    <string name="preference_gestures_website_pull_to_refresh">Жаңарту үшін тартыңыз</string>
    <!-- Preference for using the dynamic toolbar -->
    <string name="preference_gestures_dynamic_toolbar">Құралдар тақтасын жасыру үшін айналдырыңыз</string>
    <!-- Preference for switching tabs by swiping horizontally on the toolbar -->
    <string name="preference_gestures_swipe_toolbar_switch_tabs">Беттерді ауыстыру үшін құралдар тақтасын сырғытыңыз</string>
    <!-- Preference for showing the opened tabs by swiping up on the toolbar-->
    <string name="preference_gestures_swipe_toolbar_show_tabs">Беттерді ашу үшін құралдар тақтасын жоғары қарай сырғытыңыз</string>

    <!-- Library -->
    <!-- Option in Library to open Downloads page -->
    <string name="library_downloads">Жүктемелер</string>
    <!-- Option in library to open Bookmarks page -->
    <string name="library_bookmarks">Бетбелгілер</string>
    <!-- Option in library to open Desktop Bookmarks root page -->
    <string name="library_desktop_bookmarks_root">Жұмыс үстел бетбелгілері</string>
    <!-- Option in library to open Desktop Bookmarks "menu" page -->
    <string name="library_desktop_bookmarks_menu">Бетбелгілер мәзірі</string>
    <!-- Option in library to open Desktop Bookmarks "toolbar" page -->
    <string name="library_desktop_bookmarks_toolbar">Бетбелгілер панелі</string>
    <!-- Option in library to open Desktop Bookmarks "unfiled" page -->
    <string name="library_desktop_bookmarks_unfiled">Басқа бетбелгілер</string>
    <!-- Option in Library to open History page -->
    <string name="library_history">Шолу тарихы</string>
    <!-- Option in Library to open a new tab -->
    <string name="library_new_tab">Жаңа бет</string>
    <!-- Settings Page Title -->
    <string name="settings_title">Баптаулар</string>
    <!-- Content description (not visible, for screen readers etc.): "Close button for library settings" -->
    <string name="content_description_close_button">Жабу</string>

    <!-- Title to show in alert when a lot of tabs are to be opened
    %d is a placeholder for the number of tabs that will be opened -->
    <string name="open_all_warning_title">%d бетті ашу керек пе?</string>
    <!-- Message to warn users that a large number of tabs will be opened
    %s will be replaced by app name. -->
    <string name="open_all_warning_message">Осыншама көп бетті ашу ол беттер жүктелгенше %s жұмысын баяулатуы мүмкін. Осыны растайсыз ба?</string>
    <!-- Dialog button text for confirming open all tabs -->
    <string name="open_all_warning_confirm">Беттерді ашу</string>
    <!-- Dialog button text for canceling open all tabs -->
    <string name="open_all_warning_cancel">Бас тарту</string>

    <!-- Text to show users they have one page in the history group section of the History fragment.
    %d is a placeholder for the number of pages in the group. -->
    <string name="history_search_group_site_1">%d бет</string>

    <!-- Text to show users they have multiple pages in the history group section of the History fragment.
    %d is a placeholder for the number of pages in the group. -->
    <string name="history_search_group_sites_1">%d бет</string>

    <!-- Option in library for Recently Closed Tabs -->
    <string name="library_recently_closed_tabs">Жуырда жабылған беттер</string>
    <!-- Option in library to open Recently Closed Tabs page -->
    <string name="recently_closed_show_full_history">Бүкіл тарихты көрсету</string>
    <!-- Text to show users they have multiple tabs saved in the Recently Closed Tabs section of history.
    %d is a placeholder for the number of tabs selected. -->
    <string name="recently_closed_tabs">%d бет</string>
    <!-- Text to show users they have one tab saved in the Recently Closed Tabs section of history.
    %d is a placeholder for the number of tabs selected. -->
    <string name="recently_closed_tab">%d бет</string>
    <!-- Recently closed tabs screen message when there are no recently closed tabs -->
    <string name="recently_closed_empty_message">Осында жуырда жабылған беттер жоқ</string>

    <!-- Tab Management -->
    <!-- Title of preference for tabs management -->
    <string name="preferences_tabs">Беттер</string>
    <!-- Title of preference that allows a user to specify the tab view -->
    <string name="preferences_tab_view">Бет көрінісі</string>
    <!-- Option for a list tab view -->
    <string name="tab_view_list">Тізім</string>
    <!-- Option for a grid tab view -->
    <string name="tab_view_grid">Тор</string>
    <!-- Title of preference that allows a user to auto close tabs after a specified amount of time -->
    <string name="preferences_close_tabs">Беттерді жабу</string>
    <!-- Option for auto closing tabs that will never auto close tabs, always allows user to manually close tabs -->
    <string name="close_tabs_manually">Ешқашан</string>
    <!-- Option for auto closing tabs that will auto close tabs after one day -->
    <string name="close_tabs_after_one_day">Бір күннен кейін</string>
    <!-- Option for auto closing tabs that will auto close tabs after one week -->
    <string name="close_tabs_after_one_week">Бір аптадан кейін</string>
    <!-- Option for auto closing tabs that will auto close tabs after one month -->
    <string name="close_tabs_after_one_month">Бір айдан кейін</string>

    <!-- Title of preference that allows a user to specify the auto-close settings for open tabs -->
    <string name="preference_auto_close_tabs" tools:ignore="UnusedResources">Ашық беттерді автожабу</string>

    <!-- Opening screen -->
    <!-- Title of a preference that allows a user to choose what screen to show after opening the app -->
    <string name="preferences_opening_screen">Бастапқы экраны</string>
    <!-- Option for always opening the homepage when re-opening the app -->
    <string name="opening_screen_homepage">Үй парағы</string>
    <!-- Option for always opening the user's last-open tab when re-opening the app -->
    <string name="opening_screen_last_tab">Соңғы бет</string>
    <!-- Option for always opening the homepage when re-opening the app after four hours of inactivity -->
    <string name="opening_screen_after_four_hours_of_inactivity">Төрт сағат әрекетсіздіктен кейін үй парағы</string>
    <!-- Summary for tabs preference when auto closing tabs setting is set to manual close-->
    <string name="close_tabs_manually_summary">Қолмен жабу</string>
    <!-- Summary for tabs preference when auto closing tabs setting is set to auto close tabs after one day-->
    <string name="close_tabs_after_one_day_summary">Бір күннен кейін жабу</string>
    <!-- Summary for tabs preference when auto closing tabs setting is set to auto close tabs after one week-->
    <string name="close_tabs_after_one_week_summary">Бір аптадан кейін жабу</string>
    <!-- Summary for tabs preference when auto closing tabs setting is set to auto close tabs after one month-->
    <string name="close_tabs_after_one_month_summary">Бір айдан кейін жабу</string>

    <!-- Summary for homepage preference indicating always opening the homepage when re-opening the app -->
    <string name="opening_screen_homepage_summary">Үй бетінде ашу</string>
    <!-- Summary for homepage preference indicating always opening the last-open tab when re-opening the app -->
    <string name="opening_screen_last_tab_summary">Соңғы бетте ашу</string>

    <!-- Summary for homepage preference indicating opening the homepage when re-opening the app after four hours of inactivity -->
    <string name="opening_screen_after_four_hours_of_inactivity_summary">Үй бетінде төрт сағаттан кейін ашу</string>

    <!-- Inactive tabs -->
    <!-- Category header of a preference that allows a user to enable or disable the inactive tabs feature -->
    <string name="preferences_inactive_tabs">Ескі беттерді белсенді емес күйге жылжыту</string>
    <!-- Title of inactive tabs preference -->
    <string name="preferences_inactive_tabs_title">Сіз екі апта бойы қарамаған беттер белсенді емес топқа жылжытылады.</string>

    <!-- Studies -->
    <!-- Title of the remove studies button -->
    <string name="studies_remove">Өшіру</string>
    <!-- Title of the active section on the studies list -->
    <string name="studies_active">Белсенді</string>
    <!-- Description for studies, it indicates why Firefox use studies. The first parameter is the name of the application. -->
    <string name="studies_description_2">%1$s кейде зерттеулерді орнатып, орындай алады.</string>
    <!-- Learn more link for studies, links to an article for more information about studies. -->
    <string name="studies_learn_more">Көбірек білу</string>

    <!-- Dialog message shown after removing a study -->
    <string name="studies_restart_app">Қолданба өзгерістерді іске асыру үшін жабылады</string>
    <!-- Dialog button to confirm the removing a study. -->
    <string name="studies_restart_dialog_ok">ОК</string>
    <!-- Dialog button text for canceling removing a study. -->
    <string name="studies_restart_dialog_cancel">Бас тарту</string>
    <!-- Toast shown after turning on/off studies preferences -->
    <string name="studies_toast_quit_application" tools:ignore="UnusedResources">Өзгерістерді іске асыру үшін қолданбадан шығу…</string>

    <!-- Sessions -->
    <!-- Title for the list of tabs -->
    <string name="tab_header_label">Ашық беттер</string>
    <!-- Title for the list of tabs in the current private session -->
    <string name="tabs_header_private_tabs_title">Жекелік беттер</string>
    <!-- Title for the list of tabs in the synced tabs -->
    <string name="tabs_header_synced_tabs_title">Синхрондалған беттер</string>
    <!-- Content description (not visible, for screen readers etc.): Add tab button. Adds a news tab when pressed -->
    <string name="add_tab">Жаңа бетті қосу</string>
    <!-- Content description (not visible, for screen readers etc.): Add tab button. Adds a news tab when pressed -->
    <string name="add_private_tab">Жекелік бетін қосу</string>
    <!-- Text for the new tab button to indicate adding a new private tab in the tab -->
    <string name="tab_drawer_fab_content">Жеке</string>
    <!-- Text for the new tab button to indicate syncing command on the synced tabs page -->
    <string name="tab_drawer_fab_sync">Синхрондау</string>
    <!-- Text shown in the menu for sharing all tabs -->
    <string name="tab_tray_menu_item_share">Барлық беттермен бөлісу</string>
    <!-- Text shown in the menu to view recently closed tabs -->
    <string name="tab_tray_menu_recently_closed">Жуырда жабылған беттер</string>
    <!-- Text shown in the tabs tray inactive tabs section -->
    <string name="tab_tray_inactive_recently_closed" tools:ignore="UnusedResources">Жақында жабылған</string>
    <!-- Text shown in the menu to view account settings -->
    <string name="tab_tray_menu_account_settings">Тіркелгі баптаулары</string>
    <!-- Text shown in the menu to view tab settings -->
    <string name="tab_tray_menu_tab_settings">Бет баптаулары</string>
    <!-- Text shown in the menu for closing all tabs -->
    <string name="tab_tray_menu_item_close">Барлық беттерді жабу</string>
    <!-- Text shown in the multiselect menu for bookmarking selected tabs. -->
    <string name="tab_tray_multiselect_menu_item_bookmark">Бетбелгілерге қосу</string>
    <!-- Text shown in the multiselect menu for closing selected tabs. -->
    <string name="tab_tray_multiselect_menu_item_close">Жабу</string>
    <!-- Content description for tabs tray multiselect share button -->
    <string name="tab_tray_multiselect_share_content_description">Таңдалған беттермен бөлісу</string>
    <!-- Content description for tabs tray multiselect menu -->
    <string name="tab_tray_multiselect_menu_content_description">Таңдалған беттер мәзірі</string>
    <!-- Content description (not visible, for screen readers etc.): Removes tab from collection button. Removes the selected tab from collection when pressed -->
    <string name="remove_tab_from_collection">Бетті жинақтан өшіру</string>
    <!-- Text for button to enter multiselect mode in tabs tray -->
    <string name="tabs_tray_select_tabs">Беттерді таңдау</string>
    <!-- Content description (not visible, for screen readers etc.): Close tab button. Closes the current session when pressed -->
    <string name="close_tab">Бетті жабу</string>
    <!-- Content description (not visible, for screen readers etc.): Close tab <title> button. First parameter is tab title  -->
    <string name="close_tab_title">%s бетін жабу</string>
    <!-- Content description (not visible, for screen readers etc.): Opens the open tabs menu when pressed -->
    <string name="open_tabs_menu">Беттер мәзірін ашу</string>
    <!-- Open tabs menu item to save tabs to collection -->
    <string name="tabs_menu_save_to_collection1">Беттерді жинаққа сақтау</string>

    <!-- Text for the menu button to delete a collection -->
    <string name="collection_delete">Жинақты өшіру</string>
    <!-- Text for the menu button to rename a collection -->
    <string name="collection_rename">Жинақ атын өзгерту</string>
    <!-- Text for the button to open tabs of the selected collection -->
    <string name="collection_open_tabs">Беттерді ашу</string>
    <!-- Hint for adding name of a collection -->
    <string name="collection_name_hint">Жинақ атауы</string>
    <!-- Text for the menu button to rename a top site -->
    <string name="rename_top_site">Атын өзгерту</string>
    <!-- Text for the menu button to remove a top site -->
    <string name="remove_top_site">Өшіру</string>

    <!-- Text for the menu button to delete a top site from history -->
    <string name="delete_from_history">Тарихтан өшіру</string>
    <!-- Postfix for private WebApp titles, placeholder is replaced with app name -->
    <string name="pwa_site_controls_title_private">%1$s (жекелік режимі)</string>

    <!-- History -->
    <!-- Text for the button to search all history -->
    <string name="history_search_1">Іздеу жолын енгізіңіз</string>
    <!-- Text for the button to clear all history -->
    <string name="history_delete_all">Тарихты өшіру</string>
    <!-- Text for the snackbar to confirm that multiple browsing history items has been deleted -->
    <string name="history_delete_multiple_items_snackbar">Тарих өшірілді</string>
    <!-- Text for the snackbar to confirm that a single browsing history item has been deleted. The first parameter is the shortened URL of the deleted history item. -->
    <string name="history_delete_single_item_snackbar">%1$s өшірілді</string>
    <!-- Context description text for the button to delete a single history item -->
    <string name="history_delete_item">Өшіру</string>
    <!-- History multi select title in app bar
    The first parameter is the number of bookmarks selected -->
    <string name="history_multi_select_title">%1$d таңдалды</string>
    <!-- Text for the header that groups the history for today -->
    <string name="history_today">Бүгін</string>
    <!-- Text for the header that groups the history for yesterday -->
    <string name="history_yesterday">Кеше</string>
    <!-- Text for the header that groups the history the past 7 days -->
    <string name="history_7_days">Соңғы 7 күн</string>
    <!-- Text for the header that groups the history the past 30 days -->
    <string name="history_30_days">Соңғы 30 күн</string>
    <!-- Text for the header that groups the history older than the last month -->
    <string name="history_older">Ескілеу</string>
    <!-- Text shown when no history exists -->
    <string name="history_empty_message">Осында тарих жоқ</string>

    <!-- Downloads -->
    <!-- Text for the snackbar to confirm that multiple downloads items have been removed -->
    <string name="download_delete_multiple_items_snackbar_1">Жүктемелер өшірілді</string>
    <!-- Text for the snackbar to confirm that a single download item has been removed. The first parameter is the name of the download item. -->
    <string name="download_delete_single_item_snackbar">%1$s өшірілді</string>
    <!-- Text shown when no download exists -->
    <string name="download_empty_message_1">Жүктеліп алынған файлдар жоқ</string>
    <!-- History multi select title in app bar
    The first parameter is the number of downloads selected -->
    <string name="download_multi_select_title">%1$d таңдалды</string>


    <!-- Text for the button to remove a single download item -->
    <string name="download_delete_item_1">Өшіру</string>


    <!-- Crashes -->
    <!-- Title text displayed on the tab crash page. This first parameter is the name of the application (For example: Fenix) -->
    <string name="tab_crash_title_2">Кешіріңіз. %1$s бұл бетті жүктей алмайды.</string>
    <!-- Send crash report checkbox text on the tab crash page -->
    <string name="tab_crash_send_report">Mozilla-ға құлау хабарламасын жіберу</string>
    <!-- Close tab button text on the tab crash page -->
    <string name="tab_crash_close">Бетті жабу</string>
    <!-- Restore tab button text on the tab crash page -->
    <string name="tab_crash_restore">Бетті қалпына келтіру</string>

    <!-- Bookmarks -->
    <!-- Confirmation message for a dialog confirming if the user wants to delete the selected folder -->
    <string name="bookmark_delete_folder_confirmation_dialog">Бұл буманы өшіруді шынымен қалайсыз ба?</string>
    <!-- Confirmation message for a dialog confirming if the user wants to delete multiple items including folders. Parameter will be replaced by app name. -->
    <string name="bookmark_delete_multiple_folders_confirmation_dialog">%s таңдалған элементтерді өшіреді.</string>
    <!-- Text for the cancel button on delete bookmark dialog -->
    <string name="bookmark_delete_negative">Бас тарту</string>
    <!-- Screen title for adding a bookmarks folder -->
    <string name="bookmark_add_folder">Буманы қосу</string>
    <!-- Snackbar title shown after a bookmark has been created. -->
    <string name="bookmark_saved_snackbar">Бетбелгі сақталды!</string>
    <!-- Snackbar edit button shown after a bookmark has been created. -->
    <string name="edit_bookmark_snackbar_action">ТҮЗЕТУ</string>
    <!-- Bookmark overflow menu edit button -->
    <string name="bookmark_menu_edit_button">Түзету</string>
    <!-- Bookmark overflow menu copy button -->
    <string name="bookmark_menu_copy_button">Көшіріп алу</string>
    <!-- Bookmark overflow menu share button -->
    <string name="bookmark_menu_share_button">Бөлісу</string>
    <!-- Bookmark overflow menu open in new tab button -->
    <string name="bookmark_menu_open_in_new_tab_button">Жаңа бетте ашу</string>
    <!-- Bookmark overflow menu open in private tab button -->
    <string name="bookmark_menu_open_in_private_tab_button">Жекелік бетте ашу</string>
    <!-- Bookmark overflow menu open all in tabs button -->
    <string name="bookmark_menu_open_all_in_tabs_button">Барлығын жаңа беттерде ашу</string>
    <!-- Bookmark overflow menu open all in private tabs button -->
    <string name="bookmark_menu_open_all_in_private_tabs_button">Барлығын жаңа жекелік беттерде ашу</string>
    <!-- Bookmark overflow menu delete button -->
    <string name="bookmark_menu_delete_button">Өшіру</string>
    <!--Bookmark overflow menu save button -->
    <string name="bookmark_menu_save_button">Сақтау</string>
    <!-- Bookmark multi select title in app bar
     The first parameter is the number of bookmarks selected -->
    <string name="bookmarks_multi_select_title">%1$d таңдалды</string>
    <!-- Bookmark editing screen title -->
    <string name="edit_bookmark_fragment_title">Бетбелгіні түзету</string>
    <!-- Bookmark folder editing screen title -->
    <string name="edit_bookmark_folder_fragment_title">Буманы түзету</string>
    <!-- Bookmark sign in button message -->
    <string name="bookmark_sign_in_button">Синхрондалған бетбелгілерді көру үшін жүйеге кіріңіз</string>
    <!-- Bookmark URL editing field label -->
    <string name="bookmark_url_label">URL</string>
    <!-- Bookmark FOLDER editing field label -->
    <string name="bookmark_folder_label">БУМА</string>
    <!-- Bookmark NAME editing field label -->
    <string name="bookmark_name_label">АТЫ</string>
    <!-- Bookmark add folder screen title -->
    <string name="bookmark_add_folder_fragment_label">Буманы қосу</string>
    <!-- Bookmark select folder screen title -->
    <string name="bookmark_select_folder_fragment_label">Буманы таңдау</string>
    <!-- Bookmark editing error missing title -->
    <string name="bookmark_empty_title_error">Атауы болуы тиіс</string>
    <!-- Bookmark editing error missing or improper URL -->
    <string name="bookmark_invalid_url_error">Жарамсыз URL</string>
    <!-- Bookmark screen message for empty bookmarks folder -->
    <string name="bookmarks_empty_message">Осында бетбелгілер жоқ</string>
    <!-- Bookmark snackbar message on deletion
     The first parameter is the host part of the URL of the bookmark deleted, if any -->
    <string name="bookmark_deletion_snackbar_message">%1$s өшірілді</string>
    <!-- Bookmark snackbar message on deleting multiple bookmarks not including folders-->
    <string name="bookmark_deletion_multiple_snackbar_message_2">Бетбелгілер өшірілді</string>
    <!-- Bookmark snackbar message on deleting multiple bookmarks including folders-->
    <string name="bookmark_deletion_multiple_snackbar_message_3">Таңдалған бумаларды өшіру</string>
    <!-- Bookmark undo button for deletion snackbar action -->
    <string name="bookmark_undo_deletion">БОЛДЫРМАУ</string>

    <!-- Text for the button to search all bookmarks -->
    <string name="bookmark_search">Іздеу жолын енгізіңіз</string>

    <!-- Site Permissions -->
    <!-- Button label that take the user to the Android App setting -->
    <string name="phone_feature_go_to_settings">Баптауларға өту</string>
    <!-- Content description (not visible, for screen readers etc.): Quick settings sheet
        to give users access to site specific information / settings. For example:
        Secure settings status and a button to modify site permissions -->
    <string name="quick_settings_sheet">Жылдам баптаулар парағы</string>
    <!-- Label that indicates that this option it the recommended one -->
    <string name="phone_feature_recommended">Ұсынылатын</string>
    <!-- Button label for clearing all the information of site permissions-->
    <string name="clear_permissions">Рұқсаттарды тазарту</string>
    <!-- Text for the OK button on Clear permissions dialog -->
    <string name="clear_permissions_positive">ОК</string>
    <!-- Text for the cancel button on Clear permissions dialog -->
    <string name="clear_permissions_negative">Бас тарту</string>
    <!-- Button label for clearing a site permission-->
    <string name="clear_permission">Рұқсатты тазарту</string>
    <!-- Text for the OK button on Clear permission dialog -->
    <string name="clear_permission_positive">ОК</string>
    <!-- Text for the cancel button on Clear permission dialog -->
    <string name="clear_permission_negative">Бас тарту</string>
    <!-- Button label for clearing all the information on all sites-->
    <string name="clear_permissions_on_all_sites">Барлық сайттар рұқсаттарын тазарту</string>
    <!-- Preference for altering video and audio autoplay for all websites -->
    <string name="preference_browser_feature_autoplay">Автоойнату</string>
    <!-- Preference for altering the camera access for all websites -->
    <string name="preference_phone_feature_camera">Камера</string>
    <!-- Preference for altering the microphone access for all websites -->
    <string name="preference_phone_feature_microphone">Микрофон</string>
    <!-- Preference for altering the location access for all websites -->
    <string name="preference_phone_feature_location">Орналасу</string>
    <!-- Preference for altering the notification access for all websites -->
    <string name="preference_phone_feature_notification">Хабарлама</string>
    <!-- Preference for altering the persistent storage access for all websites -->
    <string name="preference_phone_feature_persistent_storage">Тұрақты қойма</string>
    <!-- Preference for altering the storage access setting for all websites -->
    <string name="preference_phone_feature_cross_origin_storage_access">Сайтаралық cookie файлдары</string>
    <!-- Preference for altering the EME access for all websites -->
    <string name="preference_phone_feature_media_key_system_access">DRM-мен басқарылатын құрама</string>
    <!-- Label that indicates that a permission must be asked always -->
    <string name="preference_option_phone_feature_ask_to_allow">Рұқсат ету үшін сұрау</string>
    <!-- Label that indicates that a permission must be blocked -->
    <string name="preference_option_phone_feature_blocked">Бұғатталған</string>
    <!-- Label that indicates that a permission must be allowed -->
    <string name="preference_option_phone_feature_allowed">Рұқсат етілген</string>
    <!--Label that indicates a permission is by the Android OS-->
    <string name="phone_feature_blocked_by_android">Android бұғаттаған</string>
    <!-- Preference for showing a list of websites that the default configurations won't apply to them -->
    <string name="preference_exceptions">Ережеден бөлек</string>
    <!-- Summary of tracking protection preference if tracking protection is set to off -->
    <string name="tracking_protection_off">Сөндірулі</string>
    <!-- Summary of tracking protection preference if tracking protection is set to standard -->
    <string name="tracking_protection_standard">Қалыпты</string>
    <!-- Summary of tracking protection preference if tracking protection is set to strict -->
    <string name="tracking_protection_strict">Қатаң</string>
    <!-- Summary of tracking protection preference if tracking protection is set to custom -->
    <string name="tracking_protection_custom">Таңдауыңызша</string>
    <!-- Label for global setting that indicates that all video and audio autoplay is allowed -->
    <string name="preference_option_autoplay_allowed2">Аудио мен видеоны рұқсат ету</string>
    <!-- Label for site specific setting that indicates that all video and audio autoplay is allowed -->
    <string name="quick_setting_option_autoplay_allowed">Аудио мен видеоны рұқсат ету</string>
    <!-- Label that indicates that video and audio autoplay is only allowed over Wi-Fi -->
    <string name="preference_option_autoplay_allowed_wifi_only2">Аудио мен видеоны тек ұялы деректерде бұғаттау</string>
    <!-- Subtext that explains 'autoplay on Wi-Fi only' option -->
    <string name="preference_option_autoplay_allowed_wifi_subtext">Аудио және видео Wi-Fi арқылы ойнатылады</string>
    <!-- Label for global setting that indicates that video autoplay is allowed, but audio autoplay is blocked -->
    <string name="preference_option_autoplay_block_audio2">Тек аудионы бұғаттау</string>
    <!-- Label for site specific setting that indicates that video autoplay is allowed, but audio autoplay is blocked -->
    <string name="quick_setting_option_autoplay_block_audio">Тек аудионы бұғаттау</string>
    <!-- Label for global setting that indicates that all video and audio autoplay is blocked -->
    <string name="preference_option_autoplay_blocked3">Аудио мен видеоны бұғаттау</string>
    <!-- Label for site specific setting that indicates that all video and audio autoplay is blocked -->
    <string name="quick_setting_option_autoplay_blocked">Аудио мен видеоны бұғаттау</string>
    <!-- Summary of delete browsing data on quit preference if it is set to on -->
    <string name="delete_browsing_data_quit_on">Іске қосулы</string>
    <!-- Summary of delete browsing data on quit preference if it is set to off -->
    <string name="delete_browsing_data_quit_off">Сөндірулі</string>

    <!-- Summary of studies preference if it is set to on -->
    <string name="studies_on">Іске қосулы</string>
    <!-- Summary of studies data on quit preference if it is set to off -->
    <string name="studies_off">Сөндірулі</string>

    <!-- Collections -->
    <!-- Collections header on home fragment -->
    <string name="collections_header">Жинақтар</string>
    <!-- Content description (not visible, for screen readers etc.): Opens the collection menu when pressed -->
    <string name="collection_menu_button_content_description">Жинақ мәзірі</string>

    <!-- Label to describe what collections are to a new user without any collections -->
    <string name="no_collections_description2">Өзіңізге маңызды заттарды жинаңыз.\nКейінірек жылдам қол жеткізу үшін ұқсас іздеулерді, сайттарды және беттерді біріктіріңіз.</string>
    <!-- Title for the "select tabs" step of the collection creator -->
    <string name="create_collection_select_tabs">Беттерді таңдау</string>
    <!-- Title for the "select collection" step of the collection creator -->
    <string name="create_collection_select_collection">Жинақты таңдау</string>
    <!-- Title for the "name collection" step of the collection creator -->
    <string name="create_collection_name_collection">Жинақ атауы</string>
    <!-- Button to add new collection for the "select collection" step of the collection creator -->
    <string name="create_collection_add_new_collection">Жаңа жинақты қосу</string>
    <!-- Button to select all tabs in the "select tabs" step of the collection creator -->
    <string name="create_collection_select_all">Барлығын таңдау</string>
    <!-- Button to deselect all tabs in the "select tabs" step of the collection creator -->
    <string name="create_collection_deselect_all">Таңдауды алып тастау</string>
    <!-- Text to prompt users to select the tabs to save in the "select tabs" step of the collection creator -->
    <string name="create_collection_save_to_collection_empty">Сақтау үшін беттерді таңдаңыз</string>
    <!-- Text to show users how many tabs they have selected in the "select tabs" step of the collection creator.
     %d is a placeholder for the number of tabs selected. -->
    <string name="create_collection_save_to_collection_tabs_selected">%d бет таңдалды</string>
    <!-- Text to show users they have one tab selected in the "select tabs" step of the collection creator.
    %d is a placeholder for the number of tabs selected. -->
    <string name="create_collection_save_to_collection_tab_selected">%d бет таңдалды</string>
    <!-- Text shown in snackbar when multiple tabs have been saved in a collection -->
    <string name="create_collection_tabs_saved">Беттер сақталды!</string>
    <!-- Text shown in snackbar when one or multiple tabs have been saved in a new collection -->
    <string name="create_collection_tabs_saved_new_collection">Жинақ сақталды!</string>
    <!-- Text shown in snackbar when one tab has been saved in a collection -->
    <string name="create_collection_tab_saved">Бет сақталды!</string>
    <!-- Content description (not visible, for screen readers etc.): button to close the collection creator -->
    <string name="create_collection_close">Жабу</string>
    <!-- Button to save currently selected tabs in the "select tabs" step of the collection creator-->
    <string name="create_collection_save">Сақтау</string>

    <!-- Snackbar action to view the collection the user just created or updated -->
    <string name="create_collection_view">Қарау</string>

    <!-- Text for the OK button from collection dialogs -->
    <string name="create_collection_positive">ОК</string>
    <!-- Text for the cancel button from collection dialogs -->
    <string name="create_collection_negative">Бас тарту</string>

    <!-- Default name for a new collection in "name new collection" step of the collection creator. %d is a placeholder for the number of collections-->
    <string name="create_collection_default_name">Жинақ %d</string>

    <!-- Share -->
    <!-- Share screen header -->
    <string name="share_header_2">Бөлісу</string>
    <!-- Content description (not visible, for screen readers etc.):
        "Share" button. Opens the share menu when pressed. -->
    <string name="share_button_content_description">Бөлісу</string>
    <!-- Text for the Save to PDF feature in the share menu -->
    <string name="share_save_to_pdf">PDF ретінде сақтау</string>
    <!-- Text for error message when generating a PDF file Text. -->
    <string name="unable_to_save_to_pdf_error">PDF жасау мүмкін емес</string>
    <!-- Text for standard error snackbar dismiss button. -->
    <string name="standard_snackbar_error_dismiss">Тайдыру</string>
    <!-- Text for error message when printing a page and it fails. -->
    <string name="unable_to_print_error" moz:removedIn="121" tools:ignore="UnusedResources">Баспаға шығару мүмкін емес</string>
    <!-- Text for error message when printing a page and it fails. -->
    <string name="unable_to_print_page_error">Бұл бетті басып шығару мүмкін емес</string>
    <!-- Text for the print feature in the share and browser menu -->
    <string name="menu_print">Баспаға шығару</string>
    <!-- Sub-header in the dialog to share a link to another sync device -->
    <string name="share_device_subheader">Құрылғыға жіберу</string>
    <!-- Sub-header in the dialog to share a link to an app from the full list -->
    <string name="share_link_all_apps_subheader">Барлық әрекеттер</string>
    <!-- Sub-header in the dialog to share a link to an app from the most-recent sorted list -->
    <string name="share_link_recent_apps_subheader">Жуырда қолданылған</string>
    <!-- Text for the copy link action in the share screen. -->
    <string name="share_copy_link_to_clipboard">Алмасу буферіне көшіріп алу</string>
    <!-- Toast shown after copying link to clipboard -->
    <string name="toast_copy_link_to_clipboard">Алмасу буферіне көшірілді</string>
    <!-- An option from the share dialog to sign into sync -->
    <string name="sync_sign_in">Синхрондау ішіне кіру</string>
     <!-- An option from the three dot menu to sync and save data -->
    <string name="sync_menu_sync_and_save_data">Синхрондау және деректерді сақтау</string>
    <!-- An option from the share dialog to send link to all other sync devices -->
    <string name="sync_send_to_all">Барлық құрылғыларға жіберу</string>
    <!-- An option from the share dialog to reconnect to sync -->
    <string name="sync_reconnect">Синхрондауға қайта байланысу</string>
    <!-- Text displayed when sync is offline and cannot be accessed -->
    <string name="sync_offline">Желіде емес</string>
    <!-- An option to connect additional devices -->
    <string name="sync_connect_device">Басқа құрылғыны байланыстыру</string>
    <!-- The dialog text shown when additional devices are not available -->
    <string name="sync_connect_device_dialog">Бетті жіберу үшін, кемінде бір басқа құрылғыдан Firefox-қа кіріңіз.</string>
    <!-- Confirmation dialog button -->
    <string name="sync_confirmation_button">Түсіндім</string>
    <!-- Share error message -->
    <string name="share_error_snackbar">Бұл қолданбамен бөлісу мүмкін емес</string>
    <!-- Add new device screen title -->
    <string name="sync_add_new_device_title">Құрылғыға жіберу</string>
    <!-- Text for the warning message on the Add new device screen -->
    <string name="sync_add_new_device_message">Құрылғылар байланыспаған</string>
    <!-- Text for the button to learn about sending tabs -->
    <string name="sync_add_new_device_learn_button">Беттерді жіберу туралы көбірек білу…</string>
    <!-- Text for the button to connect another device -->
    <string name="sync_add_new_device_connect_button">Басқа құрылғыны байланыстыру…</string>

    <!-- Notifications -->
    <!-- Text shown in the notification that pops up to remind the user that a private browsing session is active. -->
    <string name="notification_pbm_delete_text_2">Жекелік беттерді жабу</string>
    <!-- Name of the marketing notification channel. Displayed in the "App notifications" system settings for the app -->
    <string name="notification_marketing_channel_name">Маркетинг</string>

    <!-- Title shown in the notification that pops up to remind the user to set fenix as default browser.
    The app name is in the text, due to limitations with localizing Nimbus experiments -->
    <string name="nimbus_notification_default_browser_title" tools:ignore="UnusedResources">Firefox жылдам және жеке</string>
    <!-- Text shown in the notification that pops up to remind the user to set fenix as default browser.
    The app name is in the text, due to limitations with localizing Nimbus experiments -->
    <string name="nimbus_notification_default_browser_text" tools:ignore="UnusedResources">Firefox негізгі браузер қылу</string>
    <!-- Title shown in the notification that pops up to re-engage the user -->
    <string name="notification_re_engagement_title">Жекелік шолуды қолданып көріңіз</string>
    <!-- Text shown in the notification that pops up to re-engage the user.
    %1$s is a placeholder that will be replaced by the app name. -->
    <string name="notification_re_engagement_text">%1$s ішінде сақталған cookie файлдарсыз және тарихсыз шолыңыз</string>

    <!-- Title A shown in the notification that pops up to re-engage the user -->
    <string name="notification_re_engagement_A_title">Із қалдырмай шолу</string>
    <!-- Text A shown in the notification that pops up to re-engage the user.
    %1$s is a placeholder that will be replaced by the app name. -->
    <string name="notification_re_engagement_A_text">%1$s ішінде жеке шолу ақпаратыңызды сақтамайды.</string>
    <!-- Title B shown in the notification that pops up to re-engage the user -->
    <string name="notification_re_engagement_B_title">Бірінші іздеуді бастаңыз</string>
    <!-- Text B shown in the notification that pops up to re-engage the user -->
    <string name="notification_re_engagement_B_text">Жақын жерден бірдеңе табыңыз. Немесе қызықты нәрсе табыңыз.</string>

    <!-- Survey -->
    <!-- Text shown in the fullscreen message that pops up to ask user to take a short survey.
    The app name is in the text, due to limitations with localizing Nimbus experiments -->
    <string name="nimbus_survey_message_text">Қысқа сауалнамадан өту арқылы Firefox-ты жақсартуға көмектесіңіз.</string>
    <!-- Preference for taking the short survey. -->
    <string name="preferences_take_survey">Сауалнамаға қатысу</string>
    <!-- Preference for not taking the short survey. -->
    <string name="preferences_not_take_survey">Жоқ, рахмет</string>

    <!-- Snackbar -->
    <!-- Text shown in snackbar when user deletes a collection -->
    <string name="snackbar_collection_deleted">Жинақ өшірілді</string>
    <!-- Text shown in snackbar when user renames a collection -->
    <string name="snackbar_collection_renamed">Жинақ атауы өзгертілді</string>
    <!-- Text shown in snackbar when user closes a tab -->
    <string name="snackbar_tab_closed">Бет жабылды</string>
    <!-- Text shown in snackbar when user closes all tabs -->
    <string name="snackbar_tabs_closed">Беттер жабылды</string>
    <!-- Text shown in snackbar when user bookmarks a list of tabs -->
    <string name="snackbar_message_bookmarks_saved">Бетбелгілер сақталды!</string>
    <!-- Text shown in snackbar when user adds a site to shortcuts -->
    <string name="snackbar_added_to_shortcuts">Жарлықтарға қосылды!</string>
    <!-- Text shown in snackbar when user closes a private tab -->
    <string name="snackbar_private_tab_closed">Жекелік беті жабылды</string>
    <!-- Text shown in snackbar when user closes all private tabs -->
    <string name="snackbar_private_tabs_closed">Жекелік беттер жабылды</string>
    <!-- Text shown in snackbar when user erases their private browsing data -->
    <string name="snackbar_private_data_deleted">Жеке шолу деректері өшірілді</string>
    <!-- Text shown in snackbar to undo deleting a tab, top site or collection -->
    <string name="snackbar_deleted_undo">БОЛДЫРМАУ</string>
    <!-- Text shown in snackbar when user removes a top site -->
    <string name="snackbar_top_site_removed">Сайт өшірілді</string>
    <!-- QR code scanner prompt which appears after scanning a code, but before navigating to it
        First parameter is the name of the app, second parameter is the URL or text scanned-->
    <string name="qr_scanner_confirmation_dialog_message">%1$s үшін %2$s ашуды рұқсат ету</string>
    <!-- QR code scanner prompt dialog positive option to allow navigation to scanned link -->
    <string name="qr_scanner_dialog_positive">РҰҚСАТ ЕТУ</string>
    <!-- QR code scanner prompt dialog positive option to deny navigation to scanned link -->
    <string name="qr_scanner_dialog_negative">ТЫЙЫМ САЛУ</string>
    <!-- QR code scanner prompt dialog error message shown when a hostname does not contain http or https. -->
    <string name="qr_scanner_dialog_invalid">Веб-адресі қате.</string>
    <!-- QR code scanner prompt dialog positive option when there is an error -->
    <string name="qr_scanner_dialog_invalid_ok">ОК</string>
    <!-- Tab collection deletion prompt dialog message. Placeholder will be replaced with the collection name -->
    <string name="tab_collection_dialog_message">%1$s өшіруді шынымен қалайсыз ба?</string>
    <!-- Collection and tab deletion prompt dialog message. This will show when the last tab from a collection is deleted -->
    <string name="delete_tab_and_collection_dialog_message">Бұл бетті өшіру жинақты толығымен өшіреді. Жаңа жинақтарды кез келген уақытта жасауға болады.</string>
    <!-- Collection and tab deletion prompt dialog title. Placeholder will be replaced with the collection name. This will show when the last tab from a collection is deleted -->
    <string name="delete_tab_and_collection_dialog_title">%1$s өшіру керек пе?</string>
    <!-- Tab collection deletion prompt dialog option to delete the collection -->
    <string name="tab_collection_dialog_positive">Өшіру</string>

    <!-- Text displayed in a notification when the user enters full screen mode -->
    <string name="full_screen_notification">Толық экран режиміне өту</string>
    <!-- Message for copying the URL via long press on the toolbar -->
    <string name="url_copied">URL көшірілді</string>
    <!-- Sample text for accessibility font size -->
    <string name="accessibility_text_size_sample_text_1">Бұл мәтіндік үлгі. Осы параметрмен өлшемді ұлғайту немесе кішірейту кезінде мәтіннің қалай көрінетінін көруге болады.</string>
    <!-- Summary for Accessibility Text Size Scaling Preference -->
    <string name="preference_accessibility_text_size_summary">Веб-сайттардағы мәтінді үлкенірек немесе кішірек ету</string>
    <!-- Title for Accessibility Text Size Scaling Preference -->
    <string name="preference_accessibility_font_size_title">Қаріп өлшемі</string>

    <!-- Title for Accessibility Text Automatic Size Scaling Preference -->
    <string name="preference_accessibility_auto_size_2">Автоматты қаріп өлшемі</string>
    <!-- Summary for Accessibility Text Automatic Size Scaling Preference -->
    <string name="preference_accessibility_auto_size_summary">Қаріп өлшемі сіздің Android параметрлеріңізге сәйкес келеді. Бұл жерде қаріп өлшемін басқару үшін оны сөндіріңіз.</string>

    <!-- Title for the Delete browsing data preference -->
    <string name="preferences_delete_browsing_data">Шолу деректерін өшіру</string>
    <!-- Title for the tabs item in Delete browsing data -->
    <string name="preferences_delete_browsing_data_tabs_title_2">Ашық беттер</string>
    <!-- Subtitle for the tabs item in Delete browsing data, parameter will be replaced with the number of open tabs -->
    <string name="preferences_delete_browsing_data_tabs_subtitle">%d бет</string>
    <!-- Title for the data and history items in Delete browsing data -->
    <!-- Title for the history item in Delete browsing data -->
    <string name="preferences_delete_browsing_data_browsing_history_title">Шолу тарихы</string>
    <!-- Subtitle for the data and history items in delete browsing data, parameter will be replaced with the
        number of history items the user has -->
    <string name="preferences_delete_browsing_data_browsing_data_subtitle">%d адрес</string>
    <!-- Title for the cookies and site data items in Delete browsing data -->
    <string name="preferences_delete_browsing_data_cookies_and_site_data">Cookies файлдары және сайт деректері</string>
    <!-- Subtitle for the cookies item in Delete browsing data -->
    <string name="preferences_delete_browsing_data_cookies_subtitle">Сіз сайттардың көбінен шығасыз</string>
    <!-- Title for the cached images and files item in Delete browsing data -->
    <string name="preferences_delete_browsing_data_cached_files">Кэштелген суреттер мен файлдар</string>
    <!-- Subtitle for the cached images and files item in Delete browsing data -->
    <string name="preferences_delete_browsing_data_cached_files_subtitle">Жинақтауыш орнын босатады</string>
    <!-- Title for the site permissions item in Delete browsing data -->
    <string name="preferences_delete_browsing_data_site_permissions">Сайт рұқсаттары</string>
    <!-- Title for the downloads item in Delete browsing data -->
    <string name="preferences_delete_browsing_data_downloads">Жүктемелер</string>
    <!-- Text for the button to delete browsing data -->
    <string name="preferences_delete_browsing_data_button">Шолу деректерін өшіру</string>
    <!-- Title for the Delete browsing data on quit preference -->
    <string name="preferences_delete_browsing_data_on_quit">Шығу кезінде шолу деректерін өшіру</string>

    <!-- Summary for the Delete browsing data on quit preference. "Quit" translation should match delete_browsing_data_on_quit_action translation. -->
    <string name="preference_summary_delete_browsing_data_on_quit_2">Негізгі мәзірден \&quot;Шығу\&quot; таңдау кезінде, шолу деректерін автоматты түрде өшіреді</string>
    <!-- Action item in menu for the Delete browsing data on quit feature -->
    <string name="delete_browsing_data_on_quit_action">Шығу</string>

    <!-- Title text of a delete browsing data dialog. -->
    <string name="delete_history_prompt_title">Жойылатын деректер мерзімі</string>
    <!-- Body text of a delete browsing data dialog. -->
    <string name="delete_history_prompt_body" moz:RemovedIn="130" tools:ignore="UnusedResources">Тарихты (басқа құрылғылардан синхрондалған тарихты қоса), cookie файлдарын және басқа шолу деректерін өшіреді.</string>
    <!-- Body text of a delete browsing data dialog. -->
    <string name="delete_history_prompt_body_2">Тарихты өшіреді (басқа құрылғылардан синхрондалған тарихты қоса)</string>
    <!-- Radio button in the delete browsing data dialog to delete history items for the last hour. -->
    <string name="delete_history_prompt_button_last_hour">Соңғы сағат</string>
    <!-- Radio button in the delete browsing data dialog to delete history items for today and yesterday. -->
    <string name="delete_history_prompt_button_today_and_yesterday">Бүгін және кеше</string>
    <!-- Radio button in the delete browsing data dialog to delete all history. -->
    <string name="delete_history_prompt_button_everything">Барлығы</string>

    <!-- Dialog message to the user asking to delete browsing data. Parameter will be replaced by app name. -->
    <string name="delete_browsing_data_prompt_message_3">%s таңдалған шолу деректерін өшіреді.</string>
    <!-- Text for the cancel button for the data deletion dialog -->
    <string name="delete_browsing_data_prompt_cancel">Бас тарту</string>
    <!-- Text for the allow button for the data deletion dialog -->
    <string name="delete_browsing_data_prompt_allow">Өшіру</string>
    <!-- Text for the snackbar confirmation that the data was deleted -->
    <string name="preferences_delete_browsing_data_snackbar">Шолу деректері өшірілді</string>
    <!-- Text for the snackbar to show the user that the deletion of browsing data is in progress -->
    <string name="deleting_browsing_data_in_progress">Шолу деректерін өшіру…</string>

    <!-- Dialog message to the user asking to delete all history items inside the opened group. Parameter will be replaced by a history group name. -->
    <string name="delete_all_history_group_prompt_message">&quot;%s&quot; ішіндегі барлық сайттарды өшіру</string>
    <!-- Text for the cancel button for the history group deletion dialog -->
    <string name="delete_history_group_prompt_cancel">Бас тарту</string>
    <!-- Text for the allow button for the history group dialog -->
    <string name="delete_history_group_prompt_allow">Өшіру</string>
    <!-- Text for the snackbar confirmation that the history group was deleted -->
    <string name="delete_history_group_snackbar">Топ өшірілді</string>

    <!-- Onboarding -->
    <!-- text to display in the snackbar once account is signed-in -->
    <string name="onboarding_firefox_account_sync_is_on">Синхрондау іске қосулы</string>

    <!-- Onboarding theme -->
    <!-- Text shown in snackbar when multiple tabs have been sent to device -->
    <string name="sync_sent_tabs_snackbar">Беттер жіберілді</string>
    <!-- Text shown in snackbar when one tab has been sent to device  -->
    <string name="sync_sent_tab_snackbar">Бет жіберілді</string>
    <!-- Text shown in snackbar when sharing tabs failed  -->
    <string name="sync_sent_tab_error_snackbar">Жіберу мүмкін емес</string>
    <!-- Text shown in snackbar for the "retry" action that the user has after sharing tabs failed -->
    <string name="sync_sent_tab_error_snackbar_action">ҚАЙТАЛАУ</string>
    <!-- Title of QR Pairing Fragment -->
    <string name="sync_scan_code">Кодты сканерлеу</string>
    <!-- Instructions on how to access pairing -->
    <string name="sign_in_instructions"><![CDATA[Компьютеріңізде Firefox ашып, <b>https://firefox.com/pair</b> адресіне өтіңіз]]></string>
    <!-- Text shown for sign in pairing when ready -->
    <string name="sign_in_ready_for_scan">Сканерлеуге дайын</string>
    <!-- Text shown for settings option for sign with pairing -->
    <string name="sign_in_with_camera">Камерамен кіріңіз</string>
    <!-- Text shown for settings option for sign with email -->
    <string name="sign_in_with_email">Оның орнына эл. поштаны пайдалану</string>
    <!-- Text shown for settings option for create new account text.'Firefox' intentionally hardcoded here.-->
    <string name="sign_in_create_account_text"><![CDATA[Тіркелгіңіз жоқ па? Firefox-ты құрылғылар арасында синхрондау үшін, <u>тіркелгі жасаңыз</u>.]]></string>
    <!-- Text shown in confirmation dialog to sign out of account. The first parameter is the name of the app (e.g. Firefox Preview) -->
    <string name="sign_out_confirmation_message_2">%sтіркелгіңізбен синхрондауды тоқтатады, бірақ, бұл құрылғыда барлық шолу деректері қалады.</string>
    <!-- Option to continue signing out of account shown in confirmation dialog to sign out of account -->
    <string name="sign_out_disconnect">Байланысты үзу</string>
    <!-- Option to cancel signing out shown in confirmation dialog to sign out of account -->
    <string name="sign_out_cancel">Бас тарту</string>

    <!-- Error message snackbar shown after the user tried to select a default folder which cannot be altered -->
    <string name="bookmark_cannot_edit_root">Үнсіз келісім бумаларын түзету мүмкін емес</string>

    <!-- Enhanced Tracking Protection -->
    <!-- Link displayed in enhanced tracking protection panel to access tracking protection settings -->
    <string name="etp_settings">Қорғаныс баптаулары</string>
    <!-- Preference title for enhanced tracking protection settings -->
    <string name="preference_enhanced_tracking_protection">Бақылаудан кеңейтілген қорғаныс</string>
    <!-- Preference summary for enhanced tracking protection settings on/off switch -->
    <string name="preference_enhanced_tracking_protection_summary">Енді сайтаралық трекерлерге қарсы ең күшті тосқауыл болып табылатын Cookie файлдарынан Толық қорғаныс функциясы бар.</string>
    <!-- Description of enhanced tracking protection. The parameter is the name of the application (For example: Firefox Fenix) -->
    <string name="preference_enhanced_tracking_protection_explanation_2">%s желіде сіздің соңыңыздан еретін ең кең тараған трекерлердің көбінен қорғайды.</string>
    <!-- Text displayed that links to website about enhanced tracking protection -->
    <string name="preference_enhanced_tracking_protection_explanation_learn_more">Көбірек білу</string>

    <!-- Preference for enhanced tracking protection for the standard protection settings -->
    <string name="preference_enhanced_tracking_protection_standard_default_1">Стандартты (бастапқы)</string>
    <!-- Preference description for enhanced tracking protection for the standard protection settings -->
    <string name="preference_enhanced_tracking_protection_standard_description_5">Беттер қалыпты түрде жүктеледі, бірақ азырақ трекерлерді бұғаттайды.</string>
    <!--  Accessibility text for the Standard protection information icon  -->
    <string name="preference_enhanced_tracking_protection_standard_info_button">Бақылаудан қалыпты қорғаныс нені бұғаттайды</string>
    <!-- Preference for enhanced tracking protection for the strict protection settings -->
    <string name="preference_enhanced_tracking_protection_strict">Қатаң</string>

    <!-- Preference description for enhanced tracking protection for the strict protection settings -->
    <string name="preference_enhanced_tracking_protection_strict_description_4">Бақылаудан күшейтілген қорғаныс және жылдамырақ жұмыс істеу, бірақ кейбір сайттар дұрыс жұмыс істемеуі мүмкін.</string>
    <!--  Accessibility text for the Strict protection information icon  -->
    <string name="preference_enhanced_tracking_protection_strict_info_button">Бақылаудан қатаң қорғаныс нені бұғаттайды</string>

    <!-- Preference for enhanced tracking protection for the custom protection settings -->
    <string name="preference_enhanced_tracking_protection_custom">Таңдауыңызша</string>
    <!-- Preference description for enhanced tracking protection for the strict protection settings -->
    <string name="preference_enhanced_tracking_protection_custom_description_2">Қай трекерлер мен скрипттерді блоктауды таңдаңыз.</string>
    <!--  Accessibility text for the Strict protection information icon  -->
    <string name="preference_enhanced_tracking_protection_custom_info_button">Бақылаудан таңдауыңызша қорғаныс нені бұғаттайды</string>
    <!-- Header for categories that are being blocked by current Enhanced Tracking Protection settings -->
    <!-- Preference for enhanced tracking protection for the custom protection settings for cookies-->
    <string name="preference_enhanced_tracking_protection_custom_cookies">Cookies файлдары</string>
    <!-- Option for enhanced tracking protection for the custom protection settings for cookies-->
    <string name="preference_enhanced_tracking_protection_custom_cookies_1">Сайтаралық және әлеуметтік желілер трекерлері</string>
    <!-- Option for enhanced tracking protection for the custom protection settings for cookies-->
    <string name="preference_enhanced_tracking_protection_custom_cookies_2">Қаралмаған сайттардың cookies файлдары</string>
    <!-- Option for enhanced tracking protection for the custom protection settings for cookies-->
    <string name="preference_enhanced_tracking_protection_custom_cookies_3">Барлық үшінші жақты cookies файлдары (веб-сайттар жұмысы бұзылуы мүмкін)</string>
    <!-- Option for enhanced tracking protection for the custom protection settings for cookies-->
    <string name="preference_enhanced_tracking_protection_custom_cookies_4">Барлық cookies файлдары (веб-сайттар жұмысы бұзылады)</string>
    <!-- Option for enhanced tracking protection for the custom protection settings for cookies-->
    <string name="preference_enhanced_tracking_protection_custom_cookies_5">Сайтаралық cookie файлдарын оқшаулау</string>
    <!-- Preference for enhanced tracking protection for the custom protection settings for tracking content -->
    <string name="preference_enhanced_tracking_protection_custom_tracking_content">Бақылайтын құрама</string>
    <!-- Option for enhanced tracking protection for the custom protection settings for tracking content-->
    <string name="preference_enhanced_tracking_protection_custom_tracking_content_1">Барлық беттерде</string>
    <!-- Option for enhanced tracking protection for the custom protection settings for tracking content-->
    <string name="preference_enhanced_tracking_protection_custom_tracking_content_2">Тек жекелік беттерінде</string>
    <!-- Preference for enhanced tracking protection for the custom protection settings -->
    <string name="preference_enhanced_tracking_protection_custom_cryptominers">Криптомайнерлер</string>

    <!-- Preference for enhanced tracking protection for the custom protection settings -->
    <string name="preference_enhanced_tracking_protection_custom_fingerprinters">Баспаны жинаушылар</string>
    <!-- Button label for navigating to the Enhanced Tracking Protection details -->
    <string name="enhanced_tracking_protection_details">Көбірек</string>
    <!-- Header for categories that are being being blocked by current Enhanced Tracking Protection settings -->
    <string name="enhanced_tracking_protection_blocked">Бұғатталған</string>
    <!-- Header for categories that are being not being blocked by current Enhanced Tracking Protection settings -->
    <string name="enhanced_tracking_protection_allowed">Рұқсат етілген</string>
    <!-- Category of trackers (social media trackers) that can be blocked by Enhanced Tracking Protection -->
    <string name="etp_social_media_trackers_title">Әлеуметтік желілер трекерлері</string>
    <!-- Description of social media trackers that can be blocked by Enhanced Tracking Protection -->
    <string name="etp_social_media_trackers_description">Әлеуметтік желілердің сіздің интернеттегі шолу әрекеттеріңізді бақылау мүмкіндігін шектейді.</string>
    <!-- Category of trackers (cross-site tracking cookies) that can be blocked by Enhanced Tracking Protection -->
    <string name="etp_cookies_title">Сайтаралық бақылайтын cookie файлдары</string>
    <!-- Category of trackers (cross-site tracking cookies) that can be blocked by Enhanced Tracking Protection -->
    <string name="etp_cookies_title_2">Сайтаралық cookie файлдары</string>
    <!-- Description of cross-site tracking cookies that can be blocked by Enhanced Tracking Protection -->
    <string name="etp_cookies_description">Көптеген сайттарда сіздің шолу деректерін жинақтау үшін жарнамалық желілер мен аналитикалық компаниялар пайдаланатын cookie файлдарын бұғаттайды.</string>
    <!-- Description of cross-site tracking cookies that can be blocked by Enhanced Tracking Protection -->
    <string name="etp_cookies_description_2">Cookie файлдарынан толық қорғау сіз шолып отырған сайттың cookie файлдарын оқшаулайды, сондықтан жарнамалық желілер сияқты трекерлер оларды сайттар арасында сізді бақылап отыру үшін пайдалана алмайды.</string>
    <!-- Category of trackers (cryptominers) that can be blocked by Enhanced Tracking Protection -->
    <string name="etp_cryptominers_title">Криптомайнерлер</string>
    <!-- Description of cryptominers that can be blocked by Enhanced Tracking Protection -->
    <string name="etp_cryptominers_description">Цифрлық валютаны өндіретін зиянкес скрипттерге сіздің құрылғыңызға қатынауды бұғаттайды.</string>
    <!-- Category of trackers (fingerprinters) that can be blocked by Enhanced Tracking Protection -->
    <string name="etp_fingerprinters_title">Баспаны жинаушылар</string>
    <!-- Description of fingerprinters that can be blocked by Enhanced Tracking Protection -->
    <string name="etp_fingerprinters_description">Бақылау мақсатында пайдалануға болатын құрылғыңыз туралы бірегей деректер жиналуын тоқтатады.</string>
    <!-- Category of trackers (tracking content) that can be blocked by Enhanced Tracking Protection -->
    <string name="etp_tracking_content_title">Бақылайтын құрама</string>
    <!-- Description of tracking content that can be blocked by Enhanced Tracking Protection -->
    <string name="etp_tracking_content_description">Бақылау коды бар сыртқы жарнама, видео және басқа жа мазмұннын жүктеуіне жол бермейді. Кейбір веб-сайттардың жұмысына әсер етуі мүмкін.</string>
    <!-- Enhanced Tracking Protection message that protection is currently on for this site -->
    <string name="etp_panel_on">Бұл сайт үшін қорғаныс ІСКЕ ҚОСЫЛҒАН</string>
    <!-- Enhanced Tracking Protection message that protection is currently off for this site -->
    <string name="etp_panel_off">Бұл сайт үшін қорғаныс СӨНДІРІЛГЕН</string>
    <!-- Header for exceptions list for which sites enhanced tracking protection is always off -->
    <string name="enhanced_tracking_protection_exceptions">Бақылаудан кеңейтілген қорғаныс бұл сайттар үшін сөндірілген</string>
    <!-- Content description (not visible, for screen readers etc.): Navigate
    back from ETP details (Ex: Tracking content) -->
    <string name="etp_back_button_content_description">Артқа өту</string>
    <!-- About page link text to open what's new link -->
    <string name="about_whats_new">%s ішінде не жаңалық</string>
    <!-- Open source licenses page title
    The first parameter is the app name -->
    <string name="open_source_licenses_title">%s | Ашық библиотекалар</string>

    <!-- Category of trackers (redirect trackers) that can be blocked by Enhanced Tracking Protection -->
    <string name="etp_redirect_trackers_title">Қайта бағыттайтын трекерлер</string>
    <!-- Description of redirect tracker cookies that can be blocked by Enhanced Tracking Protection -->
    <string name="etp_redirect_trackers_description">Белгілі бақылайтын веб-сайттарға қайта бағыттау арқылы орнатылған cookie файлдарын тазарту.</string>

    <!-- Description of the SmartBlock Enhanced Tracking Protection feature. The * symbol is intentionally hardcoded here,
         as we use it on the UI to indicate which trackers have been partially unblocked.  -->
    <string name="preference_etp_smartblock_description">Төменде белгіленген кейбір трекерлер бұл бетте жартылай бұғатталмаған, себебі сіз олармен әрекеттестіңіз *.</string>
    <!-- Text displayed that links to website about enhanced tracking protection SmartBlock -->
    <string name="preference_etp_smartblock_learn_more">Көбірек білу</string>

    <!-- Content description (not visible, for screen readers etc.):
    Enhanced tracking protection exception preference icon for ETP settings. -->
    <string name="preference_etp_exceptions_icon_description">Бақылаудан жақсартылған қорғаныстың ережеден тыс жағдайының баптау таңбашасы</string>

    <!-- About page link text to open support link -->
    <string name="about_support">Қолдау</string>
    <!-- About page link text to list of past crashes (like about:crashes on desktop) -->
    <string name="about_crashes">Құлаулар</string>
    <!-- About page link text to open privacy notice link -->
    <string name="about_privacy_notice">Жекелік ескертуі</string>
    <!-- About page link text to open know your rights link -->
    <string name="about_know_your_rights">Құқықтарыңыз жөнінде біліңіз</string>
    <!-- About page link text to open licensing information link -->
    <string name="about_licensing_information">Лицензиялық ақпарат</string>
    <!-- About page link text to open a screen with libraries that are used -->
    <string name="about_other_open_source_libraries">Біз пайдаланатын библиотекалар</string>
    <!-- Toast shown to the user when they are activating the secret dev menu
        The first parameter is number of long clicks left to enable the menu -->
    <string name="about_debug_menu_toast_progress">Жөндеу мәзірі: Іске қосуға дейін %1$d шерту қалды</string>
    <string name="about_debug_menu_toast_done">Жөнде мәзірі іске қосылған</string>

    <!-- Browser long press popup menu -->
    <!-- Copy the current url -->
    <string name="browser_toolbar_long_press_popup_copy">Көшіріп алу</string>
    <!-- Paste & go the text in the clipboard. '&amp;' is replaced with the ampersand symbol: & -->
    <string name="browser_toolbar_long_press_popup_paste_and_go">Кірістіру және өту</string>
    <!-- Paste the text in the clipboard -->
    <string name="browser_toolbar_long_press_popup_paste">Кірістіру</string>
    <!-- Snackbar message shown after an URL has been copied to clipboard. -->
    <string name="browser_toolbar_url_copied_to_clipboard_snackbar">URL алмасу буферіне көшірілді</string>

    <!-- Title text for the Add To Homescreen dialog -->
    <string name="add_to_homescreen_title">Үй экранына қосу</string>
    <!-- Cancel button text for the Add to Homescreen dialog -->
    <string name="add_to_homescreen_cancel">Бас тарту</string>
    <!-- Add button text for the Add to Homescreen dialog -->
    <string name="add_to_homescreen_add">Қосу</string>
    <!-- Continue to website button text for the first-time Add to Homescreen dialog -->
    <string name="add_to_homescreen_continue">Веб-сайтқа өту</string>
    <!-- Placeholder text for the TextView in the Add to Homescreen dialog -->
    <string name="add_to_homescreen_text_placeholder">Жарлық атауы</string>

    <!-- Describes the add to homescreen functionality -->
    <string name="add_to_homescreen_description_2">Бұл веб-сайтты жылдам қатынау және қолданба тектес режимде жылдам шолу мақсатымен құрылғыңыздың үй бетіңізге қосуға болады.</string>

    <!-- Preference for managing the settings for logins and passwords in Fenix -->
    <string name="preferences_passwords_logins_and_passwords">Логиндер және парольдер</string>
    <!-- Preference for managing the saving of logins and passwords in Fenix -->
    <string name="preferences_passwords_save_logins">Логиндер және парольдерді сақтау</string>
    <!-- Preference option for asking to save passwords in Fenix -->
    <string name="preferences_passwords_save_logins_ask_to_save">Сақтау алдында сұрау</string>
    <!-- Preference option for never saving passwords in Fenix -->
    <string name="preferences_passwords_save_logins_never_save">Ешқашан сақтамау</string>

    <!-- Preference for autofilling saved logins in Firefox (in web content), %1$s will be replaced with the app name -->
    <string name="preferences_passwords_autofill2">%1$s ішінде автотолтыру</string>
    <!-- Description for the preference for autofilling saved logins in Firefox (in web content), %1$s will be replaced with the app name -->
    <string name="preferences_passwords_autofill_description">%1$s қолдану кезінде веб-сайттарда пайдаланушы аттары мен парольдерін толтыру және сақтау.</string>
    <!-- Preference for autofilling logins from Fenix in other apps (e.g. autofilling the Twitter app) -->
    <string name="preferences_android_autofill">Басқа қолданбаларда автотолтыру</string>

    <!-- Description for the preference for autofilling logins from Fenix in other apps (e.g. autofilling the Twitter app) -->
    <string name="preferences_android_autofill_description">Құрылғыңыздағы басқа қолданбаларда пайдаланушы аттары мен парольдерін толтыру.</string>

    <!-- Preference option for adding a login -->
    <string name="preferences_logins_add_login">Логинді қосу</string>

    <!-- Preference for syncing saved logins in Fenix -->
    <string name="preferences_passwords_sync_logins">Логиндерді синхрондау</string>
    <!-- Preference for syncing saved logins in Fenix, when not signed in-->
    <string name="preferences_passwords_sync_logins_across_devices">Логиндерді құрылғылар арасында синхрондау</string>
    <!-- Preference to access list of saved logins -->
    <string name="preferences_passwords_saved_logins">Сақталған логиндер</string>
    <!-- Description of empty list of saved passwords. Placeholder is replaced with app name.  -->
    <string name="preferences_passwords_saved_logins_description_empty_text">Сіз %s ішінде сақтаған немесе синхрондаған логиндер осында көрсетіледі.</string>
    <!-- Preference to access list of saved logins -->
    <string name="preferences_passwords_saved_logins_description_empty_learn_more_link">Синхрондау туралы көбірек біліңіз.</string>
    <!-- Preference to access list of login exceptions that we never save logins for -->
    <string name="preferences_passwords_exceptions">Ережеден бөлек</string>
    <!-- Empty description of list of login exceptions that we never save logins for -->
    <string name="preferences_passwords_exceptions_description_empty">Сақталмаған логиндер мен парольдер осында көрсетіледі.</string>
    <!-- Description of list of login exceptions that we never save logins for -->
    <string name="preferences_passwords_exceptions_description">Бұл сайттар үшін логиндер мен парольдер сақталмайды.</string>
    <!-- Text on button to remove all saved login exceptions -->
    <string name="preferences_passwords_exceptions_remove_all">Барлық ережеден тыс жағдайларды өшіру</string>
    <!-- Hint for search box in logins list -->
    <string name="preferences_passwords_saved_logins_search">Логиндерден іздеу</string>
    <!-- The header for the site that a login is for -->
    <string name="preferences_passwords_saved_logins_site">Сайт</string>
    <!-- The header for the username for a login -->
    <string name="preferences_passwords_saved_logins_username">Пайдаланушы аты</string>
    <!-- The header for the password for a login -->
    <string name="preferences_passwords_saved_logins_password">Пароль</string>
    <!-- Shown in snackbar to tell user that the password has been copied -->
    <string name="logins_password_copied">Пароль алмасу буферіне көшірілді</string>
    <!-- Shown in snackbar to tell user that the username has been copied -->
    <string name="logins_username_copied">Пайдаланушы аты алмасу буферіне көшірілді</string>
    <!-- Content Description (for screenreaders etc) read for the button to copy a password in logins-->
    <string name="saved_logins_copy_password">Парольді көшіріп алу</string>
    <!-- Content Description (for screenreaders etc) read for the button to clear a password while editing a login-->
    <string name="saved_logins_clear_password">Парольді тазарту</string>
    <!-- Content Description (for screenreaders etc) read for the button to copy a username in logins -->
    <string name="saved_login_copy_username">Пайдаланушы атын көшіріп алу</string>
    <!-- Content Description (for screenreaders etc) read for the button to clear a username while editing a login -->
    <string name="saved_login_clear_username">Пайдаланушы атын тазарту</string>
    <!-- Content Description (for screenreaders etc) read for the button to clear the hostname field while creating a login -->
    <string name="saved_login_clear_hostname">Хост атауын өшіру</string>
    <!-- Content Description (for screenreaders etc) read for the button to open a site in logins -->
    <string name="saved_login_open_site">Сайтты браузерде ашу</string>
    <!-- Content Description (for screenreaders etc) read for the button to reveal a password in logins -->
    <string name="saved_login_reveal_password">Парольді көрсету</string>
    <!-- Content Description (for screenreaders etc) read for the button to hide a password in logins -->
    <string name="saved_login_hide_password">Парольді жасыру</string>
    <!-- Message displayed in biometric prompt displayed for authentication before allowing users to view their logins -->
    <string name="logins_biometric_prompt_message">Сақталған логиндеріңізді көру үшін бұғаттауын ашыңыз</string>
    <!-- Title of warning dialog if users have no device authentication set up -->
    <string name="logins_warning_dialog_title">Логиндер және парольдерді қорғаңыз</string>
    <!-- Message of warning dialog if users have no device authentication set up -->
    <string name="logins_warning_dialog_message">Бөтен адам сіздің құрылғыңызда болса, одан сақталған логиндер мен парольдерді қорғау үшін құрылғының бұғаттау үлгісін, PIN-кодын немесе парольді орнатыңыз.</string>
    <!-- Negative button to ignore warning dialog if users have no device authentication set up -->
    <string name="logins_warning_dialog_later">Кейінірек</string>

    <!-- Positive button to send users to set up a pin of warning dialog if users have no device authentication set up -->
    <string name="logins_warning_dialog_set_up_now">Қазір баптау</string>
    <!-- Title of PIN verification dialog to direct users to re-enter their device credentials to access their logins -->
    <string name="logins_biometric_prompt_message_pin">Құрылғының бұғаттауын ашыңыз</string>
    <!-- Title for Accessibility Force Enable Zoom Preference -->
    <string name="preference_accessibility_force_enable_zoom">Барлық веб-сайттарда масштабтау</string>
    <!-- Summary for Accessibility Force Enable Zoom Preference -->
    <string name="preference_accessibility_force_enable_zoom_summary">Бұл әрекетті рұқсат етпейтін веб-сайттарда да масштабтауды іске қосу үшін шертіңіз.</string>
    <!-- Saved logins sorting strategy menu item -by name- (if selected, it will sort saved logins alphabetically) -->
    <string name="saved_logins_sort_strategy_alphabetically">Аты (А-Я)</string>
    <!-- Saved logins sorting strategy menu item -by last used- (if selected, it will sort saved logins by last used) -->
    <string name="saved_logins_sort_strategy_last_used">Соңғы қолданылған</string>
    <!-- Content description (not visible, for screen readers etc.): Sort saved logins dropdown menu chevron icon -->
    <string name="saved_logins_menu_dropdown_chevron_icon_content_description">Логиндерді сұрыптау мәзірі</string>

    <!-- Autofill -->
    <!-- Preference and title for managing the autofill settings -->
    <string name="preferences_autofill">Автотолтыру</string>
    <!-- Preference and title for managing the settings for addresses -->
    <string name="preferences_addresses">Адрестер</string>
    <!-- Preference and title for managing the settings for credit cards -->
    <string name="preferences_credit_cards">Несиелік карталар</string>
    <!-- Preference for saving and autofilling credit cards -->
    <string name="preferences_credit_cards_save_and_autofill_cards">Карталарды сақтау және автотолтыру</string>
    <!-- Preference summary for saving and autofilling credit card data -->
    <string name="preferences_credit_cards_save_and_autofill_cards_summary">Деректер шифрленген</string>
    <!-- Preference option for syncing credit cards across devices. This is displayed when the user is not signed into sync -->
    <string name="preferences_credit_cards_sync_cards_across_devices">Карталарды құрылғылар арасында синхрондау</string>
    <!-- Preference option for syncing credit cards across devices. This is displayed when the user is signed into sync -->
    <string name="preferences_credit_cards_sync_cards">Карталарды синхрондау</string>
    <!-- Preference option for adding a credit card -->
    <string name="preferences_credit_cards_add_credit_card">Несиелік картаны қосу</string>

    <!-- Preference option for managing saved credit cards -->
    <string name="preferences_credit_cards_manage_saved_cards">Сақталған карталарды басқару</string>
    <!-- Preference option for adding an address -->
    <string name="preferences_addresses_add_address">Адресті қосу</string>
    <!-- Preference option for managing saved addresses -->
    <string name="preferences_addresses_manage_addresses">Адрестерді басқару</string>
    <!-- Preference for saving and autofilling addresses -->
    <string name="preferences_addresses_save_and_autofill_addresses">Адрестерді сақтау және автотолтыру</string>
    <!-- Preference summary for saving and autofilling address data -->
    <string name="preferences_addresses_save_and_autofill_addresses_summary">Нөмірлер, эл. пошта және жеткізу адрестері сияқты ақпаратты қосу</string>

    <!-- Title of the "Add card" screen -->
    <string name="credit_cards_add_card">Картаны қосу</string>
    <!-- Title of the "Edit card" screen -->
    <string name="credit_cards_edit_card">Картаны түзету</string>
    <!-- The header for the card number of a credit card -->
    <string name="credit_cards_card_number">Карта нөмірі</string>
    <!-- The header for the expiration date of a credit card -->
    <string name="credit_cards_expiration_date">Мерзімнің біту күні</string>
    <!-- The label for the expiration date month of a credit card to be used by a11y services-->
    <string name="credit_cards_expiration_date_month">Жарамдылық мерзімінің айы</string>
    <!-- The label for the expiration date year of a credit card to be used by a11y services-->
    <string name="credit_cards_expiration_date_year">Жарамдылық мерзімінің жылы</string>
    <!-- The header for the name on the credit card -->
    <string name="credit_cards_name_on_card">Картадағы аты</string>
    <!-- The text for the "Delete card" menu item for deleting a credit card -->
    <string name="credit_cards_menu_delete_card">Картаны өшіру</string>
    <!-- The text for the "Delete card" button for deleting a credit card -->
    <string name="credit_cards_delete_card_button">Картаны өшіру</string>
    <!-- The text for the confirmation message of "Delete card" dialog -->
    <string name="credit_cards_delete_dialog_confirmation">Бұл несие картасын өшіруді шынымен қалайсыз ба?</string>
    <!-- The text for the positive button on "Delete card" dialog -->
    <string name="credit_cards_delete_dialog_button">Өшіру</string>
    <!-- The title for the "Save" menu item for saving a credit card -->
    <string name="credit_cards_menu_save">Сақтау</string>
    <!-- The text for the "Save" button for saving a credit card -->
    <string name="credit_cards_save_button">Сақтау</string>
    <!-- The text for the "Cancel" button for cancelling adding, updating or deleting a credit card -->
    <string name="credit_cards_cancel_button">Бас тарту</string>

    <!-- Title of the "Saved cards" screen -->
    <string name="credit_cards_saved_cards">Сақталған карталар</string>

    <!-- Error message for credit card number validation -->
    <string name="credit_cards_number_validation_error_message">Несиелік картаның жарамды нөмірін енгізіңіз</string>

    <!-- Error message for credit card name on card validation -->
    <string name="credit_cards_name_on_card_validation_error_message">Бұл өрісті толтырыңыз</string>
    <!-- Message displayed in biometric prompt displayed for authentication before allowing users to view their saved credit cards -->
    <string name="credit_cards_biometric_prompt_message">Сақталған карталарыңызды көру үшін бұғаттауын ашыңыз</string>
    <!-- Title of warning dialog if users have no device authentication set up -->
    <string name="credit_cards_warning_dialog_title">Несиелік карталарыңызды қорғаңыз</string>
    <!-- Message of warning dialog if users have no device authentication set up -->
    <string name="credit_cards_warning_dialog_message">Бөтен адам сіздің құрылғыңызда болса, одан сақталған несиелік карталарды қорғау үшін құрылғының бұғаттау үлгісін, PIN-кодын немесе парольді орнатыңыз.</string>
    <!-- Positive button to send users to set up a pin of warning dialog if users have no device authentication set up -->
    <string name="credit_cards_warning_dialog_set_up_now">Қазір баптау</string>
    <!-- Negative button to ignore warning dialog if users have no device authentication set up -->
    <string name="credit_cards_warning_dialog_later">Кейінірек</string>
    <!-- Title of PIN verification dialog to direct users to re-enter their device credentials to access their credit cards -->
    <string name="credit_cards_biometric_prompt_message_pin">Құрылғының бұғаттауын ашыңыз</string>

    <!-- Message displayed in biometric prompt for authentication, before allowing users to use their stored credit card information -->
    <string name="credit_cards_biometric_prompt_unlock_message">Сақталған несиелік карта ақпаратын қолдану үшін бұғаттауын ашыңыз</string>

    <!-- Title of the "Add address" screen -->
    <string name="addresses_add_address">Адресті қосу</string>
    <!-- Title of the "Edit address" screen -->
    <string name="addresses_edit_address">Адресті түзету</string>
    <!-- Title of the "Manage addresses" screen -->
    <string name="addresses_manage_addresses">Адрестерді басқару</string>
    <!-- The header for the first name of an address -->
    <string name="addresses_first_name">Аты</string>
    <!-- The header for the middle name of an address -->
    <string name="addresses_middle_name">Әкесінің аты</string>
    <!-- The header for the last name of an address -->
    <string name="addresses_last_name">Тегi</string>
    <!-- The header for the street address of an address -->
    <string name="addresses_street_address">Көше адресі</string>
    <!-- The header for the city of an address -->
    <string name="addresses_city">Қала</string>
    <!-- The header for the subregion of an address when "state" should be used -->
    <string name="addresses_state">Аймақ</string>
    <!-- The header for the subregion of an address when "province" should be used -->
    <string name="addresses_province">Облыс</string>
    <!-- The header for the zip code of an address -->
    <string name="addresses_zip">Пошталық индексі</string>
    <!-- The header for the country or region of an address -->
    <string name="addresses_country">Ел немесе аймақ</string>
    <!-- The header for the phone number of an address -->
    <string name="addresses_phone">Телефон</string>
    <!-- The header for the email of an address -->
    <string name="addresses_email">Эл. пошта</string>
    <!-- The text for the "Save" button for saving an address -->
    <string name="addresses_save_button">Сақтау</string>
    <!-- The text for the "Cancel" button for cancelling adding, updating or deleting an address -->
    <string name="addresses_cancel_button">Бас тарту</string>

    <!-- The text for the "Delete address" button for deleting an address -->
    <string name="addressess_delete_address_button">Адресті өшіру</string>

    <!-- The title for the "Delete address" confirmation dialog -->
    <string name="addressess_confirm_dialog_message">Бұл адресті өшіруді шынымен қалайсыз ба?</string>
    <!-- The text for the positive button on "Delete address" dialog -->
    <string name="addressess_confirm_dialog_ok_button">Өшіру</string>
    <!-- The text for the negative button on "Delete address" dialog -->
    <string name="addressess_confirm_dialog_cancel_button">Бас тарту</string>
    <!-- The text for the "Save address" menu item for saving an address -->
    <string name="address_menu_save_address">Адресті сақтау</string>
    <!-- The text for the "Delete address" menu item for deleting an address -->
    <string name="address_menu_delete_address">Адресті өшіру</string>

    <!-- Title of the Add search engine screen -->
    <string name="search_engine_add_custom_search_engine_title">Іздеу жүйесін қосу</string>
    <!-- Content description (not visible, for screen readers etc.): Title for the button that navigates to add new engine screen -->
    <string name="search_engine_add_custom_search_engine_button_content_description">Жаңа іздеу жүйесін қосу</string>
    <!-- Title of the Edit search engine screen -->
    <string name="search_engine_edit_custom_search_engine_title">Іздеу жүйесін түзету</string>
    <!-- Content description (not visible, for screen readers etc.): Title for the button to add a search engine in the action bar -->
    <string name="search_engine_add_button_content_description" moz:RemovedIn="120" tools:ignore="UnusedResources">Қосу</string>
    <!-- Content description (not visible, for screen readers etc.): Title for the button to save a search engine in the action bar -->
    <string name="search_engine_add_custom_search_engine_edit_button_content_description" moz:RemovedIn="120" tools:ignore="UnusedResources">Сақтау</string>
    <!-- Text for the menu button to edit a search engine -->
    <string name="search_engine_edit">Түзету</string>
    <!-- Text for the menu button to delete a search engine -->
    <string name="search_engine_delete">Өшіру</string>

    <!-- Text for the button to create a custom search engine on the Add search engine screen -->
    <string name="search_add_custom_engine_label_other" moz:RemovedIn="120" tools:ignore="UnusedResources">Басқа</string>
    <!-- Label for the TextField in which user enters custom search engine name -->
    <string name="search_add_custom_engine_name_label">Аты</string>
    <!-- Placeholder text shown in the Search Engine Name TextField before a user enters text -->
    <string name="search_add_custom_engine_name_hint" moz:RemovedIn="120" tools:ignore="UnusedResources">Атауы</string>
    <!-- Placeholder text shown in the Search Engine Name text field before a user enters text -->
    <string name="search_add_custom_engine_name_hint_2">Іздеу жүйесінің атауы</string>
    <!-- Label for the TextField in which user enters custom search engine URL -->
    <string name="search_add_custom_engine_url_label">Іздеу жолының URL адресі</string>
    <!-- Placeholder text shown in the Search String TextField before a user enters text -->
    <string name="search_add_custom_engine_search_string_hint" moz:RemovedIn="120" tools:ignore="UnusedResources">Қолданылатын іздеу жолы</string>
    <!-- Placeholder text shown in the Search String TextField before a user enters text -->
    <string name="search_add_custom_engine_search_string_hint_2">Іздеу үшін пайдаланылатын URL</string>
    <!-- Description text for the Search String TextField. The %s is part of the string -->
    <string name="search_add_custom_engine_search_string_example" formatted="false">Сұранымды &quot;%s&quot; жолымен алмастырыңыз. Мысалы:\nhttps://www.google.com/search?q=%s</string>
    <!-- Accessibility description for the form in which details about the custom search engine are entered -->
    <string name="search_add_custom_engine_form_description">Таңдауыңызша іздеу жүйесінің ақпараты</string>

    <!-- Label for the TextField in which user enters custom search engine suggestion URL -->
    <string name="search_add_custom_engine_suggest_url_label">Іздеу ұсыныстарының API (міндетті емес)</string>
    <!-- Placeholder text shown in the Search Suggestion String TextField before a user enters text -->
    <string name="search_add_custom_engine_suggest_string_hint">Іздеу ұсыныстарының API URL адресі</string>
    <!-- Description text for the Search Suggestion String TextField. The %s is part of the string -->
    <string name="search_add_custom_engine_suggest_string_example_2" formatted="false">Сұранымды &quot;%s&quot; мәнімен алмастырыңыз. Мысалы\nhttps://suggestqueries.google.com/complete/search?client=firefox&amp;q=%s</string>
    <!-- The text for the "Save" button for saving a custom search engine -->
    <string name="search_custom_engine_save_button">Сақтау</string>

    <!-- Text shown when a user leaves the name field empty -->
    <string name="search_add_custom_engine_error_empty_name">Іздеу жүйесінің атауын енгізіңіз</string>
    <!-- Text shown when a user leaves the search string field empty -->
    <string name="search_add_custom_engine_error_empty_search_string">Іздеу жолын енгізіңіз</string>
    <!-- Text shown when a user leaves out the required template string -->
    <string name="search_add_custom_engine_error_missing_template">Іздеу жолы мысал пішіміне сай келетінін тексеріңіз</string>
    <!-- Text shown when we aren't able to validate the custom search query. The first parameter is the url of the custom search engine -->
    <string name="search_add_custom_engine_error_cannot_reach">&quot;%s&quot; адресіне байланысу қатесі</string>
    <!-- Text shown when a user creates a new search engine -->
    <string name="search_add_custom_engine_success_message">%s қосылды</string>
    <!-- Text shown when a user successfully edits a custom search engine -->
    <string name="search_edit_custom_engine_success_message">%s сақталды</string>
    <!-- Text shown when a user successfully deletes a custom search engine -->
    <string name="search_delete_search_engine_success_message">%s өшірілді</string>

    <!-- Heading for the instructions to allow a permission -->
    <string name="phone_feature_blocked_intro">Рұқсат ету үшін:</string>
    <!-- First step for the allowing a permission -->
    <string name="phone_feature_blocked_step_settings">1. Android баптауларына өтіңіз</string>
    <!-- Second step for the allowing a permission -->
    <string name="phone_feature_blocked_step_permissions"><![CDATA[2. <b>Рұқсаттар</b> басыңыз]]></string>
    <!-- Third step for the allowing a permission (Fore example: Camera) -->
    <string name="phone_feature_blocked_step_feature"><![CDATA[3. <b>%1$s</b> ауыстырғышын іске қосыңыз]]></string>

    <!-- Label that indicates a site is using a secure connection -->
    <string name="quick_settings_sheet_secure_connection_2">Байланыс қауіпсіз</string>
    <!-- Label that indicates a site is using a insecure connection -->
    <string name="quick_settings_sheet_insecure_connection_2">Байланыс қауіпсіз емес</string>
    <!-- Label to clear site data -->
    <string name="clear_site_data">Cookies файлдары және сайт деректерін тазарту</string>
    <!-- Confirmation message for a dialog confirming if the user wants to delete all data for current site -->
    <string name="confirm_clear_site_data"><![CDATA[<b>%s</b> сайты үшін барлық cookie файлдары және деректерді өшіруді шынымен қалайсыз ба?]]></string>
    <!-- Confirmation message for a dialog confirming if the user wants to delete all the permissions for all sites-->
    <string name="confirm_clear_permissions_on_all_sites">Барлық сайттардағы барлық рұқсаттарды өшіруді шынымен қалайсыз ба?</string>
    <!-- Confirmation message for a dialog confirming if the user wants to delete all the permissions for a site-->
    <string name="confirm_clear_permissions_site">Бұл сайт үшін барлық рұқсаттарды өшіруді шынымен қалайсыз ба?</string>
    <!-- Confirmation message for a dialog confirming if the user wants to set default value a permission for a site-->
    <string name="confirm_clear_permission_site">Бұл сайт үшін бұл рұқсатты өшіруді шынымен қалайсыз ба?</string>
    <!-- label shown when there are not site exceptions to show in the site exception settings -->
    <string name="no_site_exceptions">Сайт үшін ережеден тыс жағдайлар жоқ</string>
    <!-- Bookmark deletion confirmation -->
    <string name="bookmark_deletion_confirmation">Бұл бетбелгіні өшіруді шынымен қалайсыз ба?</string>
    <!-- Browser menu button that adds a shortcut to the home fragment -->
    <string name="browser_menu_add_to_shortcuts">Жарлықтарға қосу</string>
    <!-- Browser menu button that removes a shortcut from the home fragment -->
    <string name="browser_menu_remove_from_shortcuts">Жарлықтардан өшіру</string>
    <!-- text shown before the issuer name to indicate who its verified by, parameter is the name of
     the certificate authority that verified the ticket-->
    <string name="certificate_info_verified_by">Растаған: %1$s</string>
    <!-- Login overflow menu delete button -->
    <string name="login_menu_delete_button">Өшіру</string>
    <!-- Login overflow menu edit button -->
    <string name="login_menu_edit_button">Түзету</string>
    <!-- Message in delete confirmation dialog for logins -->
    <string name="login_deletion_confirmation">Бұл логинді өшіруді қалайсыз ба?</string>
    <!-- Positive action of a dialog asking to delete  -->
    <string name="dialog_delete_positive">Өшіру</string>
    <!-- Negative action of a dialog asking to delete login -->
    <string name="dialog_delete_negative">Бас тарту</string>
    <!--  The saved login options menu description. -->
    <string name="login_options_menu">Логин баптаулары</string>
    <!--  The editable text field for a login's web address. -->
    <string name="saved_login_hostname_description">Логиннің веб-адресі үшін түзетуге болатын мәтіндік өрісі.</string>
    <!--  The editable text field for a login's username. -->
    <string name="saved_login_username_description">Логиннің пайдаланушы аты үшін түзетуге болатын мәтіндік өрісі.</string>
    <!--  The editable text field for a login's password. -->
    <string name="saved_login_password_description">Логиннің паролі үшін түзетуге болатын мәтіндік өрісі.</string>

    <!--  The button description to save changes to an edited login. -->
    <string name="save_changes_to_login">Логин өзгерістерін сақтау.</string>
    <!--  The page title for editing a saved login. -->
    <string name="edit">Түзету</string>
    <!--  The page title for adding new login. -->
    <string name="add_login">Жаңа логинді қосу</string>
    <!--  The error message in add/edit login view when password field is blank. -->
    <string name="saved_login_password_required">Пароль керек</string>
    <!--  The error message in add login view when username field is blank. -->
    <string name="saved_login_username_required">Пайдаланушы аты керек</string>
    <!--  The error message in add login view when hostname field is blank. -->
    <string name="saved_login_hostname_required" tools:ignore="UnusedResources">Хост атауы керек</string>
    <!-- Voice search button content description  -->
    <string name="voice_search_content_description">Дауыстық іздеу</string>
    <!-- Voice search prompt description displayed after the user presses the voice search button -->
    <string name="voice_search_explainer">Қазір сөйлеңіз</string>

    <!--  The error message in edit login view when a duplicate username exists. -->
    <string name="saved_login_duplicate">Бұл пайдаланушы атын қолданатын логин бар болып тұр</string>

    <!-- This is the hint text that is shown inline on the hostname field of the create new login page. 'https://www.example.com' intentionally hardcoded here -->
    <string name="add_login_hostname_hint_text">https://www.example.com</string>
    <!-- This is an error message shown below the hostname field of the add login page when a hostname does not contain http or https. -->
    <string name="add_login_hostname_invalid_text_3">Веб-адресте &quot;https://&quot; немесе &quot;http://&quot; болуы тиіс</string>
    <!-- This is an error message shown below the hostname field of the add login page when a hostname is invalid. -->
    <string name="add_login_hostname_invalid_text_2">Жарамды хост атауы керек</string>

    <!-- Synced Tabs -->
    <!-- Text displayed to ask user to connect another device as no devices found with account -->
    <string name="synced_tabs_connect_another_device">Басқа құрылғыны байланыстыру.</string>
    <!-- Text displayed asking user to re-authenticate -->
    <string name="synced_tabs_reauth">Қайта аутентификациялаңыз.</string>
    <!-- Text displayed when user has disabled tab syncing in Firefox Sync Account -->
    <string name="synced_tabs_enable_tab_syncing">Беттер синхрондауын іске қосыңыз.</string>
    <!-- Text displayed when user has no tabs that have been synced -->
    <string name="synced_tabs_no_tabs">Сізде басқа құрылғыларыңызда Firefox-та ашық беттер жоқ.</string>
    <!-- Text displayed in the synced tabs screen when a user is not signed in to Firefox Sync describing Synced Tabs -->
    <string name="synced_tabs_sign_in_message">Басқа құрылғыларыңыздан беттер тізімін қарау.</string>
    <!-- Text displayed on a button in the synced tabs screen to link users to sign in when a user is not signed in to Firefox Sync -->
    <string name="synced_tabs_sign_in_button">Синхрондау үшін кіру</string>

    <!-- The text displayed when a synced device has no tabs to show in the list of Synced Tabs. -->
    <string name="synced_tabs_no_open_tabs">Ашық беттер жоқ</string>

    <!-- Content description for expanding a group of synced tabs. -->
    <string name="synced_tabs_expand_group">Синхрондалған беттер тобын жазық қылу</string>
    <!-- Content description for collapsing a group of synced tabs. -->
    <string name="synced_tabs_collapse_group">Синхрондалған беттер тобын бүктеу</string>

    <!-- Top Sites -->
    <!-- Title text displayed in the dialog when shortcuts limit is reached. -->
    <string name="shortcut_max_limit_title">Жарлықтар саны шегіне жетті</string>
    <!-- Content description text displayed in the dialog when shortcut limit is reached. -->
    <string name="shortcut_max_limit_content">Жаңа жарлықты қосу үшін, біреуін өшіріңіз. Сайтқа басып, басулы ұстаңыз және өшіру таңдаңыз.</string>
    <!-- Confirmation dialog button text when top sites limit is reached. -->
    <string name="top_sites_max_limit_confirmation_button">Жақсы, түсіндім</string>

    <!-- Label for the preference to show the shortcuts for the most visited top sites on the homepage -->
    <string name="top_sites_toggle_top_recent_sites_4">Жарлықтар</string>
    <!-- Title text displayed in the rename top site dialog. -->
    <string name="top_sites_rename_dialog_title">Аты</string>
    <!-- Hint for renaming title of a shortcut -->
    <string name="shortcut_name_hint">Жарлық атауы</string>
    <!-- Button caption to confirm the renaming of the top site. -->
    <string name="top_sites_rename_dialog_ok">ОК</string>
    <!-- Dialog button text for canceling the rename top site prompt. -->
    <string name="top_sites_rename_dialog_cancel">Бас тарту</string>

    <!-- Text for the menu button to open the homepage settings. -->
    <string name="top_sites_menu_settings">Баптаулар</string>
    <!-- Text for the menu button to navigate to sponsors and privacy support articles. '&amp;' is replaced with the ampersand symbol: & -->
    <string name="top_sites_menu_sponsor_privacy">Біздің демеушілеріміз және сіздің жекелігіңіз</string>
    <!-- Label text displayed for a sponsored top site. -->
    <string name="top_sites_sponsored_label">Демеуленген</string>

    <!-- Inactive tabs in the tabs tray -->
    <!-- Title text displayed in the tabs tray when a tab has been unused for 14 days. -->
    <string name="inactive_tabs_title">Белсенді емес беттер</string>
    <!-- Content description for closing all inactive tabs -->
    <string name="inactive_tabs_delete_all">Барлық белсенді емес беттерді жабу</string>

    <!-- Content description for expanding the inactive tabs section. -->
    <string name="inactive_tabs_expand_content_description">Белсенді емес беттерді жазық қылу</string>
    <!-- Content description for collapsing the inactive tabs section. -->
    <string name="inactive_tabs_collapse_content_description">Белсенді емес беттерді бүктеу</string>

    <!-- Inactive tabs auto-close message in the tabs tray -->
    <!-- The header text of the auto-close message when the user is asked if they want to turn on the auto-closing of inactive tabs. -->
    <string name="inactive_tabs_auto_close_message_header" tools:ignore="UnusedResources">Бір айдан кейін автожабу керек пе?</string>
    <!-- A description below the header to notify the user what the inactive tabs auto-close feature is. -->
    <string name="inactive_tabs_auto_close_message_description" tools:ignore="UnusedResources">Firefox соңғы айда қаралмаған беттерді жаба алады.</string>
    <!-- A call to action below the description to allow the user to turn on the auto closing of inactive tabs. -->
    <string name="inactive_tabs_auto_close_message_action" tools:ignore="UnusedResources">АВТОЖАБУДЫ ІСКЕ ҚОСУ</string>

    <!-- Text for the snackbar to confirm auto-close is enabled for inactive tabs -->
    <string name="inactive_tabs_auto_close_message_snackbar">Автожабу іске қосылған</string>

    <!-- Awesome bar suggestion's headers -->
    <!-- Search suggestions title for Firefox Suggest. -->
    <string name="firefox_suggest_header">Firefox ұсынысы</string>

    <!-- Title for search suggestions when Google is the default search suggestion engine. -->
    <string name="google_search_engine_suggestion_header">Google іздеу</string>
    <!-- Title for search suggestions when the default search suggestion engine is anything other than Google. The first parameter is default search engine name. -->
    <string name="other_default_search_engine_suggestion_header">%s іздеуі</string>

    <!-- Default browser experiment -->
    <string name="default_browser_experiment_card_text">Веб-сайттар, эл. пошта хаттары және хабарламалардан сілтемелерді Firefox-та автоматты түрде ашылатындай етіп баптау.</string>

    <!-- Content description for close button in collection placeholder. -->
    <string name="remove_home_collection_placeholder_content_description">Өшіру</string>

    <!-- Content description radio buttons with a link to more information -->
    <string name="radio_preference_info_content_description">Көбірек білу үшін шертіңіз</string>

    <!-- Content description for the action bar "up" button -->
    <string name="action_bar_up_description">Жоғары жылжу</string>

    <!-- Content description for privacy content close button -->
    <string name="privacy_content_close_button_content_description">Жабу</string>

    <!-- Pocket recommended stories -->
    <!-- Header text for a section on the home screen. -->
    <string name="pocket_stories_header_1">Ойландыратын әңгімелер</string>
    <!-- Header text for a section on the home screen. -->
    <string name="pocket_stories_categories_header">Тақырып бойынша әңгімелер</string>
    <!-- Text of a button allowing users to access an external url for more Pocket recommendations. -->
    <string name="pocket_stories_placeholder_text">Көбірек шолу</string>
    <!-- Title of an app feature. Smaller than a heading. The first parameter is product name Pocket -->
    <string name="pocket_stories_feature_title_2">%s негізінде.</string>
    <!-- Caption for describing a certain feature. The placeholder is for a clickable text (eg: Learn more) which will load an url in a new tab when clicked.  -->
    <string name="pocket_stories_feature_caption">Firefox отбасының бөлігі. %s</string>
    <!-- Clickable text for opening an external link for more information about Pocket. -->
    <string name="pocket_stories_feature_learn_more">Көбірек білу</string>

    <!-- Text indicating that the Pocket story that also displays this text is a sponsored story by other 3rd party entity. -->
    <string name="pocket_stories_sponsor_indication">Демеуленген</string>

    <!-- Snackbar message for enrolling in a Nimbus experiment from the secret settings when Studies preference is Off.-->
    <string name="experiments_snackbar">Деректерді жіберу үшін телеметрияны іске қосу.</string>
    <!-- Snackbar button text to navigate to telemetry settings.-->
    <string name="experiments_snackbar_button">Баптауларға өту</string>

    <!-- Review quality check feature-->
    <!-- Name for the review quality check feature used as title for the panel. -->
    <string name="review_quality_check_feature_name" moz:RemovedIn="120" tools:ignore="UnusedResources">Пікірлерді тексеру құралы</string>
    <!-- Name for the review quality check feature used as title for the panel. -->
    <string name="review_quality_check_feature_name_2">Пікірлерді тексеру</string>
    <!-- Summary for grades A and B for review quality check adjusted grading. -->
    <string name="review_quality_check_grade_a_b_description">Сенімді пікірлер</string>
    <!-- Summary for grade C for review quality check adjusted grading. -->
    <string name="review_quality_check_grade_c_description">Сенімді және сенімсіз пікірлердің араласуы</string>
    <!-- Summary for grades D and F for review quality check adjusted grading. -->
    <string name="review_quality_check_grade_d_f_description">Сенімсіз пікірлер</string>
    <!-- Text for title presenting the reliability of a product's reviews. -->
    <string name="review_quality_check_grade_title">Бұл пікірлер қаншалықты сенімді?</string>
    <!-- Title for when the rating has been updated by the review checker -->
    <string name="review_quality_check_adjusted_rating_title">Түзетілген рейтинг</string>
    <!-- Description for a product's adjusted star rating. The text presents that the product's reviews which were evaluated as unreliable were removed from the adjusted rating. -->
    <string name="review_quality_check_adjusted_rating_description">Сенімсіз пікірлер өшірілді</string>
    <!-- Title for list of highlights from a product's review emphasizing a product's important traits. -->
    <string name="review_quality_check_highlights_title">Соңғы пікірлердің маңызды сәттері</string>
    <!-- Title for section explaining how we analyze the reliability of a product's reviews. -->
    <string name="review_quality_check_explanation_title">Біз пікірлер сапасын қалай анықтаймыз</string>
    <!-- Paragraph explaining how we analyze the reliability of a product's reviews. First parameter is the Fakespot product name. In the phrase "Fakespot by Mozilla", "by" can be localized. Does not need to stay by. -->
    <string name="review_quality_check_explanation_body_reliability">Біз өнім пікірлерінің сенімділігін тексеру үшін Mozilla ұсынған %s AI технологиясын қолданамыз. Бұл өнім сапасын емес, пікір сапасын бағалауға көмектеседі. </string>
    <!-- Paragraph explaining the grading system we use to classify the reliability of a product's reviews. -->
    <string name="review_quality_check_info_review_grade_header"><![CDATA[Әрбір өнім пікіріне біз A мен F арасындағы <b>әріптік баға</b> береміз.]]></string>
    <!-- Description explaining grades A and B for review quality check adjusted grading. -->
    <string name="review_quality_check_info_grade_info_AB">Сенімді пікірлер. Бұл пікірлерді шын, бейтарап пікірлер қалдырған шынайы тұтынушылар жазған деп санаймыз.</string>
    <!-- Description explaining grades A and B for review quality check adjusted grading. -->
    <string name="review_quality_check_info_grade_info_AB_2" moz:RemovedIn="120" tools:ignore="UnusedResources">Пікірлер сенімді деп есептейміз.</string>
    <!-- Description explaining grade C for review quality check adjusted grading. -->
    <string name="review_quality_check_info_grade_info_C">Осында сенімді және сенімсіз пікірлер араласқан деп санаймыз.</string>
    <!-- Description explaining grades D and F for review quality check adjusted grading. -->
    <string name="review_quality_check_info_grade_info_DF">Сенімсіз пікірлер. Бұл пікірлер жалған немесе біржақты шолушылар қалдырды деп санаймыз.</string>
    <!-- Description explaining grades D and F for review quality check adjusted grading. -->
    <string name="review_quality_check_info_grade_info_DF_2" moz:RemovedIn="120" tools:ignore="UnusedResources">Пікірлер сенімсіз деп есептейміз.</string>
    <!-- Paragraph explaining how a product's adjusted grading is calculated. -->
    <string name="review_quality_check_explanation_body_adjusted_grading"><![CDATA[<b>Түзетілген рейтинг</b> тек біз сенімді деп есептейтін пікірлерге негізделген.]]></string>
    <!-- Paragraph explaining product review highlights. First parameter is the name of the retailer (e.g. Amazon). -->
    <string name="review_quality_check_explanation_body_highlights"><![CDATA[<b>Маңызды сәттер</b> %s ішінен соңғы 80 күнде алынған, біз сенімді деп ойлайтын пікірлер негізінде алынды.]]></string>
    <!-- Text for learn more caption presenting a link with information about review quality. First parameter is for clickable text defined in review_quality_check_info_learn_more_link. -->
    <string name="review_quality_check_info_learn_more">%s туралы көбірек білу.</string>
    <!-- Clickable text that links to review quality check SuMo page. First parameter is the Fakespot product name. In the phrase "Fakespot by Mozilla", "by" can be localized. Does not need to stay by. -->
    <string name="review_quality_check_info_learn_more_link" moz:RemovedIn="121" tools:ignore="UnusedResources">Mozilla ұсынған %s пікірлер сапасын қалай анықтайды</string>
    <!-- Clickable text that links to review quality check SuMo page. First parameter is the Fakespot product name. -->
    <string name="review_quality_check_info_learn_more_link_2">%s пікірлер сапасын қалай анықтайды</string>
    <!-- Text for title of settings section. -->
    <string name="review_quality_check_settings_title">Баптаулар</string>
    <!-- Text for label for switch preference to show recommended products from review quality check settings section. -->
    <string name="review_quality_check_settings_recommended_products">Пікірлерді тексеру құралында жарнаманы көрсету</string>
    <!-- Description for switch preference to show recommended products from review quality check settings section. First parameter is for clickable text defined in review_quality_check_settings_recommended_products_learn_more.-->
    <string name="review_quality_check_settings_recommended_products_description" moz:RemovedIn="120" tools:ignore="UnusedResources">Сәйкес өнімдерге арналған жарнамаларды анда-санда көретін боласыз. Барлық жарнамалар біздің пікір сапа стандарттарына сай болуы керек. %s</string>
    <!-- Description for switch preference to show recommended products from review quality check settings section. First parameter is for clickable text defined in review_quality_check_settings_recommended_products_learn_more.-->
    <string name="review_quality_check_settings_recommended_products_description_2" tools:ignore="UnusedResources">Сәйкес өнімдерге арналған кездейсоқ жарнамаларды көресіз. Біз тек сенімді пікірлері бар өнімдерді жарнамалаймыз. %s</string>
    <!-- Clickable text that links to review quality check recommended products support article. -->
    <string name="review_quality_check_settings_recommended_products_learn_more" tools:ignore="UnusedResources">Көбірек білу</string>
    <!-- Text for turning sidebar off button from review quality check settings section. -->
    <string name="review_quality_check_settings_turn_off">Пікірлерді тексеру құралын сөндіру</string>
    <!-- Text for title of recommended product section. This is displayed above a product image, suggested as an alternative to the product reviewed. -->
    <string name="review_quality_check_ad_title" tools:ignore="UnusedResources">Көбірек қарастыру үшін</string>
    <!-- Caption for recommended product section indicating this is an ad by Fakespot. First parameter is the Fakespot product name. -->
    <string name="review_quality_check_ad_caption" tools:ignore="UnusedResources">%s ұсынған жарнама</string>
    <!-- Caption for review quality check panel. First parameter is for clickable text defined in review_quality_check_powered_by_link. -->
    <string name="review_quality_check_powered_by_2">Пікірлерді тексеру құралы %s негізінде жасалған</string>
    <!-- Clickable text that links to Fakespot.com. First parameter is the Fakespot product name. In the phrase "Fakespot by Mozilla", "by" can be localized. Does not need to stay by. -->
    <string name="review_quality_check_powered_by_link" tools:ignore="UnusedResources">Mozilla ұсынған %s</string>
    <!-- Text for title of warning card informing the user that the current analysis is outdated. -->
    <string name="review_quality_check_outdated_analysis_warning_title" tools:ignore="UnusedResources">Тексеру үшін жаңа ақпарат</string>
    <!-- Text for button from warning card informing the user that the current analysis is outdated. Clicking this should trigger the product's re-analysis. -->
    <string name="review_quality_check_outdated_analysis_warning_action" tools:ignore="UnusedResources">Қазір тексеру</string>
    <!-- Title for warning card informing the user that the current product does not have enough reviews for a review analysis. -->
    <string name="review_quality_check_no_reviews_warning_title">Пікірлер әлі жеткіліксіз</string>
    <!-- Text for body of warning card informing the user that the current product does not have enough reviews for a review analysis. -->
    <string name="review_quality_check_no_reviews_warning_body">Бұл өнімде көбірек пікірлер болған кезде, біз олардың сапасын тексере аламыз.</string>
    <!-- Title for warning card informing the user that the current product is currently not available. -->
    <string name="review_quality_check_product_availability_warning_title" tools:ignore="UnusedResources">Өнім қолжетімді емес</string>
    <!-- Text for the body of warning card informing the user that the current product is currently not available. -->
    <string name="review_quality_check_product_availability_warning_body" tools:ignore="UnusedResources">Бұл өнімнің қоймаға қайта оралғанын көрсеңіз, оны бізге хабарлаңыз, біз пікірлерді тексереміз.</string>
    <!-- Clickable text for warning card informing the user that the current product is currently not available. Clicking this should inform the server that the product is available. -->
    <string name="review_quality_check_product_availability_warning_action" moz:RemovedIn="120" tools:ignore="UnusedResources">Бұл өнімнің қоймаға оралғанын хабарлау</string>
    <!-- Clickable text for warning card informing the user that the current product is currently not available. Clicking this should inform the server that the product is available. -->
    <string name="review_quality_check_product_availability_warning_action_2" tools:ignore="UnusedResources">Өнімнің қоймада бар болғанын хабарлау</string>
    <!-- Title for warning card informing the user that the current product's re-analysis is still processing. -->
    <string name="review_quality_check_reanalysis_in_progress_warning_title">Пікір сапасын тексеру</string>
    <!-- Title for warning card informing the user that the current product's analysis is still processing. -->
    <string name="review_quality_check_analysis_in_progress_warning_title">Пікір сапасын тексеру</string>
    <!-- Text for body of warning card informing the user that the current product's analysis is still processing. -->
    <string name="review_quality_check_analysis_in_progress_warning_body">Бұл шамамен 60 секундқа созылуы мүмкін.</string>
    <!-- Title for info card displayed after the user reports a product is back in stock. -->
    <string name="review_quality_check_analysis_requested_info_title" tools:ignore="UnusedResources">Хабарламаңыз үшін рахмет!</string>
    <!-- Text for body of info card displayed after the user reports a product is back in stock. -->
    <string name="review_quality_check_analysis_requested_info_body" tools:ignore="UnusedResources">Бізде осы өнімнің пікірлері туралы ақпарат 24 сағат ішінде болуы керек. Кейінірек қайта тексеріңіз.</string>
    <!-- Title for info card displayed when the user review checker while on a product that Fakespot does not analyze (e.g. gift cards, music). -->
    <string name="review_quality_check_not_analyzable_info_title">Біз бұл пікірлерді тексере алмаймыз</string>
    <!-- Text for body of info card displayed when the user review checker while on a product that Fakespot does not analyze (e.g. gift cards, music). -->
    <string name="review_quality_check_not_analyzable_info_body">Өкінішке орай, біз белгілі бір өнім түрлерінің пікірлер сапасын тексере алмаймыз. Мысалы, сыйлық карталары және ағынды видео, музыка және ойындар.</string>
    <!-- Title for info card displayed when another user reported the displayed product is back in stock. -->
    <string name="review_quality_check_analysis_requested_other_user_info_title" tools:ignore="UnusedResources">Ақпарат жақында пайда болады</string>
    <!-- Text for body of info card displayed when another user reported the displayed product is back in stock. -->
    <string name="review_quality_check_analysis_requested_other_user_info_body" tools:ignore="UnusedResources">Бізде осы өнімнің пікірлері туралы ақпарат 24 сағат ішінде болуы керек. Кейінірек қайта тексеріңіз.</string>
    <!-- Title for info card displayed to the user when analysis finished updating. -->
    <string name="review_quality_check_analysis_updated_confirmation_title" tools:ignore="UnusedResources">Анализ ескірмеген</string>
    <!-- Text for the action button from info card displayed to the user when analysis finished updating. -->
    <string name="review_quality_check_analysis_updated_confirmation_action" tools:ignore="UnusedResources">Түсіндім</string>
    <!-- Title for error card displayed to the user when an error occurred. -->
    <string name="review_quality_check_generic_error_title">Дәл қазір ақпарат жоқ</string>
    <!-- Text for body of error card displayed to the user when an error occurred. -->
    <string name="review_quality_check_generic_error_body">Біз мәселені шешу үшін жұмыс істеп жатырмыз. Жақында қайта тексеріңіз.</string>
    <!-- Title for error card displayed to the user when the device is disconnected from the network. -->
    <string name="review_quality_check_no_connection_title">Желілік байланыс жоқ</string>
    <!-- Text for body of error card displayed to the user when the device is disconnected from the network. -->
    <string name="review_quality_check_no_connection_body">Желілік байланысты тексеріп, бетті қайта жүктеп көріңіз.</string>
    <!-- Title for card displayed to the user for products whose reviews were not analyzed yet. -->
    <string name="review_quality_check_no_analysis_title">Бұл пікірлер туралы ақпарат әлі жоқ</string>
    <!-- Text for the body of card displayed to the user for products whose reviews were not analyzed yet. -->
    <string name="review_quality_check_no_analysis_body">Бұл өнім туралы пікірлер сенімді екенін білу үшін пікірлер сапасын тексеріңіз. Ол небәрі 60 секундты алады.</string>
    <!-- Text for button from body of card displayed to the user for products whose reviews were not analyzed yet. Clicking this should trigger a product analysis. -->
    <string name="review_quality_check_no_analysis_link">Пікір сапасын тексеру</string>
    <!-- Headline for review quality check contextual onboarding card. -->
    <string name="review_quality_check_contextual_onboarding_title">Өнім пікірлерінің сенімділігі туралы біздің нұсқаулықты қолданып көріңіз</string>
    <!-- Description for review quality check contextual onboarding card. The first and last two parameters are for retailer names (e.g. Amazon, Walmart). The second parameter is for the name of the application (e.g. Firefox). -->
    <string name="review_quality_check_contextual_onboarding_description">Сатып алғанға дейін %1$s сайтындағы өнім пікірлері қаншалықты сенімді екенін қараңыз. Пікірлерді тексеру құралын %2$s сынамалы түрде ұсынады, ол тура браузер ішінде қолжетімді — сонымен қатар, ол %3$s және %4$s сайттарында да істейді.</string>
    <!-- Description for review quality check contextual onboarding card. The first parameters is for retailer name (e.g. Amazon). The second parameter is for the name of the application (e.g. Firefox). -->
    <string name="review_quality_check_contextual_onboarding_description_one_vendor">Сатып алғанға дейін %1$s сайтындағы өнім пікірлері қаншалықты сенімді екенін қараңыз. Пікірлерді тексеру құралын %2$s сынамалы түрде ұсынады, ол тура браузер ішінде қолжетімді.</string>
    <!-- Paragraph presenting review quality check feature. First parameter is the Fakespot product name. Second parameter is for clickable text defined in review_quality_check_contextual_onboarding_learn_more_link. In the phrase "Fakespot by Mozilla", "by" can be localized. Does not need to stay by. -->
    <string name="review_quality_check_contextual_onboarding_learn_more">Mozilla ұсынған %1$s мүмкіндігін пайдалана отырып, біз сізге біржақты және шынайы емес пікірлерден аулақ болуға көмектесеміз. Сатып алу кезінде сізді қорғау үшін біздің AI моделіміз үнемі жетілдіріліп отырады. %2$s</string>
    <!-- Clickable text from the contextual onboarding card that links to review quality check support article. -->
    <string name="review_quality_check_contextual_onboarding_learn_more_link">Көбірек білу</string>
    <!-- Caption text to be displayed in review quality check contextual onboarding card above the opt-in button. First parameter is the Fakespot product name. Following parameters are for clickable texts defined in review_quality_check_contextual_onboarding_privacy_policy and review_quality_check_contextual_onboarding_terms_use. In the phrase "Fakespot by Mozilla", "by" can be localized. Does not need to stay by. -->
    <string name="review_quality_check_contextual_onboarding_caption" moz:RemovedIn="121" tools:ignore="UnusedResources">&quot;Иә, қолданып көру&quot; опциясын таңдау арқылы сіз Mozilla ұсынған %1$s қолданбасының %2$s және %3$s шарттарымен келісесіз.</string>
    <!-- Caption text to be displayed in review quality check contextual onboarding card above the opt-in button. Parameter is the Fakespot product name. After the colon, what appears are two links, each on their own line. The first link is to a Privacy policy (review_quality_check_contextual_onboarding_privacy_policy_2). The second link is to Terms of use (review_quality_check_contextual_onboarding_terms_use_2). -->
    <string name="review_quality_check_contextual_onboarding_caption_2">&quot;Иә, қолданып көру&quot; опциясын таңдау арқылы сіз %1$s ұсынған келесімен келісесіз:</string>
<<<<<<< HEAD
    <!-- Clickable text from the review quality check contextual onboarding card that links to Fakespot privacy policy. -->
    <string name="review_quality_check_contextual_onboarding_privacy_policy" moz:RemovedIn="121" tools:ignore="UnusedResources">жекелік саясаты</string>
    <!-- Clickable text from the review quality check contextual onboarding card that links to Fakespot privacy policy. -->
=======
    <!-- Clickable text from the review quality check contextual onboarding card that links to Fakespot privacy policy. -->
    <string name="review_quality_check_contextual_onboarding_privacy_policy" moz:RemovedIn="121" tools:ignore="UnusedResources">жекелік саясаты</string>
    <!-- Clickable text from the review quality check contextual onboarding card that links to Fakespot privacy policy. -->
>>>>>>> d602c86b
    <string name="review_quality_check_contextual_onboarding_privacy_policy_2">Жекелік саясаты</string>
    <!-- Clickable text from the review quality check contextual onboarding card that links to Fakespot terms of use. -->
    <string name="review_quality_check_contextual_onboarding_terms_use" moz:RemovedIn="121" tools:ignore="UnusedResources">қолдану шарттары</string>
    <!-- Clickable text from the review quality check contextual onboarding card that links to Fakespot terms of use. -->
    <string name="review_quality_check_contextual_onboarding_terms_use_2">Қолдану шарттары</string>
    <!-- Text for opt-in button from the review quality check contextual onboarding card. -->
    <string name="review_quality_check_contextual_onboarding_primary_button_text">Иә, қолданып көру</string>
    <!-- Text for opt-out button from the review quality check contextual onboarding card. -->
    <string name="review_quality_check_contextual_onboarding_secondary_button_text">Қазір емес</string>

    <!-- Text for the first CFR presenting the review quality check feature. -->
    <string name="review_quality_check_first_cfr_message">Сатып алғанға дейін осы өнім туралы пікірлерге сене аласыз ба, соны біліңіз.</string>
    <!-- Text displayed in the first CFR presenting the review quality check feature that opens the review checker when clicked. -->
    <string name="review_quality_check_first_cfr_action" tools:ignore="UnusedResources">Пікірлерді тексеру құралын қолданып көру</string>
    <!-- Text for the second CFR presenting the review quality check feature. -->
    <string name="review_quality_check_second_cfr_message">Бұл пікірлер сенімді ме? Түзетілген рейтингті көру үшін қазір тексеріңіз.</string>
    <!-- Text displayed in the second CFR presenting the review quality check feature that opens the review checker when clicked. -->
    <string name="review_quality_check_second_cfr_action" tools:ignore="UnusedResources">Пікірлерді тексеру құралын ашу</string>
    <!-- Flag showing that the review quality check feature is work in progress. -->
    <string name="review_quality_check_beta_flag">Бета</string>
    <!-- Content description (not visible, for screen readers etc.) for opening browser menu button to open review quality check bottom sheet. -->
    <string name="review_quality_check_open_handle_content_description">Пікірлерді тексеру құралын ашу</string>
    <!-- Content description (not visible, for screen readers etc.) for closing browser menu button to open review quality check bottom sheet. -->
    <string name="review_quality_check_close_handle_content_description">Пікірлерді тексеру құралын жабу</string>
    <!-- Content description (not visible, for screen readers etc.) for review quality check star rating. First parameter is the number of stars (1-5) representing the rating. -->
    <string name="review_quality_check_star_rating_content_description">%1$s жұлдыз, 5 ішінен</string>
    <!-- Text for minimize button from highlights card. When clicked the highlights card should reduce its size. -->
    <string name="review_quality_check_highlights_show_less">Азырақ көрсету</string>
    <!-- Text for maximize button from highlights card. When clicked the highlights card should expand to its full size. -->
    <string name="review_quality_check_highlights_show_more">Көбірек көрсету</string>
    <!-- Text for highlights card quality category header. Reviews shown under this header should refer the product's quality. -->
    <string name="review_quality_check_highlights_type_quality">Сапасы</string>
    <!-- Text for highlights card price category header. Reviews shown under this header should refer the product's price. -->
    <string name="review_quality_check_highlights_type_price">Бағасы</string>

    <!-- Text for highlights card shipping category header. Reviews shown under this header should refer the product's shipping. -->
    <string name="review_quality_check_highlights_type_shipping">Жеткізілім</string>
    <!-- Text for highlights card packaging and appearance category header. Reviews shown under this header should refer the product's packaging and appearance. -->
    <string name="review_quality_check_highlights_type_packaging_appearance">Қаптама және сыртқы түрі</string>
    <!-- Text for highlights card competitiveness category header. Reviews shown under this header should refer the product's competitiveness. -->
    <string name="review_quality_check_highlights_type_competitiveness">Бәсекеге қабілеттілік</string>

    <!-- Accessibility services actions labels. These will be appended to accessibility actions like "Double tap to.." but not by or applications but by services like Talkback. -->
    <!-- Action label for elements that can be collapsed if interacting with them. Talkback will append this to say "Double tap to collapse". -->
    <string name="a11y_action_label_collapse">бүктеу</string>
    <!-- Current state for elements that can be collapsed if interacting with them. Talkback will dictate this after a state change. -->
    <string name="a11y_state_label_collapsed">бүктелген</string>
    <!-- Action label for elements that can be expanded if interacting with them. Talkback will append this to say "Double tap to expand". -->
    <string name="a11y_action_label_expand">жазық қылу</string>
    <!-- Current state for elements that can be expanded if interacting with them. Talkback will dictate this after a state change. -->
    <string name="a11y_state_label_expanded">жазық етілген</string>
    <!-- Action label for links to a website containing documentation about a wallpaper collection. Talkback will append this to say "Double tap to open link to learn more about this collection". -->
    <string name="a11y_action_label_wallpaper_collection_learn_more">осы жинақ туралы көбірек білу үшін сілтемені ашыңыз</string>
    <!-- Action label for links that point to an article. Talkback will append this to say "Double tap to read the article". -->
    <string name="a11y_action_label_read_article">мақаланы оқу</string>
    <!-- Action label for links to the Firefox Pocket website. Talkback will append this to say "Double tap to open link to learn more". -->
    <string name="a11y_action_label_pocket_learn_more">көбірек білу үшін сілтемені ашыңыз</string>
    <!-- Content description for headings announced by accessibility service. The first parameter is the text of the heading. Talkback will announce the first parameter and then speak the word "Heading" indicating to the user that this text is a heading for a section. -->
    <string name="a11y_heading">%s, Тақырыптама</string>
</resources><|MERGE_RESOLUTION|>--- conflicted
+++ resolved
@@ -522,14 +522,11 @@
 
     <!-- Change setting text button, for the cookie banner re-engagement dialog -->
     <string name="reduce_cookie_banner_dialog_change_setting_button" moz:RemovedIn="121" tools:ignore="UnusedResources">Рұқсат ету</string>
-<<<<<<< HEAD
-=======
 
     <!--Title for the cookie banner re-engagement CFR, the placeholder is replaced with app name -->
     <string name="cookie_banner_cfr_title">%1$s сіз үшін жаңа ғана cookie файлдарынан бас тартты</string>
     <!--Message for the cookie banner re-engagement CFR -->
     <string name="cookie_banner_cfr_message">Бұл сайтта алаңдататын нәрселерді мен сізді бақылайтын cookie файлдарын азырақ қылу.</string>
->>>>>>> d602c86b
 
     <!-- Description of the preference to enable "HTTPS-Only" mode. -->
     <string name="preferences_https_only_summary">Қауіпсіздікті арттыру үшін сайттарға HTTPS шифрлеу хаттамасын пайдаланып автоматты түрде қосылу әрекетін жасайды.</string>
@@ -2318,15 +2315,9 @@
     <string name="review_quality_check_contextual_onboarding_caption" moz:RemovedIn="121" tools:ignore="UnusedResources">&quot;Иә, қолданып көру&quot; опциясын таңдау арқылы сіз Mozilla ұсынған %1$s қолданбасының %2$s және %3$s шарттарымен келісесіз.</string>
     <!-- Caption text to be displayed in review quality check contextual onboarding card above the opt-in button. Parameter is the Fakespot product name. After the colon, what appears are two links, each on their own line. The first link is to a Privacy policy (review_quality_check_contextual_onboarding_privacy_policy_2). The second link is to Terms of use (review_quality_check_contextual_onboarding_terms_use_2). -->
     <string name="review_quality_check_contextual_onboarding_caption_2">&quot;Иә, қолданып көру&quot; опциясын таңдау арқылы сіз %1$s ұсынған келесімен келісесіз:</string>
-<<<<<<< HEAD
     <!-- Clickable text from the review quality check contextual onboarding card that links to Fakespot privacy policy. -->
     <string name="review_quality_check_contextual_onboarding_privacy_policy" moz:RemovedIn="121" tools:ignore="UnusedResources">жекелік саясаты</string>
     <!-- Clickable text from the review quality check contextual onboarding card that links to Fakespot privacy policy. -->
-=======
-    <!-- Clickable text from the review quality check contextual onboarding card that links to Fakespot privacy policy. -->
-    <string name="review_quality_check_contextual_onboarding_privacy_policy" moz:RemovedIn="121" tools:ignore="UnusedResources">жекелік саясаты</string>
-    <!-- Clickable text from the review quality check contextual onboarding card that links to Fakespot privacy policy. -->
->>>>>>> d602c86b
     <string name="review_quality_check_contextual_onboarding_privacy_policy_2">Жекелік саясаты</string>
     <!-- Clickable text from the review quality check contextual onboarding card that links to Fakespot terms of use. -->
     <string name="review_quality_check_contextual_onboarding_terms_use" moz:RemovedIn="121" tools:ignore="UnusedResources">қолдану шарттары</string>
