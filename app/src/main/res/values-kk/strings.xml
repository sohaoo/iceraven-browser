<?xml version="1.0" encoding="utf-8"?>
<resources xmlns:tools="http://schemas.android.com/tools" xmlns:moz="http://mozac.org/tools">
    <!-- App name for private browsing mode. The first parameter is the name of the app defined in app_name (for example: Fenix)-->
    <string name="app_name_private_5">Жекелік %s</string>
    <!-- App name for private browsing mode. The first parameter is the name of the app defined in app_name (for example: Fenix)-->
    <string name="app_name_private_4">%s (Жекелік)</string>

    <!-- Home Fragment -->
    <!-- Content description (not visible, for screen readers etc.): "Three dot" menu button. -->
    <string name="content_description_menu">Көбірек опциялар</string>
    <!-- Content description (not visible, for screen readers etc.): "Private Browsing" menu button. -->
    <string name="content_description_private_browsing_button">Жекелік шолу режимін іске қосу</string>
    <!-- Content description (not visible, for screen readers etc.): "Private Browsing" menu button. -->
    <string name="content_description_disable_private_browsing_button">Жекелік шолу режимін сөндіру</string>
    <!-- Content description (not visible, for screen readers etc.): "Private Browsing" menu button. -->
    <string name="content_description_private_browsing">Жекелік шолу</string>
    <!-- Placeholder text shown in the search bar before a user enters text for the default engine -->
    <string name="search_hint">Іздеу немесе адресті енгізу</string>

    <!-- Placeholder text shown in the search bar before a user enters text for a general engine -->
    <string name="search_hint_general_engine">Интернетте іздеу</string>
    <!-- Placeholder text shown in search bar when using history search -->
    <string name="history_search_hint">Тарихтан іздеу</string>
    <!-- Placeholder text shown in search bar when using bookmarks search -->
    <string name="bookmark_search_hint">Бетбелгілерден іздеу</string>
    <!-- Placeholder text shown in search bar when using tabs search -->
    <string name="tab_search_hint">Беттерден іздеу</string>
    <!-- Placeholder text shown in the search bar when using application search engines -->
    <string name="application_search_hint">Іздеу жолын енгізіңіз</string>
    <!-- No Open Tabs Message Description -->
    <string name="no_open_tabs_description">Сіздің ашық беттеріңіз осында көрсетілетін болады.</string>
    <!-- No Private Tabs Message Description -->
    <string name="no_private_tabs_description">Сіздің жекелік беттеріңіз осында көрсетілетін болады.</string>

    <!-- Tab tray multi select title in app bar. The first parameter is the number of tabs selected -->
    <string name="tab_tray_multi_select_title">%1$d таңдалды</string>
    <!-- Label of button in create collection dialog for creating a new collection  -->
    <string name="tab_tray_add_new_collection">Жаңа жинақты қосу</string>
    <!-- Label of editable text in create collection dialog for naming a new collection  -->
    <string name="tab_tray_add_new_collection_name">Аты</string>
    <!-- Label of button in save to collection dialog for selecting a current collection  -->
    <string name="tab_tray_select_collection">Жинақты таңдау</string>
    <!-- Content description for close button while in multiselect mode in tab tray -->
    <string name="tab_tray_close_multiselect_content_description">Көп таңдау режимінен шығу</string>
    <!-- Content description for save to collection button while in multiselect mode in tab tray -->
    <string name="tab_tray_collection_button_multiselect_content_description">Таңдалған беттерді жинаққа сақтау</string>
    <!-- Content description on checkmark while tab is selected in multiselect mode in tab tray -->
    <string name="tab_tray_multiselect_selected_content_description" moz:removedIn="136" tools:ignore="UnusedResources">Таңдалған</string>

    <!-- Home - Bookmarks -->
    <!-- Title for the home screen section with bookmarks. -->
    <string name="home_bookmarks_title">Бетбелгілер</string>
    <!-- Content description for the button which navigates the user to show all of their bookmarks. -->
    <string name="home_bookmarks_show_all_content_description">Барлық бетбелгілерді көрсету</string>
    <!-- Text for the menu button to remove a recently saved bookmark from the user's home screen -->
    <string name="home_bookmarks_menu_item_remove">Өшіру</string>

    <!-- About content. The first parameter is the name of the application. (For example: Fenix) -->
    <string name="about_content">%1$s жасаған Mozilla.</string>

    <!-- Private Browsing -->
    <!-- Explanation for private browsing displayed to users on home view when they first enable private mode
        The first parameter is the name of the app defined in app_name (for example: Fenix) -->
    <string name="private_browsing_placeholder_description_2">%1$s қолданба немесе барлық жекелік шолу беттері жабылғанда іздеулер және шолу тарихын өшіреді. Бұл сізді веб-сайттар немесе интернет қызметін ұсынушысына анонимды етпесе де, бұл компьютерді қолданатын басқа адамдардан сіздің интернеттегі белсенділікті жасырын сақтауға жол береді.</string>
    <string name="private_browsing_common_myths">Жекелік шолу туралы кең тараған аңыздар</string>

    <!-- True Private Browsing Mode -->
    <!-- Title for info card on private homescreen in True Private Browsing Mode. -->
    <string name="felt_privacy_desc_card_title">Бұл құрылғыда із қалдырмау</string>

    <!-- Explanation for private browsing displayed to users on home view when they first enable
        private mode in our new Total Private Browsing mode.
        The first parameter is the name of the app defined in app_name (for example: Firefox Nightly)
        The second parameter is the clickable link text in felt_privacy_info_card_subtitle_link_text -->
    <string name="felt_privacy_info_card_subtitle_2">Барлық жеке беттерді жапқанда, %1$s cookie файлдарын, тарихты және сайт деректерін өшіреді. %2$s</string>
    <!-- Clickable portion of the explanation for private browsing that links the user to our
        about privacy page.
        This string is used in felt_privacy_info_card_subtitle as the second parameter.-->
    <string name="felt_privacy_info_card_subtitle_link_text">Менің белсенділігімді кім көре алады?</string>

    <!-- Private mode shortcut "contextual feature recommendation" (CFR) -->
    <!-- Text for the Private mode shortcut CFR message for adding a private mode shortcut to open private tabs from the Home screen -->
    <string name="private_mode_cfr_message_2">Келесі жекелік бетін бір шерту арқылы ашыңыз.</string>
    <!-- Text for the positive button to accept adding a Private Browsing shortcut to the Home screen -->
    <string name="private_mode_cfr_pos_button_text">Үй экранына қосу</string>
    <!-- Text for the negative button to decline adding a Private Browsing shortcut to the Home screen -->
    <string name="cfr_neg_button_text">Жоқ, рахмет</string>

    <!-- Open in App "contextual feature recommendation" (CFR) -->
    <!-- Text for the info message. The first parameter is the name of the application.-->
    <string name="open_in_app_cfr_info_message_2">%1$s қолданбасын сілтемелерді қолданбаларда автоматты түрде ашатын етіп баптауға болады.</string>
    <!-- Text for the positive action button -->
    <string name="open_in_app_cfr_positive_button_text">Баптауларға өту</string>
    <!-- Text for the negative action button -->
    <string name="open_in_app_cfr_negative_button_text">Тайдыру</string>


    <!-- Private browsing erase action "contextual feature recommendation" (CFR) -->
    <!-- Text for the message displayed in the contextual feature recommendation popup promoting the erase private browsing feature. -->
    <string name="erase_action_cfr_message">Жаңа жекелік шолуды бастау үшін осы жерді шертіңіз. Тарихыңызды, cookie файлдарын - барлығын өшіріңіз.</string>


    <!-- Toolbar "contextual feature recommendation" (CFR) -->
    <!-- Text for the title displayed in the contextual feature recommendation popup promoting the navigation bar. -->
    <string name="navbar_cfr_title">Жаңа навигация арқылы жылдамырақ шолыңыз</string>

    <!-- Text for the message displayed in the contextual feature recommendation popup promoting the navigation bar. -->
    <string name="navbar_cfr_message_2">Веб-сайтта болған кезде, қосымша шолу кеңістігі үшін төмен айналдырған кезде бұл панель жасырылады.</string>

    <!-- Text for the message displayed for the popup promoting the long press of navigation in the navigation bar. -->
    <string name="navbar_navigation_buttons_cfr_message">Осы бет тарихындағы беттер арасында өту үшін бағдарша пернесін басып, ұстап тұрыңыз.</string>

    <!-- Address bar swipe "contextual feature recommendation" (CFR) -->
    <!-- Text for the title displayed in the contextual feature recommendation popup promoting swipe of address bar. -->
    <string name="address_bar_swipe_cfr_title">Беттерді ауыстыру үшін құралдар тақтасы үстінен өткізіңіз</string>

    <!-- Text for the message displayed in the contextual feature recommendation popup promoting swipe of address bar. -->
    <string name="address_bar_swipe_cfr_message">Ауыстыру үшін солға немесе оңға өткізіңіз. Жаңа бетті ашу үшін соңғы бетте солға өткізіңіз.</string>

    <!-- Text for the info dialog when camera permissions have been denied but user tries to access a camera feature. -->
    <string name="camera_permissions_needed_message">Камера рұқсаты керек. Android баптауларына өтіп, Рұқсаттарды ашып, &quot;Рұқсат ету&quot; таңдаңыз.</string>
    <!-- Text for the positive action button to go to Android Settings to grant permissions. -->
    <string name="camera_permissions_needed_positive_button_text">Баптауларға өту</string>
    <!-- Text for the negative action button to dismiss the dialog. -->
    <string name="camera_permissions_needed_negative_button_text">Тайдыру</string>

    <!-- Text for the banner message to tell users about our auto close feature. -->
    <string name="tab_tray_close_tabs_banner_message">Ашық беттер өткен күнде, аптада немесе айда қаралмаған болса, автоматты түрде жабылатынын баптау.</string>
    <!-- Text for the positive action button to go to Settings for auto close tabs. -->
    <string name="tab_tray_close_tabs_banner_positive_button_text">Опцияларды қарау</string>
    <!-- Text for the negative action button to dismiss the Close Tabs Banner. -->
    <string name="tab_tray_close_tabs_banner_negative_button_text">Тайдыру</string>

    <!-- Text for the banner message to tell users about our inactive tabs feature. -->
    <string name="tab_tray_inactive_onboarding_message">Сіз екі апта бойы қарамаған беттер осында жылжытылады.</string>

    <!-- Text for the action link to go to Settings for inactive tabs. -->
    <string name="tab_tray_inactive_onboarding_button_text">Баптауларда сөндіру</string>
    <!-- Text for title for the auto-close dialog of the inactive tabs. -->
    <string name="tab_tray_inactive_auto_close_title">Бір айдан кейін автожабу керек пе?</string>
    <!-- Text for the body for the auto-close dialog of the inactive tabs.
        The first parameter is the name of the application.-->
    <string name="tab_tray_inactive_auto_close_body_2">%1$s сіз соңғы айда қарамаған беттерді жаба алады.</string>
    <!-- Content description for close button in the auto-close dialog of the inactive tabs. -->
    <string name="tab_tray_inactive_auto_close_button_content_description">Жабу</string>

    <!-- Text for turn on auto close tabs button in the auto-close dialog of the inactive tabs. -->
    <string name="tab_tray_inactive_turn_on_auto_close_button_2">Автожабуды іске қосу</string>


    <!-- Home screen icons - Long press shortcuts -->
    <!-- Shortcut action to open new tab -->
    <string name="home_screen_shortcut_open_new_tab_2">Жаңа бет</string>
    <!-- Shortcut action to open new private tab -->
    <string name="home_screen_shortcut_open_new_private_tab_2">Жаңа жекелік беті</string>

    <!-- Shortcut action to open Passwords screen -->
    <string name="home_screen_shortcut_passwords">Парольдер</string>

    <!-- Recent Tabs -->
    <!-- Header text for jumping back into the recent tab in the home screen -->
    <string name="recent_tabs_header">Кері оралу</string>
    <!-- Button text for showing all the tabs in the tabs tray -->
    <string name="recent_tabs_show_all">Барлығын көрсету</string>

    <!-- Content description for the button which navigates the user to show all recent tabs in the tabs tray. -->
    <string name="recent_tabs_show_all_content_description_2">Барлық соңғы беттерді көрсету батырмасы</string>

    <!-- Text for button in synced tab card that opens synced tabs tray -->
    <string name="recent_tabs_see_all_synced_tabs_button_text">Барлық синхрондалған беттерді қарау</string>
    <!-- Accessibility description for device icon used for recent synced tab -->
    <string name="recent_tabs_synced_device_icon_content_description">Синхрондалған құрылғы</string>
    <!-- Text for the dropdown menu to remove a recent synced tab from the homescreen -->
    <string name="recent_synced_tab_menu_item_remove">Өшіру</string>
    <!-- Text for the menu button to remove a grouped highlight from the user's browsing history
         in the Recently visited section -->
    <string name="recent_tab_menu_item_remove">Өшіру</string>

    <!-- History Metadata -->
    <!-- Header text for a section on the home screen that displays grouped highlights from the
         user's browsing history, such as topics they have researched or explored on the web -->
    <string name="history_metadata_header_2">Жуырда қаралған</string>
    <!-- Text for the menu button to remove a grouped highlight from the user's browsing history
         in the Recently visited section -->
    <string name="recently_visited_menu_item_remove">Өшіру</string>

    <!-- Content description for the button which navigates the user to show all of their history. -->
    <string name="past_explorations_show_all_content_description_2">Барлық тарихты көрсету</string>

    <!-- Browser Fragment -->
    <!-- Content description (not visible, for screen readers etc.): Navigate backward (browsing history) -->
    <string name="browser_menu_back">Артқа</string>
    <!-- Content description (not visible, for screen readers etc.): Navigate forward (browsing history) -->
    <string name="browser_menu_forward">Алға</string>
    <!-- Content description (not visible, for screen readers etc.): Refresh current website -->
    <string name="browser_menu_refresh">Жаңарту</string>
    <!-- Content description (not visible, for screen readers etc.): Stop loading current website -->
    <string name="browser_menu_stop">Тоқтату</string>
    <!-- Browser menu button that opens the extensions manager -->
    <string name="browser_menu_extensions">Кеңейтулер</string>
    <!-- Browser menu banner header text for extensions onboarding.
        The first parameter is the name of the app defined in app_name (for example: Fenix). -->
    <string name="browser_menu_extensions_banner_onboarding_header">%s өзіңіздікі етіп қылу</string>
    <!-- Browser menu banner header text for extensions onboarding when all installed extensions have been disabled. -->
    <string name="browser_menu_disabled_extensions_banner_onboarding_header">Сізде орнатылған, бірақ іске қосылмаған кеңейтулер бар</string>
    <!-- Browser menu banner body text for extensions onboarding.
        The first parameter is the name of the app defined in app_name (for example: Fenix). -->
    <string name="browser_menu_extensions_banner_onboarding_body">Кеңейтулер %s сыртқы түрі мен өнімділігін өзгертуден бастап, жекелік пен қауіпсіздікті арттыруға дейін шолуды келесі деңгейге көтереді.</string>
    <!-- Browser menu banner body text for extensions onboarding when all installed extensions have been disabled.
     The first parameter is the name of the button that opens extension manager (for example "Manage extensions"). -->
    <string name="browser_menu_disabled_extensions_banner_onboarding_body">Кеңейтулерді пайдалану үшін оларды бапауларда немесе төменде &quot;%s&quot; таңдау арқылы іске қосыңыз.</string>
    <!-- Browser menu banner link text for learning more about extensions -->
    <string name="browser_menu_extensions_banner_learn_more">Көбірек білу</string>
    <!-- Browser menu button that opens the extensions manager -->
    <string name="browser_menu_manage_extensions">Кеңейтулерді басқару</string>
    <!-- Content description (not visible, for screen readers etc.): Section heading for recommended extensions.-->
    <string name="browser_menu_recommended_section_content_description">Ұсынылатын кеңейтулер</string>
    <!-- Content description (not visible, for screen readers etc.): Label for plus icon used to add extension.
      The first parameter is the name of the extension (for example: ClearURLs). -->
    <string name="browser_menu_extension_plus_icon_content_description_2">%1$s қосу</string>
    <!-- Browser menu button that opens AMO in a tab -->
    <string name="browser_menu_discover_more_extensions">Көбірек кеңейтулерді табу</string>
    <!-- Browser menu description that is shown when one or more extensions are disabled due to extension errors -->
    <string name="browser_menu_extensions_disabled_description">Уақытша сөндірілген</string>
    <!-- The description of the browser menu appears when the user hasn't installed any extensions. -->
    <string name="browser_menu_no_extensions_installed_description">Іске қосылған кеңейтулер жоқ</string>
    <!-- Browser menu button that opens account settings -->
    <string name="browser_menu_account_settings">Тіркелгі ақпараты</string>
    <!-- Browser menu button that sends a user to help articles -->
    <string name="browser_menu_help">Көмек</string>
    <!-- Browser menu button that sends a to a the what's new article -->
    <string name="browser_menu_whats_new">Не жаңалық</string>
    <!-- Browser menu button that opens the settings menu -->
    <string name="browser_menu_settings">Баптаулар</string>
    <!-- Browser menu button that opens a user's library -->
    <string name="browser_menu_library">Кітапхана</string>
    <!-- Browser menu toggle that requests a desktop site -->
    <string name="browser_menu_desktop_site">Жұмыс үстелі сайты</string>
    <!-- Browser menu button that reopens a private tab as a regular tab -->
    <string name="browser_menu_open_in_regular_tab">Қалыпты бетте ашу</string>
    <!-- Browser menu toggle that adds a shortcut to the site on the device home screen. -->
    <string name="browser_menu_add_to_homescreen">Үй экранына қосу</string>
    <!-- Browser menu toggle that adds a PWA of the site on the device home screen. -->
    <string name="browser_menu_add_app_to_homescreen">Қолданбаны үй экранына қосу</string>
    <!-- Browser menu toggle that adds a shortcut to the site on the device home screen. -->
    <string name="browser_menu_add_to_homescreen_2">Үй экранына қосу…</string>
    <!-- Browser menu toggle that adds a PWA of the site on the device home screen. -->
    <string name="browser_menu_add_app_to_homescreen_2">Қолданбаны үй экранына қосу…</string>
    <!-- Text for notifying users that Xiaomi devices require additional permissions to add to home screen -->
    <string name="browser_menu_add_to_homescreen_xiaomi">Xiaomi құрылғыларына негізгі экранға жарлықтарды қосу үшін  қосымша рұқсаттар қажет болуы мүмкін. Баптауларды тексеріңіз.</string>
    <!-- Content description (not visible, for screen readers etc.) for the Resync tabs button -->
    <string name="resync_button_content_description">Қайта синхрондау</string>
    <!-- Browser menu button that opens the find in page menu -->
    <string name="browser_menu_find_in_page">Беттен табу</string>
    <!-- Browser menu button that opens the find in page menu -->
    <string name="browser_menu_find_in_page_2">Беттен табу…</string>
    <!-- Browser menu button that opens the translations dialog, which has options to translate the current browser page. -->
    <string name="browser_menu_translations">Парақты аудару</string>
    <!-- Browser menu button that saves the current tab to a collection -->
    <string name="browser_menu_save_to_collection">Жинаққа сақтау…</string>
    <!-- Browser menu button that saves the current tab to a collection -->
    <string name="browser_menu_save_to_collection_2">Жинаққа сақтау</string>
    <!-- Browser menu button that open a share menu to share the current site -->
    <string name="browser_menu_share">Бөлісу</string>
    <!-- Browser menu button that open a share menu to share the current site -->
    <string name="browser_menu_share_2">Бөлісу…</string>
    <!-- Browser menu button shown in custom tabs that opens the current tab in Fenix
        The first parameter is the name of the app defined in app_name (for example: Fenix) -->
    <string name="browser_menu_open_in_fenix">%1$s көмегімен ашу</string>
    <!-- Browser menu text shown in custom tabs to indicate this is a Fenix tab
        The first parameter is the name of the app defined in app_name (for example: Fenix) -->
    <string name="browser_menu_powered_by">%1$s қозғалтқышы негізінде</string>
    <!-- Browser menu text shown in custom tabs to indicate this is a Fenix tab
        The first parameter is the name of the app defined in app_name (for example: Fenix) -->
    <string name="browser_menu_powered_by2">%1$s қозғалтқышы негізінде</string>
    <!-- Browser menu button to put the current page in reader mode -->
    <string name="browser_menu_read">Оқу көрінісі</string>
    <!-- Browser menu button content description to close reader mode and return the user to the regular browser -->
    <string name="browser_menu_read_close">Оқу режимін жабу</string>
    <!-- Browser menu button to open the current page in an external app -->
    <string name="browser_menu_open_app_link">Қолданбада ашу</string>
    <!-- Browser menu button to show reader view appearance controls e.g. the used font type and size -->
    <string name="browser_menu_customize_reader_view">Оқу режимін баптау</string>
    <!-- Browser menu button to show reader view appearance controls e.g. the used font type and size -->
    <string name="browser_menu_customize_reader_view_2">Оқу режимін баптау</string>
    <!-- Browser menu label for adding a bookmark -->
    <string name="browser_menu_add">Қосу</string>
    <!-- Browser menu label for editing a bookmark -->
    <string name="browser_menu_edit">Түзету</string>

    <!-- Button shown on the home page that opens the Customize home settings -->
    <string name="browser_menu_customize_home_1">Үй бетін баптау</string>

    <!-- Browser menu label to sign in to sync on the device using Mozilla accounts -->
    <string name="browser_menu_sign_in">Кіру</string>

    <!-- Browser menu caption label for the "Sign in" browser menu item described in `browser_menu_sign_in` -->
    <string name="browser_menu_sign_in_caption">Парольдер, беттер және т.б. синхрондау</string>

    <!-- Browser menu label to sign back in to sync on the device when the user's account needs to be reauthenticated -->
    <string name="browser_menu_sign_back_in_to_sync">Синхрондау ішіне қайта кіру</string>
    <!-- Browser menu caption label for the "Sign back in to sync" browser menu item described in `browser_menu_sign_back_in_to_sync` when there is an error in syncing -->
    <string name="browser_menu_syncing_paused_caption">Синхрондау аялдатылды</string>
    <!-- Browser menu label that creates a private tab -->
    <string name="browser_menu_new_private_tab">Жаңа жекелік беті</string>
    <!-- Browser menu label that navigates to the Password screen -->
    <string name="browser_menu_passwords">Парольдер</string>

    <!-- Browser menu label that navigates to the SUMO page for the Firefox for Android release notes.
         The first parameter is the name of the app defined in app_name (for example: Fenix)-->
    <string name="browser_menu_new_in_firefox">%1$s ішіндегі жаңа</string>

    <!-- Browser menu label that toggles the request for the desktop site of the currently visited page -->
    <string name="browser_menu_switch_to_desktop_site">Жұмыс үстелі сайтына ауысу</string>
    <!-- Browser menu label that toggles the request for the mobile site of the currently visited page -->
    <string name="browser_menu_switch_to_mobile_site">Мобильді сайтқа ауысу</string>
    <!-- Browser menu label that navigates to the page tools sub-menu -->
    <string name="browser_menu_tools">Құралдар</string>
    <!-- Content description (not visible, for screen readers etc.): Back button for all menu redesign sub-menu -->
    <string name="browser_menu_back_button_content_description">Негізгі мәзірге оралу</string>
    <!-- Content description (not visible, for screen readers etc.) for bottom sheet handlebar main menu. -->
    <string name="browser_main_menu_handlebar_content_description">Басты мәзір парағын жабу</string>
    <!-- Content description (not visible, for screen readers etc.) for main menu help button. -->
    <string name="browser_main_menu_content_description_help_button">Көмек</string>
    <!-- Content description (not visible, for screen readers etc.) for main menu settings button. -->
    <string name="browser_main_menu_content_description_settings_button">Баптаулар</string>
    <!-- Content description (not visible, for screen readers etc.) for bottom sheet handlebar extensions menu. -->
    <string name="browser_extensions_menu_handlebar_content_description">Кеңейтулер мәзір парағын жабу</string>
    <!-- Content description (not visible, for screen readers etc.) for bottom sheet handlebar save menu. -->
    <string name="browser_save_menu_handlebar_content_description">Сақтау мәзір парағын жабу</string>
    <!-- Content description (not visible, for screen readers etc.) for bottom sheet handlebar tools menu. -->
    <string name="browser_tools_menu_handlebar_content_description">Құралдар мәзір парағын жабу</string>
    <!-- Content description (not visible, for screen readers etc.) for bottom sheet handlebar custom tab menu. -->
    <string name="browser_custom_tab_menu_handlebar_content_description">Таңдауыңызша бет мәзір парағын жабу</string>
    <!-- Browser menu description that describes the various tools related menu items inside of the tools sub-menu -->
    <string name="browser_menu_tools_description_with_translate" moz:removedIn="134" tools:ignore="UnusedResources">Оқу режимі, Аудару, Баспаға шығару, Бөлісу, Қолданбаны ашу</string>
    <!-- Browser menu description that describes the various tools related menu items inside of the tools sub-menu -->
    <string name="browser_menu_tools_description" moz:removedIn="134" tools:ignore="UnusedResources">Оқу режимі, Баспаға шығару, Бөлісу, Қолданбаны ашу</string>
    <!-- Browser menu description that describes the various tools related menu items inside of the tools sub-menu
         The first parameter is the label of the report site issue (for example: Report Site issue) -->
    <string name="browser_menu_tools_description_with_translate_with_report_site" moz:removedIn="135" tools:ignore="UnusedResources">Оқу режимі, Аудару, %s, Баспаға шығару, Бөлісу, Қолданбаны ашу</string>
    <!-- Browser menu description that describes the various tools related menu items inside of the tools sub-menu when the "Report broken site" feature is available-->
    <string name="browser_menu_tools_description_with_translate_with_report_site_2">Оқу режимі, Аудару, Сынған сайт туралы хабарлау, Баспаға шығару, Бөлісу, Қолданбаны ашу</string>
<<<<<<< HEAD
    <!-- Browser menu description that describes the various tools related menu items inside of the tools sub-menu -->
    <string name="browser_menu_tools_description_with_translate_without_report_site">Оқу режимі, Аудару, Баспаға шығару, Бөлісу, Қолданбаны ашу</string>
    <!-- Browser menu description that describes the various tools related menu items inside of the tools sub-menu
         The first parameter is the label of the report site issue (for example: Report Site issue) -->
    <string name="browser_menu_tools_description_with_report_site" moz:removedIn="135" tools:ignore="UnusedResources">Оқу режимі, %s, Баспаға шығару, Бөлісу, Қолданбаны ашу</string>
    <!-- Browser menu description that describes the various tools related menu items inside of the tools sub-menu when the "Report broken site" feature is available-->
    <string name="browser_menu_tools_description_with_report_site_2">Оқу режимі, Сынған сайт туралы хабарлау, Баспаға шығару, Бөлісу, Қолданбаны ашу</string>
    <!-- Browser menu description that describes the various tools related menu items inside of the tools sub-menu -->
=======
    <!-- Browser menu description that describes the various tools related menu items inside of the tools sub-menu -->
    <string name="browser_menu_tools_description_with_translate_without_report_site">Оқу режимі, Аудару, Баспаға шығару, Бөлісу, Қолданбаны ашу</string>
    <!-- Browser menu description that describes the various tools related menu items inside of the tools sub-menu
         The first parameter is the label of the report site issue (for example: Report Site issue) -->
    <string name="browser_menu_tools_description_with_report_site" moz:removedIn="135" tools:ignore="UnusedResources">Оқу режимі, %s, Баспаға шығару, Бөлісу, Қолданбаны ашу</string>
    <!-- Browser menu description that describes the various tools related menu items inside of the tools sub-menu when the "Report broken site" feature is available-->
    <string name="browser_menu_tools_description_with_report_site_2">Оқу режимі, Сынған сайт туралы хабарлау, Баспаға шығару, Бөлісу, Қолданбаны ашу</string>
    <!-- Browser menu description that describes the various tools related menu items inside of the tools sub-menu -->
>>>>>>> 07ff4473
    <string name="browser_menu_tools_description_without_report_site">Оқу режимі, Баспаға шығару, Бөлісу, Қолданбаны ашу</string>
    <!-- Browser menu label that navigates to the save sub-menu, which contains various save related menu items such as
         bookmarking a page, saving to collection, shortcut or as a PDF, and adding to home screen -->
    <string name="browser_menu_save">Сақтау</string>

    <!-- Browser menu description that describes the various save related menu items inside of the save sub-menu -->
    <string name="browser_menu_save_description">Бетбелгіні қосу, Жарлық, Басты бет, Жинақ, PDF</string>
    <!-- Browser menu label that bookmarks the currently visited page -->
    <string name="browser_menu_bookmark_this_page">Бұл бетті бетбелгілерге қосу</string>
    <!-- Browser menu label that navigates to the edit bookmark screen for the current bookmarked page -->
    <string name="browser_menu_edit_bookmark">Бетбелгіні түзету</string>
    <!-- Browser menu label that the saves the currently visited page as a PDF -->
    <string name="browser_menu_save_as_pdf">PDF ретінде сақтау…</string>
    <!-- Browser menu label for turning ON reader view of the current visited page -->
    <string name="browser_menu_turn_on_reader_view">Оқу көрінісін іске қосу</string>
    <!-- Browser menu label for turning OFF reader view of the current visited page -->
    <string name="browser_menu_turn_off_reader_view">Оқу көрінісін сөндіру</string>
    <!-- Browser menu button that reopens a private tab as a regular tab -->
<<<<<<< HEAD
    <string name="browser_menu_open_in_normal_tab">Жеке емес бетке жылжыту</string>dsa
=======
    <string name="browser_menu_open_in_normal_tab">Жеке емес бетке жылжыту</string>
>>>>>>> 07ff4473
    <!-- Browser menu label for navigating to the translation feature, which provides language translation options the current visited page -->
    <string name="browser_menu_translate_page">Парақты аудару…</string>
    <!-- Browser menu label for navigating to the Web Compat Reporter feature, which provides users the ability to send bug reports for broken sites. -->
    <string name="browser_menu_webcompat_reporter">Сынған сайт туралы хабарлау…</string>
    <!-- Browser menu label that is displayed when the current page has been translated by the translation feature.
         The first parameter is the name of the language that page was translated to (e.g. English). -->
    <string name="browser_menu_translated_to">%1$s тіліне аударылған</string>
    <!-- Browser menu label for the print feature -->
    <string name="browser_menu_print">Баспаға шығару…</string>

    <!-- Browser menu label for the Delete browsing data on quit feature.
        The first parameter is the name of the app defined in app_name (for example: Fenix). -->
    <string name="browser_menu_delete_browsing_data_on_quit">%1$s жұмысын аяқтау</string>

    <!-- Menu "contextual feature recommendation" (CFR) -->
    <!-- Text for the title in the contextual feature recommendation popup promoting the menu feature. -->
    <string name="menu_cfr_title">Жаңа: жеңілдетілген мәзір</string>
    <!-- Text for the message in the contextual feature recommendation popup promoting the menu feature. -->
    <string name="menu_cfr_body">Жекелік шолудан бастап әрекеттерді сақтауға дейін қажет нәрсені жылдам табыңыз.</string>

    <!-- Extensions management fragment -->
    <!-- Text displayed when there are no extensions to be shown -->
    <string name="extensions_management_no_extensions">Мұнда кеңейтулер жоқ</string>

    <!-- Browser Toolbar -->
    <!-- Content description for the Home screen button on the browser toolbar -->
    <string name="browser_toolbar_home">Бастапқы экран</string>

    <!-- Content description (not visible, for screen readers etc.): Erase button: Erase the browsing
         history and go back to the home screen. -->
    <string name="browser_toolbar_erase">Шолу тарихын өшіру</string>
    <!-- Content description for the translate page toolbar button that opens the translations dialog when no translation has occurred. -->
    <string name="browser_toolbar_translate">Парақты аудару</string>

    <!-- Content description (not visible, for screen readers etc.) for the translate page toolbar button that opens the translations dialog when the page is translated successfully.
         The first parameter is the name of the language that is displayed in the original page. (For example: English)
         The second parameter is the name of the language which the page was translated to. (For example: French) -->
    <string name="browser_toolbar_translated_successfully">Бет %1$s тілінен %2$s тіліне аударылды.</string>

    <!-- Locale Settings Fragment -->
    <!-- Content description for tick mark on selected language -->
    <string name="a11y_selected_locale_content_description">Таңдалған тіл</string>
    <!-- Text for default locale item -->
    <string name="default_locale_text">Құрылғы тіліне сүйену</string>

    <!-- Placeholder text shown in the search bar before a user enters text -->
    <string name="locale_search_hint">Тілді іздеу</string>

    <!-- Search Fragment -->
    <!-- Button in the search view that lets a user search by scanning a QR code -->
    <string name="search_scan_button_2">QR кодын сканерлеу</string>
    <!-- Button in the search view when shortcuts are displayed that takes a user to the search engine settings -->
    <string name="search_shortcuts_engine_settings">Іздеу жүйесінің параметрлері</string>
    <!-- Button in the search view that lets a user navigate to the site in their clipboard -->
    <string name="awesomebar_clipboard_title">Алмасу буферінен сілтемені кірістіру</string>
    <!-- Button in the search suggestions onboarding that allows search suggestions in private sessions -->
    <string name="search_suggestions_onboarding_allow_button">Рұқсат ету</string>
    <!-- Button in the search suggestions onboarding that does not allow search suggestions in private sessions -->
    <string name="search_suggestions_onboarding_do_not_allow_button">Рұқсат етпеу</string>
    <!-- Search suggestion onboarding hint title text -->
    <string name="search_suggestions_onboarding_title">Жекелік терезелерінде іздеу жүйелерінің ұсыныстарын рұқсат ету керек пе?</string>
    <!-- Search suggestion onboarding hint description text, first parameter is the name of the app defined in app_name (for example: Fenix)-->
    <string name="search_suggestions_onboarding_text">%s сіз адрестік жолақта терген барлық нәрсемен сіздің іздеу жүйеңізбен бөлісетін болады.</string>

    <!-- Search engine suggestion title text. The first parameter is the name of the suggested engine-->
    <string name="search_engine_suggestions_title">%s ішінен іздеу</string>
    <!-- Search engine suggestion description text -->
    <string name="search_engine_suggestions_description">Адрестік жолақтан тікелей іздеу</string>

    <!-- Menu option in the search selector menu to open the search settings -->
    <string name="search_settings_menu_item">Іздеу баптаулары</string>

    <!-- Header text for the search selector menu -->
    <string name="search_header_menu_item_2">Бұл жолы келесі жерде іздеу:</string>

    <!-- Content description (not visible, for screen readers etc.): Search engine icon.
    The parameter is the search engine name (for example: DuckDuckGo). -->
    <string name="search_engine_icon_content_description_1">Іздеу жүйесі: %s</string>

    <!-- Content description (not visible, for screen readers etc.) of the search engine selector from the search toolbar.
    The parameter is the search engine name (for example: DuckDuckGo).
    The colon character (in "%s:") is intended to have the screen reader make a small pause between the search engine name and the description of the button. -->
    <string name="search_engine_selector_content_description">%s: іздеу жүйесін таңдау</string>

    <!-- Home onboarding -->
    <!-- Home onboarding dialog welcome screen title text. -->
    <string name="onboarding_home_welcome_title_2">Жекелігі көбірек интернетке қош келдіңіз</string>
    <!-- Home onboarding dialog welcome screen description text. -->
    <string name="onboarding_home_welcome_description">Қосымша түстер. Жақсырақ жекелік. Табыстан гөрі адамдарға бірдей міндеттеме.</string>
    <!-- Home onboarding dialog sign into sync screen title text. -->
    <string name="onboarding_home_sync_title_3">Экрандарды ауыстыру бұрынғыдан оңайырақ</string>
    <!-- Home onboarding dialog sign into sync screen description text. -->
    <string name="onboarding_home_sync_description">Енді басты бетте орналасқан басқа құрылғылардың беттері арқылы тоқтаған жерден жалғастырыңыз.</string>
    <!-- Text for the button to continue the onboarding on the home onboarding dialog. -->
    <string name="onboarding_home_get_started_button">Бастау</string>
    <!-- Text for the button to navigate to the sync sign in screen on the home onboarding dialog. -->
    <string name="onboarding_home_sign_in_button">Кіру</string>
    <!-- Text for the button to skip the onboarding on the home onboarding dialog. -->
    <string name="onboarding_home_skip_button">Аттап кету</string>

    <!-- Onboarding home screen sync popup dialog message, shown on top of Recent Synced Tabs in the Jump back in section. -->
    <string name="sync_cfr_message">Сіздің беттеріңіз синхрондалуда! Осында басқа құрылғыда тоқтаған жерден жалғастырыңыз.</string>

    <!-- Content description (not visible, for screen readers etc.): Close button for the home onboarding dialog -->
    <string name="onboarding_home_content_description_close_button">Жабу</string>

    <!-- Juno first user onboarding flow experiment, strings are marked unused as they are only referenced by Nimbus experiments. -->
    <!-- Description for learning more about our privacy notice. -->
    <string name="juno_onboarding_privacy_notice_text" tools:ignore="BrandUsage">Firefox жекелік ескертуі</string>
    <!-- Title for set firefox as default browser screen used by Nimbus experiments. -->
    <string name="juno_onboarding_default_browser_title_nimbus_2">Біз сіздің қауіпсіздігіңізді қамтамасыз етуді жақсы көреміз</string>
    <!-- Title for set firefox as default browser screen used by Nimbus experiments.
        Note: The word "Firefox" should NOT be translated -->
    <string name="juno_onboarding_default_browser_title_nimbus_3" tools:ignore="BrandUsage,UnusedResources">Миллиондаған адам неге Firefox-ты жақсы көретінін біліңіз</string>
    <!-- Title for set firefox as default browser screen used by Nimbus experiments. -->
    <string name="juno_onboarding_default_browser_title_nimbus_4" tools:ignore="UnusedResources">Қосымша таңдаулары бар қауіпсіз шолу</string>
    <!-- Description for set firefox as default browser screen used by Nimbus experiments. -->
    <string name="juno_onboarding_default_browser_description_nimbus_3">Коммерциялық емес ұйымы қолдауымен жасалатын біздің браузер компанияларды интернетте сізді жасырын түрде бақылауын автоматты түрде тоқтатуға көмектеседі.</string>
    <!-- Description for set firefox as default browser screen used by Nimbus experiments. -->
    <string name="juno_onboarding_default_browser_description_nimbus_4" tools:ignore="UnusedResources">Коммерциялық емес ұйым қолдайтын браузерді таңдау арқылы 100 миллионнан астам адам өз жекелігін қорғайды.</string>
    <!-- Description for set firefox as default browser screen used by Nimbus experiments. -->
    <string name="juno_onboarding_default_browser_description_nimbus_5" tools:ignore="UnusedResources">Белгілі трекерлер? Автоматты түрде бұғатталған. Кеңейтулер? Барлық 700 түрін қолданып көріңіз. PDF файлдары? Құрамындағы оқу қолданбасы оларды басқаруды жеңілдетеді.</string>
    <!-- Text for the button to set firefox as default browser on the device -->
    <string name="juno_onboarding_default_browser_positive_button" tools:ignore="UnusedResources">Негізгі браузер қылу</string>
    <!-- Text for the button dismiss the screen and move on with the flow -->
    <string name="juno_onboarding_default_browser_negative_button" tools:ignore="UnusedResources">Қазір емес</string>
    <!-- Title for sign in to sync screen. -->
    <string name="juno_onboarding_sign_in_title_2">Құрылғылар арасында өткенде шифрленген күйде қала беріңіз</string>
    <!-- Description for sign in to sync screen. Nimbus experiments do not support string placeholders.
     Note: The word "Firefox" should NOT be translated -->
    <string name="juno_onboarding_sign_in_description_3" tools:ignore="BrandUsage">Синхрондалған кезде Firefox сіздің парольдерді, бетбелгілерді және т.б. шифрлейді.</string>
    <!-- Text for the button to sign in to sync on the device -->
    <string name="juno_onboarding_sign_in_positive_button" tools:ignore="UnusedResources">Кіру</string>
    <!-- Text for the button dismiss the screen and move on with the flow -->
    <string name="juno_onboarding_sign_in_negative_button" tools:ignore="UnusedResources">Қазір емес</string>
    <!-- Title for enable notification permission screen used by Nimbus experiments. Nimbus experiments do not support string placeholders.
        Note: The word "Firefox" should NOT be translated -->
    <string name="juno_onboarding_enable_notifications_title_nimbus_2" tools:ignore="BrandUsage">Хабарландырулар Firefox көмегімен қауіпсіз болып қалуға көмектеседі</string>
    <!-- Description for enable notification permission screen used by Nimbus experiments. Nimbus experiments do not support string placeholders.
       Note: The word "Firefox" should NOT be translated -->
    <string name="juno_onboarding_enable_notifications_description_nimbus_2" tools:ignore="BrandUsage">Құрылғылар арасында беттерді қауіпсіз жіберіңіз және Firefox қолданбасының басқа жекелік мүмкіндіктерін өзіңіз үшін ашыңыз.</string>
    <!-- Text for the button to request notification permission on the device -->
    <string name="juno_onboarding_enable_notifications_positive_button" tools:ignore="UnusedResources">Хабарламаларды іске қосу</string>
    <!-- Text for the button dismiss the screen and move on with the flow -->
    <string name="juno_onboarding_enable_notifications_negative_button" tools:ignore="UnusedResources">Қазір емес</string>

    <!-- Title for add search widget screen used by Nimbus experiments. Nimbus experiments do not support string placeholders.
        Note: The word "Firefox" should NOT be translated -->
    <string name="juno_onboarding_add_search_widget_title" tools:ignore="BrandUsage,UnusedResources">Firefox іздеу виджетін қолданып көру</string>
    <!-- Description for add search widget screen used by Nimbus experiments. Nimbus experiments do not support string placeholders.
        Note: The word "Firefox" should NOT be translated -->
    <string name="juno_onboarding_add_search_widget_description" tools:ignore="BrandUsage,UnusedResources">Негізгі экрандағы Firefox көмегімен сайтаралық трекерлерді блоктайтын бірінші жекелік браузеріне оңай қол жеткізе аласыз.</string>
    <!-- Text for the button to add search widget on the device used by Nimbus experiments. Nimbus experiments do not support string placeholders.
        Note: The word "Firefox" should NOT be translated -->
    <string name="juno_onboarding_add_search_widget_positive_button" tools:ignore="BrandUsage,UnusedResources">Firefox виджетін қосу</string>
    <!-- Text for the button to dismiss the screen and move on with the flow -->
    <string name="juno_onboarding_add_search_widget_negative_button" tools:ignore="UnusedResources">Қазір емес</string>

    <!-- Onboarding header for the add-ons card used by Nimbus experiments. Nimbus experiments do not support string placeholders.
    Note: The word "Firefox" should NOT be translated -->
    <string name="onboarding_add_on_header" tools:ignore="BrandUsage,UnusedResources">Firefox-ты кеңейтулермен баптаңыз</string>
    <!-- Onboarding sub header for the add-ons card, used by Nimbus experiments. -->
    <string name="onboarding_add_on_sub_header" tools:ignore="UnusedResources">Қауіпсіздікті, өнімділікті және т.б. жақсарту үшін үшінші тарап кеңейтулерін қосыңыз.</string>
    <!-- Onboarding add-ons card, for checking more add-ons on, used by Nimbus experiments. -->
    <string name="onboarding_add_on_explore_more_extensions_2">Көбірек кеңейтулерді шолу</string>
    <!-- Onboarding add-ons card, button for start browsing, used by Nimbus experiments. -->
    <string name="onboarding_add_on_start_browsing_button_2">Шолуды бастау</string>
    <!-- Ublock name for the onboarding add-ons card, used by Nimbus experiments. Note: The word "Ublock Origin" is a brand name should NOT be translated -->
    <string name="onboarding_add_on_ublock_name" tools:ignore="UnusedResources">uBlock Origin</string>

    <!-- Ublock description for the onboarding add-ons card, used by Nimbus experiments. -->
    <string name="onboarding_add_on_ublock_description" tools:ignore="UnusedResources">Жарнамаларды тиімді және өнімді түрде блоктаңыз.</string>
    <!-- Privacy Badger name for the onboarding add-ons card, used by Nimbus experiments. Note: The word "Privacy Badger" is a brand name should NOT be translated -->
    <string name="onboarding_add_on_privacy_badger_name" tools:ignore="UnusedResources">Privacy Badger</string>
    <!-- Privacy Badger description for the onboarding add-ons card, used by Nimbus experiments. -->
    <string name="onboarding_add_on_privacy_badger_description" tools:ignore="UnusedResources">Бақылауға қарсы асыл тас. Жасырын трекерлер мен тыңшылық жарнамаларды тоқтатыңыз.</string>
    <!-- Search by Image name for the onboarding add-ons card, used by Nimbus experiments. Note: The word "Search by Image" is a brand name should NOT be translated -->
    <string name="onboarding_add_on_search_by_image_name" tools:ignore="UnusedResources">Сурет бойынша іздеу</string>
    <!-- Search by Image description for the onboarding add-ons card, used by Nimbus experiments. -->
    <string name="onboarding_add_on_search_by_image_description" tools:ignore="UnusedResources">Қызықты суретті қараңыз және ол туралы көбірек біліңіз.</string>
    <!-- Dark Reader name for the onboarding add-ons card, used by Nimbus experiments. Note: The word "Dark Reader" is a brand name should NOT be translated -->
    <string name="onboarding_add_on_dark_reader_name" tools:ignore="UnusedResources">Dark Reader</string>
    <!-- Privacy Badger description for the onboarding add-ons card, used by Nimbus experiments. -->
    <string name="onboarding_add_on_dark_reader_description" tools:ignore="UnusedResources">Мобильді веб үшін реттелетін қараңғы режим.</string>
    <!-- Label for the number of reviews for an add-on. The parameter is for the formatted number of reviews e.g. "1,234", "12,345", "123,456". -->
    <string name="onboarding_add_on_reviews_label">Пікірлер: %1$s</string>
    <!-- Content description for the add-on icon. -->
    <string name="onboarding_add_on_icon_content_description">Қосымша таңбашасы</string>
    <!-- Content description for the an installed add-on icon. -->
    <string name="onboarding_installed_add_on_icon_content_description">Орнатылған қосымша таңбашасы</string>
    <!-- Content description for the an installing add-on icon. -->
    <string name="onboarding_installing_add_on_icon_content_description">Орнатылып жатқан қосымша таңбашасы</string>
    <!-- Content description for the add add-on button. -->
    <string name="onboarding_add_on_add_button_content_description">Қосымша батырмасын қосу</string>

    <!-- Content description for the star rating group. -->
    <string name="onboarding_add_on_star_rating_content_description">Бағаланды: 5 ішінен %1$s</string>

    <!-- Title for the privacy preferences dialog shown during onboarding. Note: The word "Firefox" should NOT be translated. -->
<<<<<<< HEAD
    <string name="onboarding_preferences_dialog_title" tools:ignore="BrandUsage,UnusedResources">Firefox-ты жақсартуға көмектесіңіз</string>
    <!-- Title for the crash reporting option in the privacy preferences dialog shown during onboarding. -->
    <string name="onboarding_preferences_dialog_crash_reporting_title" tools:ignore="UnusedResources">Құлау хабарламаларын автоматты түрде жіберу</string>
    <!-- Description for the crash reporting option in the privacy preferences dialog shown during onboarding. -->
    <string name="onboarding_preferences_dialog_crash_reporting_description" tools:ignore="UnusedResources">Құлау есептемелері браузердегі ақауларды диагностикалауға және түзетуге мүмкіндік береді. Есептемелер жеке немесе сезімтал деректерді қамтуы мүмкін.</string>
    <!-- Learn more link for the crash reporting option in the privacy preferences dialog shown during onboarding. -->
    <string name="onboarding_preferences_dialog_crash_reporting_learn_more" tools:ignore="UnusedResources">Құлау есептемелері туралы көбірек білу</string>
    <!-- Title for the usage data option in the privacy preferences dialog shown during onboarding. Note: The word "Mozilla" should NOT be translated. -->
    <string name="onboarding_preferences_dialog_usage_data_title" tools:ignore="UnusedResources">Техникалық және өзара әрекеттесу деректерін Mozilla-ға жіберу</string>
    <!-- Description for the usage data option in the privacy preferences dialog shown during onboarding. Note: The word "Firefox" should NOT be translated. -->
    <string name="onboarding_preferences_dialog_usage_data_description" tools:ignore="BrandUsage,UnusedResources">Құрылғыңыз, жабдық конфигурациясы және Firefox пайдалану жолы туралы деректер барлық жердегі пайдаланушылар үшін мүмкіндіктерді, өнімділікті және тұрақтылықты жақсартуға көмектеседі.</string>
    <!-- Learn more link for the usage data option in the privacy preferences dialog shown during onboarding. -->
    <string name="onboarding_preferences_dialog_usage_data_learn_more" tools:ignore="UnusedResources">Қолданылу ақпараты туралы көбірек білу</string>
    <!-- Positive button label for the privacy preferences dialog shown during onboarding. -->
    <string name="onboarding_preferences_dialog_positive_button" tools:ignore="UnusedResources">Дайын</string>
    <!-- Negative button label for the privacy preferences dialog shown during onboarding. -->
    <string name="onboarding_preferences_dialog_negative_button" tools:ignore="UnusedResources">Бас тарту</string>

    <!-- Terms of service onboarding title card label. 'Firefox' intentionally hardcoded here-->
    <string name="onboarding_welcome_to_firefox" tools:ignore="UnusedResources,BrandUsage">Firefox ішіне қош келдіңіз</string>
    <!-- Terms of service onboarding page continue button label. -->
    <string name="onboarding_term_of_service_agree_and_continue_button_label" tools:ignore="UnusedResources">Келісу және жалғастыру</string>
    <!-- Line one of the terms of service onboarding page. 'Firefox' is intentionally hardcoded. %1$s is replaced by an active link, using onboarding_term_of_service_line_one_link_text as text (“Terms of Service”). -->
    <string name="onboarding_term_of_service_line_one" tools:ignore="UnusedResources,BrandUsage">Жалғастыру арқылы сіз Firefox %1$s келісесіз.</string>
    <!-- Used as text for the link in onboarding_term_of_service_line_one. -->
    <string name="onboarding_term_of_service_line_one_link_text" tools:ignore="UnusedResources,BrandUsage">Қызмет көрсету шарттарымен</string>
    <!-- Line two of the terms of service onboarding page. 'Firefox' is intentionally hardcoded. %1$s is replaced by an active link, using onboarding_term_of_service_line_two_link_text as text (Privacy Notice”). -->
    <string name="onboarding_term_of_service_line_two" tools:ignore="UnusedResources,BrandUsage">Firefox сіздің жекелігіңізге мән береді. Толығырақ біздің %1$s бөлімінен оқыңыз.</string>
    <!-- Used as text for the link in onboarding_term_of_service_line_two. -->
    <string name="onboarding_term_of_service_line_two_link_text" tools:ignore="UnusedResources,BrandUsage">Жекелік ескертуі</string>
    <!-- Line three of the terms of service onboarding page. 'Firefox' and 'Mozilla' are intentionally hardcoded. %1$S is replaced by an active link, using onboarding_term_of_service_line_three_link_text as text (Manage”). -->
    <string name="onboarding_term_of_service_line_three" tools:ignore="UnusedResources,BrandUsage">Браузерді жақсартуға көмектесу үшін Firefox Mozilla-ға диагностикалық және өзара әрекеттесу деректерін жібереді. %1$s</string>
    <!-- Used as text for the link in onboarding_term_of_service_line_three. -->
    <string name="onboarding_term_of_service_line_three_link_text" tools:ignore="UnusedResources,BrandUsage">Басқару</string>
=======
    <string name="onboarding_preferences_dialog_title" tools:ignore="BrandUsage">Firefox-ты жақсартуға көмектесіңіз</string>
    <!-- Title for the crash reporting option in the privacy preferences dialog shown during onboarding. -->
    <string name="onboarding_preferences_dialog_crash_reporting_title">Құлау хабарламаларын автоматты түрде жіберу</string>
    <!-- Description for the crash reporting option in the privacy preferences dialog shown during onboarding. -->
    <string name="onboarding_preferences_dialog_crash_reporting_description">Құлау есептемелері браузердегі ақауларды диагностикалауға және түзетуге мүмкіндік береді. Есептемелер жеке немесе сезімтал деректерді қамтуы мүмкін.</string>
    <!-- Learn more link for the crash reporting option in the privacy preferences dialog shown during onboarding. -->
    <string name="onboarding_preferences_dialog_crash_reporting_learn_more" moz:removedIn="136" tools:ignore="UnusedResources">Құлау есептемелері туралы көбірек білу</string>
    <!-- Title for the usage data option in the privacy preferences dialog shown during onboarding. Note: The word "Mozilla" should NOT be translated. -->
    <string name="onboarding_preferences_dialog_usage_data_title">Техникалық және өзара әрекеттесу деректерін Mozilla-ға жіберу</string>
    <!-- Description for the usage data option in the privacy preferences dialog shown during onboarding. Note: The word "Firefox" should NOT be translated. -->
    <string name="onboarding_preferences_dialog_usage_data_description" moz:removedIn="136" tools:ignore="BrandUsage,UnusedResources">Құрылғыңыз, жабдық конфигурациясы және Firefox пайдалану жолы туралы деректер барлық жердегі пайдаланушылар үшін мүмкіндіктерді, өнімділікті және тұрақтылықты жақсартуға көмектеседі.</string>
    <!-- Learn more link for the usage data option in the privacy preferences dialog shown during onboarding. -->
    <string name="onboarding_preferences_dialog_usage_data_learn_more" moz:removedIn="136" tools:ignore="UnusedResources">Қолданылу ақпараты туралы көбірек білу</string>
    <!-- Positive button label for the privacy preferences dialog shown during onboarding. -->
    <string name="onboarding_preferences_dialog_positive_button">Дайын</string>
    <!-- Negative button label for the privacy preferences dialog shown during onboarding. -->
    <string name="onboarding_preferences_dialog_negative_button">Бас тарту</string>

    <!-- Terms of service onboarding title card label. 'Firefox' intentionally hardcoded here-->
    <string name="onboarding_welcome_to_firefox" tools:ignore="BrandUsage">Firefox ішіне қош келдіңіз</string>
    <!-- Terms of service onboarding page continue button label. -->
    <string name="onboarding_term_of_service_agree_and_continue_button_label">Келісу және жалғастыру</string>
    <!-- Line one of the terms of service onboarding page. %1$s is replaced by an active link, using onboarding_term_of_service_line_one_link_text as text (“Firefox Terms of Use”). -->
    <string name="onboarding_term_of_service_line_one" moz:removedIn="136" tools:ignore="BrandUsage, UnusedResources">Жалғастыру арқылы сіз Firefox %1$s келісесіз.</string>
    <!-- Used as text for the link in onboarding_term_of_service_line_one. -->
    <string name="onboarding_term_of_service_line_one_link_text" moz:removedIn="136" tools:ignore="UnusedResources">Қызмет көрсету шарттарымен</string>
    <!-- Line two of the terms of service onboarding page. 'Firefox' is intentionally hardcoded. %1$s is replaced by an active link, using onboarding_term_of_service_line_two_link_text as text (“Privacy Notice”). -->
    <string name="onboarding_term_of_service_line_two" moz:removedIn="136" tools:ignore="UnusedResources,BrandUsage">Firefox сіздің жекелігіңізге мән береді. Толығырақ біздің %1$s бөлімінен оқыңыз.</string>
    <!-- Used as text for the link in onboarding_term_of_service_line_two. -->
    <string name="onboarding_term_of_service_line_two_link_text">Жекелік ескертуі</string>
    <!-- Line three of the terms of service onboarding page. 'Firefox' and 'Mozilla' are intentionally hardcoded. %1$S is replaced by an active link, using onboarding_term_of_service_line_three_link_text as text (“Manage”). -->
    <string name="onboarding_term_of_service_line_three" tools:ignore="BrandUsage">Браузерді жақсартуға көмектесу үшін Firefox Mozilla-ға диагностикалық және өзара әрекеттесу деректерін жібереді. %1$s</string>
    <!-- Used as text for the link in onboarding_term_of_service_line_three. -->
    <string name="onboarding_term_of_service_line_three_link_text">Басқару</string>
>>>>>>> 07ff4473
    <!-- Onboarding header for the toolbar selection card, used by Nimbus experiments. -->
    <string name="onboarding_customize_toolbar_title" tools:ignore="UnusedResources">Құралдар панелінің орналасуын таңдау</string>
    <!-- Onboarding sub header for toolbar selection card, used by Nimbus experiments. -->
    <string name="onboarding_customize_toolbar_description" tools:ignore="UnusedResources">Іздеулерді қол жетімді жерде ұстаңыз.</string>
    <!-- Onboarding label for 'Save and continue' button, used by Nimbus experiments. -->
    <string name="onboarding_save_and_continue_button">Сақтау және жалғастыру</string>
    <!-- Onboarding toolbar selection card label for 'skip' button, used by Nimbus experiments. -->
<<<<<<< HEAD
    <string name="onboarding_customize_toolbar_skip_button">Аттап кету</string>
=======
    <string name="onboarding_customize_toolbar_skip_button" moz:removedIn="135" tools:ignore="UnusedResources">Аттап кету</string>
>>>>>>> 07ff4473
    <!-- Onboarding toolbar selection card label for 'top' option, used by Nimbus experiments. -->
    <string name="onboarding_customize_toolbar_top_option">Үстінде</string>
    <!-- Onboarding toolbar selection card label for 'bottom' option, used by Nimbus experiments. -->
    <string name="onboarding_customize_toolbar_bottom_option">Астында</string>

    <!-- Onboarding toolbar selection card content description for the main image. -->
    <string name="onboarding_customize_toolbar_main_image_content_description">Бейнеленген құралдар тақтасын көрсететін құралдар тақтасын таңдау көрінісінің үлкен тақырыптама кескіні.</string>
    <!-- Onboarding toolbar selection card content description for the toolbar placement image. %1$s is placeholder for either 'top' or 'bottom'. -->
<<<<<<< HEAD
    <string name="onboarding_customize_toolbar_placement_content_description">%1$s құралдар тақтасының суреті</string>
=======
    <string name="onboarding_customize_toolbar_placement_content_description" moz:removedIn="135" tools:ignore="UnusedResources">%1$s құралдар тақтасының суреті</string>

    <!-- Onboarding toolbar selection card content description for the toolbar placement image. -->
    <string name="onboarding_customize_toolbar_placement_bottom_content_description">Астындағы құралдар тақтасының суреті</string>
    <string name="onboarding_customize_toolbar_placement_top_content_description">Үстіндегі құралдар тақтасының суреті</string>
    <!-- Onboarding toolbar selection card label for 'Not now' button, used by Nimbus experiments. -->
    <string name="onboarding_customize_toolbar_not_now_button" moz:removedIn="136" tools:ignore="UnusedResources">Қазір емес</string>
>>>>>>> 07ff4473

    <!-- Onboarding header for the theme selection card, used by Nimbus experiments. -->
    <string name="onboarding_customize_theme_title" tools:ignore="UnusedResources">Теманы таңдау</string>
    <!-- Onboarding sub header for theme selection card, used by Nimbus experiments. -->
    <string name="onboarding_customize_theme_description" tools:ignore="UnusedResources">Интернетті ең жақсы жағынан қараңыз.</string>
    <!-- Onboarding label for 'Save and start browsing' button, used by Nimbus experiments. -->
    <string name="onboarding_save_and_start_button">Сақтау және шолуды бастау</string>
    <!-- Onboarding theme selection card label for 'skip' button, used by Nimbus experiments. -->
<<<<<<< HEAD
    <string name="onboarding_customize_theme_skip_button">Аттап кету</string>
=======
    <string name="onboarding_customize_theme_skip_button" moz:removedIn="135" tools:ignore="UnusedResources">Аттап кету</string>
>>>>>>> 07ff4473
    <!-- Onboarding theme selection card label for 'dark' option, used by Nimbus experiments. -->
    <string name="onboarding_customize_theme_dark_option">Күңгірт</string>
    <!-- Onboarding theme selection card label for 'light' option, used by Nimbus experiments. -->
    <string name="onboarding_customize_theme_light_option">Ашық түсті</string>
    <!-- Onboarding theme selection card label for 'System auto' option, used by Nimbus experiments. -->
    <string name="onboarding_customize_theme_system_option">Жүйелік автоматты түрде</string>
    <!-- Onboarding theme selection card content description for the main image. -->
    <string name="onboarding_customize_theme_main_image_content_description">Бейнеленген суретші мен құрастырушы құралдарын көрсететін теманы таңдау көрінісінің үлкен тақырыптама кескіні.</string>
    <!-- Onboarding theme selection card content description for the theme selection image. %1$s is placeholder for either 'system', 'light' or 'dark'. -->
    <string name="onboarding_customize_theme_content_description">%1$s темасының суреті</string>

<<<<<<< HEAD
=======
    <!-- Onboarding theme selection card label for 'Not now' button, used by Nimbus experiments. -->
    <string name="onboarding_customize_theme_not_now_button" moz:removedIn="136" tools:ignore="UnusedResources">Қазір емес</string>

>>>>>>> 07ff4473
    <!-- Search Widget -->
    <!-- Content description for searching with a widget. The first parameter is the name of the application.-->
    <string name="search_widget_content_description_2">Жаңа %1$s бетін ашу</string>
    <!-- Text preview for smaller sized widgets -->
    <string name="search_widget_text_short">Іздеу</string>
    <!-- Text preview for larger sized widgets -->
    <string name="search_widget_text_long">Интернетте іздеу</string>

    <!-- Content description (not visible, for screen readers etc.): Voice search -->
    <string name="search_widget_voice">Дауыстық іздеу</string>

    <!-- Preferences -->
    <!-- Title for the settings page-->
    <string name="settings">Баптаулар</string>
    <!-- Preference category for general settings -->
    <string name="preferences_category_general">Жалпы</string>
    <!-- Preference category for all links about Fenix -->
    <string name="preferences_category_about">Осы туралы</string>
    <!-- Preference category for settings related to changing the default search engine -->
    <string name="preferences_category_select_default_search_engine">Біреуін таңдаңыз</string>
    <!-- Preference for settings related to managing search shortcuts for the quick search menu -->
    <string name="preferences_manage_search_shortcuts_2">Балама іздеу жүйелерін басқару</string>
    <!-- Summary for preference for settings related to managing search shortcuts for the quick search menu -->
    <string name="preferences_manage_search_shortcuts_summary">Іздеу мәзірінде көрінетін іздеу жүйелерін түзету</string>
    <!-- Preference category for settings related to managing search shortcuts for the quick search menu -->
    <string name="preferences_category_engines_in_search_menu">Іздеу мәзірінде көрінетін іздеу жүйелері</string>
    <!-- Preference for settings related to changing the default search engine -->
    <string name="preferences_default_search_engine">Негізгі іздеу жүйесі</string>
    <!-- Preference for settings related to Search -->
    <string name="preferences_search">Іздеу</string>

    <!-- Preference for settings related to Search engines -->
    <string name="preferences_search_engines">Іздеу жүйелері</string>
    <!-- Preference for settings related to Search engines suggestions-->
    <string name="preferences_search_engines_suggestions">Іздеу жүйелерінен ұсыныстар</string>
    <!-- Preference Category for settings related to Search address bar -->
    <string name="preferences_settings_address_bar">Адрес жолағының баптаулары</string>
    <!-- Preference Category for settings to Firefox Suggest -->
    <string name="preference_search_address_bar_fx_suggest" tools:ignore="BrandUsage">Адрес жолағы - Firefox Suggest</string>
    <!-- Preference link to Learn more about Firefox Suggest -->
    <string name="preference_search_learn_about_fx_suggest" tools:ignore="BrandUsage">Firefox Suggest туралы көбірек білу</string>
    <!-- Preference link to rating Fenix on the Play Store -->
    <string name="preferences_rate">Google Play ішінде бағалау</string>
    <!-- Preference linking to about page for Fenix
        The first parameter is the name of the app defined in app_name (for example: Fenix) -->
    <string name="preferences_about">%1$s туралы</string>
    <!-- Preference for settings related to changing the default browser -->
    <string name="preferences_set_as_default_browser">Негізгі браузер қылу</string>
    <!-- Preference category for advanced settings -->
    <string name="preferences_category_advanced">Кеңейтілген</string>
    <!-- Preference category for privacy and security settings -->
    <string name="preferences_category_privacy_security">Жекелік және қауіпсіздік</string>
    <!-- Preference for advanced site settings -->
    <string name="preferences_site_settings">Сайт баптаулары</string>
    <!-- Preference for private browsing options -->
    <string name="preferences_private_browsing_options">Жекелік шолу режимі</string>
    <!-- Preference for opening links in a private tab-->
    <string name="preferences_open_links_in_a_private_tab">Сілтемелерді жекелік беттерде ашу</string>
    <!-- Preference for allowing screenshots to be taken while in a private tab-->
    <string name="preferences_allow_screenshots_in_private_mode">Жекелік шолу режимінде скриншоттарды рұқсат ету</string>
    <!-- Will inform the user of the risk of activating Allow screenshots in private browsing option -->
    <string name="preferences_screenshots_in_private_mode_disclaimer">Рұқсат етілсе, жеке беттер бірнеше қолданба ашық болған кезде де көрінеді</string>
    <!-- Preference for adding private browsing shortcut -->
    <string name="preferences_add_private_browsing_shortcut">Жеке шолу жарлығын қосу</string>
    <!-- Preference for enabling "HTTPS-Only" mode -->
    <string name="preferences_https_only_title">Тек-HTTPS режимі</string>

    <!-- Label for cookie banner section in quick settings panel. -->
    <string name="cookie_banner_blocker">Cookie баннерлерін бұғаттаушы</string>
    <!-- Preference for removing cookie/consent banners from sites automatically in private mode. See reduce_cookie_banner_summary for additional context. -->
    <string name="preferences_cookie_banner_reduction_private_mode">Жекелік шолу режиміндегі cookie баннерлерін бұғаттаушы</string>

    <!-- Text for indicating cookie banner handling is off this site, this is shown as part of the protections panel with the tracking protection toggle -->
    <string name="reduce_cookie_banner_off_for_site">Бұл сайт үшін сөндірілген</string>
    <!-- Text for cancel button indicating that cookie banner reduction is not supported for the current site, this is shown as part of the cookie banner details view. -->
    <string name="cookie_banner_handling_details_site_is_not_supported_cancel_button">Бас тарту</string>
    <!-- Text for request support button indicating that cookie banner reduction is not supported for the current site, this is shown as part of the cookie banner details view. -->
    <string name="cookie_banner_handling_details_site_is_not_supported_request_support_button_2">Сұранымды жіберу</string>
    <!-- Text for title indicating that cookie banner reduction is not supported for the current site, this is shown as part of the cookie banner details view. -->
    <string name="cookie_banner_handling_details_site_is_not_supported_title_2">Осы сайтқа қолдауды сұрау керек пе?</string>
    <!-- Label for the snackBar, after the user reports with success a website where cookie banner reducer did not work -->
    <string name="cookie_banner_handling_report_site_snack_bar_text_2">Сұраным жіберілді</string>
    <!-- Text for indicating cookie banner handling is on this site, this is shown as part of the protections panel with the tracking protection toggle -->
    <string name="reduce_cookie_banner_on_for_site">Бұл сайт үшін іске қосылған</string>

    <!-- Text for indicating that a request for unsupported site was sent to Nimbus (it's a Mozilla library for experiments), this is shown as part of the protections panel with the tracking protection toggle -->
    <string name="reduce_cookie_banner_unsupported_site_request_submitted_2">Қолдау көрсету сұрауы жіберілді</string>
    <!-- Text for indicating cookie banner handling is currently not supported for this site, this is shown as part of the protections panel with the tracking protection toggle -->
    <string name="reduce_cookie_banner_unsupported_site">Сайтқа ағымдағы уақытта қолдау жоқ</string>
    <!-- Title text for a detail explanation indicating cookie banner handling is on this site, this is shown as part of the cookie banner panel in the toolbar. The first parameter is a shortened URL of the current site-->
    <string name="reduce_cookie_banner_details_panel_title_on_for_site_1">%1$s үшін cookie баннерлерін бұғаттаушын іске қосу керек пе?</string>

    <!-- Title text for a detail explanation indicating cookie banner handling is off this site, this is shown as part of the cookie banner panel in the toolbar. The first parameter is a shortened URL of the current site-->
    <string name="reduce_cookie_banner_details_panel_title_off_for_site_1">%1$s үшін cookie баннерлерін бұғаттаушын сөндіру керек пе?</string>
    <!-- Title text for a detail explanation indicating cookie banner reducer didn't work for the current site, this is shown as part of the cookie banner panel in the toolbar. The first parameter is the application name-->
    <string name="reduce_cookie_banner_details_panel_title_unsupported_site_request_2">%1$s бұл сайттағы cookie сұрауларын автоматты түрде қабылдамай алмайды. Болашақта осы сайтқа қолдау көрсету туралы сұраным жібере аласыз.</string>

    <!-- Long text for a detail explanation indicating what will happen if cookie banner handling is off for a site, this is shown as part of the cookie banner panel in the toolbar. The first parameter is the application name -->
    <string name="reduce_cookie_banner_details_panel_description_off_for_site_1">Сөндіріңіз, %1$s қолданбасы cookie файлдарын тазартып, бұл сайтты қайта жүктейді. Бұл әрекет сайттардан шығуға немесе себетті босатуы мүмкін.</string>
    <!-- Long text for a detail explanation indicating what will happen if cookie banner handling is on for a site, this is shown as part of the cookie banner panel in the toolbar. The first parameter is the application name -->
    <string name="reduce_cookie_banner_details_panel_description_on_for_site_3">Іске қосыңыз, және де %1$s осы сайттағы барлық cookie баннерлерінен автоматты түрде бас тартуға тырысады.</string>

    <!--Title for the cookie banner re-engagement CFR, the placeholder is replaced with app name -->
    <string name="cookie_banner_cfr_title">%1$s сіз үшін жаңа ғана cookie файлдарынан бас тартты</string>
    <!--Message for the cookie banner re-engagement CFR -->
    <string name="cookie_banner_cfr_message">Бұл сайтта алаңдататын нәрселерді мен сізді бақылайтын cookie файлдарын азырақ қылу.</string>

    <!-- Description of the preference to enable "HTTPS-Only" mode. -->
    <string name="preferences_https_only_summary">Қауіпсіздікті арттыру үшін сайттарға HTTPS шифрлеу хаттамасын пайдаланып автоматты түрде қосылу әрекетін жасайды.</string>
    <!-- Summary of https only preference if https only is set to off -->
    <string name="preferences_https_only_off">Сөндірулі</string>
    <!-- Summary of https only preference if https only is set to on in all tabs -->
    <string name="preferences_https_only_on_all">Барлық беттерде</string>
    <!-- Summary of https only preference if https only is set to on in private tabs only -->
    <string name="preferences_https_only_on_private">Жекелік беттерінде</string>
    <!-- Text displayed that links to website containing documentation about "HTTPS-Only" mode -->
    <string name="preferences_http_only_learn_more">Көбірек білу</string>
    <!-- Option for the https only setting -->
    <string name="preferences_https_only_in_all_tabs">Барлық беттерде іске қосу</string>
    <!-- Option for the https only setting -->
    <string name="preferences_https_only_in_private_tabs">Тек жекелік беттерде іске қосу</string>
    <!-- Title shown in the error page for when trying to access a http website while https only mode is enabled. -->
    <string name="errorpage_httpsonly_title">Қауіпсіз сайт қолжетімді емес</string>
    <!-- Message shown in the error page for when trying to access a http website while https only mode is enabled. The message has two paragraphs. This is the first. -->
    <string name="errorpage_httpsonly_message_title">Бұл веб-сайт HTTPS қолдамайтын сияқты.</string>
    <!-- Message shown in the error page for when trying to access a http website while https only mode is enabled. The message has two paragraphs. This is the second. -->
    <string name="errorpage_httpsonly_message_summary">Дегенмен, шабуылдаушы араласқан болуы да мүмкін. Веб-сайтқа өтуді жалғастырсаңыз, ешқандай құпия ақпаратты енгізбеуіңіз керек. Жалғастырсаңыз, сайт үшін тек-HTTPS режимі уақытша сөндіріледі.</string>
    <!-- Preference for accessibility -->
    <string name="preferences_accessibility">Қолжетерлілік</string>
    <!-- Preference to override the Mozilla account server -->
    <string name="preferences_override_account_server">Таңдауыңызша Mozilla тіркелгі сервері</string>
    <!-- Preference to override the Sync token server -->
    <string name="preferences_override_sync_tokenserver">Таңдауыңызша синхрондау сервері</string>
    <!-- Toast shown after updating the Mozilla account/Sync server override preferences -->
    <string name="toast_override_account_sync_server_done">Mozilla тіркелгісі/синхрондау сервері өзгертілген. Өзгерістерді іске асыру үшін қолданба жұмысын аяқтау…</string>
    <!-- Preference category for account information -->
    <string name="preferences_category_account">Тіркелгі</string>
    <!-- Preference for changing where the AddressBar is positioned -->
    <string name="preferences_toolbar_2">Алрестік жолақтың орны</string>
    <!-- Preference for changing default theme to dark or light mode -->
    <string name="preferences_theme">Тема</string>
    <!-- Preference for customizing the home screen -->
    <string name="preferences_home_2">Үй парағы</string>
    <!-- Preference for gestures based actions -->
    <string name="preferences_gestures">Ым қимылдар</string>
    <!-- Preference for settings related to visual options -->
    <string name="preferences_customize">Баптау</string>
    <!-- Preference description for banner about signing in -->
    <string name="preferences_sign_in_description_2">Беттер, бетбелгілер, парольдерді синхрондау және т.б. үшін кіріңіз.</string>
    <!-- Preference shown instead of account display name while account profile information isn't available yet. -->
    <string name="preferences_account_default_name_2">Mozilla тіркелгісі</string>
    <!-- Preference text for account title when there was an error syncing FxA -->
    <string name="preferences_account_sync_error">Синхрондауды жалғастыру үшін қайта байланысыңыз</string>
    <!-- Preference for language -->
    <string name="preferences_language">Тіл</string>
    <!-- Preference for translations -->
    <string name="preferences_translations">Аудармалар</string>
    <!-- Preference for data choices -->
    <string name="preferences_data_choices">Деректер таңдауы</string>
    <!-- Preference for data collection -->
    <string name="preferences_data_collection">Деректер жинау</string>
    <!-- Preference for developers -->
    <string name="preferences_remote_debugging">USB арқылы қашықтан жөндеу</string>
    <!-- Preference title for switch preference to show search suggestions -->
    <string name="preferences_show_search_suggestions">Іздеу ұсыныстарын көрсету</string>
    <!-- Preference title for switch preference to show voice search button -->
    <string name="preferences_show_voice_search">Дауыспен іздеуді көрсету</string>
    <!-- Preference title for switch preference to show search suggestions also in private mode -->
    <string name="preferences_show_search_suggestions_in_private">Жекелік сессияларды көрсету</string>
    <!-- Preference title for switch preference to show a clipboard suggestion when searching -->
    <string name="preferences_show_clipboard_suggestions">Алмасу буфері ұсыныстарын көрсету</string>
    <!-- Preference title for switch preference to suggest browsing history when searching -->
    <string name="preferences_search_browsing_history">Шолу тарихынан іздеу</string>
    <!-- Preference title for switch preference to suggest bookmarks when searching -->
    <string name="preferences_search_bookmarks">Бетбелгілерден іздеу</string>
    <!-- Preference title for switch preference to suggest synced tabs when searching -->
    <string name="preferences_search_synced_tabs">Синхрондалған беттерден іздеу</string>
    <!-- Preference for account settings -->
    <string name="preferences_account_settings">Тіркелгі баптаулары</string>
    <!-- Preference for enabling url autocomplete-->
    <string name="preferences_enable_autocomplete_urls">URL адрестерін автотолықтыру</string>
    <!-- Preference title for switch preference to show sponsored Firefox Suggest search suggestions -->
    <string name="preferences_show_sponsored_suggestions">Демеушілердің ұсыныстары</string>
    <!-- Summary for preference to show sponsored Firefox Suggest search suggestions.
         The first parameter is the name of the application. -->
    <string name="preferences_show_sponsored_suggestions_summary">Кездейсоқ демеушілік ұсыныстармен %1$s өніміне қолдау көрсету</string>
    <!-- Preference title for switch preference to show Firefox Suggest search suggestions for web content.
         The first parameter is the name of the application. -->
    <string name="preferences_show_nonsponsored_suggestions">%1$s ұсыныстары</string>
    <!-- Summary for preference to show Firefox Suggest search suggestions for web content -->
    <string name="preferences_show_nonsponsored_suggestions_summary">Сіздің іздеуіңізге қатысты интернеттен ұсыныстар алыңыз</string>
    <!-- Preference for open links in third party apps -->
    <string name="preferences_open_links_in_apps">Сілтемелерді қолданбаларда ашу</string>
    <!-- Preference for open links in third party apps always open in apps option -->
    <string name="preferences_open_links_in_apps_always">Әрқашан</string>
    <!-- Preference for open links in third party apps ask before opening option -->
    <string name="preferences_open_links_in_apps_ask">Ашпас бұрын сұрау</string>
    <!-- Preference for open links in third party apps never open in apps option -->
    <string name="preferences_open_links_in_apps_never">Ешқашан</string>
    <!-- Preference for open download with an external download manager app -->
    <string name="preferences_external_download_manager">Сыртқы жүктеу менеджері</string>
    <!-- Preference for enabling gecko engine logs -->
    <string name="preferences_enable_gecko_logs">Gecko журналдарын іске қосу</string>
    <!-- Message to indicate users that we are quitting the application to apply the changes -->
    <string name="quit_application">Өзгерістерді іске асыру үшін қолданбадан шығу…</string>

    <!-- Preference for extensions -->
    <string name="preferences_extensions">Кеңейтулер</string>
    <!-- Preference for installing a local extension -->
    <string name="preferences_install_local_extension">Файлдан кеңейтуді орнату</string>
    <!-- Preference for notifications -->
    <string name="preferences_notifications">Хабарламалар</string>

    <!-- Summary for notification preference indicating notifications are allowed -->
    <string name="notifications_allowed_summary">Рұқсат етілген</string>
    <!-- Summary for notification preference indicating notifications are not allowed -->
    <string name="notifications_not_allowed_summary">Рұқсат етілмеген</string>

    <!-- Add-on Permissions -->
    <!-- The title of the required permissions section from addon's permissions screen -->
    <string name="addons_permissions_heading_required" tools:ignore="UnusedResources">Міндетті</string>
    <!-- The title of the optional permissions section from addon's permissions screen -->
    <string name="addons_permissions_heading_optional" tools:ignore="UnusedResources">Міндетті емес</string>
    <!-- The title of the origin permission option allowing a user to enable the extension to run on all sites -->
    <string name="addons_permissions_allow_for_all_sites" tools:ignore="UnusedResources">Барлық сайттар үшін рұқсат ету</string>
    <!-- The subtitle for the allow for all sites preference toggle -->
    <string name="addons_permissions_allow_for_all_sites_subtitle" tools:ignore="UnusedResources">Бұл кеңейтуге сенсеңіз, оған әрбір веб-сайтта рұқсат бере аласыз.</string>

    <!-- The text shown when an extension does not require permissions -->
    <string name="addons_does_not_require_permissions">Бұл кеңейту ешқандай рұқсаттарды қажет етпейді.</string>

    <!-- Add-on Preferences -->
    <!-- Preference to customize the configured AMO (addons.mozilla.org) collection -->
    <string name="preferences_customize_extension_collection">Таңдауыңызша кеңейтулер жинағы</string>
    <!-- Button caption to confirm the add-on collection configuration -->
    <string name="customize_addon_collection_ok">ОК</string>
    <!-- Button caption to abort the add-on collection configuration -->
    <string name="customize_addon_collection_cancel">Бас тарту</string>
    <!-- Hint displayed on input field for custom collection name -->
    <string name="customize_addon_collection_hint">Жинақ атауы</string>
    <!-- Hint displayed on input field for custom collection user ID-->
    <string name="customize_addon_collection_user_hint">Жинақ иесі (Пайдаланушы идентификаторы)</string>

    <!-- Toast shown after confirming the custom extension collection configuration -->
    <string name="toast_customize_extension_collection_done">Кеңейтулер жинағы өзгертілген. Өзгерістерді іске асыру үшін қолданба жұмысын аяқтау…</string>

    <!-- Customize Home -->
    <!-- Header text for jumping back into the recent tab in customize the home screen -->
    <string name="customize_toggle_jump_back_in">Кері оралу</string>
    <!-- Title for the customize home screen section with bookmarks. -->
    <string name="customize_toggle_bookmarks">Бетбелгілер</string>
    <!-- Title for the customize home screen section with recently visited. Recently visited is
    a section where users see a list of tabs that they have visited in the past few days -->
    <string name="customize_toggle_recently_visited">Жуырда қаралған</string>

    <!-- Title for the customize home screen section with Pocket. -->
    <string name="customize_toggle_pocket_2">Ойландыратын әңгімелер</string>
    <!-- Summary for the customize home screen section with Pocket. The first parameter is product name Pocket -->
    <string name="customize_toggle_pocket_summary">%s ұсынған мақалалар</string>
    <!-- Title for the customize home screen section with sponsored Pocket stories. -->
    <string name="customize_toggle_pocket_sponsored">Демеушілер мақалалары</string>
    <!-- Title for the opening wallpaper settings screen -->
    <string name="customize_wallpapers">Түсқағаздар</string>
    <!-- Title for the customize home screen section with sponsored shortcuts. -->
    <string name="customize_toggle_contile">Демеушілік жарлықтары</string>

    <!-- Wallpapers -->
    <!-- Content description for various wallpapers. The first parameter is the name of the wallpaper -->
    <string name="wallpapers_item_name_content_description">Түсқағаз элементі: %1$s</string>
    <!-- Snackbar message for when wallpaper is selected -->
    <string name="wallpaper_updated_snackbar_message">Түсқағаз жаңартылды!</string>
    <!-- Snackbar label for action to view selected wallpaper -->
    <string name="wallpaper_updated_snackbar_action">Қарап шығу</string>
    <!-- Snackbar message for when wallpaper couldn't be downloaded -->
    <string name="wallpaper_download_error_snackbar_message">Тұсқағазды жүктеп алу мүмкін болмады</string>
    <!-- Snackbar label for action to retry downloading the wallpaper -->
    <string name="wallpaper_download_error_snackbar_action">Қайтадан көру</string>
    <!-- Snackbar message for when wallpaper couldn't be selected because of the disk error -->
    <string name="wallpaper_select_error_snackbar_message">Тұсқағазды өзгерту мүмкін болмады</string>
    <!-- Text displayed that links to website containing documentation about the "Limited Edition" wallpapers. -->
    <string name="wallpaper_learn_more">Көбірек білу</string>

    <!-- Text for classic wallpapers title. The first parameter is the Firefox name. -->
    <string name="wallpaper_classic_title">Классикалық %s</string>
    <!-- Text for artist series wallpapers title. "Artist series" represents a collection of artist collaborated wallpapers. -->
    <string name="wallpaper_artist_series_title">Суретшілер сериясы</string>
    <!-- Description text for the artist series wallpapers with learn more link. The first parameter is the learn more string defined in wallpaper_learn_more. "Independent voices" is the name of the wallpaper collection -->
    <string name="wallpaper_artist_series_description_with_learn_more">&quot;Тәуелсіз дауыстар&quot; топтамасы. %s</string>
    <!-- Description text for the artist series wallpapers. "Independent voices" is the name of the wallpaper collection -->
    <string name="wallpaper_artist_series_description">&quot;Тәуелсіз дауыстар&quot; топтамасы.</string>
    <!-- Wallpaper onboarding dialog header text. -->
    <string name="wallpapers_onboarding_dialog_title_text">Түстер шашырауын қолданып көріңіз</string>
    <!-- Wallpaper onboarding dialog body text. -->
    <string name="wallpapers_onboarding_dialog_body_text">Өз талғамыңызға сай тұсқағазды таңдаңыз.</string>
    <!-- Wallpaper onboarding dialog learn more button text. The button navigates to the wallpaper settings screen. -->
    <string name="wallpapers_onboarding_dialog_explore_more_button_text">Қосымша тұсқағаздарды шолу</string>

    <!-- Add-ons general availability nimbus message-->
    <!-- Title of the Nimbus message for extension general availability-->
    <string name="addon_ga_message_title_2" tools:ignore="UnusedResources">Жаңа кеңейтулер енді қолжетімді</string>
    <!-- Body of the Nimbus message for add-ons general availability. 'Firefox' intentionally hardcoded here-->
    <string name="addon_ga_message_body" tools:ignore="BrandUsage,UnusedResources">Firefox-ты өзіндік етіп қылуға мүмкіндік беретін 100+ жаңа кеңейтулерді қараңыз.</string>

    <!-- Button text of the Nimbus message for extensions general availability. -->
    <string name="addon_ga_message_button_2" tools:ignore="UnusedResources">Кеңейтулерді шолу</string>

    <!-- Extension process crash dialog to user -->
    <!-- Title of the extension crash dialog shown to the user when enough errors have occurred with extensions and they need to be temporarily disabled -->
    <string name="extension_process_crash_dialog_title">Кеңейтулер уақытша сөндірілген</string>
    <!-- This is a message shown to the user when too many errors have occurred with the extensions process and they have been disabled.
    The user can decide if they would like to continue trying to start extensions or if they'd rather continue without them.
    The first parameter is the application name. -->
    <string name="extension_process_crash_dialog_message">Бір немесе бірнеше кеңейту өз жұмысын тоқтатып, жүйені тұрақсыз етті. %1$s кеңейту(лер)ді қайта іске қосуды талабын сәтсіз жасады.\n\nКеңейтулер ағымдағы сеанс кезінде қайта іске қосылмайды.\n\nКеңейтулерді өшіру немесе сөндіру бұл мәселені шешуі мүмкін.</string>
    <!-- Button text on the extension crash dialog to prompt the user to try restarting the extensions but the dialog will reappear if it is unsuccessful again -->
    <string name="extension_process_crash_dialog_retry_button_text" tools:ignore="UnusedResources">Кеңейтулерді қайта іске қосып көріңіз</string>

    <!-- Button text on the extension crash dialog to prompt the user to continue with all extensions disabled. -->
    <string name="extension_process_crash_dialog_disable_extensions_button_text">Сөндірілген кеңейтулермен жалғастыру</string>

    <!-- Account Preferences -->
    <!-- Preference for managing your account via accounts.firefox.com -->
    <string name="preferences_manage_account">Тіркелгіні басқару</string>
    <!-- Summary of the preference for managing your account via accounts.firefox.com. -->
    <string name="preferences_manage_account_summary">Пароліңізді өзгерту, деректер жинағын басқару немесе тіркелгіңізді өшіру</string>
    <!-- Preference for triggering sync -->
    <string name="preferences_sync_now">Қазір синхрондау</string>
    <!-- Preference category for sync -->
    <string name="preferences_sync_category">Нені синхрондауды таңдаңыз</string>
    <!-- Preference for syncing history -->
    <string name="preferences_sync_history">Шолу тарихы</string>
    <!-- Preference for syncing bookmarks -->
    <string name="preferences_sync_bookmarks">Бетбелгілер</string>
    <!-- Preference for syncing passwords -->
    <string name="preferences_sync_logins_2">Парольдер</string>
    <!-- Preference for syncing tabs -->
    <string name="preferences_sync_tabs_2">Ашық беттер</string>
    <!-- Preference for signing out -->
    <string name="preferences_sign_out">Шығу</string>
    <!-- Preference displays and allows changing current FxA device name -->
    <string name="preferences_sync_device_name">Құрылғы атауы</string>
    <!-- Text shown when user enters empty device name -->
    <string name="empty_device_name_error">Құрылғы атауы бос болмауы тиіс.</string>
    <!-- Label indicating that sync is in progress -->
    <string name="sync_syncing_in_progress">Синхрондау…</string>
    <!-- Label summary indicating that sync failed. The first parameter is the date stamp showing last time it succeeded -->
    <string name="sync_failed_summary">Синхрондау сәтсіз аяқталды. Соңғы сәтті синхрондау: %s</string>
    <!-- Label summary showing never synced -->
    <string name="sync_failed_never_synced_summary">Синхрондау сәтсіз аяқталды. Соңғы синхрондау: ешқашан</string>
    <!-- Label summary the date we last synced. The first parameter is date stamp showing last time synced -->
    <string name="sync_last_synced_summary">Соңғы синхрондау: %s</string>
    <!-- Label summary showing never synced -->
    <string name="sync_never_synced_summary">Соңғы синхрондау: ешқашан</string>
    <!-- Text for displaying the default device name.
        The first parameter is the application name, the second is the device manufacturer name
        and the third is the device model. -->
    <string name="default_device_name_2">%1$s, %2$s %3$s</string>

    <!-- Preference for syncing payment methods -->
    <string name="preferences_sync_credit_cards_2">Төлем әдістері</string>
    <!-- Preference for syncing addresses -->
    <string name="preferences_sync_address">Адрестер</string>

    <!-- Send Tab -->
    <!-- Name of the "receive tabs" notification channel. Displayed in the "App notifications" system settings for the app -->
    <string name="fxa_received_tab_channel_name">Алынған беттер</string>
    <!-- Description of the "receive tabs" notification channel. Displayed in the "App notifications" system settings for the app -->
    <string name="fxa_received_tab_channel_description" tools:ignore="BrandUsage">Басқа Firefox құрылғыларынан алынған беттер туралы хабарландырулар.</string>
    <!--  The body for these is the URL of the tab received  -->
    <string name="fxa_tab_received_notification_name">Бет алынды</string>
    <!-- %s is the device name -->
    <string name="fxa_tab_received_from_notification_name">%s құрылғысынан бет</string>

    <!-- Close Synced Tabs -->
    <!-- The title for a notification shown when the user closes tabs that are currently
    open on this device from another device that's signed in to the same Mozilla account.
    %1$s is a placeholder for the app name; %2$d is the number of tabs closed.  -->
    <string name="fxa_tabs_closed_notification_title">%1$s бет жабылды: %2$d</string>
    <!-- The body for a "closed synced tabs" notification. -->
    <string name="fxa_tabs_closed_text">Жақында жабылған беттерді қарау</string>

    <!-- Advanced Preferences -->
    <!-- Preference for tracking protection exceptions -->
    <string name="preferences_tracking_protection_exceptions">Ережеден бөлек</string>
    <!-- Button in Exceptions Preference to turn on tracking protection for all sites (remove all exceptions) -->
    <string name="preferences_tracking_protection_exceptions_turn_on_for_all">Барлық сайттар үшін іске қосу</string>
    <!-- Text displayed when there are no exceptions -->
    <string name="exceptions_empty_message_description">Ережеден тыс жазбалар таңдалған сайттар үшін бақылаудан қорғанысты сөндіруді мүмкін етеді.</string>
    <!-- Text displayed when there are no exceptions, with learn more link that brings users to a tracking protection SUMO page -->
    <string name="exceptions_empty_message_learn_more_link">Көбірек білу</string>

    <!-- Preference switch for usage and technical data collection -->
    <string name="preference_usage_data" moz:removedIn="134" tools:ignore="UnusedResources">Пайдалану және техникалық мәліметтер</string>
    <!-- Preference switch for usage and technical data collection -->
    <string name="preference_usage_data_1">Техникалық және өзара әрекеттесу деректері</string>
    <!-- Preference switch for usage and technical learn more link -->
    <string name="preference_usage_data_learn_more" tools:ignore="UnusedResources">Көбірек білу</string>
    <!-- Preference description for usage and technical data collection -->
    <string name="preferences_usage_data_description">Өнімділік, қолдану, құрылғылар және баптаулар мәліметін Mozilla-ға жіберіп, бізге %1$s жақсартуға көмектеседі</string>
    <!-- Preference switch for marketing data collection -->
    <string name="preferences_marketing_data">Маркетингтік мәліметтер</string>
    <!-- Preference description for marketing data collection -->
    <string name="preferences_marketing_data_description2" moz:removedIn="134" tools:ignore="UnusedResources">Біздің мобильді маркетинг вендоры Adjust-пен негізгі пайдалану деректерін бөліседі</string>
    <!-- Preference description for marketing data collection. Note: The words "Firefox" and "Mozilla" should NOT be translated -->
    <string name="preferences_marketing_data_description_3" tools:ignore="BrandUsage">Firefox-ты өзіңіз үшін қалай ашқаныңыз туралы ақпаратты Mozilla маркетинг серіктестерімен бөлісіңіз. Бұл бізге Firefox-ты дамытуға және жақсырақ интернет құруға көмектеседі</string>
    <!-- Learn more link for marketing data preference -->
    <string name="preferences_marketing_data_learn_more">Маркетинг деректері туралы көбірек білу</string>
<<<<<<< HEAD
=======

    <!-- Preference switch for daily usage ping data collection -->
    <string name="preferences_daily_usage_ping_title">Күнделікті пайдалану пингі</string>
    <string name="preferences_daily_usage_ping_description">Бұл Mozilla-ға белсенді пайдаланушылар санын бағалауға көмектеседі.</string>
    <string name="preferences_daily_usage_ping_learn_more">Күнделікті пайдалану пингі туралы көбірек білу</string>
>>>>>>> 07ff4473
    <!-- Preference switch title for automatically submitting crash reports -->
    <string name="preferences_automatically_send_crashes_title">Құлау хабарламаларын автоматты түрде жіберу</string>
    <string name="preferences_automatically_submit_crashes_title" moz:removedIn="136" tools:ignore="UnusedResources">Құлау хабарламаларын автоматты түрде жіберу</string>

    <!-- Preference switch description for automatically submitting crash reports -->
    <string name="preferences_automatically_send_crashes_description">Бұл бізге браузердегі ақауларды диагностикалауға және түзетуге мүмкіндік береді. Есептемелер жеке немесе сезімтал деректерді қамтуы мүмкін.</string>
    <string name="preferences_automatically_submit_crashes_description" moz:removedIn="136" tools:ignore="UnusedResources">Құлаулар орын алғаннан кейін іске қосылғанда Mozilla-мен құлау деректерін автоматты түрде бөліседі</string>

    <!-- Title for studies preferences -->
    <string name="preference_experiments_2">Зерттеулер</string>
    <!-- Summary for studies preferences -->
    <string name="preference_experiments_summary_2">Mozilla-ға зерттеулерді орнатуға және жүргізуге рұқсат ету</string>

    <!-- Turn On Sync Preferences -->
    <!-- Header of the Sync and save your data preference view -->
    <string name="preferences_sync_2">Синхрондау және деректерді сақтау</string>
    <!-- Preference for reconnecting to FxA sync -->
    <string name="preferences_sync_sign_in_to_reconnect">Қайта байланысу үшін кіру</string>
    <!-- Preference for removing FxA account -->
    <string name="preferences_sync_remove_account">Тіркелгіні өшіру</string>

    <!-- Pairing Feature strings -->
    <!-- Instructions on how to access pairing -->
    <string name="pair_instructions_2"><![CDATA[<b>firefox.com/pair</b> жерінде көрсетілген QR кодын сканерлеңіз]]></string>

    <!-- Toolbar Preferences -->
    <!-- Preference for using top toolbar -->
    <string name="preference_top_toolbar">Жоғары</string>
    <!-- Preference for using bottom toolbar -->
    <string name="preference_bottom_toolbar">Төмен</string>

    <!-- Theme Preferences -->
    <!-- Preference for using light theme -->
    <string name="preference_light_theme">Ашық түсті</string>
    <!-- Preference for using dark theme -->
    <string name="preference_dark_theme">Күңгірт</string>
    <!-- Preference for using using dark or light theme automatically set by battery -->
    <string name="preference_auto_battery_theme">Батареяны үнемдеу режимін ескеру</string>
    <!-- Preference for using following device theme -->
    <string name="preference_follow_device_theme">Құрылғы темасына сүйену</string>

    <!-- Gestures Preferences-->
    <!-- Preferences for using pull to refresh in a webpage -->
    <string name="preference_gestures_website_pull_to_refresh">Жаңарту үшін тартыңыз</string>
    <!-- Preference for using the dynamic toolbar -->
    <string name="preference_gestures_dynamic_toolbar">Құралдар тақтасын жасыру үшін айналдырыңыз</string>
    <!-- Preference for showing the opened tabs by swiping up on the toolbar-->
    <string name="preference_gestures_swipe_toolbar_show_tabs">Беттерді ашу үшін құралдар тақтасын жоғары қарай сырғытыңыз</string>

    <!-- Preference for using the dynamic toolbars -->
    <string name="preference_gestures_dynamic_toolbar_2">Адрестік жолақ және саймандар панелін жасыру үшін айналдыру</string>
    <!-- Preference for switching tabs by swiping horizontally on the addressbar -->
    <string name="preference_gestures_swipe_toolbar_switch_tabs_2">Беттерді ауыстыру үшін адрестік жолақты сырғытыңыз</string>

    <!-- Library -->
    <!-- Option in Library to open Downloads page -->
    <string name="library_downloads">Жүктемелер</string>
    <!-- Option in library to open Bookmarks page -->
    <string name="library_bookmarks">Бетбелгілер</string>
    <!-- Option in library to open Desktop Bookmarks root page -->
    <string name="library_desktop_bookmarks_root">Жұмыс үстел бетбелгілері</string>
    <!-- Option in library to open Desktop Bookmarks "menu" page -->
    <string name="library_desktop_bookmarks_menu">Бетбелгілер мәзірі</string>
    <!-- Option in library to open Desktop Bookmarks "toolbar" page -->
    <string name="library_desktop_bookmarks_toolbar">Бетбелгілер панелі</string>
    <!-- Option in library to open Desktop Bookmarks "unfiled" page -->
    <string name="library_desktop_bookmarks_unfiled">Басқа бетбелгілер</string>
    <!-- Option in Library to open History page -->
    <string name="library_history">Шолу тарихы</string>
    <!-- Option in Library to open a new tab -->
    <string name="library_new_tab">Жаңа бет</string>
    <!-- Settings Page Title -->
    <string name="settings_title">Баптаулар</string>
    <!-- Content description (not visible, for screen readers etc.): "Close button for library settings" -->
    <string name="content_description_close_button">Жабу</string>

    <!-- Title to show in alert when a lot of tabs are to be opened
    %d is a placeholder for the number of tabs that will be opened -->
    <string name="open_all_warning_title">%d бетті ашу керек пе?</string>
    <!-- Message to warn users that a large number of tabs will be opened
    %s will be replaced by app name. -->
    <string name="open_all_warning_message">Осыншама көп бетті ашу ол беттер жүктелгенше %s жұмысын баяулатуы мүмкін. Осыны растайсыз ба?</string>
    <!-- Dialog button text for confirming open all tabs -->
    <string name="open_all_warning_confirm">Беттерді ашу</string>
    <!-- Dialog button text for canceling open all tabs -->
    <string name="open_all_warning_cancel">Бас тарту</string>

    <!-- Text to show users they have one page in the history group section of the History fragment.
    %d is a placeholder for the number of pages in the group. -->
    <string name="history_search_group_site_1">%d бет</string>

    <!-- Text to show users they have multiple pages in the history group section of the History fragment.
    %d is a placeholder for the number of pages in the group. -->
    <string name="history_search_group_sites_1">%d бет</string>

    <!-- Option in library for Recently Closed Tabs -->
    <string name="library_recently_closed_tabs">Жуырда жабылған беттер</string>
    <!-- Option in library to open Recently Closed Tabs page -->
    <string name="recently_closed_show_full_history">Бүкіл тарихты көрсету</string>
    <!-- Text to show users they have multiple tabs saved in the Recently Closed Tabs section of history.
    %d is a placeholder for the number of tabs selected. -->
    <string name="recently_closed_tabs">%d бет</string>
    <!-- Text to show users they have one tab saved in the Recently Closed Tabs section of history.
    %d is a placeholder for the number of tabs selected. -->
    <string name="recently_closed_tab">%d бет</string>
    <!-- Recently closed tabs screen message when there are no recently closed tabs -->
    <string name="recently_closed_empty_message">Осында жуырда жабылған беттер жоқ</string>

    <!-- Tab Management -->
    <!-- Title of preference for tabs management -->
    <string name="preferences_tabs">Беттер</string>
    <!-- Title of preference that allows a user to specify the tab view -->
    <string name="preferences_tab_view">Бет көрінісі</string>
    <!-- Option for a list tab view -->
    <string name="tab_view_list">Тізім</string>
    <!-- Option for a grid tab view -->
    <string name="tab_view_grid">Тор</string>
    <!-- Title of preference that allows a user to auto close tabs after a specified amount of time -->
    <string name="preferences_close_tabs">Беттерді жабу</string>
    <!-- Option for auto closing tabs that will never auto close tabs, always allows user to manually close tabs -->
    <string name="close_tabs_manually">Ешқашан</string>
    <!-- Option for auto closing tabs that will auto close tabs after one day -->
    <string name="close_tabs_after_one_day">Бір күннен кейін</string>
    <!-- Option for auto closing tabs that will auto close tabs after one week -->
    <string name="close_tabs_after_one_week">Бір аптадан кейін</string>
    <!-- Option for auto closing tabs that will auto close tabs after one month -->
    <string name="close_tabs_after_one_month">Бір айдан кейін</string>

    <!-- Title of preference that allows a user to specify the auto-close settings for open tabs -->
    <string name="preference_auto_close_tabs" tools:ignore="UnusedResources">Ашық беттерді автожабу</string>

    <!-- Opening screen -->
    <!-- Title of a preference that allows a user to choose what screen to show after opening the app -->
    <string name="preferences_opening_screen">Бастапқы экраны</string>
    <!-- Option for always opening the homepage when re-opening the app -->
    <string name="opening_screen_homepage">Үй парағы</string>
    <!-- Option for always opening the user's last-open tab when re-opening the app -->
    <string name="opening_screen_last_tab">Соңғы бет</string>
    <!-- Option for always opening the homepage when re-opening the app after four hours of inactivity -->
    <string name="opening_screen_after_four_hours_of_inactivity">Төрт сағат әрекетсіздіктен кейін үй парағы</string>
    <!-- Summary for tabs preference when auto closing tabs setting is set to manual close-->
    <string name="close_tabs_manually_summary">Қолмен жабу</string>
    <!-- Summary for tabs preference when auto closing tabs setting is set to auto close tabs after one day-->
    <string name="close_tabs_after_one_day_summary">Бір күннен кейін жабу</string>
    <!-- Summary for tabs preference when auto closing tabs setting is set to auto close tabs after one week-->
    <string name="close_tabs_after_one_week_summary">Бір аптадан кейін жабу</string>
    <!-- Summary for tabs preference when auto closing tabs setting is set to auto close tabs after one month-->
    <string name="close_tabs_after_one_month_summary">Бір айдан кейін жабу</string>

    <!-- Summary for homepage preference indicating always opening the homepage when re-opening the app -->
    <string name="opening_screen_homepage_summary">Үй бетінде ашу</string>
    <!-- Summary for homepage preference indicating always opening the last-open tab when re-opening the app -->
    <string name="opening_screen_last_tab_summary">Соңғы бетте ашу</string>

    <!-- Summary for homepage preference indicating opening the homepage when re-opening the app after four hours of inactivity -->
    <string name="opening_screen_after_four_hours_of_inactivity_summary">Үй бетінде төрт сағаттан кейін ашу</string>

    <!-- Inactive tabs -->
    <!-- Category header of a preference that allows a user to enable or disable the inactive tabs feature -->
    <string name="preferences_inactive_tabs">Ескі беттерді белсенді емес күйге жылжыту</string>
    <!-- Title of inactive tabs preference -->
    <string name="preferences_inactive_tabs_title">Сіз екі апта бойы қарамаған беттер белсенді емес топқа жылжытылады.</string>

    <!-- Studies -->
    <!-- Title of the remove studies button -->
    <string name="studies_remove">Өшіру</string>
    <!-- Title of the active section on the studies list -->
    <string name="studies_active">Белсенді</string>
    <!-- Description for studies, it indicates why Firefox use studies. The first parameter is the name of the application. -->
    <string name="studies_description_2">%1$s кейде зерттеулерді орнатып, орындай алады.</string>
    <!-- Learn more link for studies, links to an article for more information about studies. -->
    <string name="studies_learn_more">Көбірек білу</string>

    <!-- Dialog message shown after removing a study -->
    <string name="studies_restart_app" moz:removedIn="135">Қолданба өзгерістерді іске асыру үшін жабылады</string>
    <!-- Dialog button to confirm the removing a study. -->
    <string name="studies_restart_dialog_ok" moz:removedIn="135">ОК</string>
    <!-- Dialog button text for canceling removing a study. -->
    <string name="studies_restart_dialog_cancel" moz:removedIn="135">Бас тарту</string>
    <!-- Toast shown after turning on/off studies preferences -->
    <string name="studies_toast_quit_application" moz:removedIn="135" tools:ignore="UnusedResources">Өзгерістерді іске асыру үшін қолданбадан шығу…</string>

    <!-- Sessions -->
    <!-- Title for the list of tabs -->
    <string name="tab_header_label" moz:removedIn="135" tools:ignore="UnusedResources">Ашық беттер</string>
    <!-- Title for the list of tabs in the current private session -->
    <string name="tabs_header_private_tabs_title" moz:removedIn="136" tools:ignore="UnusedResources">Жекелік беттер</string>
    <!-- Title for the list of tabs in the current private session used by a11y services
    The %1$s will be replaced by the number of opened private tabs -->
    <string name="tabs_header_private_tabs_counter_title">Жекелік ашық беттер: %1$s. Беттерді ауыстыру үшін шертіңіз.</string>
    <!-- Title for the list of tabs in the synced tabs -->
    <string name="tabs_header_synced_tabs_title" moz:removedIn="136" tools:ignore="UnusedResources">Синхрондалған беттер</string>
    <!-- Title for the list of tabs in the synced tabs used by a11y services
    The %1$s will be replaced by the number of opened synced tabs -->
    <string name="tabs_header_synced_tabs_counter_title">Синхрондалған ашық беттер: %1$s. Беттерді ауыстыру үшін шертіңіз.</string>
    <!-- Content description (not visible, for screen readers etc.): Add tab button. Adds a news tab when pressed -->
    <string name="add_tab">Жаңа бетті қосу</string>
    <!-- Content description (not visible, for screen readers etc.): Add tab button. Adds a news tab when pressed -->
    <string name="add_private_tab">Жекелік бетін қосу</string>
    <!-- Text for the new tab button to indicate adding a new private tab in the tab -->
    <string name="tab_drawer_fab_content">Жеке</string>
    <!-- Text for the new tab button to indicate syncing command on the synced tabs page -->
    <string name="tab_drawer_fab_sync">Синхрондау</string>
    <!-- Text shown in the menu for sharing all tabs -->
    <string name="tab_tray_menu_item_share">Барлық беттермен бөлісу</string>
    <!-- Text shown in the menu to view recently closed tabs -->
    <string name="tab_tray_menu_recently_closed">Жуырда жабылған беттер</string>
    <!-- Text shown in the tabs tray inactive tabs section -->
    <string name="tab_tray_inactive_recently_closed" tools:ignore="UnusedResources">Жақында жабылған</string>
    <!-- Text shown in the menu to view account settings -->
    <string name="tab_tray_menu_account_settings">Тіркелгі баптаулары</string>
    <!-- Text shown in the menu to view tab settings -->
    <string name="tab_tray_menu_tab_settings">Бет баптаулары</string>
    <!-- Text shown in the menu for closing all tabs -->
    <string name="tab_tray_menu_item_close">Барлық беттерді жабу</string>
    <!-- Text shown in the multiselect menu for bookmarking selected tabs. -->
    <string name="tab_tray_multiselect_menu_item_bookmark">Бетбелгілерге қосу</string>
    <!-- Text shown in the multiselect menu for closing selected tabs. -->
    <string name="tab_tray_multiselect_menu_item_close">Жабу</string>
    <!-- Content description for tabs tray multiselect share button -->
    <string name="tab_tray_multiselect_share_content_description">Таңдалған беттермен бөлісу</string>
    <!-- Content description for tabs tray multiselect menu -->
    <string name="tab_tray_multiselect_menu_content_description">Таңдалған беттер мәзірі</string>
    <!-- Content description (not visible, for screen readers etc.): Removes tab from collection button. Removes the selected tab from collection when pressed -->
    <string name="remove_tab_from_collection">Бетті жинақтан өшіру</string>
    <!-- Text for button to enter multiselect mode in tabs tray -->
    <string name="tabs_tray_select_tabs">Беттерді таңдау</string>
    <!-- Content description (not visible, for screen readers etc.): Close tab button. Closes the current session when pressed -->
    <string name="close_tab">Бетті жабу</string>
    <!-- Content description (not visible, for screen readers etc.): Close tab <title> button. First parameter is tab title  -->
    <string name="close_tab_title">%s бетін жабу</string>
    <!-- Content description (not visible, for screen readers etc.): Opens the open tabs menu when pressed -->
    <string name="open_tabs_menu">Беттер мәзірін ашу</string>
    <!-- Open tabs menu item to save tabs to collection -->
    <string name="tabs_menu_save_to_collection1">Беттерді жинаққа сақтау</string>

    <!-- Text for the menu button to delete a collection -->
    <string name="collection_delete">Жинақты өшіру</string>
    <!-- Text for the menu button to rename a collection -->
    <string name="collection_rename">Жинақ атын өзгерту</string>
    <!-- Text for the button to open tabs of the selected collection -->
    <string name="collection_open_tabs">Беттерді ашу</string>
    <!-- Hint for adding name of a collection -->
    <string name="collection_name_hint">Жинақ атауы</string>
    <!-- Text for the menu button to remove a top site -->
    <string name="remove_top_site">Өшіру</string>

    <!-- Text for the menu button to delete a top site from history -->
    <string name="delete_from_history">Тарихтан өшіру</string>
    <!-- Postfix for private WebApp titles, placeholder is replaced with app name -->
    <string name="pwa_site_controls_title_private">%1$s (жекелік режимі)</string>

    <!-- History -->
    <!-- Text for the button to search all history -->
    <string name="history_search_1">Іздеу жолын енгізіңіз</string>
    <!-- Text for the button to clear all history -->
    <string name="history_delete_all">Тарихты өшіру</string>
    <!-- Text for the snackbar to confirm that multiple browsing history items has been deleted -->
    <string name="history_delete_multiple_items_snackbar">Тарих өшірілді</string>
    <!-- Text for the snackbar to confirm that a single browsing history item has been deleted. The first parameter is the shortened URL of the deleted history item. -->
    <string name="history_delete_single_item_snackbar">%1$s өшірілді</string>
    <!-- Context description text for the button to delete a single history item -->
    <string name="history_delete_item">Өшіру</string>
    <!-- History multi select title in app bar
    The first parameter is the number of bookmarks selected -->
    <string name="history_multi_select_title">%1$d таңдалды</string>
    <!-- Text for the header that groups the history for today -->
    <string name="history_today">Бүгін</string>
    <!-- Text for the header that groups the history for yesterday -->
    <string name="history_yesterday">Кеше</string>
    <!-- Text for the header that groups the history the past 7 days -->
    <string name="history_7_days">Соңғы 7 күн</string>
    <!-- Text for the header that groups the history the past 30 days -->
    <string name="history_30_days">Соңғы 30 күн</string>
    <!-- Text for the header that groups the history older than the last month -->
    <string name="history_older">Ескілеу</string>
    <!-- Text shown when no history exists -->
    <string name="history_empty_message">Осында тарих жоқ</string>

    <!-- Downloads -->
    <!-- Text for the snackbar to confirm that multiple downloads items have been removed -->
    <string name="download_delete_multiple_items_snackbar_1">Жүктемелер өшірілді</string>
    <!-- Text for the snackbar to confirm that a single download item has been removed. The first parameter is the name of the download item. -->
    <string name="download_delete_single_item_snackbar">%1$s өшірілді</string>
    <!-- Text shown when no download exists -->
    <string name="download_empty_message_1">Жүктеліп алынған файлдар жоқ</string>
    <!-- History multi select title in app bar
    The first parameter is the number of downloads selected -->
    <string name="download_multi_select_title">%1$d таңдалды</string>


    <!-- Text for the button to remove a single download item -->
    <string name="download_delete_item_1">Өшіру</string>


    <!-- WebCompat Reporter -->

    <!-- WebCompat Reporter -->
    <!-- The title of the Web Compat Reporter feature. This is displayed in the top app bar. -->
    <string name="webcompat_reporter_screen_title">Сынған сайт туралы хабарлау</string>
    <!-- The description of the Web Compat Reporter feature. This first parameter is the name of the application (For example: Fenix) -->
    <string name="webcompat_reporter_description">%1$s өнімін әркім үшін де жақсартуға көмектесіңіз. Mozilla қызметкерлері сіз жіберген ақпаратты веб-сайт мәселелерін шешу үшін пайдаланады.</string>
    <!-- The text field label of the URL text field. This is displayed above the user-inputted URL. -->
    <string name="webcompat_reporter_label_url">URL</string>
    <!-- The error message of the URL text field when an invalid URL has been entered. -->
    <string name="webcompat_reporter_url_error_invalid">Дұрыс URL енгізіңіз</string>
    <!-- The label/title of an optional field in the Web Compat Reporter feature for explaining a high-level reason why the site is broken. -->
    <string name="webcompat_reporter_label_whats_broken" moz:removedIn="136" tools:ignore="UnusedResources">Не сынған? (қосымша түрде)</string>
    <!-- The placeholder text for the dropdown where a user selects a high-level reason why the site is broken. -->
    <string name="webcompat_reporter_choose_reason">Себебін таңдау</string>
    <!-- The label/title of an optional field in the Web Compat Reporter feature for adding additional information. -->
    <string name="webcompat_reporter_label_description">Мәселені сипаттаңыз (қосымша түрде)</string>
    <!-- The button text for navigating away from the feature to provide more information on the broken site's bug report. -->
    <string name="webcompat_reporter_send_more_info">Қосымша ақпарат жіберу</string>
    <!-- The button text for the cancel button to leave the Web Compat Reporter feature. -->
    <string name="webcompat_reporter_cancel">Бас тарту</string>
    <!-- The button text for the send button to submit the provided form data. -->
    <string name="webcompat_reporter_send">Жіберу</string>


    <!-- Text for a snackbar to confirm the successful submission of a WebCompat report. -->
    <string name="webcompat_reporter_success_snackbar_text">Сіздің хабарламаңыз жіберілді</string>
    <!-- Button text for closing or dismissing the snackbar shown after successfully submitting a WebCompat report. -->
    <string name="webcompat_reporter_dismiss_success_snackbar_text">Жабу</string>

    <!-- These reason strings are dropdown options on a WebCompat reporter form, indicating what is broken on the site. -->
    <!-- Broken site reason text for site slow or not working -->
    <string name="webcompat_reporter_reason_slow">Сайт баяу немесе жұмыс істемейді</string>
    <!-- Broken site reason text for images or videos -->
    <string name="webcompat_reporter_reason_media">Суреттер немесе видеолар</string>
    <!-- Broken site reason text for buttons, links, and other content -->
    <string name="webcompat_reporter_reason_content">Батырмалар, сілтемелер және басқа мазмұн</string>
    <!-- Broken site reason text for sign in or sign out -->
    <string name="webcompat_reporter_reason_account">Жүйеге кіру немесе шығу</string>
    <!-- Broken site reason text for ad blocker -->
    <string name="webcompat_reporter_reason_ad_blocker">Жарнама бұғаттаушысы</string>
    <!-- Broken site reason text for something else -->
    <string name="webcompat_reporter_reason_other">Басқа нәрсе</string>

    <!-- Crashes -->
    <!-- Title text displayed on the tab crash page. This first parameter is the name of the application (For example: Fenix) -->
    <string name="tab_crash_title_2">Кешіріңіз. %1$s бұл бетті жүктей алмайды.</string>
    <!-- Send crash report checkbox text on the tab crash page -->
    <string name="tab_crash_send_report">Mozilla-ға құлау хабарламасын жіберу</string>
    <!-- Close tab button text on the tab crash page -->
    <string name="tab_crash_close">Бетті жабу</string>
    <!-- Restore tab button text on the tab crash page -->
    <string name="tab_crash_restore">Бетті қалпына келтіру</string>

    <!-- Unsubmitted crash dialog title, The first parameter is the name of the app (e.g. Firefox)  -->
    <string name="unsubmitted_crash_dialog_title">%s қайта іске қосылуы керек болды</string>
    <!-- Unsubmitted crash dialog checkbox label for automatically sending reports in the future -->
    <string name="unsubmitted_crash_dialog_checkbox_label">Құлау хабарламаларын автоматты түрде жіберу</string>
    <!-- Unsubmitted crash dialog negative button to dismiss the dialog -->
    <string name="unsubmitted_crash_dialog_negative_button">Жабу</string>
    <!-- Unsubmitted crash dialog positive button to submit crash report -->
    <string name="unsubmitted_crash_dialog_positive_button">Құлау жөнінде хабарламаны жіберу</string>

    <!-- Bookmarks -->
    <!-- Confirmation message for a dialog confirming if the user wants to delete the selected folder -->
    <string name="bookmark_delete_folder_confirmation_dialog">Бұл буманы өшіруді шынымен қалайсыз ба?</string>
    <!-- Confirmation message for a dialog confirming if the user wants to delete multiple items. -->
    <string name="bookmark_delete_folders_confirmation_dialog">Таңдалған нәрселерді өшіруді шынымен қалайсыз ба?</string>
    <!-- Confirmation message for a dialog confirming if the user wants to delete multiple items including folders. Parameter will be replaced by app name. -->
    <string name="bookmark_delete_multiple_folders_confirmation_dialog">%s таңдалған элементтерді өшіреді.</string>
    <!-- Text for the cancel button on delete bookmark dialog -->
    <string name="bookmark_delete_negative">Бас тарту</string>
    <!-- Screen title for adding a bookmarks folder -->
    <string name="bookmark_add_folder">Буманы қосу</string>
    <!-- Snackbar title that confirms a bookmark was saved into a folder. Parameter will be replaced by the name of the folder the bookmark was saved into. -->
    <string name="bookmark_saved_in_folder_snackbar">&quot;%s&quot; ішінде сақталды</string>
    <!-- Snackbar edit button shown after a bookmark has been created. -->
    <string name="edit_bookmark_snackbar_action">ТҮЗЕТУ</string>
    <!-- Bookmark menu move button -->
    <string name="bookmark_menu_move_button">Жылжыту</string>
    <!-- Bookmark overflow menu edit button -->
    <string name="bookmark_menu_edit_button">Түзету</string>
    <!-- Bookmark overflow menu copy button -->
    <string name="bookmark_menu_copy_button">Көшіріп алу</string>
    <!-- Bookmark overflow menu share button -->
    <string name="bookmark_menu_share_button">Бөлісу</string>
    <!-- Bookmark overflow menu open in new tab button -->
    <string name="bookmark_menu_open_in_new_tab_button">Жаңа бетте ашу</string>
    <!-- Bookmark overflow menu open in private tab button -->
    <string name="bookmark_menu_open_in_private_tab_button">Жекелік бетте ашу</string>
    <!-- Bookmark overflow menu open all in tabs button -->
    <string name="bookmark_menu_open_all_in_tabs_button">Барлығын жаңа беттерде ашу</string>
    <!-- Bookmark overflow menu open all in private tabs button -->
    <string name="bookmark_menu_open_all_in_private_tabs_button">Барлығын жаңа жекелік беттерде ашу</string>
    <!-- Bookmark overflow menu delete button -->
    <string name="bookmark_menu_delete_button">Өшіру</string>
    <!--Bookmark overflow menu save button -->
    <string name="bookmark_menu_save_button">Сақтау</string>
    <!-- Bookmark multi select title in app bar
     The first parameter is the number of bookmarks selected -->
    <string name="bookmarks_multi_select_title">%1$d таңдалды</string>
    <!-- Bookmark editing screen title -->
    <string name="edit_bookmark_fragment_title">Бетбелгіні түзету</string>
    <!-- Bookmark folder editing screen title -->
    <string name="edit_bookmark_folder_fragment_title">Буманы түзету</string>
    <!-- Bookmark sign in button message -->
    <string name="bookmark_sign_in_button">Синхрондалған бетбелгілерді көру үшін жүйеге кіріңіз</string>
    <!-- Bookmark URL editing field label -->
    <string name="bookmark_url_label">URL</string>
    <!-- Bookmark FOLDER editing field label -->
    <string name="bookmark_folder_label">БУМА</string>
    <!-- Text indicating which folder a bookmark or folder will be saved in -->
    <string name="bookmark_save_in_label">Қайда сақтау</string>
    <!-- Bookmark NAME editing field label -->
    <string name="bookmark_name_label">АТЫ</string>
    <!-- Label for a text input field for a bookmark or folder name -->
    <string name="bookmark_name_label_normal_case">Аты</string>
    <!-- Bookmark add folder screen title -->
    <string name="bookmark_add_folder_fragment_label">Буманы қосу</string>
    <!-- Bookmark select folder screen title -->
    <string name="bookmark_select_folder_fragment_label">Буманы таңдау</string>
    <!-- Bookmark editing error missing title -->
    <string name="bookmark_empty_title_error">Атауы болуы тиіс</string>
    <!-- Bookmark editing error missing or improper URL -->
    <string name="bookmark_invalid_url_error">Жарамсыз URL</string>
    <!-- Bookmark screen message for empty bookmarks folder -->
    <string name="bookmarks_empty_message">Осында бетбелгілер жоқ</string>
    <!-- Bookmark snackbar message on deletion
     The first parameter is the host part of the URL of the bookmark deleted, if any -->
    <string name="bookmark_deletion_snackbar_message">%1$s өшірілді</string>
    <!-- Bookmark snackbar message on deleting multiple bookmarks not including folders-->
    <string name="bookmark_deletion_multiple_snackbar_message_2">Бетбелгілер өшірілді</string>
    <!-- Bookmark snackbar message on deleting multiple bookmarks including folders-->
    <string name="bookmark_deletion_multiple_snackbar_message_3">Таңдалған бумаларды өшіру</string>
    <!-- Bookmark undo button for deletion snackbar action -->
    <string name="bookmark_undo_deletion">БОЛДЫРМАУ</string>

    <!-- Bookmark snackbar message for deleting a single item. Parameter is the title of the item being deleted -->
    <string name="bookmark_delete_single_item">%s өшірілді</string>
    <!-- Bookmark snackbar message for deleting multiple items. Parameter is the number of items being deleted -->
    <string name="bookmark_delete_multiple_items">Өшірілетін нәрселер: %s</string>
    <!-- Text for the button to search all bookmarks -->
    <string name="bookmark_search">Іздеу жолын енгізіңіз</string>

    <!-- Content description for the bookmark navigation bar back button -->
    <string name="bookmark_navigate_back_button_content_description">Артқа өту</string>
    <!-- Content description for the bookmark list new folder navigation bar button -->
    <string name="bookmark_add_new_folder_button_content_description">Жаңа буманы қосу</string>
    <!-- Content description for the bookmark screen delete bookmark navigation bar button -->
    <string name="bookmark_delete_bookmark_content_description">Бетбелгіні өшіру</string>
    <!-- Content description for the bookmark screen delete bookmark folder navigation bar button -->
    <string name="bookmark_delete_folder_content_description">Буманы өшіру</string>
    <!-- Content description for bookmark search floating action button -->
    <string name="bookmark_search_button_content_description">Бетбелгілерден іздеу</string>
    <!-- Content description for the overflow menu for a bookmark item. Paramter will a folder name or bookmark title. -->
    <string name="bookmark_item_menu_button_content_description">%s үшін элемент мәзірі</string>

    <!-- Title for the bookmark list empty state-->
    <string name="bookmark_empty_list_title">Бетбелгілер әлі жоқ</string>

    <!-- Description for the bookmark list empty state when you're not signed into sync. -->
    <string name="bookmark_empty_list_guest_description">Шолу кезінде сайттарды сақтаңыз. Басқа синхрондалған құрылғылардан бетбелгілерді алу үшін жүйеге кіріңіз.</string>
    <!-- Text for the button to navigate to sync authentication -->
    <string name="bookmark_empty_list_guest_cta">Синхрондау ішіне кіру</string>
    <!-- Description for the bookmark list empty state when you're signed into sync. -->
    <string name="bookmark_empty_list_authenticated_description">Шолу кезінде сайттарды сақтаңыз. Басқа синхрондалған құрылғылардан да бетбелгілерді аламыз.</string>
    <!-- Description for the bookmark list empty state when you're in an empty folder. -->
    <string name="bookmark_empty_list_folder_description">Таңдаулы сайттарды кейінірек табу үшін шолу кезінде бетбелгілерді қосыңыз.</string>

    <!-- Description for the add new folder button when selecting a folder. -->
    <string name="bookmark_select_folder_new_folder_button_title">Жаңа бума</string>

    <!-- Site Permissions -->
    <!-- Button label that take the user to the Android App setting -->
    <string name="phone_feature_go_to_settings">Баптауларға өту</string>
    <!-- Content description (not visible, for screen readers etc.): Quick settings sheet
        to give users access to site specific information / settings. For example:
        Secure settings status and a button to modify site permissions -->
    <string name="quick_settings_sheet">Жылдам баптаулар парағы</string>
    <!-- Label that indicates that this option it the recommended one -->
    <string name="phone_feature_recommended">Ұсынылатын</string>
    <!-- Button label for clearing all the information of site permissions-->
    <string name="clear_permissions">Рұқсаттарды тазарту</string>
    <!-- Text for the OK button on Clear permissions dialog -->
    <string name="clear_permissions_positive">ОК</string>
    <!-- Text for the cancel button on Clear permissions dialog -->
    <string name="clear_permissions_negative">Бас тарту</string>
    <!-- Button label for clearing a site permission-->
    <string name="clear_permission">Рұқсатты тазарту</string>
    <!-- Text for the OK button on Clear permission dialog -->
    <string name="clear_permission_positive">ОК</string>
    <!-- Text for the cancel button on Clear permission dialog -->
    <string name="clear_permission_negative">Бас тарту</string>
    <!-- Button label for clearing all the information on all sites-->
    <string name="clear_permissions_on_all_sites">Барлық сайттар рұқсаттарын тазарту</string>
    <!-- Preference for altering video and audio autoplay for all websites -->
    <string name="preference_browser_feature_autoplay">Автоойнату</string>
    <!-- Preference for altering the camera access for all websites -->
    <string name="preference_phone_feature_camera">Камера</string>
    <!-- Preference for altering the microphone access for all websites -->
    <string name="preference_phone_feature_microphone">Микрофон</string>
    <!-- Preference for altering the location access for all websites -->
    <string name="preference_phone_feature_location">Орналасу</string>
    <!-- Preference for altering the notification access for all websites -->
    <string name="preference_phone_feature_notification">Хабарлама</string>
    <!-- Preference for altering the persistent storage access for all websites -->
    <string name="preference_phone_feature_persistent_storage">Тұрақты қойма</string>
    <!-- Preference for altering the storage access setting for all websites -->
    <string name="preference_phone_feature_cross_origin_storage_access">Сайтаралық cookie файлдары</string>
    <!-- Preference for altering the EME access for all websites -->
    <string name="preference_phone_feature_media_key_system_access">DRM-мен басқарылатын құрама</string>
    <!-- Label that indicates that a permission must be asked always -->
    <string name="preference_option_phone_feature_ask_to_allow">Рұқсат ету үшін сұрау</string>
    <!-- Label that indicates that a permission must be blocked -->
    <string name="preference_option_phone_feature_blocked">Бұғатталған</string>
    <!-- Label that indicates that a permission must be allowed -->
    <string name="preference_option_phone_feature_allowed">Рұқсат етілген</string>
    <!--Label that indicates a permission is by the Android OS-->
    <string name="phone_feature_blocked_by_android">Android бұғаттаған</string>
    <!-- Preference for showing a list of websites that the default configurations won't apply to them -->
    <string name="preference_exceptions">Ережеден бөлек</string>
    <!-- Summary of tracking protection preference if tracking protection is set to off -->
    <string name="tracking_protection_off">Сөндірулі</string>
    <!-- Summary of tracking protection preference if tracking protection is set to standard -->
    <string name="tracking_protection_standard">Қалыпты</string>
    <!-- Summary of tracking protection preference if tracking protection is set to strict -->
    <string name="tracking_protection_strict">Қатаң</string>
    <!-- Summary of tracking protection preference if tracking protection is set to custom -->
    <string name="tracking_protection_custom">Таңдауыңызша</string>
    <!-- Label for global setting that indicates that all video and audio autoplay is allowed -->
    <string name="preference_option_autoplay_allowed2">Аудио мен видеоны рұқсат ету</string>
    <!-- Label for site specific setting that indicates that all video and audio autoplay is allowed -->
    <string name="quick_setting_option_autoplay_allowed">Аудио мен видеоны рұқсат ету</string>
    <!-- Label that indicates that video and audio autoplay is only allowed over Wi-Fi -->
    <string name="preference_option_autoplay_allowed_wifi_only2">Аудио мен видеоны тек ұялы деректерде бұғаттау</string>
    <!-- Subtext that explains 'autoplay on Wi-Fi only' option -->
    <string name="preference_option_autoplay_allowed_wifi_subtext">Аудио және видео Wi-Fi арқылы ойнатылады</string>
    <!-- Label for global setting that indicates that video autoplay is allowed, but audio autoplay is blocked -->
    <string name="preference_option_autoplay_block_audio2">Тек аудионы бұғаттау</string>
    <!-- Label for site specific setting that indicates that video autoplay is allowed, but audio autoplay is blocked -->
    <string name="quick_setting_option_autoplay_block_audio">Тек аудионы бұғаттау</string>
    <!-- Label for global setting that indicates that all video and audio autoplay is blocked -->
    <string name="preference_option_autoplay_blocked3">Аудио мен видеоны бұғаттау</string>
    <!-- Label for site specific setting that indicates that all video and audio autoplay is blocked -->
    <string name="quick_setting_option_autoplay_blocked">Аудио мен видеоны бұғаттау</string>
    <!-- Summary of delete browsing data on quit preference if it is set to on -->
    <string name="delete_browsing_data_quit_on">Іске қосулы</string>
    <!-- Summary of delete browsing data on quit preference if it is set to off -->
    <string name="delete_browsing_data_quit_off">Сөндірулі</string>

    <!-- Summary of studies preference if it is set to on -->
    <string name="studies_on">Іске қосулы</string>
    <!-- Summary of studies data on quit preference if it is set to off -->
    <string name="studies_off">Сөндірулі</string>

    <!-- Category header of a preference that allows a user to alter settings related to web permissions. -->
    <string name="preferences_category_permissions">Рұқсаттар</string>
    <!-- Category header of a preference that allows a user to alter settings related to web content. -->
    <string name="preferences_category_content">Мазмұны</string>

    <!-- Preference for altering the default browsing mode. When enabled, the desktop site will always be requested. -->
    <string name="preference_feature_desktop_mode_default">Әрқашан жұмыс үстелі сайтын сұрау</string>

    <!-- Collections -->
    <!-- Collections header on home fragment -->
    <string name="collections_header">Жинақтар</string>
    <!-- Content description (not visible, for screen readers etc.): Opens the collection menu when pressed -->
    <string name="collection_menu_button_content_description">Жинақ мәзірі</string>

    <!-- Label to describe what collections are to a new user without any collections -->
    <string name="no_collections_description2">Өзіңізге маңызды заттарды жинаңыз.\nКейінірек жылдам қол жеткізу үшін ұқсас іздеулерді, сайттарды және беттерді біріктіріңіз.</string>
    <!-- Title for the "select tabs" step of the collection creator -->
    <string name="create_collection_select_tabs">Беттерді таңдау</string>
    <!-- Title for the "select collection" step of the collection creator -->
    <string name="create_collection_select_collection">Жинақты таңдау</string>
    <!-- Title for the "name collection" step of the collection creator -->
    <string name="create_collection_name_collection">Жинақ атауы</string>
    <!-- Button to add new collection for the "select collection" step of the collection creator -->
    <string name="create_collection_add_new_collection">Жаңа жинақты қосу</string>
    <!-- Button to select all tabs in the "select tabs" step of the collection creator -->
    <string name="create_collection_select_all">Барлығын таңдау</string>
    <!-- Button to deselect all tabs in the "select tabs" step of the collection creator -->
    <string name="create_collection_deselect_all">Таңдауды алып тастау</string>
    <!-- Text to prompt users to select the tabs to save in the "select tabs" step of the collection creator -->
    <string name="create_collection_save_to_collection_empty">Сақтау үшін беттерді таңдаңыз</string>
    <!-- Text to show users how many tabs they have selected in the "select tabs" step of the collection creator.
     %d is a placeholder for the number of tabs selected. -->
    <string name="create_collection_save_to_collection_tabs_selected">%d бет таңдалды</string>
    <!-- Text to show users they have one tab selected in the "select tabs" step of the collection creator.
    %d is a placeholder for the number of tabs selected. -->
    <string name="create_collection_save_to_collection_tab_selected">%d бет таңдалды</string>
    <!-- Text shown in snackbar when multiple tabs have been saved in a collection -->
    <string name="create_collection_tabs_saved">Беттер сақталды!</string>
    <!-- Text shown in snackbar when one or multiple tabs have been saved in a new collection -->
    <string name="create_collection_tabs_saved_new_collection">Жинақ сақталды!</string>
    <!-- Text shown in snackbar when one tab has been saved in a collection -->
    <string name="create_collection_tab_saved">Бет сақталды!</string>
    <!-- Content description (not visible, for screen readers etc.): button to close the collection creator -->
    <string name="create_collection_close">Жабу</string>
    <!-- Button to save currently selected tabs in the "select tabs" step of the collection creator-->
    <string name="create_collection_save">Сақтау</string>

    <!-- Snackbar action to view the collection the user just created or updated -->
    <string name="create_collection_view">Қарау</string>

    <!-- Text for the OK button from collection dialogs -->
    <string name="create_collection_positive">ОК</string>
    <!-- Text for the cancel button from collection dialogs -->
    <string name="create_collection_negative">Бас тарту</string>

    <!-- Default name for a new collection in "name new collection" step of the collection creator. %d is a placeholder for the number of collections-->
    <string name="create_collection_default_name">Жинақ %d</string>

    <!-- Share -->
    <!-- Share screen header -->
    <string name="share_header_2">Бөлісу</string>
    <!-- Content description (not visible, for screen readers etc.):
        "Share" button. Opens the share menu when pressed. -->
    <string name="share_button_content_description">Бөлісу</string>
    <!-- Text for the Save to PDF feature in the share menu -->
    <string name="share_save_to_pdf">PDF ретінде сақтау</string>
    <!-- Text for error message when generating a PDF file Text. -->
    <string name="unable_to_save_to_pdf_error">PDF жасау мүмкін емес</string>
    <!-- Text for standard error snackbar dismiss button. -->
    <string name="standard_snackbar_error_dismiss">Тайдыру</string>
    <!-- Text for error message when printing a page and it fails. -->
    <string name="unable_to_print_page_error">Бұл бетті басып шығару мүмкін емес</string>
    <!-- Text for the print feature in the share and browser menu -->
    <string name="menu_print">Баспаға шығару</string>
    <!-- Sub-header in the dialog to share a link to another sync device -->
    <string name="share_device_subheader">Құрылғыға жіберу</string>
    <!-- Sub-header in the dialog to share a link to an app from the full list -->
    <string name="share_link_all_apps_subheader">Барлық әрекеттер</string>
    <!-- Sub-header in the dialog to share a link to an app from the most-recent sorted list -->
    <string name="share_link_recent_apps_subheader">Жуырда қолданылған</string>
    <!-- Text for the copy link action in the share screen. -->
    <string name="share_copy_link_to_clipboard">Алмасу буферіне көшіріп алу</string>
    <!-- Toast shown after copying link to clipboard -->
    <string name="toast_copy_link_to_clipboard">Алмасу буферіне көшірілді</string>
    <!-- An option from the share dialog to sign into sync -->
    <string name="sync_sign_in">Синхрондау ішіне кіру</string>
     <!-- An option from the three dot menu to sync and save data -->
    <string name="sync_menu_sync_and_save_data">Синхрондау және деректерді сақтау</string>
    <!-- An option from the share dialog to send link to all other sync devices -->
    <string name="sync_send_to_all">Барлық құрылғыларға жіберу</string>
    <!-- An option from the share dialog to reconnect to sync -->
    <string name="sync_reconnect">Синхрондауға қайта байланысу</string>
    <!-- Text displayed when sync is offline and cannot be accessed -->
    <string name="sync_offline">Желіде емес</string>
    <!-- An option to connect additional devices -->
    <string name="sync_connect_device">Басқа құрылғыны байланыстыру</string>
    <!-- The dialog text shown when additional devices are not available -->
    <string name="sync_connect_device_dialog" tools:ignore="BrandUsage">Бетті жіберу үшін, кемінде бір басқа құрылғыдан Firefox-қа кіріңіз.</string>
    <!-- Confirmation dialog button -->
    <string name="sync_confirmation_button">Түсіндім</string>
    <!-- Share error message -->
    <string name="share_error_snackbar">Бұл қолданбамен бөлісу мүмкін емес</string>
    <!-- Add new device screen title -->
    <string name="sync_add_new_device_title">Құрылғыға жіберу</string>
    <!-- Text for the warning message on the Add new device screen -->
    <string name="sync_add_new_device_message">Құрылғылар байланыспаған</string>
    <!-- Text for the button to learn about sending tabs -->
    <string name="sync_add_new_device_learn_button">Беттерді жіберу туралы көбірек білу…</string>
    <!-- Text for the button to connect another device -->
    <string name="sync_add_new_device_connect_button">Басқа құрылғыны байланыстыру…</string>

    <!-- Notifications -->
    <!-- Text shown in the notification that pops up to remind the user that a private browsing session is active. -->
    <string name="notification_pbm_delete_text_2">Жекелік беттерді жабу</string>


    <!-- Text shown in the notification that pops up to remind the user that a private browsing session is active for Android 14+ -->
    <string name="notification_erase_title_android_14">Жекелік беттерді жабу керек пе?</string>
    <string name="notification_erase_text_android_14">Жекелік беттерді жабу үшін бұл хабарландыруды шертіңіз немесе үстінен өткізіңіз.</string>

    <!-- Name of the marketing notification channel. Displayed in the "App notifications" system settings for the app -->
    <string name="notification_marketing_channel_name">Маркетинг</string>

    <!-- Title shown in the notification that pops up to remind the user to set fenix as default browser.
    The app name is in the text, due to limitations with localizing Nimbus experiments -->
    <string name="nimbus_notification_default_browser_title" tools:ignore="BrandUsage,UnusedResources">Firefox жылдам және жеке</string>
    <!-- Text shown in the notification that pops up to remind the user to set fenix as default browser.
    The app name is in the text, due to limitations with localizing Nimbus experiments -->
    <string name="nimbus_notification_default_browser_text" tools:ignore="BrandUsage,UnusedResources">Firefox негізгі браузер қылу</string>
    <!-- Title shown in the notification that pops up to re-engage the user -->
    <string name="notification_re_engagement_title">Жекелік шолуды қолданып көріңіз</string>
    <!-- Text shown in the notification that pops up to re-engage the user.
    %1$s is a placeholder that will be replaced by the app name. -->
    <string name="notification_re_engagement_text">%1$s ішінде сақталған cookie файлдарсыз және тарихсыз шолыңыз</string>

    <!-- Title A shown in the notification that pops up to re-engage the user -->
    <string name="notification_re_engagement_A_title">Із қалдырмай шолу</string>
    <!-- Text A shown in the notification that pops up to re-engage the user.
    %1$s is a placeholder that will be replaced by the app name. -->
    <string name="notification_re_engagement_A_text">%1$s ішінде жеке шолу ақпаратыңызды сақтамайды.</string>
    <!-- Title B shown in the notification that pops up to re-engage the user -->
    <string name="notification_re_engagement_B_title">Бірінші іздеуді бастаңыз</string>
    <!-- Text B shown in the notification that pops up to re-engage the user -->
    <string name="notification_re_engagement_B_text">Жақын жерден бірдеңе табыңыз. Немесе қызықты нәрсе табыңыз.</string>

    <!-- Survey -->
    <!-- Text shown in the fullscreen message that pops up to ask user to take a short survey.
    The app name is in the text, due to limitations with localizing Nimbus experiments -->
    <string name="nimbus_survey_message_text" tools:ignore="BrandUsage">Қысқа сауалнамадан өту арқылы Firefox-ты жақсартуға көмектесіңіз.</string>
    <!-- Preference for taking the short survey. -->
    <string name="preferences_take_survey">Сауалнамаға қатысу</string>
    <!-- Preference for not taking the short survey. -->
    <string name="preferences_not_take_survey">Жоқ, рахмет</string>

    <!-- Snackbar -->
    <!-- Text shown in snackbar when user deletes a collection -->
    <string name="snackbar_collection_deleted">Жинақ өшірілді</string>
    <!-- Text shown in snackbar when user renames a collection -->
    <string name="snackbar_collection_renamed">Жинақ атауы өзгертілді</string>
    <!-- Text shown in snackbar when user closes a tab -->
    <string name="snackbar_tab_closed">Бет жабылды</string>
    <!-- Text shown in snackbar when user closes all tabs -->
    <string name="snackbar_tabs_closed">Беттер жабылды</string>
    <!-- Text shown in snackbar when user closes multiple inactive tabs. %1$s will be replaced with the number of tabs closed. -->
    <string name="snackbar_num_tabs_closed">Жабылған беттер: %1$s</string>
    <!-- Text shown in snackbar when user bookmarks a list of tabs. Parameter will be replaced by the name of the folder the bookmark was saved into.-->
    <string name="snackbar_message_bookmarks_saved_in">Бетбелгілер &quot;%s&quot; ішіне сақталды!</string>
    <!-- Text shown in snackbar when user adds a site to shortcuts -->
    <string name="snackbar_added_to_shortcuts">Жарлықтарға қосылды!</string>
    <!-- Text shown in snackbar when user closes a private tab -->
    <string name="snackbar_private_tab_closed">Жекелік беті жабылды</string>
    <!-- Text shown in snackbar when user closes all private tabs -->
    <string name="snackbar_private_tabs_closed">Жекелік беттер жабылды</string>
    <!-- Text shown in snackbar when user erases their private browsing data -->
    <string name="snackbar_private_data_deleted">Жеке шолу деректері өшірілді</string>
    <!-- Text shown in snackbar to undo deleting a tab, top site or collection -->
    <string name="snackbar_deleted_undo">БОЛДЫРМАУ</string>
    <!-- Text shown in snackbar when user removes a top site -->
    <string name="snackbar_top_site_removed">Сайт өшірілді</string>
    <!-- QR code scanner prompt which appears after scanning a code, but before navigating to it
        First parameter is the name of the app, second parameter is the URL or text scanned-->
    <string name="qr_scanner_confirmation_dialog_message">%1$s үшін %2$s ашуды рұқсат ету</string>
    <!-- QR code scanner prompt dialog positive option to allow navigation to scanned link -->
    <string name="qr_scanner_dialog_positive">РҰҚСАТ ЕТУ</string>
    <!-- QR code scanner prompt dialog positive option to deny navigation to scanned link -->
    <string name="qr_scanner_dialog_negative">ТЫЙЫМ САЛУ</string>
    <!-- QR code scanner prompt dialog error message shown when a hostname does not contain http or https. -->
    <string name="qr_scanner_dialog_invalid">Веб-адресі қате.</string>
    <!-- QR code scanner prompt dialog positive option when there is an error -->
    <string name="qr_scanner_dialog_invalid_ok">ОК</string>
    <!-- Tab collection deletion prompt dialog message. Placeholder will be replaced with the collection name -->
    <string name="tab_collection_dialog_message">%1$s өшіруді шынымен қалайсыз ба?</string>
    <!-- Tab collection deletion prompt dialog option to delete the collection -->
    <string name="tab_collection_dialog_positive">Өшіру</string>

    <!-- Message for copying the URL via long press on the toolbar -->
    <string name="url_copied">URL көшірілді</string>
    <!-- Sample text for accessibility font size -->
    <string name="accessibility_text_size_sample_text_1">Бұл мәтіндік үлгі. Осы параметрмен өлшемді ұлғайту немесе кішірейту кезінде мәтіннің қалай көрінетінін көруге болады.</string>
    <!-- Summary for Accessibility Text Size Scaling Preference -->
    <string name="preference_accessibility_text_size_summary">Веб-сайттардағы мәтінді үлкенірек немесе кішірек ету</string>
    <!-- Title for Accessibility Text Size Scaling Preference -->
    <string name="preference_accessibility_font_size_title">Қаріп өлшемі</string>

    <!-- Title for Accessibility Text Automatic Size Scaling Preference -->
    <string name="preference_accessibility_auto_size_2">Автоматты қаріп өлшемі</string>
    <!-- Summary for Accessibility Text Automatic Size Scaling Preference -->
    <string name="preference_accessibility_auto_size_summary">Қаріп өлшемі сіздің Android параметрлеріңізге сәйкес келеді. Бұл жерде қаріп өлшемін басқару үшін оны сөндіріңіз.</string>

    <!-- Title for the Delete browsing data preference -->
    <string name="preferences_delete_browsing_data">Шолу деректерін өшіру</string>
    <!-- Title for the tabs item in Delete browsing data -->
    <string name="preferences_delete_browsing_data_tabs_title_2">Ашық беттер</string>
    <!-- Subtitle for the tabs item in Delete browsing data, parameter will be replaced with the number of open tabs -->
    <string name="preferences_delete_browsing_data_tabs_subtitle">%d бет</string>
    <!-- Title for the data and history items in Delete browsing data -->
    <!-- Title for the history item in Delete browsing data -->
    <string name="preferences_delete_browsing_data_browsing_history_title">Шолу тарихы</string>
    <!-- Subtitle for the data and history items in delete browsing data, parameter will be replaced with the
        number of history items the user has -->
    <string name="preferences_delete_browsing_data_browsing_data_subtitle">%d адрес</string>
    <!-- Title for the cookies and site data items in Delete browsing data -->
    <string name="preferences_delete_browsing_data_cookies_and_site_data">Cookies файлдары және сайт деректері</string>
    <!-- Subtitle for the cookies item in Delete browsing data -->
    <string name="preferences_delete_browsing_data_cookies_subtitle">Сіз сайттардың көбінен шығасыз</string>
    <!-- Title for the cached images and files item in Delete browsing data -->
    <string name="preferences_delete_browsing_data_cached_files">Кэштелген суреттер мен файлдар</string>
    <!-- Subtitle for the cached images and files item in Delete browsing data -->
    <string name="preferences_delete_browsing_data_cached_files_subtitle">Жинақтауыш орнын босатады</string>
    <!-- Title for the site permissions item in Delete browsing data -->
    <string name="preferences_delete_browsing_data_site_permissions">Сайт рұқсаттары</string>
    <!-- Title for the downloads item in Delete browsing data -->
    <string name="preferences_delete_browsing_data_downloads">Жүктемелер</string>
    <!-- Text for the button to delete browsing data -->
    <string name="preferences_delete_browsing_data_button">Шолу деректерін өшіру</string>
    <!-- Title for the Delete browsing data on quit preference -->
    <string name="preferences_delete_browsing_data_on_quit">Шығу кезінде шолу деректерін өшіру</string>

    <!-- Summary for the Delete browsing data on quit preference. "Quit" translation should match delete_browsing_data_on_quit_action translation. -->
    <string name="preference_summary_delete_browsing_data_on_quit_2">Негізгі мәзірден \&quot;Шығу\&quot; таңдау кезінде, шолу деректерін автоматты түрде өшіреді</string>
    <!-- Action item in menu for the Delete browsing data on quit feature -->
    <string name="delete_browsing_data_on_quit_action">Шығу</string>

    <!-- Title text of a delete browsing data dialog. -->
    <string name="delete_history_prompt_title">Жойылатын деректер мерзімі</string>
    <!-- Body text of a delete browsing data dialog. -->
    <string name="delete_history_prompt_body_2">Тарихты өшіреді (басқа құрылғылардан синхрондалған тарихты қоса)</string>
    <!-- Radio button in the delete browsing data dialog to delete history items for the last hour. -->
    <string name="delete_history_prompt_button_last_hour">Соңғы сағат</string>
    <!-- Radio button in the delete browsing data dialog to delete history items for today and yesterday. -->
    <string name="delete_history_prompt_button_today_and_yesterday">Бүгін және кеше</string>
    <!-- Radio button in the delete browsing data dialog to delete all history. -->
    <string name="delete_history_prompt_button_everything">Барлығы</string>

    <!-- Dialog message to the user asking to delete browsing data. Parameter will be replaced by app name. -->
    <string name="delete_browsing_data_prompt_message_3">%s таңдалған шолу деректерін өшіреді.</string>
    <!-- Text for the cancel button for the data deletion dialog -->
    <string name="delete_browsing_data_prompt_cancel">Бас тарту</string>
    <!-- Text for the allow button for the data deletion dialog -->
    <string name="delete_browsing_data_prompt_allow">Өшіру</string>
    <!-- Text for the snackbar confirmation that the data was deleted -->
    <string name="preferences_delete_browsing_data_snackbar">Шолу деректері өшірілді</string>
    <!-- Text for the snackbar to show the user that the deletion of browsing data is in progress -->
    <string name="deleting_browsing_data_in_progress">Шолу деректерін өшіру…</string>

    <!-- Dialog message to the user asking to delete all history items inside the opened group. Parameter will be replaced by a history group name. -->
    <string name="delete_all_history_group_prompt_message">&quot;%s&quot; ішіндегі барлық сайттарды өшіру</string>
    <!-- Text for the cancel button for the history group deletion dialog -->
    <string name="delete_history_group_prompt_cancel">Бас тарту</string>
    <!-- Text for the allow button for the history group dialog -->
    <string name="delete_history_group_prompt_allow">Өшіру</string>
    <!-- Text for the snackbar confirmation that the history group was deleted -->
    <string name="delete_history_group_snackbar">Топ өшірілді</string>

    <!-- Onboarding -->
    <!-- text to display in the snackbar once account is signed-in -->
    <string name="onboarding_firefox_account_sync_is_on">Синхрондау іске қосулы</string>

    <!-- Onboarding theme -->
    <!-- Text shown in snackbar when multiple tabs have been sent to device -->
    <string name="sync_sent_tabs_snackbar">Беттер жіберілді</string>
    <!-- Text shown in snackbar when one tab has been sent to device  -->
    <string name="sync_sent_tab_snackbar">Бет жіберілді</string>
    <!-- Text shown in snackbar when sharing tabs failed  -->
    <string name="sync_sent_tab_error_snackbar">Жіберу мүмкін емес</string>
    <!-- Text shown in snackbar for the "retry" action that the user has after sharing tabs failed -->
    <string name="sync_sent_tab_error_snackbar_action">ҚАЙТАЛАУ</string>
    <!-- Title of QR Pairing Fragment -->
    <string name="sync_scan_code">Кодты сканерлеу</string>
    <!-- Instructions on how to access pairing -->
    <string name="sign_in_instructions" tools:ignore="BrandUsage"><![CDATA[Компьютеріңізде Firefox ашып, <b>https://firefox.com/pair</b> адресіне өтіңіз]]></string>
    <!-- Text shown for sign in pairing when ready -->
    <string name="sign_in_ready_for_scan">Сканерлеуге дайын</string>
    <!-- Text shown for settings option for sign with pairing -->
    <string name="sign_in_with_camera">Камерамен кіріңіз</string>
    <!-- Text shown for settings option for sign with email -->
    <string name="sign_in_with_email">Оның орнына эл. поштаны пайдалану</string>
    <!-- Text shown for settings option for create new account text.'Firefox' intentionally hardcoded here.-->
    <string name="sign_in_create_account_text" tools:ignore="BrandUsage"><![CDATA[Тіркелгіңіз жоқ па? Firefox-ты құрылғылар арасында синхрондау үшін, <u>тіркелгі жасаңыз</u>.]]></string>
    <!-- Text shown in confirmation dialog to sign out of account. The first parameter is the name of the app (e.g. Firefox Preview) -->
    <string name="sign_out_confirmation_message_2">%sтіркелгіңізбен синхрондауды тоқтатады, бірақ, бұл құрылғыда барлық шолу деректері қалады.</string>
    <!-- Option to continue signing out of account shown in confirmation dialog to sign out of account -->
    <string name="sign_out_disconnect">Байланысты үзу</string>
    <!-- Option to cancel signing out shown in confirmation dialog to sign out of account -->
    <string name="sign_out_cancel">Бас тарту</string>

    <!-- Error message snackbar shown after the user tried to select a default folder which cannot be altered -->
    <string name="bookmark_cannot_edit_root">Үнсіз келісім бумаларын түзету мүмкін емес</string>

    <!-- Enhanced Tracking Protection -->
    <!-- Link displayed in enhanced tracking protection panel to access tracking protection settings -->
    <string name="etp_settings">Қорғаныс баптаулары</string>
    <!-- Preference title for enhanced tracking protection settings -->
    <string name="preference_enhanced_tracking_protection">Бақылаудан кеңейтілген қорғаныс</string>
    <!-- Preference summary for enhanced tracking protection settings on/off switch -->
    <string name="preference_enhanced_tracking_protection_summary">Енді сайтаралық трекерлерге қарсы ең күшті тосқауыл болып табылатын Cookie файлдарынан Толық қорғаныс функциясы бар.</string>
    <!-- Description of enhanced tracking protection. The parameter is the name of the application (For example: Firefox Fenix) -->
    <string name="preference_enhanced_tracking_protection_explanation_2">%s желіде сіздің соңыңыздан еретін ең кең тараған трекерлердің көбінен қорғайды.</string>
    <!-- Text displayed that links to website about enhanced tracking protection -->
    <string name="preference_enhanced_tracking_protection_explanation_learn_more">Көбірек білу</string>

    <!-- Preference for enhanced tracking protection for the standard protection settings -->
    <string name="preference_enhanced_tracking_protection_standard_default_1">Стандартты (бастапқы)</string>
    <!-- Preference description for enhanced tracking protection for the standard protection settings -->
    <string name="preference_enhanced_tracking_protection_standard_description_5">Беттер қалыпты түрде жүктеледі, бірақ азырақ трекерлерді бұғаттайды.</string>
    <!--  Accessibility text for the Standard protection information icon  -->
    <string name="preference_enhanced_tracking_protection_standard_info_button">Бақылаудан қалыпты қорғаныс нені бұғаттайды</string>
    <!-- Preference for enhanced tracking protection for the strict protection settings -->
    <string name="preference_enhanced_tracking_protection_strict">Қатаң</string>

    <!-- Preference description for enhanced tracking protection for the strict protection settings -->
    <string name="preference_enhanced_tracking_protection_strict_description_4">Бақылаудан күшейтілген қорғаныс және жылдамырақ жұмыс істеу, бірақ кейбір сайттар дұрыс жұмыс істемеуі мүмкін.</string>
    <!--  Accessibility text for the Strict protection information icon  -->
    <string name="preference_enhanced_tracking_protection_strict_info_button">Бақылаудан қатаң қорғаныс нені бұғаттайды</string>

    <!-- Preference for enhanced tracking protection for the custom protection settings -->
    <string name="preference_enhanced_tracking_protection_custom">Таңдауыңызша</string>
    <!-- Preference description for enhanced tracking protection for the strict protection settings -->
    <string name="preference_enhanced_tracking_protection_custom_description_2">Қай трекерлер мен скрипттерді блоктауды таңдаңыз.</string>
    <!--  Accessibility text for the Strict protection information icon  -->
    <string name="preference_enhanced_tracking_protection_custom_info_button">Бақылаудан таңдауыңызша қорғаныс нені бұғаттайды</string>
    <!-- Header for categories that are being blocked by current Enhanced Tracking Protection settings -->
    <!-- Preference for enhanced tracking protection for the custom protection settings for cookies-->
    <string name="preference_enhanced_tracking_protection_custom_cookies">Cookies файлдары</string>
    <!-- Option for enhanced tracking protection for the custom protection settings for cookies-->
    <string name="preference_enhanced_tracking_protection_custom_cookies_1">Сайтаралық және әлеуметтік желілер трекерлері</string>
    <!-- Option for enhanced tracking protection for the custom protection settings for cookies-->
    <string name="preference_enhanced_tracking_protection_custom_cookies_2">Қаралмаған сайттардың cookies файлдары</string>
    <!-- Option for enhanced tracking protection for the custom protection settings for cookies-->
    <string name="preference_enhanced_tracking_protection_custom_cookies_3">Барлық үшінші жақты cookies файлдары (веб-сайттар жұмысы бұзылуы мүмкін)</string>
    <!-- Option for enhanced tracking protection for the custom protection settings for cookies-->
    <string name="preference_enhanced_tracking_protection_custom_cookies_4">Барлық cookies файлдары (веб-сайттар жұмысы бұзылады)</string>
    <!-- Option for enhanced tracking protection for the custom protection settings for cookies-->
    <string name="preference_enhanced_tracking_protection_custom_cookies_5">Сайтаралық cookie файлдарын оқшаулау</string>
    <!-- Preference for Global Privacy Control for the custom privacy settings for Global Privacy Control. '&amp;' is replaced with the ampersand symbol: &-->
    <string name="preference_enhanced_tracking_protection_custom_global_privacy_control">Веб-сайттарға деректермен бөліспеуді және оларды сатпауды айту</string>
    <!-- Preference for enhanced tracking protection for the custom protection settings for tracking content -->
    <string name="preference_enhanced_tracking_protection_custom_tracking_content">Бақылайтын құрама</string>
    <!-- Option for enhanced tracking protection for the custom protection settings for tracking content-->
    <string name="preference_enhanced_tracking_protection_custom_tracking_content_1">Барлық беттерде</string>
    <!-- Option for enhanced tracking protection for the custom protection settings for tracking content-->
    <string name="preference_enhanced_tracking_protection_custom_tracking_content_2">Тек жекелік беттерінде</string>
    <!-- Preference for enhanced tracking protection for the custom protection settings -->
    <string name="preference_enhanced_tracking_protection_custom_cryptominers">Криптомайнерлер</string>

    <!-- Preference for enhanced tracking protection for the custom protection settings -->
    <string name="preference_enhanced_tracking_protection_custom_known_fingerprinters">Белгілі болған цифрлық саусақ іздерін жинаушылар</string>
    <!-- Button label for navigating to the Enhanced Tracking Protection details -->
    <string name="enhanced_tracking_protection_details">Көбірек</string>
    <!-- Header for categories that are being being blocked by current Enhanced Tracking Protection settings -->
    <string name="enhanced_tracking_protection_blocked">Бұғатталған</string>
    <!-- Header for categories that are being not being blocked by current Enhanced Tracking Protection settings -->
    <string name="enhanced_tracking_protection_allowed">Рұқсат етілген</string>
    <!-- Category of trackers (social media trackers) that can be blocked by Enhanced Tracking Protection -->
    <string name="etp_social_media_trackers_title">Әлеуметтік желілер трекерлері</string>
    <!-- Description of social media trackers that can be blocked by Enhanced Tracking Protection -->
    <string name="etp_social_media_trackers_description">Әлеуметтік желілердің сіздің интернеттегі шолу әрекеттеріңізді бақылау мүмкіндігін шектейді.</string>
    <!-- Category of trackers (cross-site tracking cookies) that can be blocked by Enhanced Tracking Protection -->
    <string name="etp_cookies_title">Сайтаралық бақылайтын cookie файлдары</string>
    <!-- Category of trackers (cross-site tracking cookies) that can be blocked by Enhanced Tracking Protection -->
    <string name="etp_cookies_title_2">Сайтаралық cookie файлдары</string>
    <!-- Description of cross-site tracking cookies that can be blocked by Enhanced Tracking Protection -->
    <string name="etp_cookies_description">Көптеген сайттарда сіздің шолу деректерін жинақтау үшін жарнамалық желілер мен аналитикалық компаниялар пайдаланатын cookie файлдарын бұғаттайды.</string>
    <!-- Description of cross-site tracking cookies that can be blocked by Enhanced Tracking Protection -->
    <string name="etp_cookies_description_2">Cookie файлдарынан толық қорғау сіз шолып отырған сайттың cookie файлдарын оқшаулайды, сондықтан жарнамалық желілер сияқты трекерлер оларды сайттар арасында сізді бақылап отыру үшін пайдалана алмайды.</string>
    <!-- Category of trackers (cryptominers) that can be blocked by Enhanced Tracking Protection -->
    <string name="etp_cryptominers_title">Криптомайнерлер</string>
    <!-- Description of cryptominers that can be blocked by Enhanced Tracking Protection -->
    <string name="etp_cryptominers_description">Цифрлық валютаны өндіретін зиянкес скрипттерге сіздің құрылғыңызға қатынауды бұғаттайды.</string>
    <!-- Description of fingerprinters that can be blocked by Enhanced Tracking Protection -->
    <string name="etp_known_fingerprinters_description">Бақылау мақсатында пайдалануға болатын құрылғыңыз туралы бірегей деректер жиналуын тоқтатады.</string>
    <!-- Category of trackers (tracking content) that can be blocked by Enhanced Tracking Protection -->
    <string name="etp_tracking_content_title">Бақылайтын құрама</string>
    <!-- Description of tracking content that can be blocked by Enhanced Tracking Protection -->
    <string name="etp_tracking_content_description">Бақылау коды бар сыртқы жарнама, видео және басқа жа мазмұннын жүктеуіне жол бермейді. Кейбір веб-сайттардың жұмысына әсер етуі мүмкін.</string>
    <!-- Enhanced Tracking Protection message that protection is currently on for this site -->
    <string name="etp_panel_on">Бұл сайт үшін қорғаныс ІСКЕ ҚОСЫЛҒАН</string>
    <!-- Enhanced Tracking Protection message that protection is currently off for this site -->
    <string name="etp_panel_off">Бұл сайт үшін қорғаныс СӨНДІРІЛГЕН</string>
    <!-- Header for exceptions list for which sites enhanced tracking protection is always off -->
    <string name="enhanced_tracking_protection_exceptions">Бақылаудан кеңейтілген қорғаныс бұл сайттар үшін сөндірілген</string>
    <!-- Content description (not visible, for screen readers etc.): Navigate
    back from ETP details (Ex: Tracking content) -->
    <string name="etp_back_button_content_description">Артқа өту</string>
    <!-- About page link text to open what's new link -->
    <string name="about_whats_new">%s ішінде не жаңалық</string>
    <!-- Open source licenses page title
    The first parameter is the app name -->
    <string name="open_source_licenses_title">%s | Ашық библиотекалар</string>

    <!-- Category of trackers (redirect trackers) that can be blocked by Enhanced Tracking Protection -->
    <string name="etp_redirect_trackers_title">Қайта бағыттайтын трекерлер</string>
    <!-- Description of redirect tracker cookies that can be blocked by Enhanced Tracking Protection -->
    <string name="etp_redirect_trackers_description">Белгілі бақылайтын веб-сайттарға қайта бағыттау арқылы орнатылған cookie файлдарын тазарту.</string>

    <!-- Preference for fingerprinting protection for the custom protection settings -->
    <string name="etp_suspected_fingerprinters_title">Күмәнді болған цифрлық саусақ іздерін жинаушылар</string>
    <!-- Description of fingerprinters that can be blocked by fingerprinting protection -->
    <string name="etp_suspected_fingerprinters_description">Күмәнді болған цифрлық саусақ іздерін жинаушыларды тоқтату үшін цифрлық саусақ іздерін жинаушылардан қорғанысты іске қосады.</string>
    <!-- Category of trackers (fingerprinters) that can be blocked by Enhanced Tracking Protection -->
    <string name="etp_known_fingerprinters_title">Белгілі болған цифрлық саусақ іздерін жинаушылар</string>
    <!-- Description of the SmartBlock Enhanced Tracking Protection feature. The * symbol is intentionally hardcoded here,
         as we use it on the UI to indicate which trackers have been partially unblocked.  -->
    <string name="preference_etp_smartblock_description">Төменде белгіленген кейбір трекерлер бұл бетте жартылай бұғатталмаған, себебі сіз олармен әрекеттестіңіз *.</string>
    <!-- Text displayed that links to website about enhanced tracking protection SmartBlock -->
    <string name="preference_etp_smartblock_learn_more">Көбірек білу</string>

    <!-- Content description (not visible, for screen readers etc.):
    Enhanced tracking protection exception preference icon for ETP settings. -->
    <string name="preference_etp_exceptions_icon_description">Бақылаудан жақсартылған қорғаныстың ережеден тыс жағдайының баптау таңбашасы</string>

    <!-- About page link text to open support link -->
    <string name="about_support">Қолдау</string>
    <!-- About page link text to list of past crashes (like about:crashes on desktop) -->
    <string name="about_crashes">Құлаулар</string>
    <!-- About page link text to open privacy notice link -->
    <string name="about_privacy_notice">Жекелік ескертуі</string>
    <!-- About page link text to open know your rights link -->
    <string name="about_know_your_rights">Құқықтарыңыз жөнінде біліңіз</string>
    <!-- About page link text to open licensing information link -->
    <string name="about_licensing_information">Лицензиялық ақпарат</string>
    <!-- About page link text to open a screen with libraries that are used -->
    <string name="about_other_open_source_libraries">Біз пайдаланатын библиотекалар</string>
    <!-- Toast shown to the user when they are activating the secret dev menu
        The first parameter is number of long clicks left to enable the menu -->
    <string name="about_debug_menu_toast_progress">Жөндеу мәзірі: Іске қосуға дейін %1$d шерту қалды</string>
    <string name="about_debug_menu_toast_done">Жөнде мәзірі іске қосылған</string>

    <!-- Browser long press popup menu -->
    <!-- Copy the current url -->
    <string name="browser_toolbar_long_press_popup_copy">Көшіріп алу</string>
    <!-- Paste & go the text in the clipboard. '&amp;' is replaced with the ampersand symbol: & -->
    <string name="browser_toolbar_long_press_popup_paste_and_go">Кірістіру және өту</string>
    <!-- Paste the text in the clipboard -->
    <string name="browser_toolbar_long_press_popup_paste">Кірістіру</string>
    <!-- Snackbar message shown after an URL has been copied to clipboard. -->
    <string name="browser_toolbar_url_copied_to_clipboard_snackbar">URL алмасу буферіне көшірілді</string>

    <!-- Title text for the Add To Homescreen dialog -->
    <string name="add_to_homescreen_title">Үй экранына қосу</string>
    <!-- Cancel button text for the Add to Homescreen dialog -->
    <string name="add_to_homescreen_cancel">Бас тарту</string>
    <!-- Add button text for the Add to Homescreen dialog -->
    <string name="add_to_homescreen_add">Қосу</string>
    <!-- Continue to website button text for the first-time Add to Homescreen dialog -->
    <string name="add_to_homescreen_continue">Веб-сайтқа өту</string>
    <!-- Placeholder text for the TextView in the Add to Homescreen dialog -->
    <string name="add_to_homescreen_text_placeholder">Жарлық атауы</string>

    <!-- Describes the add to homescreen functionality -->
    <string name="add_to_homescreen_description_2">Бұл веб-сайтты жылдам қатынау және қолданба тектес режимде жылдам шолу мақсатымен құрылғыңыздың үй бетіңізге қосуға болады.</string>

    <!-- Preference for managing the settings for logins and passwords in Fenix -->
    <string name="preferences_passwords_logins_and_passwords_2">Парольдер</string>
    <!-- Preference for managing the saving of logins and passwords in Fenix -->
    <string name="preferences_passwords_save_logins_2">Парольдерді сақтау</string>
    <!-- Preference option for asking to save passwords in Fenix -->
    <string name="preferences_passwords_save_logins_ask_to_save">Сақтау алдында сұрау</string>
    <!-- Preference option for never saving passwords in Fenix -->
    <string name="preferences_passwords_save_logins_never_save">Ешқашан сақтамау</string>

    <!-- Preference for autofilling saved logins in Firefox (in web content), %1$s will be replaced with the app name -->
    <string name="preferences_passwords_autofill2">%1$s ішінде автотолтыру</string>
    <!-- Description for the preference for autofilling saved logins in Firefox (in web content), %1$s will be replaced with the app name -->
    <string name="preferences_passwords_autofill_description">%1$s қолдану кезінде веб-сайттарда пайдаланушы аттары мен парольдерін толтыру және сақтау.</string>
    <!-- Preference for autofilling logins from Fenix in other apps (e.g. autofilling the Twitter app) -->
    <string name="preferences_android_autofill">Басқа қолданбаларда автотолтыру</string>

    <!-- Description for the preference for autofilling logins from Fenix in other apps (e.g. autofilling the Twitter app) -->
    <string name="preferences_android_autofill_description">Құрылғыңыздағы басқа қолданбаларда пайдаланушы аттары мен парольдерін толтыру.</string>

    <!-- Preference option for adding a password -->
    <string name="preferences_logins_add_login_2">Парольді қосу</string>

    <!-- Preference for syncing saved passwords in Fenix -->
    <string name="preferences_passwords_sync_logins_2">Парольдерді синхрондау</string>
    <!-- Preference for syncing saved passwords in Fenix, when not signed in-->
    <string name="preferences_passwords_sync_logins_across_devices_2">Парольдерді құрылғылар арасында синхрондау</string>
    <!-- Preference to access list of saved passwords -->
    <string name="preferences_passwords_saved_logins_2">Сақталған парольдер</string>
    <!-- Description of empty list of saved passwords. Placeholder is replaced with app name.  -->
    <string name="preferences_passwords_saved_logins_description_empty_text_2">Сіз %s ішіне сақтаған немесе синхрондаған парольдер осында тізіліп көрсетіледі. Сіз сақтаған барлық парольдер шифрленген.</string>
    <!-- Clickable text for opening an external link for more information about Sync. -->
    <string name="preferences_passwords_saved_logins_description_empty_learn_more_link_2">Синхрондау туралы көбірек біліңіз</string>
    <!-- Preference to access list of login exceptions that we never save logins for -->
    <string name="preferences_passwords_exceptions">Ережеден бөлек</string>
    <!-- Empty description of list of login exceptions that we never save passwords for. Parameter will be replaced by app name. -->
    <string name="preferences_passwords_exceptions_description_empty_2">%s осы жерде тізімделген сайттар үшін парольдерді сақтамайтын болады.</string>
    <!-- Description of list of login exceptions that we never save passwords for. Parameter will be replaced by app name. -->
    <string name="preferences_passwords_exceptions_description_2">%s бұл сайттар үшін парольдерді сақтамайтын болады.</string>
    <!-- Text on button to remove all saved login exceptions -->
    <string name="preferences_passwords_exceptions_remove_all">Барлық ережеден тыс жағдайларды өшіру</string>
    <!-- Hint for search box in passwords list -->
    <string name="preferences_passwords_saved_logins_search_2">Парольдерді іздеу</string>
    <!-- The header for the site that a login is for -->
    <string name="preferences_passwords_saved_logins_site">Сайт</string>
    <!-- The header for the username for a login -->
    <string name="preferences_passwords_saved_logins_username">Пайдаланушы аты</string>
    <!-- The header for the password for a login -->
    <string name="preferences_passwords_saved_logins_password">Пароль</string>
    <!-- Shown in snackbar to tell user that the password has been copied -->
    <string name="logins_password_copied">Пароль алмасу буферіне көшірілді</string>
    <!-- Shown in snackbar to tell user that the username has been copied -->
    <string name="logins_username_copied">Пайдаланушы аты алмасу буферіне көшірілді</string>
    <!-- Content Description (for screenreaders etc) read for the button to copy a password in logins-->
    <string name="saved_logins_copy_password">Парольді көшіріп алу</string>
    <!-- Content Description (for screenreaders etc) read for the button to clear a password while editing a login-->
    <string name="saved_logins_clear_password">Парольді тазарту</string>
    <!-- Content Description (for screenreaders etc) read for the button to copy a username in logins -->
    <string name="saved_login_copy_username">Пайдаланушы атын көшіріп алу</string>
    <!-- Content Description (for screenreaders etc) read for the button to clear a username while editing a login -->
    <string name="saved_login_clear_username">Пайдаланушы атын тазарту</string>
    <!-- Content Description (for screenreaders etc) read for the button to clear the hostname field while creating a login -->
    <string name="saved_login_clear_hostname">Хост атауын өшіру</string>
    <!-- Content Description (for screenreaders etc) read for the button to open a site in logins -->
    <string name="saved_login_open_site">Сайтты браузерде ашу</string>
    <!-- Content Description (for screenreaders etc) read for the button to reveal a password in logins -->
    <string name="saved_login_reveal_password">Парольді көрсету</string>
    <!-- Content Description (for screenreaders etc) read for the button to hide a password in logins -->
    <string name="saved_login_hide_password">Парольді жасыру</string>
    <!-- Message displayed in biometric prompt displayed for authentication before allowing users to view their passwords -->
    <string name="logins_biometric_prompt_message_2">Сақталған парольдеріңізді көру үшін бұғаттауын ашыңыз</string>
    <!-- Title of warning dialog if users have no device authentication set up -->
    <string name="logins_warning_dialog_title_2">Сақталған парольдерді қорғаңыз</string>
    <!-- Message of warning dialog if users have no device authentication set up -->
    <string name="logins_warning_dialog_message_2">Бөтен адам сіздің құрылғыңызда болса, одан сақталған парольдеріңізді қорғау үшін құрылғының бұғаттау үлгісін, PIN-кодын немесе парольді орнатыңыз.</string>
    <!-- Negative button to ignore warning dialog if users have no device authentication set up -->
    <string name="logins_warning_dialog_later">Кейінірек</string>

    <!-- Positive button to send users to set up a pin of warning dialog if users have no device authentication set up -->
    <string name="logins_warning_dialog_set_up_now">Қазір баптау</string>
    <!-- Title of PIN verification dialog to direct users to re-enter their device credentials to access their logins -->
    <string name="logins_biometric_prompt_message_pin">Құрылғының бұғаттауын ашыңыз</string>
    <!-- Title for Accessibility Force Enable Zoom Preference -->
    <string name="preference_accessibility_force_enable_zoom">Барлық веб-сайттарда масштабтау</string>
    <!-- Summary for Accessibility Force Enable Zoom Preference -->
    <string name="preference_accessibility_force_enable_zoom_summary">Бұл әрекетті рұқсат етпейтін веб-сайттарда да масштабтауды іске қосу үшін шертіңіз.</string>
    <!-- Saved logins sorting strategy menu item -by name- (if selected, it will sort saved logins alphabetically) -->
    <string name="saved_logins_sort_strategy_alphabetically">Аты (А-Я)</string>
    <!-- Saved logins sorting strategy menu item -by last used- (if selected, it will sort saved logins by last used) -->
    <string name="saved_logins_sort_strategy_last_used">Соңғы қолданылған</string>

    <!-- Content description (not visible, for screen readers etc.) -->
    <string name="saved_logins_menu_dropdown_chevron_icon_content_description_2">Парольдерді сұрыптау мәзірі</string>

    <!-- Autofill -->
    <!-- Preference and title for managing the autofill settings -->
    <string name="preferences_autofill">Автотолтыру</string>
    <!-- Preference and title for managing the settings for addresses -->
    <string name="preferences_addresses">Адрестер</string>
    <!-- Preference and title for managing the settings for payment methods -->
    <string name="preferences_credit_cards_2">Төлем әдістері</string>
    <!-- Preference for saving and autofilling credit cards -->
    <string name="preferences_credit_cards_save_and_autofill_cards_2">Төлем әдістерін сақтау және толтыру</string>
    <!-- Preference summary for saving and autofilling payment method data. Parameter will be replaced by app name. -->
    <string name="preferences_credit_cards_save_and_autofill_cards_summary_2">%s сіз сақтаған барлық төлем әдістерін шифрлейді</string>
    <!-- Preference option for syncing credit cards across devices. This is displayed when the user is not signed into sync -->
    <string name="preferences_credit_cards_sync_cards_across_devices">Карталарды құрылғылар арасында синхрондау</string>
    <!-- Preference option for syncing credit cards across devices. This is displayed when the user is signed into sync -->
    <string name="preferences_credit_cards_sync_cards">Карталарды синхрондау</string>

    <!-- Preference option for adding a card -->
    <string name="preferences_credit_cards_add_credit_card_2">Картаны қосу</string>
    <!-- Preference option for managing saved cards -->
    <string name="preferences_credit_cards_manage_saved_cards_2">Карталарды басқару</string>
    <!-- Preference option for adding an address -->
    <string name="preferences_addresses_add_address">Адресті қосу</string>
    <!-- Preference option for managing saved addresses -->
    <string name="preferences_addresses_manage_addresses">Адрестерді басқару</string>
    <!-- Preference for saving and filling addresses -->
    <string name="preferences_addresses_save_and_autofill_addresses_2">Адрестерді сақтау және толтыру</string>

    <!-- Preference summary for saving and filling address data -->
    <string name="preferences_addresses_save_and_autofill_addresses_summary_2">Телефон нөмірлері мен электрондық пошта адрестерін қамтиды</string>

    <!-- Title of the "Add card" screen -->
    <string name="credit_cards_add_card">Картаны қосу</string>
    <!-- Title of the "Edit card" screen -->
    <string name="credit_cards_edit_card">Картаны түзету</string>
    <!-- The header for the card number of a credit card -->
    <string name="credit_cards_card_number">Карта нөмірі</string>
    <!-- The header for the expiration date of a credit card -->
    <string name="credit_cards_expiration_date">Мерзімнің біту күні</string>
    <!-- The label for the expiration date month of a credit card to be used by a11y services-->
    <string name="credit_cards_expiration_date_month">Жарамдылық мерзімінің айы</string>
    <!-- The label for the expiration date year of a credit card to be used by a11y services-->
    <string name="credit_cards_expiration_date_year">Жарамдылық мерзімінің жылы</string>
    <!-- The header for the name on the credit card -->
    <string name="credit_cards_name_on_card">Картадағы аты</string>
    <!-- The text for the "Delete card" menu item for deleting a credit card -->
    <string name="credit_cards_menu_delete_card">Картаны өшіру</string>
    <!-- The text for the "Delete card" button for deleting a credit card -->
    <string name="credit_cards_delete_card_button">Картаны өшіру</string>
    <!-- The text for the confirmation message of "Delete card" dialog -->
    <string name="credit_cards_delete_dialog_confirmation_2">Картаны өшіру керек пе?</string>
    <!-- The text for the positive button on "Delete card" dialog -->
    <string name="credit_cards_delete_dialog_button">Өшіру</string>
    <!-- The title for the "Save" menu item for saving a credit card -->
    <string name="credit_cards_menu_save">Сақтау</string>
    <!-- The text for the "Save" button for saving a credit card -->
    <string name="credit_cards_save_button">Сақтау</string>
    <!-- The text for the "Cancel" button for cancelling adding, updating or deleting a credit card -->
    <string name="credit_cards_cancel_button">Бас тарту</string>

    <!-- Title of the "Saved cards" screen -->
    <string name="credit_cards_saved_cards">Сақталған карталар</string>

    <!-- Error message for card number validation -->
    <string name="credit_cards_number_validation_error_message_2">Жарамды карта нөмірін енгізіңіз</string>
    <!-- Error message for card name on card validation -->
    <string name="credit_cards_name_on_card_validation_error_message_2">Атын қосыңыз</string>
    <!-- Message displayed in biometric prompt displayed for authentication before allowing users to view their saved credit cards -->
    <string name="credit_cards_biometric_prompt_message">Сақталған карталарыңызды көру үшін бұғаттауын ашыңыз</string>
    <!-- Title of warning dialog if users have no device authentication set up -->
    <string name="credit_cards_warning_dialog_title_2">Сақталған төлем әдістерін қорғаңыз</string>
    <!-- Message of warning dialog if users have no device authentication set up -->
    <string name="credit_cards_warning_dialog_message_3">Бөтен адам сіздің құрылғыңызда болса, одан сақталған төлем әдістерін қорғау үшін құрылғының бұғаттау үлгісін, PIN-кодын немесе парольді орнатыңыз.</string>
    <!-- Positive button to send users to set up a pin of warning dialog if users have no device authentication set up -->
    <string name="credit_cards_warning_dialog_set_up_now">Қазір баптау</string>
    <!-- Negative button to ignore warning dialog if users have no device authentication set up -->
    <string name="credit_cards_warning_dialog_later">Кейінірек</string>
    <!-- Title of PIN verification dialog to direct users to re-enter their device credentials to access their credit cards -->
    <string name="credit_cards_biometric_prompt_message_pin">Құрылғының бұғаттауын ашыңыз</string>

    <!-- Message displayed in biometric prompt for authentication, before allowing users to use their stored payment method information -->
    <string name="credit_cards_biometric_prompt_unlock_message_2">Сақталған төлем әдістерін қолдану үшін құлыптан босатыңыз</string>
    <!-- Title of the "Add address" screen -->
    <string name="addresses_add_address">Адресті қосу</string>
    <!-- Title of the "Edit address" screen -->
    <string name="addresses_edit_address">Адресті түзету</string>
    <!-- Title of the "Manage addresses" screen -->
    <string name="addresses_manage_addresses">Адрестерді басқару</string>
    <!-- The header for the name of an address. Name represents a person's full name, typically made up of a first, middle and last name, e.g. John Joe Doe. -->
    <string name="addresses_name">Аты</string>
    <!-- The header for the street address of an address -->
    <string name="addresses_street_address">Көше адресі</string>
    <!-- The header for the city of an address -->
    <string name="addresses_city">Қала</string>
    <!-- The header for the subregion of an address when "state" should be used -->
    <string name="addresses_state">Аймақ</string>
    <!-- The header for the subregion of an address when "province" should be used -->
    <string name="addresses_province">Облыс</string>
    <!-- The header for the zip code of an address -->
    <string name="addresses_zip">Пошталық индексі</string>
    <!-- The header for the country or region of an address -->
    <string name="addresses_country">Ел немесе аймақ</string>
    <!-- The header for the phone number of an address -->
    <string name="addresses_phone">Телефон</string>
    <!-- The header for the email of an address -->
    <string name="addresses_email">Эл. пошта</string>
    <!-- The text for the "Save" button for saving an address -->
    <string name="addresses_save_button">Сақтау</string>
    <!-- The text for the "Cancel" button for cancelling adding, updating or deleting an address -->
    <string name="addresses_cancel_button">Бас тарту</string>

    <!-- The text for the "Delete address" button for deleting an address -->
    <string name="addressess_delete_address_button">Адресті өшіру</string>

    <!-- The title for the "Delete address" confirmation dialog -->
    <string name="addressess_confirm_dialog_message_2">Бұл адресті өшіру керек пе?</string>
    <!-- The text for the positive button on "Delete address" dialog -->
    <string name="addressess_confirm_dialog_ok_button">Өшіру</string>
    <!-- The text for the negative button on "Delete address" dialog -->
    <string name="addressess_confirm_dialog_cancel_button">Бас тарту</string>
    <!-- The text for the "Save address" menu item for saving an address -->
    <string name="address_menu_save_address">Адресті сақтау</string>
    <!-- The text for the "Delete address" menu item for deleting an address -->
    <string name="address_menu_delete_address">Адресті өшіру</string>

    <!-- Title of the Add search engine screen -->
    <string name="search_engine_add_custom_search_engine_title">Іздеу жүйесін қосу</string>
    <!-- Content description (not visible, for screen readers etc.): Title for the button that navigates to add new engine screen -->
    <string name="search_engine_add_custom_search_engine_button_content_description">Жаңа іздеу жүйесін қосу</string>
    <!-- Title of the Edit search engine screen -->
    <string name="search_engine_edit_custom_search_engine_title">Іздеу жүйесін түзету</string>
    <!-- Text for the menu button to edit a search engine -->
    <string name="search_engine_edit">Түзету</string>
    <!-- Text for the menu button to delete a search engine -->
    <string name="search_engine_delete">Өшіру</string>

    <!-- Label for the TextField in which user enters custom search engine name -->
    <string name="search_add_custom_engine_name_label">Аты</string>
    <!-- Placeholder text shown in the Search Engine Name text field before a user enters text -->
    <string name="search_add_custom_engine_name_hint_2">Іздеу жүйесінің атауы</string>
    <!-- Label for the TextField in which user enters custom search engine URL -->
    <string name="search_add_custom_engine_url_label">Іздеу жолының URL адресі</string>
    <!-- Placeholder text shown in the Search String TextField before a user enters text -->
    <string name="search_add_custom_engine_search_string_hint_2">Іздеу үшін пайдаланылатын URL</string>
    <!-- Description text for the Search String TextField. The %s is part of the string -->
    <string name="search_add_custom_engine_search_string_example" formatted="false">Сұранымды &quot;%s&quot; жолымен алмастырыңыз. Мысалы:\nhttps://www.google.com/search?q=%s</string>
    <!-- Accessibility description for the form in which details about the custom search engine are entered -->
    <string name="search_add_custom_engine_form_description">Таңдауыңызша іздеу жүйесінің ақпараты</string>

    <!-- Label for the TextField in which user enters custom search engine suggestion URL -->
    <string name="search_add_custom_engine_suggest_url_label">Іздеу ұсыныстарының API (міндетті емес)</string>
    <!-- Placeholder text shown in the Search Suggestion String TextField before a user enters text -->
    <string name="search_add_custom_engine_suggest_string_hint">Іздеу ұсыныстарының API URL адресі</string>
    <!-- Description text for the Search Suggestion String TextField. The %s is part of the string -->
    <string name="search_add_custom_engine_suggest_string_example_2" formatted="false">Сұранымды &quot;%s&quot; мәнімен алмастырыңыз. Мысалы\nhttps://suggestqueries.google.com/complete/search?client=firefox&amp;q=%s</string>
    <!-- The text for the "Save" button for saving a custom search engine -->
    <string name="search_custom_engine_save_button">Сақтау</string>

    <!-- Text shown when a user leaves the name field empty -->
    <string name="search_add_custom_engine_error_empty_name">Іздеу жүйесінің атауын енгізіңіз</string>
    <!-- Text shown when a user leaves the search string field empty -->
    <string name="search_add_custom_engine_error_empty_search_string">Іздеу жолын енгізіңіз</string>
    <!-- Text shown when a user leaves out the required template string -->
    <string name="search_add_custom_engine_error_missing_template">Іздеу жолы мысал пішіміне сай келетінін тексеріңіз</string>
    <!-- Text shown when we aren't able to validate the custom search query. The first parameter is the url of the custom search engine -->
    <string name="search_add_custom_engine_error_cannot_reach">&quot;%s&quot; адресіне байланысу қатесі</string>
    <!-- Text shown when a user creates a new search engine -->
    <string name="search_add_custom_engine_success_message">%s қосылды</string>
    <!-- Text shown when a user successfully edits a custom search engine -->
    <string name="search_edit_custom_engine_success_message">%s сақталды</string>
    <!-- Text shown when a user successfully deletes a custom search engine -->
    <string name="search_delete_search_engine_success_message">%s өшірілді</string>

    <!-- Heading for the instructions to allow a permission -->
    <string name="phone_feature_blocked_intro">Рұқсат ету үшін:</string>
    <!-- First step for the allowing a permission -->
    <string name="phone_feature_blocked_step_settings">1. Android баптауларына өтіңіз</string>
    <!-- Second step for the allowing a permission -->
    <string name="phone_feature_blocked_step_permissions"><![CDATA[2. <b>Рұқсаттар</b> басыңыз]]></string>
    <!-- Third step for the allowing a permission (Fore example: Camera) -->
    <string name="phone_feature_blocked_step_feature"><![CDATA[3. <b>%1$s</b> ауыстырғышын іске қосыңыз]]></string>

    <!-- Label that indicates a site is using a secure connection -->
    <string name="quick_settings_sheet_secure_connection_2">Байланыс қауіпсіз</string>
    <!-- Label that indicates a site is using a insecure connection -->
    <string name="quick_settings_sheet_insecure_connection_2">Байланыс қауіпсіз емес</string>
    <!-- Label to clear site data -->
    <string name="clear_site_data">Cookies файлдары және сайт деректерін тазарту</string>
    <!-- Confirmation message for a dialog confirming if the user wants to delete all data for current site -->
    <string name="confirm_clear_site_data"><![CDATA[<b>%s</b> сайты үшін барлық cookie файлдары және деректерді өшіруді шынымен қалайсыз ба?]]></string>
    <!-- Confirmation message for a dialog confirming if the user wants to delete all the permissions for all sites-->
    <string name="confirm_clear_permissions_on_all_sites">Барлық сайттардағы барлық рұқсаттарды өшіруді шынымен қалайсыз ба?</string>
    <!-- Confirmation message for a dialog confirming if the user wants to delete all the permissions for a site-->
    <string name="confirm_clear_permissions_site">Бұл сайт үшін барлық рұқсаттарды өшіруді шынымен қалайсыз ба?</string>
    <!-- Confirmation message for a dialog confirming if the user wants to set default value a permission for a site-->
    <string name="confirm_clear_permission_site">Бұл сайт үшін бұл рұқсатты өшіруді шынымен қалайсыз ба?</string>
    <!-- label shown when there are not site exceptions to show in the site exception settings -->
    <string name="no_site_exceptions">Сайт үшін ережеден тыс жағдайлар жоқ</string>
    <!-- Bookmark deletion confirmation -->
    <string name="bookmark_deletion_confirmation">Бұл бетбелгіні өшіруді шынымен қалайсыз ба?</string>
    <!-- Browser menu button that adds a shortcut to the home fragment -->
    <string name="browser_menu_add_to_shortcuts">Жарлықтарға қосу</string>
    <!-- Browser menu button that removes a shortcut from the home fragment -->
    <string name="browser_menu_remove_from_shortcuts">Жарлықтардан өшіру</string>
    <!-- text shown before the issuer name to indicate who its verified by, parameter is the name of
     the certificate authority that verified the ticket-->
    <string name="certificate_info_verified_by">Растаған: %1$s</string>
    <!-- Login overflow menu delete button -->
    <string name="login_menu_delete_button">Өшіру</string>
    <!-- Login overflow menu edit button -->
    <string name="login_menu_edit_button">Түзету</string>
    <!-- Message in delete confirmation dialog for password -->
    <string name="login_deletion_confirmation_2">Бұл парольді өшіруді шынымен қалайсыз ба?</string>
    <!-- Positive action of a dialog asking to delete  -->
    <string name="dialog_delete_positive">Өшіру</string>
    <!-- Negative action of a dialog asking to delete login -->
    <string name="dialog_delete_negative">Бас тарту</string>
    <!--  The saved password options menu description. -->
    <string name="login_options_menu_2">Пароль опциялары</string>
    <!--  The editable text field for a website address. -->
    <string name="saved_login_hostname_description_3">Веб-сайт адресі үшін түзетуге болатын мәтіндік өрісі.</string>
    <!--  The editable text field for a username. -->
    <string name="saved_login_username_description_3">Пайдаланушы аты үшін түзетуге болатын мәтіндік өрісі.</string>

    <!--  The editable text field for a login's password. -->
    <string name="saved_login_password_description_2">Пароль үшін түзетуге болатын мәтіндік өрісі.</string>
    <!--  The button description to save changes to an edited password. -->
    <string name="save_changes_to_login_2">Өзгерістерді сақтау.</string>
    <!--  The page title for editing a saved password. -->
    <string name="edit_2">Парольді түзету</string>
    <!--  The page title for adding new password. -->
    <string name="add_login_2">Парольді қосу</string>
    <!--  Error text displayed underneath the password field when it is in an error case. -->
    <string name="saved_login_password_required_2">Парольді енгізіңіз</string>
    <!--  The error message in add login view when username field is blank. -->
    <string name="saved_login_username_required_2">Пайдаланушы атын енгізіңіз</string>
    <!--  The error message in add login view when hostname field is blank. -->
    <string name="saved_login_hostname_required" tools:ignore="UnusedResources">Хост атауы керек</string>
    <!--  The error message in add login view when hostname field is blank. -->
    <string name="saved_login_hostname_required_2" tools:ignore="UnusedResources">Веб адресін енгізіңіз</string>
    <!-- Voice search button content description  -->
    <string name="voice_search_content_description">Дауыстық іздеу</string>
    <!-- Voice search prompt description displayed after the user presses the voice search button -->
    <string name="voice_search_explainer">Қазір сөйлеңіз</string>

    <!--  The error message in edit login view when a duplicate username exists. -->
    <string name="saved_login_duplicate">Бұл пайдаланушы атын қолданатын логин бар болып тұр</string>

    <!-- This is the hint text that is shown inline on the hostname field of the create new login page. 'https://www.example.com' intentionally hardcoded here -->
    <string name="add_login_hostname_hint_text">https://www.example.com</string>
    <!-- This is an error message shown below the hostname field of the add login page when a hostname does not contain http or https. -->
    <string name="add_login_hostname_invalid_text_3">Веб-адресте &quot;https://&quot; немесе &quot;http://&quot; болуы тиіс</string>
    <!-- This is an error message shown below the hostname field of the add login page when a hostname is invalid. -->
    <string name="add_login_hostname_invalid_text_2">Жарамды хост атауы керек</string>

    <!-- Synced Tabs -->
    <!-- Text displayed to ask user to connect another device as no devices found with account -->
    <string name="synced_tabs_connect_another_device">Басқа құрылғыны байланыстыру.</string>
    <!-- Text displayed asking user to re-authenticate -->
    <string name="synced_tabs_reauth">Қайта аутентификациялаңыз.</string>
    <!-- Text displayed when user has disabled tab syncing in Firefox Sync Account -->
    <string name="synced_tabs_enable_tab_syncing">Беттер синхрондауын іске қосыңыз.</string>
    <!-- Text displayed when user has no tabs that have been synced -->
    <string name="synced_tabs_no_tabs" tools:ignore="BrandUsage">Сізде басқа құрылғыларыңызда Firefox-та ашық беттер жоқ.</string>
    <!-- Text displayed in the synced tabs screen when a user is not signed in to Firefox Sync describing Synced Tabs -->
    <string name="synced_tabs_sign_in_message">Басқа құрылғыларыңыздан беттер тізімін қарау.</string>
    <!-- Text displayed on a button in the synced tabs screen to link users to sign in when a user is not signed in to Firefox Sync -->
    <string name="synced_tabs_sign_in_button">Синхрондау үшін кіру</string>

    <!-- The text displayed when a synced device has no tabs to show in the list of Synced Tabs. -->
    <string name="synced_tabs_no_open_tabs">Ашық беттер жоқ</string>

    <!-- Content description for expanding a group of synced tabs. -->
    <string name="synced_tabs_expand_group">Синхрондалған беттер тобын жазық қылу</string>
    <!-- Content description for collapsing a group of synced tabs. -->
    <string name="synced_tabs_collapse_group">Синхрондалған беттер тобын бүктеу</string>

    <!-- Top Sites -->
    <!-- Title text displayed in the dialog when shortcuts limit is reached. -->
    <string name="shortcut_max_limit_title">Жарлықтар саны шегіне жетті</string>
    <!-- Content description text displayed in the dialog when shortcut limit is reached. -->
    <string name="shortcut_max_limit_content">Жаңа жарлықты қосу үшін, біреуін өшіріңіз. Сайтқа басып, басулы ұстаңыз және өшіру таңдаңыз.</string>
    <!-- Confirmation dialog button text when top sites limit is reached. -->
    <string name="top_sites_max_limit_confirmation_button">Жақсы, түсіндім</string>

    <!-- Label for the preference to show the shortcuts for the most visited top sites on the homepage -->
    <string name="top_sites_toggle_top_recent_sites_4">Жарлықтар</string>
    <!-- Title text displayed in the rename top site dialog. -->
    <string name="top_sites_rename_dialog_title">Аты</string>
    <!-- Hint for renaming title of a shortcut -->
    <string name="shortcut_name_hint">Жарлық атауы</string>
    <!-- Hint for editing URL of a shortcut. -->
    <string name="shortcut_url_hint">Жарлық URL сілтемесі</string>
    <!-- Dialog button text for canceling the rename top site prompt. -->
    <string name="top_sites_rename_dialog_cancel">Бас тарту</string>

    <!-- Text for the menu button to open the homepage settings. -->
    <string name="top_sites_menu_settings">Баптаулар</string>
    <!-- Text for the menu button to navigate to sponsors and privacy support articles. '&amp;' is replaced with the ampersand symbol: & -->
    <string name="top_sites_menu_sponsor_privacy">Біздің демеушілеріміз және сіздің жекелігіңіз</string>
    <!-- Label text displayed for a sponsored top site. -->
    <string name="top_sites_sponsored_label">Демеуленген</string>

    <!-- Text for the menu item to edit a top site. -->
    <string name="top_sites_edit_top_site">Түзету</string>
    <!-- Text for the dialog title to edit a top site. -->
    <string name="top_sites_edit_dialog_title">Жарлықты түзету</string>
    <!-- Button caption to confirm the edit of the top site. -->
    <string name="top_sites_edit_dialog_save">Сақтау</string>
    <!-- Error message when the user entered an invalid URL -->
    <string name="top_sites_edit_dialog_url_error">Жарамды URL адресін енгізіңіз</string>
    <!-- Label for the URL edit field in the edit top site dialog. -->
    <string name="top_sites_edit_dialog_url_title">URL</string>

    <!-- Inactive tabs in the tabs tray -->
    <!-- Title text displayed in the tabs tray when a tab has been unused for 14 days. -->
    <string name="inactive_tabs_title">Белсенді емес беттер</string>
    <!-- Content description for closing all inactive tabs -->
    <string name="inactive_tabs_delete_all">Барлық белсенді емес беттерді жабу</string>

    <!-- Content description for expanding the inactive tabs section. -->
    <string name="inactive_tabs_expand_content_description">Белсенді емес беттерді жазық қылу</string>
    <!-- Content description for collapsing the inactive tabs section. -->
    <string name="inactive_tabs_collapse_content_description">Белсенді емес беттерді бүктеу</string>

    <!-- Inactive tabs auto-close message in the tabs tray -->
    <!-- The header text of the auto-close message when the user is asked if they want to turn on the auto-closing of inactive tabs. -->
    <string name="inactive_tabs_auto_close_message_header" tools:ignore="UnusedResources">Бір айдан кейін автожабу керек пе?</string>
    <!-- A description below the header to notify the user what the inactive tabs auto-close feature is. -->
    <string name="inactive_tabs_auto_close_message_description" tools:ignore="BrandUsage,UnusedResources">Firefox соңғы айда қаралмаған беттерді жаба алады.</string>
    <!-- A call to action below the description to allow the user to turn on the auto closing of inactive tabs. -->
    <string name="inactive_tabs_auto_close_message_action" tools:ignore="UnusedResources">АВТОЖАБУДЫ ІСКЕ ҚОСУ</string>

    <!-- Text for the snackbar to confirm auto-close is enabled for inactive tabs -->
    <string name="inactive_tabs_auto_close_message_snackbar">Автожабу іске қосылған</string>

    <!-- Awesome bar suggestion's headers -->
    <!-- Search suggestions title for Firefox Suggest. -->
    <string name="firefox_suggest_header" tools:ignore="BrandUsage">Firefox ұсынысы</string>

    <!-- Title for search suggestions when Google is the default search suggestion engine. -->
    <string name="google_search_engine_suggestion_header">Google іздеу</string>
    <!-- Title for search suggestions when the default search suggestion engine is anything other than Google. The first parameter is default search engine name. -->
    <string name="other_default_search_engine_suggestion_header">%s іздеуі</string>

    <!-- Default browser experiment -->
    <!-- Default browser card title -->
    <string name="default_browser_experiment_card_title">Негізгі браузеріңізді ауыстыру</string>
    <!-- Default browser card text -->
    <string name="default_browser_experiment_card_text" tools:ignore="BrandUsage">Веб-сайттар, эл. пошта хаттары және хабарламалардан сілтемелерді Firefox-та автоматты түрде ашылатындай етіп баптау.</string>

    <!-- Content description for close button in collection placeholder. -->
    <string name="remove_home_collection_placeholder_content_description">Өшіру</string>

    <!-- Content description radio buttons with a link to more information -->
    <string name="radio_preference_info_content_description">Көбірек білу үшін шертіңіз</string>

    <!-- Content description for the action bar "up" button -->
    <string name="action_bar_up_description">Жоғары жылжу</string>

    <!-- Content description for privacy content close button -->
    <string name="privacy_content_close_button_content_description">Жабу</string>

    <!-- Pocket recommended stories -->
    <!-- Header text for a section on the home screen. -->
    <string name="pocket_stories_header_1">Ойландыратын әңгімелер</string>
    <!-- Header text for a section on the home screen. -->
    <string name="pocket_stories_categories_header">Тақырып бойынша әңгімелер</string>
    <!-- Text of a button allowing users to access an external url for more Pocket recommendations. -->
    <string name="pocket_stories_placeholder_text">Көбірек шолу</string>
    <!-- Title of an app feature. Smaller than a heading. The first parameter is product name Pocket -->
    <string name="pocket_stories_feature_title_2">%s негізінде.</string>
    <!-- Caption for describing a certain feature. The placeholder is for a clickable text (eg: Learn more) which will load an url in a new tab when clicked.  -->
    <string name="pocket_stories_feature_caption" tools:ignore="BrandUsage">Firefox отбасының бөлігі. %s</string>
    <!-- Clickable text for opening an external link for more information about Pocket. -->
    <string name="pocket_stories_feature_learn_more">Көбірек білу</string>

    <!-- Text indicating that the Pocket story that also displays this text is a sponsored story by other 3rd party entity. -->
    <string name="pocket_stories_sponsor_indication">Демеуленген</string>

    <!-- Snackbar message for enrolling in a Nimbus experiment from the secret settings when Studies preference is Off.-->
    <string name="experiments_snackbar">Деректерді жіберу үшін телеметрияны іске қосу.</string>
    <!-- Snackbar button text to navigate to telemetry settings.-->
    <string name="experiments_snackbar_button">Баптауларға өту</string>

    <!-- Review quality check feature-->
    <!-- Name for the review quality check feature used as title for the panel. -->
    <string name="review_quality_check_feature_name_2" moz:removedIn="136" tools:ignore="UnusedResources">Пікірлерді тексеру</string>
    <!-- Summary for grades A and B for review quality check adjusted grading. -->
    <string name="review_quality_check_grade_a_b_description" moz:removedIn="136" tools:ignore="UnusedResources">Сенімді пікірлер</string>
    <!-- Summary for grade C for review quality check adjusted grading. -->
    <string name="review_quality_check_grade_c_description" moz:removedIn="136" tools:ignore="UnusedResources">Сенімді және сенімсіз пікірлердің араласуы</string>
    <!-- Summary for grades D and F for review quality check adjusted grading. -->
    <string name="review_quality_check_grade_d_f_description" moz:removedIn="136" tools:ignore="UnusedResources">Сенімсіз пікірлер</string>
    <!-- Text for title presenting the reliability of a product's reviews. -->
    <string name="review_quality_check_grade_title" moz:removedIn="136" tools:ignore="UnusedResources">Бұл пікірлер қаншалықты сенімді?</string>
    <!-- Title for when the rating has been updated by the review checker -->
    <string name="review_quality_check_adjusted_rating_title" moz:removedIn="136" tools:ignore="UnusedResources">Түзетілген рейтинг</string>
    <!-- Description for a product's adjusted star rating. The text presents that the product's reviews which were evaluated as unreliable were removed from the adjusted rating. -->
    <string name="review_quality_check_adjusted_rating_description_2" moz:removedIn="136" tools:ignore="UnusedResources">Сенімді пікірлерге негізделген</string>
    <!-- Title for list of highlights from a product's review emphasizing a product's important traits. -->
    <string name="review_quality_check_highlights_title" moz:removedIn="136" tools:ignore="UnusedResources">Соңғы пікірлердің маңызды сәттері</string>
    <!-- Title for section explaining how we analyze the reliability of a product's reviews. -->
    <string name="review_quality_check_explanation_title" moz:removedIn="136" tools:ignore="UnusedResources">Біз пікірлер сапасын қалай анықтаймыз</string>
    <!-- Paragraph explaining how we analyze the reliability of a product's reviews. First parameter is the Fakespot product name. In the phrase "Fakespot by Mozilla", "by" can be localized. Does not need to stay by. -->
    <string name="review_quality_check_explanation_body_reliability" moz:removedIn="136" tools:ignore="UnusedResources">Біз өнім пікірлерінің сенімділігін тексеру үшін Mozilla ұсынған %s AI технологиясын қолданамыз. Бұл өнім сапасын емес, пікір сапасын бағалауға көмектеседі. </string>
    <!-- Paragraph explaining the grading system we use to classify the reliability of a product's reviews. -->
    <string name="review_quality_check_info_review_grade_header" moz:removedIn="136" tools:ignore="UnusedResources"><![CDATA[Әрбір өнім пікіріне біз A мен F арасындағы <b>әріптік баға</b> береміз.]]></string>
    <!-- Description explaining grades A and B for review quality check adjusted grading. -->
    <string name="review_quality_check_info_grade_info_AB" moz:removedIn="136" tools:ignore="UnusedResources">Сенімді пікірлер. Бұл пікірлерді шын, бейтарап пікірлер қалдырған шынайы тұтынушылар жазған деп санаймыз.</string>
    <!-- Description explaining grade C for review quality check adjusted grading. -->
    <string name="review_quality_check_info_grade_info_C" moz:removedIn="136" tools:ignore="UnusedResources">Осында сенімді және сенімсіз пікірлер араласқан деп санаймыз.</string>
    <!-- Description explaining grades D and F for review quality check adjusted grading. -->
    <string name="review_quality_check_info_grade_info_DF" moz:removedIn="136" tools:ignore="UnusedResources">Сенімсіз пікірлер. Бұл пікірлер жалған немесе біржақты шолушылар қалдырды деп санаймыз.</string>
    <!-- Paragraph explaining how a product's adjusted grading is calculated. -->
    <string name="review_quality_check_explanation_body_adjusted_grading" moz:removedIn="136" tools:ignore="UnusedResources"><![CDATA[<b>Түзетілген рейтинг</b> тек біз сенімді деп есептейтін пікірлерге негізделген.]]></string>
    <!-- Paragraph explaining product review highlights. First parameter is the name of the retailer (e.g. Amazon). -->
    <string name="review_quality_check_explanation_body_highlights" moz:removedIn="136" tools:ignore="UnusedResources"><![CDATA[<b>Маңызды сәттер</b> %s ішінен соңғы 80 күнде алынған, біз сенімді деп ойлайтын пікірлер негізінде алынды.]]></string>
    <!-- Text for learn more caption presenting a link with information about review quality. First parameter is for clickable text defined in review_quality_check_info_learn_more_link. -->
    <string name="review_quality_check_info_learn_more" moz:removedIn="136" tools:ignore="UnusedResources">%s туралы көбірек білу.</string>
    <!-- Clickable text that links to review quality check SuMo page. First parameter is the Fakespot product name. -->
    <string name="review_quality_check_info_learn_more_link_2" moz:removedIn="136" tools:ignore="UnusedResources">%s пікірлер сапасын қалай анықтайды</string>
    <!-- Text for title of settings section. -->
    <string name="review_quality_check_settings_title" moz:removedIn="136" tools:ignore="UnusedResources">Баптаулар</string>
    <!-- Text for label for switch preference to show recommended products from review quality check settings section. -->
    <string name="review_quality_check_settings_recommended_products" moz:removedIn="136" tools:ignore="UnusedResources">Пікірлерді тексеру құралында жарнаманы көрсету</string>
    <!-- Description for switch preference to show recommended products from review quality check settings section. First parameter is for clickable text defined in review_quality_check_settings_recommended_products_learn_more.-->
    <string name="review_quality_check_settings_recommended_products_description_2" moz:removedIn="136" tools:ignore="UnusedResources">Сәйкес өнімдерге арналған кездейсоқ жарнамаларды көресіз. Біз тек сенімді пікірлері бар өнімдерді жарнамалаймыз. %s</string>
    <!-- Clickable text that links to review quality check recommended products support article. -->
    <string name="review_quality_check_settings_recommended_products_learn_more" moz:removedIn="136" tools:ignore="UnusedResources">Көбірек білу</string>
    <!-- Text for turning sidebar off button from review quality check settings section. -->
    <string name="review_quality_check_settings_turn_off" moz:removedIn="136" tools:ignore="UnusedResources">Пікірлерді тексеру құралын сөндіру</string>
    <!-- Text for title of recommended product section. This is displayed above a product image, suggested as an alternative to the product reviewed. -->
    <string name="review_quality_check_ad_title" moz:removedIn="136" tools:ignore="UnusedResources">Көбірек қарастыру үшін</string>
    <!-- Caption for recommended product section indicating this is an ad by Fakespot. First parameter is the Fakespot product name. -->
    <string name="review_quality_check_ad_caption" moz:removedIn="136" tools:ignore="UnusedResources">%s ұсынған жарнама</string>
    <!-- Caption for review quality check panel. First parameter is for clickable text defined in review_quality_check_powered_by_link. -->
    <string name="review_quality_check_powered_by_2" moz:removedIn="136" tools:ignore="UnusedResources">Пікірлерді тексеру құралы %s негізінде жасалған</string>
    <!-- Clickable text that links to Fakespot.com. First parameter is the Fakespot product name. In the phrase "Fakespot by Mozilla", "by" can be localized. Does not need to stay by. -->
    <string name="review_quality_check_powered_by_link" moz:removedIn="136" tools:ignore="UnusedResources">Mozilla ұсынған %s</string>
    <!-- Text for title of warning card informing the user that the current analysis is outdated. -->
    <string name="review_quality_check_outdated_analysis_warning_title" moz:removedIn="136" tools:ignore="UnusedResources">Тексеру үшін жаңа ақпарат</string>
    <!-- Text for button from warning card informing the user that the current analysis is outdated. Clicking this should trigger the product's re-analysis. -->
    <string name="review_quality_check_outdated_analysis_warning_action" moz:removedIn="136" tools:ignore="UnusedResources">Қазір тексеру</string>
    <!-- Title for warning card informing the user that the current product does not have enough reviews for a review analysis. -->
    <string name="review_quality_check_no_reviews_warning_title" moz:removedIn="136" tools:ignore="UnusedResources">Пікірлер әлі жеткіліксіз</string>
    <!-- Text for body of warning card informing the user that the current product does not have enough reviews for a review analysis. -->
    <string name="review_quality_check_no_reviews_warning_body" moz:removedIn="136" tools:ignore="UnusedResources">Бұл өнімде көбірек пікірлер болған кезде, біз олардың сапасын тексере аламыз.</string>
    <!-- Title for warning card informing the user that the current product is currently not available. -->
    <string name="review_quality_check_product_availability_warning_title" moz:removedIn="136" tools:ignore="UnusedResources">Өнім қолжетімді емес</string>
    <!-- Text for the body of warning card informing the user that the current product is currently not available. -->
    <string name="review_quality_check_product_availability_warning_body" moz:removedIn="136" tools:ignore="UnusedResources">Бұл өнімнің қоймаға қайта оралғанын көрсеңіз, оны бізге хабарлаңыз, біз пікірлерді тексереміз.</string>
    <!-- Clickable text for warning card informing the user that the current product is currently not available. Clicking this should inform the server that the product is available. -->
    <string name="review_quality_check_product_availability_warning_action_2" moz:removedIn="136" tools:ignore="UnusedResources">Өнімнің қоймада бар болғанын хабарлау</string>
    <!-- Title for warning card informing the user that the current product's analysis is still processing. The parameter is the percentage progress (0-100%) of the analysis process (e.g. 56%). -->
    <string name="review_quality_check_analysis_in_progress_warning_title_2" moz:removedIn="136" tools:ignore="UnusedResources">Пікір сапасын тексеру (%s)</string>
    <!-- Text for body of warning card informing the user that the current product's analysis is still processing. -->
    <string name="review_quality_check_analysis_in_progress_warning_body" moz:removedIn="136" tools:ignore="UnusedResources">Бұл шамамен 60 секундқа созылуы мүмкін.</string>
    <!-- Title for info card displayed after the user reports a product is back in stock. -->
    <string name="review_quality_check_analysis_requested_info_title" moz:removedIn="136" tools:ignore="UnusedResources">Хабарламаңыз үшін рахмет!</string>
    <!-- Text for body of info card displayed after the user reports a product is back in stock. -->
    <string name="review_quality_check_analysis_requested_info_body" moz:removedIn="136" tools:ignore="UnusedResources">Бізде осы өнімнің пікірлері туралы ақпарат 24 сағат ішінде болуы керек. Кейінірек қайта тексеріңіз.</string>
    <!-- Title for info card displayed when the user review checker while on a product that Fakespot does not analyze (e.g. gift cards, music). -->
    <string name="review_quality_check_not_analyzable_info_title" moz:removedIn="136" tools:ignore="UnusedResources">Біз бұл пікірлерді тексере алмаймыз</string>
    <!-- Text for body of info card displayed when the user review checker while on a product that Fakespot does not analyze (e.g. gift cards, music). -->
    <string name="review_quality_check_not_analyzable_info_body" moz:removedIn="136" tools:ignore="UnusedResources">Өкінішке орай, біз белгілі бір өнім түрлерінің пікірлер сапасын тексере алмаймыз. Мысалы, сыйлық карталары және ағынды видео, музыка және ойындар.</string>
    <!-- Title for info card displayed when another user reported the displayed product is back in stock. -->
    <string name="review_quality_check_analysis_requested_other_user_info_title" moz:removedIn="136" tools:ignore="UnusedResources">Ақпарат жақында пайда болады</string>
    <!-- Text for body of info card displayed when another user reported the displayed product is back in stock. -->
    <string name="review_quality_check_analysis_requested_other_user_info_body" moz:removedIn="136" tools:ignore="UnusedResources">Бізде осы өнімнің пікірлері туралы ақпарат 24 сағат ішінде болуы керек. Кейінірек қайта тексеріңіз.</string>
    <!-- Title for info card displayed to the user when analysis finished updating. -->
    <string name="review_quality_check_analysis_updated_confirmation_title" moz:removedIn="136" tools:ignore="UnusedResources">Анализ ескірмеген</string>
    <!-- Text for the action button from info card displayed to the user when analysis finished updating. -->
    <string name="review_quality_check_analysis_updated_confirmation_action" moz:removedIn="136" tools:ignore="UnusedResources">Түсіндім</string>
    <!-- Title for error card displayed to the user when an error occurred. -->
    <string name="review_quality_check_generic_error_title" moz:removedIn="136" tools:ignore="UnusedResources">Дәл қазір ақпарат жоқ</string>
    <!-- Text for body of error card displayed to the user when an error occurred. -->
    <string name="review_quality_check_generic_error_body" moz:removedIn="136" tools:ignore="UnusedResources">Біз мәселені шешу үшін жұмыс істеп жатырмыз. Жақында қайта тексеріңіз.</string>
    <!-- Title for error card displayed to the user when the device is disconnected from the network. -->
    <string name="review_quality_check_no_connection_title" moz:removedIn="136" tools:ignore="UnusedResources">Желілік байланыс жоқ</string>
    <!-- Text for body of error card displayed to the user when the device is disconnected from the network. -->
    <string name="review_quality_check_no_connection_body" moz:removedIn="136" tools:ignore="UnusedResources">Желілік байланысты тексеріп, бетті қайта жүктеп көріңіз.</string>
    <!-- Title for card displayed to the user for products whose reviews were not analyzed yet. -->
    <string name="review_quality_check_no_analysis_title" moz:removedIn="136" tools:ignore="UnusedResources">Бұл пікірлер туралы ақпарат әлі жоқ</string>
    <!-- Text for the body of card displayed to the user for products whose reviews were not analyzed yet. -->
    <string name="review_quality_check_no_analysis_body" moz:removedIn="136" tools:ignore="UnusedResources">Бұл өнім туралы пікірлер сенімді екенін білу үшін пікірлер сапасын тексеріңіз. Ол небәрі 60 секундты алады.</string>
    <!-- Text for button from body of card displayed to the user for products whose reviews were not analyzed yet. Clicking this should trigger a product analysis. -->
    <string name="review_quality_check_no_analysis_link" moz:removedIn="136" tools:ignore="UnusedResources">Пікір сапасын тексеру</string>
    <!-- Headline for review quality check contextual onboarding card. -->
    <string name="review_quality_check_contextual_onboarding_title" moz:removedIn="136" tools:ignore="UnusedResources">Өнім пікірлерінің сенімділігі туралы біздің нұсқаулықты қолданып көріңіз</string>
    <!-- Description for review quality check contextual onboarding card. The first and last two parameters are for retailer names (e.g. Amazon, Walmart). The second parameter is for the name of the application (e.g. Firefox). -->
    <string name="review_quality_check_contextual_onboarding_description" moz:removedIn="136" tools:ignore="UnusedResources">Сатып алғанға дейін %1$s сайтындағы өнім пікірлері қаншалықты сенімді екенін қараңыз. Пікірлерді тексеру құралын %2$s сынамалы түрде ұсынады, ол тура браузер ішінде қолжетімді — сонымен қатар, ол %3$s және %4$s сайттарында да істейді.</string>
    <!-- Description for review quality check contextual onboarding card. The first parameters is for retailer name (e.g. Amazon). The second parameter is for the name of the application (e.g. Firefox). -->
    <string name="review_quality_check_contextual_onboarding_description_one_vendor" moz:removedIn="136" tools:ignore="UnusedResources">Сатып алғанға дейін %1$s сайтындағы өнім пікірлері қаншалықты сенімді екенін қараңыз. Пікірлерді тексеру құралын %2$s сынамалы түрде ұсынады, ол тура браузер ішінде қолжетімді.</string>
    <!-- Paragraph presenting review quality check feature. First parameter is the Fakespot product name. Second parameter is for clickable text defined in review_quality_check_contextual_onboarding_learn_more_link. In the phrase "Fakespot by Mozilla", "by" can be localized. Does not need to stay by. -->
    <string name="review_quality_check_contextual_onboarding_learn_more" moz:removedIn="136" tools:ignore="UnusedResources">Mozilla ұсынған %1$s мүмкіндігін пайдалана отырып, біз сізге біржақты және шынайы емес пікірлерден аулақ болуға көмектесеміз. Сатып алу кезінде сізді қорғау үшін біздің AI моделіміз үнемі жетілдіріліп отырады. %2$s</string>
    <!-- Clickable text from the contextual onboarding card that links to review quality check support article. -->
    <string name="review_quality_check_contextual_onboarding_learn_more_link" moz:removedIn="136" tools:ignore="UnusedResources">Көбірек білу</string>
    <!-- Caption text to be displayed in review quality check contextual onboarding card above the opt-in button. First parameter is Firefox app name, third parameter is the Fakespot product name. Second & fourth are for clickable texts defined in review_quality_check_contextual_onboarding_privacy_policy_3 and review_quality_check_contextual_onboarding_terms_use. -->
    <string name="review_quality_check_contextual_onboarding_caption_4" moz:removedIn="136" tools:ignore="UnusedResources">&quot;Иә, қолданып көру&quot; таңдау арқылы сіз %1$s %2$s және %3$s %4$s шарттарымен келісесіз.</string>
    <!-- Clickable text from the review quality check contextual onboarding card that links to Fakespot privacy notice. -->
    <string name="review_quality_check_contextual_onboarding_privacy_policy_3" moz:removedIn="136" tools:ignore="UnusedResources">жекелік ескертуі</string>
    <!-- Clickable text from the review quality check contextual onboarding card that links to Fakespot terms of use. -->
    <string name="review_quality_check_contextual_onboarding_terms_use" moz:removedIn="136" tools:ignore="UnusedResources">қолдану шарттары</string>
    <!-- Text for opt-in button from the review quality check contextual onboarding card. -->
    <string name="review_quality_check_contextual_onboarding_primary_button_text" moz:removedIn="136" tools:ignore="UnusedResources">Иә, қолданып көру</string>
    <!-- Text for opt-out button from the review quality check contextual onboarding card. -->
<<<<<<< HEAD
    <string name="review_quality_check_contextual_onboarding_secondary_button_text">Қазір емес</string>
=======
    <string name="review_quality_check_contextual_onboarding_secondary_button_text" moz:removedIn="136" tools:ignore="UnusedResources">Қазір емес</string>
>>>>>>> 07ff4473

    <!-- Content description (not visible, for screen readers etc.) for opening browser menu button to open review quality check bottom sheet. -->
    <string name="review_quality_check_open_handle_content_description" moz:removedIn="136" tools:ignore="UnusedResources">Пікірлерді тексеру құралын ашу</string>
    <!-- Content description (not visible, for screen readers etc.) for closing browser menu button to open review quality check bottom sheet. -->
    <string name="review_quality_check_close_handle_content_description" moz:removedIn="136" tools:ignore="UnusedResources">Пікірлерді тексеру құралын жабу</string>
    <!-- Content description (not visible, for screen readers etc.) for review quality check star rating. First parameter is the number of stars (1-5) representing the rating. -->
    <string name="review_quality_check_star_rating_content_description" moz:removedIn="136" tools:ignore="UnusedResources">%1$s жұлдыз, 5 ішінен</string>
    <!-- Text for minimize button from highlights card. When clicked the highlights card should reduce its size. -->
    <string name="review_quality_check_highlights_show_less" moz:removedIn="136" tools:ignore="UnusedResources">Азырақ көрсету</string>
    <!-- Text for maximize button from highlights card. When clicked the highlights card should expand to its full size. -->
    <string name="review_quality_check_highlights_show_more" moz:removedIn="136" tools:ignore="UnusedResources">Көбірек көрсету</string>
    <!-- Text for highlights card quality category header. Reviews shown under this header should refer the product's quality. -->
    <string name="review_quality_check_highlights_type_quality" moz:removedIn="136" tools:ignore="UnusedResources">Сапасы</string>
    <!-- Text for highlights card price category header. Reviews shown under this header should refer the product's price. -->
    <string name="review_quality_check_highlights_type_price" moz:removedIn="136" tools:ignore="UnusedResources">Бағасы</string>

    <!-- Text for highlights card shipping category header. Reviews shown under this header should refer the product's shipping. -->
    <string name="review_quality_check_highlights_type_shipping" moz:removedIn="136" tools:ignore="UnusedResources">Жеткізілім</string>
    <!-- Text for highlights card packaging and appearance category header. Reviews shown under this header should refer the product's packaging and appearance. -->
    <string name="review_quality_check_highlights_type_packaging_appearance" moz:removedIn="136" tools:ignore="UnusedResources">Қаптама және сыртқы түрі</string>
    <!-- Text for highlights card competitiveness category header. Reviews shown under this header should refer the product's competitiveness. -->
    <string name="review_quality_check_highlights_type_competitiveness" moz:removedIn="136" tools:ignore="UnusedResources">Бәсекеге қабілеттілік</string>

    <!-- Text that is surrounded by quotes. The parameter is the actual text that is in quotes. An example of that text could be: Excellent craftsmanship, and that is displayed as “Excellent craftsmanship”. The text comes from a buyer's review that the feature is highlighting"   -->
    <string name="surrounded_with_quotes" moz:removedIn="136" tools:ignore="UnusedResources">&quot;%s&quot;</string>

    <!-- Accessibility services actions labels. These will be appended to accessibility actions like "Double tap to.." but not by or applications but by services like Talkback. -->
    <!-- Action label for elements that can be collapsed if interacting with them. Talkback will append this to say "Double tap to collapse". -->
    <string name="a11y_action_label_collapse">бүктеу</string>
    <!-- Current state for elements that can be collapsed if interacting with them. Talkback will dictate this after a state change. -->
    <string name="a11y_state_label_collapsed">бүктелген</string>
    <!-- Action label for elements that can be expanded if interacting with them. Talkback will append this to say "Double tap to expand". -->
    <string name="a11y_action_label_expand">жазық қылу</string>
    <!-- Current state for elements that can be expanded if interacting with them. Talkback will dictate this after a state change. -->
    <string name="a11y_state_label_expanded">жазық етілген</string>
    <!-- Action label for links to a website containing documentation about a wallpaper collection. Talkback will append this to say "Double tap to open link to learn more about this collection". -->
    <string name="a11y_action_label_wallpaper_collection_learn_more">осы жинақ туралы көбірек білу үшін сілтемені ашыңыз</string>
    <!-- Action label for links that point to an article. Talkback will append this to say "Double tap to read the article". -->
    <string name="a11y_action_label_read_article">мақаланы оқу</string>
    <!-- Action label for links to the Firefox Pocket website. Talkback will append this to say "Double tap to open link to learn more". -->
    <string name="a11y_action_label_pocket_learn_more">көбірек білу үшін сілтемені ашыңыз</string>
    <!-- Content description for headings announced by accessibility service. The first parameter is the text of the heading. Talkback will announce the first parameter and then speak the word "Heading" indicating to the user that this text is a heading for a section. -->
    <string name="a11y_heading">%s, Тақырыптама</string>

    <!-- Title for dialog displayed when trying to access links present in a text. -->
    <string name="a11y_links_title">Сiлтемелер</string>
    <!-- Additional content description for text bodies that contain urls. -->
    <string name="a11y_links_available">Сілтемелер қолжетімді</string>

    <!-- Translations feature-->

    <!-- Translation request dialog -->
    <!-- Title for the translation dialog that allows a user to translate the webpage. -->
    <string name="translations_bottom_sheet_title">Бұл парақты аудару керек пе?</string>
    <!-- Title for the translation dialog after a translation was completed successfully.
    The first parameter is the name of the language that the page was translated from, for example, "French".
    The second parameter is the name of the language that the page was translated to, for example, "English". -->
    <string name="translations_bottom_sheet_title_translation_completed">Бет %1$s тілінен %2$s тіліне аударылды</string>
    <!-- Title for the translation dialog that allows a user to translate the webpage when a user uses the translation feature the first time. The first parameter is the name of the application, for example, "Fenix". -->
    <string name="translations_bottom_sheet_title_first_time">%1$s ішіндегі жекелік аудармаларды қолданып көріңіз</string>
    <!-- Additional information on the translation dialog that appears when a user uses the translation feature the first time. The first parameter is clickable text with a link, for example, "Learn more". -->
    <string name="translations_bottom_sheet_info_message">Жекелігіңіз үшін аудармалар құрылғыңыздан ешқашан кетпейді. Жаңа тілдер мен жақсартулар жақында! %1$s</string>
    <!-- Text that links to additional information about the Firefox translations feature. -->
    <string name="translations_bottom_sheet_info_message_learn_more">Көбірек білу</string>
    <!-- Label for the dropdown to select which language to translate from on the translations dialog. Usually the translate from language selected will be the same as the page language. -->
    <string name="translations_bottom_sheet_translate_from">Бастапқы тіл:</string>

    <!-- Label for the dropdown to select which language to translate to on the translations dialog. Usually the translate to language selected will be the user's preferred language. -->
    <string name="translations_bottom_sheet_translate_to">Мақсат тілі:</string>
    <!-- Label for the dropdown to select which language to translate from on the translations dialog when the page language is not supported. This selection is to allow the user to select another language, in case we automatically detected the page language incorrectly. -->
    <string name="translations_bottom_sheet_translate_from_unsupported_language">Басқа бастапқы тілді қолданып көру</string>
    <!-- Button text on the translations dialog to dismiss the dialog and return to the browser. -->
    <string name="translations_bottom_sheet_negative_button">Қазір емес</string>
    <!-- Button text on the translations dialog to restore the translated website back to the original untranslated version. -->
    <string name="translations_bottom_sheet_negative_button_restore">Түпнұсқаны көрсету</string>
    <!-- Accessibility announcement (not visible, for screen readers etc.) for the translations dialog after restore button was pressed that indicates the original untranslated page was loaded. -->
    <string name="translations_bottom_sheet_restore_accessibility_announcement">Аударылмаған түпнұсқа бет жүктелді</string>
    <!-- Button text on the translations dialog when a translation error appears, used to dismiss the dialog and return to the browser. -->
    <string name="translations_bottom_sheet_negative_button_error">Дайын</string>
    <!-- Button text on the translations dialog to begin a translation of the website. -->
    <string name="translations_bottom_sheet_positive_button">Аудару</string>
    <!-- Button text on the translations dialog when a translation error appears. -->
    <string name="translations_bottom_sheet_positive_button_error">Қайтадан көру</string>
    <!-- Inactive button text on the translations dialog that indicates a translation is currently in progress. This button will be accompanied by a loading icon. -->
    <string name="translations_bottom_sheet_translating_in_progress">Аударуда</string>
    <!-- Button content description (not visible, for screen readers etc.) for the translations dialog translate button that indicates a translation is currently in progress. -->
    <string name="translations_bottom_sheet_translating_in_progress_content_description">Аудару орындалуда</string>

    <!-- Default dropdown option when initially selecting a language from the translations dialog language selection dropdown. -->
    <string name="translations_bottom_sheet_default_dropdown_selection">Тілді таңдау</string>
    <!-- The title of the warning card informs the user that a translation could not be completed. -->
    <string name="translation_error_could_not_translate_warning_text">Аудару кезінде мәселе орын алды. Қайталап көріңіз.</string>
    <!-- The title of the warning card informs the user that the list of languages cannot be loaded. -->
    <string name="translation_error_could_not_load_languages_warning_text">Тілдер жүктелмеді. Интернет байланысын тексеріп, әрекетті қайталаңыз.</string>
    <!-- The title of the warning card informs the user that a language is not supported. The first parameter is the name of the language that is not supported. -->
    <string name="translation_error_language_not_supported_warning_text">Кешіріңіз, біз әлі %1$s қолдамаймыз.</string>

    <!-- Snackbar title shown if the user closes the Translation Request dialogue and a translation is in progress. -->
    <string name="translation_in_progress_snackbar">Аударуда…</string>

    <!-- Title for the data saving mode warning dialog used in the translation request dialog.
    This dialog will be presented when the user attempts to perform
    a translation without the necessary language files downloaded first when Android's data saver mode is enabled and the user is not using WiFi.
    The first parameter is the size in kilobytes or megabytes of the language file. -->
    <string name="translations_download_language_file_dialog_title">Деректерді үнемдеу режимінде (%1$s) тілді жүктеп алу керек пе?</string>


    <!-- Translations options dialog -->
    <!-- Title of the translation options dialog that allows a user to set their translation options for the site the user is currently on. -->
    <string name="translation_option_bottom_sheet_title_heading">Аударма баптаулары</string>
    <!-- Toggle switch label that allows a user to set the setting if they would like the browser to always offer or suggest translations when available. -->
    <string name="translation_option_bottom_sheet_always_translate">Аударуды әрқашан ұсыну</string>
    <!-- Toggle switch label that allows a user to set if they would like a given language to automatically translate or not. The first parameter is the language name, for example, "Spanish". -->
    <string name="translation_option_bottom_sheet_always_translate_in_language">%1$s әрқашан аудару</string>
    <!-- Toggle switch label that allows a user to set if they would like to never be offered a translation of the given language. The first parameter is the language name, for example, "Spanish". -->
    <string name="translation_option_bottom_sheet_never_translate_in_language">%1$s ешқашан аудармау</string>
    <!-- Toggle switch label that allows a user to set the setting if they would like the browser to never translate the site the user is currently visiting. -->
    <string name="translation_option_bottom_sheet_never_translate_site">Бұл сайтты ешқашан аудармау</string>
    <!-- Toggle switch description that will appear under the "Never translate these sites" settings toggle switch to provide more information on how this setting interacts with other settings. -->
    <string name="translation_option_bottom_sheet_switch_never_translate_site_description">Барлық басқа баптауларды қайта анықтайды</string>
    <!-- Toggle switch description that will appear under the "Never translate" and "Always translate" toggle switch settings to provide more information on how these  settings interacts with other settings. -->
    <string name="translation_option_bottom_sheet_switch_description">Аудару ұсыныстарын қайта анықтайды</string>
    <!-- Button text for the button that will take the user to the translation settings dialog. -->
    <string name="translation_option_bottom_sheet_translation_settings">Аударма баптаулары</string>

    <!-- Button text for the button that will take the user to a website to learn more about how translations works in the given app. The first parameter is the name of the application, for example, "Fenix". -->
    <string name="translation_option_bottom_sheet_about_translations">%1$s ішіндегі аудармалар туралы</string>

    <!-- Content description (not visible, for screen readers etc.) for closing the translations bottom sheet. -->
    <string name="translation_option_bottom_sheet_close_content_description">Аудармалар парағын жабу</string>

    <!-- The title of the warning card informs the user that an error has occurred at page settings. -->
    <string name="translation_option_bottom_sheet_error_warning_text">Кейбір баптаулар уақытша қолжетімсіз.</string>

    <!-- Translation settings dialog -->
    <!-- Title of the translation settings dialog that allows a user to set their preferred translation settings. -->
    <string name="translation_settings_toolbar_title">Аудармалар</string>
    <!-- Toggle switch label that indicates that the browser should signal or indicate when a translation is possible for any page. -->
    <string name="translation_settings_offer_to_translate">Мүмкін болған кезде аударуды ұсыну</string>
    <!-- Toggle switch label that indicates that downloading files required for translating is permitted when using data saver mode in Android. -->
    <string name="translation_settings_always_download">Деректерді үнемдеу режимінде тілдерді әрқашан жүктеп алу</string>
    <!-- Section header text that begins the section of a list of different options the user may select to adjust their translation preferences. -->
    <string name="translation_settings_translation_preference">Аударма баптаулары</string>
    <!-- Button text for the button that will take the user to the automatic translations settings dialog. On the automatic translations settings dialog, the user can set if translations should occur automatically for a given language. -->
    <string name="translation_settings_automatic_translation">Автоматты аударма</string>
    <!-- Button text for the button that will take the user to the never translate these sites dialog. On the never translate these sites dialog, the user can set if translations should never occur on certain websites. -->
    <string name="translation_settings_automatic_never_translate_sites">Бұл сайттарды ешқашан аудармау</string>
    <!-- Button text for the button that will take the user to the download languages dialog. On the download languages dialog, the user can manage which languages they would like to download for translations. -->
    <string name="translation_settings_download_language">Тілдерді жүктеп алу</string>

    <!-- Automatic translation preference screen -->
    <!-- Title of the automatic translation preference screen that will appear on the toolbar.-->
    <string name="automatic_translation_toolbar_title_preference">Автоматты аударма</string>
    <!-- Screen header presenting the automatic translation preference feature. It will appear under the toolbar. -->
    <string name="automatic_translation_header_preference">&quot;әрқашан аудару&quot; және &quot;ешқашан аудармау&quot; баптауларды басқару үшін тілді таңдаңыз.</string>

    <!-- The title of the warning card informs the user that the system could not load languages for translation settings. -->
    <string name="automatic_translation_error_warning_text">Тілдерді жүктеу мүмкін емес. Кейінірек қайта тексеріңіз.</string>

    <!-- Automatic translation options preference screen -->
    <!-- Preference option for offering to translate. Radio button title text.-->
    <string name="automatic_translation_option_offer_to_translate_title_preference">Аударуды ұсыну (үнсіз келісім бойынша)</string>
    <!-- Preference option for offering to translate. Radio button summary text. The first parameter is the name of the app defined in app_name (for example: Fenix)-->
    <string name="automatic_translation_option_offer_to_translate_summary_preference">%1$s осы тілдегі сайттарды аударуды ұсынады.</string>
    <!-- Preference option for always translate. Radio button title text. -->
    <string name="automatic_translation_option_always_translate_title_preference">Әрқашан аудару</string>
    <!-- Preference option for always translate. Radio button summary text. The first parameter is the name of the app defined in app_name (for example: Fenix)-->
    <string name="automatic_translation_option_always_translate_summary_preference">%1$s парақ жүктелген кезде бұл тілді автоматты түрде аударатын болады.</string>
    <!-- Preference option for never translate. Radio button title text.-->
    <string name="automatic_translation_option_never_translate_title_preference">Ешқашан аудармау</string>

    <!-- Preference option for never translate. Radio button summary text. The first parameter is the name of the app defined in app_name (for example: Fenix)-->
    <string name="automatic_translation_option_never_translate_summary_preference">%1$s осы тілдегі сайттарды аударуды ешқашан ұсынбайды.</string>

    <!-- Never translate site preference screen -->
    <!-- Title of the never translate site preference screen that will appear on the toolbar.-->
    <string name="never_translate_site_toolbar_title_preference">Бұл сайттарды ешқашан аудармау</string>
    <!-- Screen header presenting the never translate site preference feature. It will appear under the toolbar. -->
    <string name="never_translate_site_header_preference">Жаңа сайтты қосу үшін: Оны шолып, аударма мәзірінен &quot;Бұл сайтты ешқашан аудармау&quot; таңдаңыз.</string>
    <!-- Content description (not visible, for screen readers etc.): For a never-translated site list item that is selected.
             The first parameter is web site url (for example:"wikipedia.com") -->
    <string name="never_translate_site_item_list_content_description_preference">%1$s өшіру</string>
    <!-- The title of the warning card informs the user that an error has occurred at the never translate sites list. -->
    <string name="never_translate_site_error_warning_text">Сайттарды жүктеу мүмкін емес. Кейінірек қайта тексеріңіз.</string>
    <!-- The Delete site dialogue title will appear when the user clicks on a list item.
             The first parameter is web site url (for example:"wikipedia.com") -->
    <string name="never_translate_site_dialog_title_preference">%1$s өшіру керек пе?</string>
    <!-- The Delete site dialogue positive button will appear when the user clicks on a list item. The site will be deleted. -->
    <string name="never_translate_site_dialog_confirm_delete_preference">Өшіру</string>
    <!-- The Delete site dialogue negative button will appear when the user clicks on a list item. The dialog will be dismissed. -->
    <string name="never_translate_site_dialog_cancel_preference">Бас тарту</string>

    <!-- Download languages preference screen -->
    <!-- Title of the toolbar for the translation feature screen where users may download different languages for translation. -->
    <string name="download_languages_translations_toolbar_title_preference">Тілдерді жүктеп алу</string>
    <!-- Screen header presenting the download language preference feature. It will appear under the toolbar.The first parameter is "Learn More," a clickable text with a link. Talkback will append this to say "Double tap to open link to learn more". -->
    <string name="download_languages_header_preference">Жылдам аудармалар және желіден тыс аудару үшін толық тілдерді жүктеп алыңыз. %1$s</string>
    <!-- Clickable text from the screen header that links to a website. -->
    <string name="download_languages_header_learn_more_preference">Көбірек білу</string>
    <!-- The subhead of the download language preference screen will appear above the pivot language. -->
    <string name="download_languages_available_languages_preference">Қолжетімді тілдер</string>
    <!-- Text that will appear beside a core or pivot language package name to show that the language is necessary for the translation feature to function. -->
    <string name="download_languages_default_system_language_require_preference">керек</string>
    <!-- A text for download language preference item.
    The first parameter is the language name, for example, "Spanish".
    The second parameter is the language file size, for example, "(3.91 KB)" or, if the language package name is a pivot language, "(required)". -->
    <string name="download_languages_language_item_preference">%1$s (%2$s)</string>
    <!-- The subhead of the download language preference screen will appear above the items that were not downloaded. -->
    <string name="download_language_header_preference">Тілдерді жүктеп алу</string>
    <!-- All languages list item. When the user presses this item, they can download all languages. -->
    <string name="download_language_all_languages_item_preference">Барлық тілдер</string>
    <!-- All languages list item. When the user presses this item, they can delete all languages that were downloaded. -->
    <string name="download_language_all_languages_item_preference_to_delete">Барлық тілдерді өшіру</string>
    <!-- Content description (not visible, for screen readers etc.): For a language list item that was downloaded, the user can now delete it. -->
    <string name="download_languages_item_content_description_downloaded_state">Өшіру</string>
    <!-- Content description (not visible, for screen readers etc.): For a language list item, deleting is in progress. -->
    <string name="download_languages_item_content_description_delete_in_progress_state">Орындалуда</string>
    <!-- Content description (not visible, for screen readers etc.): For a language list item, downloading is in progress.
    The first parameter is the language name, for example, "Spanish".
    The second parameter is the language file size, for example, "(3.91 KB)". -->
    <string name="download_languages_item_content_description_download_in_progress_state">%1$s (%2$s) жүктеп алуды тоқтату</string>
    <!-- Content description (not visible, for screen readers etc.): For a language list item that was not downloaded. -->
    <string name="download_languages_item_content_description_not_downloaded_state">Жүктеп алу</string>

    <!-- The title of the warning card informs the user that an error has occurred when fetching the list of languages. -->
    <string name="download_languages_fetch_error_warning_text">Тілдерді жүктеу мүмкін емес. Кейінірек қайта тексеріңіз.</string>
    <!-- The title of the warning card informs the user that an error has occurred at downloading a language.
      The first parameter is the language name, for example, "Spanish". -->
    <string name="download_languages_error_warning_text"><![CDATA[<b>%1$s</b> жүктеп алу мүмкін емес. Кейінірек қайталап көріңіз.]]></string>
    <!-- The title of the warning card informs the user that an error has occurred at deleting a language.
          The first parameter is the language name, for example, "Spanish". -->
    <string name="download_languages_delete_error_warning_text"><![CDATA[<b>%1$s</b> өшіру мүмкін емес. Кейінірек қайталап көріңіз.]]></string>

    <!-- Title for the dialog used by the translations feature to confirm deleting a language.
    The dialog will be presented when the user requests deletion of a language.
    The first parameter is the name of the language, for example, "Spanish" and the second parameter is the size in kilobytes or megabytes of the language file. -->
    <string name="delete_language_file_dialog_title">%1$s өшіру керек пе (%2$s)?</string>

    <!-- Additional information for the dialog used by the translations feature to confirm deleting a language. The first parameter is the name of the application, for example, "Fenix". -->
    <string name="delete_language_file_dialog_message">Бұл тілді өшірсеңіз, аударған кезде %1$s тілдерді кэшіңізге жартылай жүктеп алады.</string>
    <!-- Title for the dialog used by the translations feature to confirm deleting all languages file.
    The dialog will be presented when the user requests deletion of all languages file.
    The first parameter is the size in kilobytes or megabytes of the language file. -->
    <string name="delete_language_all_languages_file_dialog_title">Барлық тілдерді өшіру керек пе (%1$s)?</string>
    <!-- Additional information for the dialog used by the translations feature to confirm deleting all languages file. The first parameter is the name of the application, for example, "Fenix". -->
    <string name="delete_language_all_languages_file_dialog_message">Барлық тілдерді өшірсеңіз, аударған кезде %1$s тілдерді кэшіңізге жартылай жүктеп алады.</string>
    <!-- Button text on the dialog used by the translations feature to confirm deleting a language. -->
    <string name="delete_language_file_dialog_positive_button_text">Өшіру</string>
    <!-- Button text on the dialog used by the translations feature to cancel deleting a language. -->
    <string name="delete_language_file_dialog_negative_button_text">Бас тарту</string>

    <!-- Title for the data saving mode warning dialog used by the translations feature.
    This dialog will be presented when the user attempts to download a language or perform
    a translation without the necessary language files downloaded first when Android's data saver mode is enabled and the user is not using WiFi.
    The first parameter is the size in kilobytes or megabytes of the language file.-->
    <string name="download_language_file_dialog_title">Деректерді үнемдеу режимінде (%1$s) жүктеп алу керек пе?</string>
    <!-- Additional information for the data saving mode warning dialog used by the translations feature. This text explains the reason a download is required for a translation. -->
    <string name="download_language_file_dialog_message_all_languages">Аудармаларды құпия сақтау үшін тілдерді кэшіңізге жартылай жүктеп аламыз.</string>
    <!-- Checkbox label text on the data saving mode warning dialog used by the translations feature. This checkbox allows users to ignore the data usage warnings. -->
    <string name="download_language_file_dialog_checkbox_text">Деректерді үнемдеу режимінде әрқашан жүктеп алу</string>
    <!-- Button text on the data saving mode warning dialog used by the translations feature to allow users to confirm they wish to continue and download the language file. -->
    <string name="download_language_file_dialog_positive_button_text">Жүктеп алу</string>
    <!-- Button text on the data saving mode warning dialog used by the translations feature to allow users to confirm they wish to continue and download the language file and perform a translation. -->
    <string name="download_language_file_dialog_positive_button_text_all_languages">Жүктеп алу және аудару</string>
    <!-- Button text on the data saving mode warning dialog used by the translations feature to allow users to cancel the action and not perform a download of the language file. -->
    <string name="download_language_file_dialog_negative_button_text">Бас тарту</string>

    <!-- Unified Trust Panel -->
    <!-- Title text for the protection panel banner when the site is not secure. -->
    <string name="protection_panel_banner_not_secure_title">Бұл сайтта абай болыңыз</string>
    <!-- Description text for the protection panel banner when the site is not secure. -->
    <string name="protection_panel_banner_not_secure_description">Сіздің байланысыңыз қауіпсіз емес.</string>
    <!-- Title text for the protection panel banner when tracking protection is disabled. -->
    <string name="protection_panel_banner_not_protected_title">Сіз қорғаныстарды сөндірдіңіз</string>

    <!-- Description text for the protection panel banner when tracking protection is disabled.
        The first parameter is the name of the app defined in app_name (for example: Fenix) -->
    <string name="protection_panel_banner_not_protected_description">%s жұмыстан тыс. Біз қорғаныстарды қайта іске қосуды ұсынамыз.</string>
    <!-- Title text for the protection panel banner when tracking protection is enabled.
        The first parameter is the name of the app defined in app_name (for example: Fenix) -->
    <string name="protection_panel_banner_protected_title">%s күзетте</string>
    <!-- Description text for the protection panel banner when tracking protection is enabled. -->
    <string name="protection_panel_banner_protected_description">Сіз қорғалғансыз. Бірдеңені байқасақ, сізге хабарлаймыз.</string>
    <!-- Label text for the Enhanced Tracking Protection toggle. -->
    <string name="protection_panel_etp_toggle_label">Бақылаудан кеңейтілген қорғаныс</string>
    <!-- Description text for the Enhanced Tracking Protection toggle when tracking protection is enabled. -->
    <string name="protection_panel_etp_toggle_enabled_description">Бұл сайтта бірдеңе бұзылған болып көрінсе, қорғанысты сөндіріп көріңіз.</string>

    <!-- Description text for the Enhanced Tracking Protection toggle when tracking protection is disabled. -->
    <string name="protection_panel_etp_toggle_disabled_description">Қорғаныстар СӨНДІРІЛГЕН. Біз оларды қайта іске қосуды ұсынамыз.</string>

    <!-- Debug drawer -->
    <!-- The user-facing title of the Debug Drawer feature. -->
    <string name="debug_drawer_title">Жөндеу құралдары</string>
    <!-- Content description (not visible, for screen readers etc.): Navigate back within the debug drawer. -->
    <string name="debug_drawer_back_button_content_description">Артқа өту</string>

    <!-- Content description (not visible, for screen readers etc.): Open debug drawer. -->
    <string name="debug_drawer_fab_content_description">Жөндеу сөресін ашу</string>

    <!-- Debug drawer tabs tools -->
    <!-- The title of the Tab Tools feature in the Debug Drawer. -->
    <string name="debug_drawer_tab_tools_title">Беттер саймандары</string>
    <!-- The title of the tab count section in Tab Tools. -->
    <string name="debug_drawer_tab_tools_tab_count_title">Беттер саны</string>
    <!-- The active tab count category in the tab count section in Tab Tools. -->
    <string name="debug_drawer_tab_tools_tab_count_active">Белсенді</string>
    <!-- The inactive tab count category in the tab count section in Tab Tools. -->
    <string name="debug_drawer_tab_tools_tab_count_inactive">Белсенді емес</string>
    <!-- The private tab count category in the tab count section in Tab Tools. -->
    <string name="debug_drawer_tab_tools_tab_count_private">Жеке</string>
    <!-- The total tab count category in the tab count section in Tab Tools. -->
    <string name="debug_drawer_tab_tools_tab_count_total">Барлығы</string>
    <!-- The title of the tab creation tool section in Tab Tools. -->
    <string name="debug_drawer_tab_tools_tab_creation_tool_title">Беттерді жасау құралы</string>
    <!-- The label of the text field in the tab creation tool. -->
    <string name="debug_drawer_tab_tools_tab_creation_tool_text_field_label">Жасау үшін беттер саны</string>
    <!-- The error message of the text field in the tab creation tool when the text field is empty -->
    <string name="debug_drawer_tab_tools_tab_quantity_empty_error">Мәтін өрісі бос</string>
    <!-- The error message of the text field in the tab creation tool when the text field has characters other than digits -->
    <string name="debug_drawer_tab_tools_tab_quantity_non_digits_error">Тек оң сандарды енгізіңіз</string>
    <!-- The error message of the text field in the tab creation tool when the text field is a zero -->
    <string name="debug_drawer_tab_tools_tab_quantity_non_zero_error">Нөлден үлкен санды енгізіңіз</string>
    <!-- The error message of the text field in the tab creation tool when the text field is a
        quantity greater than the max tabs. The first parameter is the maximum number of tabs
        that can be generated in one operation.-->
    <string name="debug_drawer_tab_tools_tab_quantity_exceed_max_error">Беттер саны бір әрекетте жасауға болатын максималды санынан (%1$s) асты</string>
    <!-- The button text to add tabs to the active tab group in the tab creation tool. -->
    <string name="debug_drawer_tab_tools_tab_creation_tool_button_text_active">Белсенді беттерге қосу</string>
    <!-- The button text to add tabs to the inactive tab group in the tab creation tool. -->
    <string name="debug_drawer_tab_tools_tab_creation_tool_button_text_inactive">Белсенді емес беттерге қосу</string>
    <!-- The button text to add tabs to the private tab group in the tab creation tool. -->
    <string name="debug_drawer_tab_tools_tab_creation_tool_button_text_private">Жеке беттерге қосу</string>

    <!-- Micro survey -->

    <!-- Microsurvey -->
    <!-- Prompt view -->
    <!-- The microsurvey prompt title. Note: The word "Firefox" should NOT be translated -->
    <string name="micro_survey_prompt_title" tools:ignore="BrandUsage,UnusedResources">Бізге Firefox-ты жақсартуға көмектесіңіз. Бұл бар болғаны бір минутты алады.</string>
    <!-- The continue button label -->
    <string name="micro_survey_continue_button_label" tools:ignore="UnusedResources">Жалғастыру</string>
    <!-- Survey view -->
    <!-- The survey header -->
    <string name="micro_survey_survey_header_2">Сауалнаманы толтырыңыз</string>
    <!-- The privacy notice link -->
    <string name="micro_survey_privacy_notice_2">Жекелік ескертуі</string>
    <!-- The submit button label text -->
    <string name="micro_survey_submit_button_label">Жіберу</string>
    <!-- The survey completion header -->
    <string name="micro_survey_survey_header_confirmation" tools:ignore="UnusedResources">Сауалнама аяқталды</string>
    <!-- The survey completion confirmation text -->
    <string name="micro_survey_feedback_confirmation">Пікіріңізге рахмет!</string>
    <!-- Option for likert scale -->
    <string name="likert_scale_option_1" tools:ignore="UnusedResources">Өте жақсы</string>
    <!-- Option for likert scale -->
    <string name="likert_scale_option_2" tools:ignore="UnusedResources">Жақсы</string>
    <!-- Option for likert scale -->
    <string name="likert_scale_option_3" tools:ignore="UnusedResources">Бейтарап</string>
    <!-- Option for likert scale -->
    <string name="likert_scale_option_4" tools:ignore="UnusedResources">Нашар</string>
    <!-- Option for likert scale -->
    <string name="likert_scale_option_5" tools:ignore="UnusedResources">Өте нашар</string>

    <!-- Option for likert scale -->
    <string name="likert_scale_option_6" tools:ignore="UnusedResources">Мен оны қолданбаймын</string>
    <!-- Option for likert scale. Note: The word "Firefox" should NOT be translated. -->
    <string name="likert_scale_option_7" tools:ignore="BrandUsage,UnusedResources">Мен Firefox-та іздеуді пайдаланбаймын</string>
    <!-- Option for likert scale -->
    <string name="likert_scale_option_8" tools:ignore="UnusedResources">Мен синхрондауды қолданбаймын</string>
    <!-- Text shown in prompt for printing microsurvey. "sec" It's an abbreviation for "second". Note: The word "Firefox" should NOT be translated. -->
    <string name="microsurvey_prompt_printing_title" tools:ignore="BrandUsage,UnusedResources">Firefox-та баспаға шығаруды жақсартуға көмектесіңіз. Бұл бар болғаны секундты алады</string>
    <!-- Text shown in prompt for search microsurvey. Note: The word "Firefox" should NOT be translated. -->
    <string name="microsurvey_prompt_search_title" tools:ignore="BrandUsage,UnusedResources">Firefox ішіндегі іздеуді жақсартуға көмектесіңіз. Бұл бар болғаны бір минутты алады</string>
    <!-- Text shown in prompt for sync microsurvey. Note: The word "Firefox" should NOT be translated. -->
    <string name="microsurvey_prompt_sync_title" tools:ignore="BrandUsage,UnusedResources">Firefox ішіндегі синхрондауды жақсартуға көмектесіңіз. Бұл бар болғаны бір минутты алады</string>
    <!-- Text shown in the survey title for printing microsurvey. Note: The word "Firefox" should NOT be translated. -->
    <string name="microsurvey_survey_printing_title" tools:ignore="BrandUsage,UnusedResources">Firefox жүйесінде баспаға шығаруға қаншалықты көңіліңіз толады?</string>
    <!-- Text shown in the survey title for homepage microsurvey. Note: The word "Firefox" should NOT be translated. -->
    <string name="microsurvey_homepage_title" tools:ignore="BrandUsage,UnusedResources">Firefox басты бетіне қаншалықты көңіліңіз толады?</string>
    <!-- Text shown in the survey title for search experience microsurvey. Note: The word "Firefox" should NOT be translated. -->
    <string name="microsurvey_search_title" tools:ignore="BrandUsage,UnusedResources">Firefox-тағы іздеу тәжірибесіне қаншалықты көңіліңіз толады?</string>
    <!-- Text shown in the survey title for sync experience microsurvey. Note: The word "Firefox" should NOT be translated. -->
    <string name="microsurvey_sync_title" tools:ignore="BrandUsage,UnusedResources">Firefox-тағы синхрондау тәжірибесіне қаншалықты көңіліңіз толады?</string>
    <!-- Accessibility -->
    <!-- Content description for the survey application icon. Note: The word "Firefox" should NOT be translated.  -->
    <string name="microsurvey_app_icon_content_description" tools:ignore="BrandUsage">Firefox логотипі</string>
    <!-- Content description for the survey feature icon. -->
    <string name="microsurvey_feature_icon_content_description">Сауалнама мүмкіндігі таңбашасы</string>
    <!-- Content description (not visible, for screen readers etc.) for closing microsurvey bottom sheet. -->
    <string name="microsurvey_close_handle_content_description">Сауалнаманы жабу</string>
    <!-- Content description for "X" button that is closing microsurvey. -->
    <string name="microsurvey_close_button_content_description">Жабу</string>

    <!-- Debug drawer logins -->
    <!-- The title of the Logins feature in the Debug Drawer. -->
    <string name="debug_drawer_logins_title">Логиндер</string>
    <!-- The title of the logins section in the Logins feature, where the parameter will be the site domain  -->
    <string name="debug_drawer_logins_current_domain_label">Ағымдағы домен: %s</string>
    <!-- The label for a button to add a new fake login for the current domain in the Logins feature. -->
    <string name="debug_drawer_logins_add_login_button">Осы домен үшін жалған логин қосу</string>
    <!-- Content description for delete button where parameter will be the username of the login -->
    <string name="debug_drawer_logins_delete_login_button_content_description">%s пайдаланушы атымен логинді өшіру</string>

    <!-- Debug drawer addresses -->
    <!-- The title of the Addresses feature in the Debug Drawer. -->
    <string name="debug_drawer_addresses_title">Адрестер</string>
    <!-- The title of the section header for the list of debug locales that can be enabled and disabled. -->
    <string name="debug_drawer_addresses_debug_locales_header">Іске қосу үшін жөндеу локальдері</string>

    <!-- Debug drawer "contextual feature recommendation" (CFR) tools -->
    <!-- The title of the CFR Tools feature in the Debug Drawer -->
    <string name="debug_drawer_cfr_tools_title">CFR құралдары</string>
    <!-- The title of the reset CFR section in CFR Tools -->
    <string name="debug_drawer_cfr_tools_reset_cfr_title">CFR қалпына келтіру</string>

    <!-- Glean debug tools -->
    <!-- The title of the glean debugging feature -->
    <string name="glean_debug_tools_title">Glean жөндеу құралдары</string>

    <!-- Messages explaining how to exit fullscreen mode -->
    <!-- Message shown to explain how to exit fullscreen mode when gesture navigation is enabled. -->
    <!-- Localisation note: this text should be as short as possible, max 68 chars -->
    <string name="exit_fullscreen_with_gesture_short">Жоғарыдан тартып әкеліңіз және шығу үшін артқа ым қимылын пайдаланыңыз</string>
    <!-- Message shown to explain how to exit fullscreen mode when using back button navigation. -->
    <!-- Localisation note: this text should be as short as possible, max 68 chars -->
    <string name="exit_fullscreen_with_back_button_short">Жоғарыдан тартып әкеліңіз және шығу үшін артқа басыңыз</string>

    <!-- Beta Label Component !-->
    <!-- Text shown as a label or tag to indicate a feature or area is still undergoing active development. Note that here "Beta" should not be translated, as it is used as an icon styled element. -->
    <string name="beta_feature">BETA</string>

    <!-- Root certificate expiration warnings -->
    <!-- These strings for homepage cards and push notifications to be pushed to users running outdated versions of Firefox. We want to encourage these users to update to the latest version so their extensions and other features don't stop working when Firefox's old root certificate expires on 2025-03-14. For more information, see this SUMO article: https://support.mozilla.org/kb/root-certificate-expiration !-->
    <!-- Homepage card button to open Google Play Store. "Update" is a verb. -->
    <string name="certificate_warning_homepage_card_update_now_button" tools:ignore="UnusedResources">Қазір жаңарту</string>
    <!-- Homepage card title about old Firefox version. "Update" is a verb. Note: The word "Firefox" should NOT be translated. -->
    <string name="certificate_warning_homepage_card_hca1_title" tools:ignore="BrandUsage,UnusedResources">Firefox браузерін жаңартыңыз</string>
    <!-- Homepage card message about old Firefox version -->
    <string name="certificate_warning_homepage_card_hca1_message" tools:ignore="UnusedResources">Түбірлік сертификаттың мерзімі аяқталады, бұл кейбір мүмкіндіктердің жұмысын 14 наурызда тоқтатады.</string>
    <!-- Homepage card title about old Firefox version. "Update" is a verb. -->
    <string name="certificate_warning_homepage_card_hcr1_title" tools:ignore="UnusedResources">14 наурызға дейін жаңартыңыз</string>
    <!-- Homepage card message about old Firefox version. Note: The word "Firefox" should NOT be translated. -->
    <string name="certificate_warning_homepage_card_hcr1_message" tools:ignore="BrandUsage,UnusedResources">Түбірлік сертификаттың мерзімі аяқталады, бұл сіздің Firefox нұсқасының дұрыс жұмысын тоқтатуына әкеледі.</string>
    <!-- Homepage card title about old Firefox version -->
    <string name="certificate_warning_homepage_card_hcw2_title" tools:ignore="UnusedResources">Жаңартуға 7 күннен аз уақыт қалды</string>
    <!-- Homepage card message about old Firefox version. Note: The word "Firefox" should NOT be translated. -->
    <string name="certificate_warning_homepage_card_hcw2_message" tools:ignore="BrandUsage,UnusedResources">14 наурызда қосымшалар мен басқа Firefox мүмкіндіктері жұмысын тоқтатады, себебі түбірлік сертификаттың мерзімі аяқталады.</string>
    <!-- Homepage card title about old Firefox version. Note: The word "Firefox" should NOT be translated. -->
    <string name="certificate_warning_homepage_card_hcw3_title" tools:ignore="BrandUsage,UnusedResources">Сіздің Firefox-ты сақтаудың соңғы мүмкіндігі</string>
    <!-- Homepage card message about old Firefox version. Note: The word "Firefox" should NOT be translated. -->
    <string name="certificate_warning_homepage_card_hcw3_message" tools:ignore="BrandUsage,UnusedResources">Сіздің Firefox нұсқаңыз 14 наурызда өз жұмысын тоқтатады, себебі түбірлік сертификаттың мерзімі аяқталады.</string>
    <!-- Push notification title about old Firefox version. "Update" is a noun. -->
    <string name="certificate_warning_push_notification_update_recommended_title" tools:ignore="UnusedResources">Жаңарту ұсынылады</string>
    <!-- Push notification message about old Firefox version -->
    <string name="certificate_warning_push_notification_pnr1_message" tools:ignore="UnusedResources">Қосымшалар мен кейбір мүмкіндіктер 14 наурызда жұмысын тоқтатады.</string>
    <!-- Push notification title about old Firefox version. Note: The word "Firefox" should NOT be translated. -->
    <string name="certificate_warning_push_notification_pnw2_title" tools:ignore="BrandUsage,UnusedResources">Сіз Firefox-тың ескі нұсқасын қолданып отырсыз</string>
    <!-- Push notification message about old Firefox version. "Update" is a verb. -->
    <string name="certificate_warning_push_notification_pnw2_message" tools:ignore="UnusedResources">Қосымшалар мен басқа мүмкіндіктерді пайдалануды жалғастыру үшін 14 наурызға дейін жаңартыңыз.</string>
    <!-- Push notification message about old Firefox version -->
    <string name="certificate_warning_push_notification_pnw3_message" tools:ignore="UnusedResources">Кейбір мүмкіндіктер ертең жұмысын тоқтатады.</string>
</resources><|MERGE_RESOLUTION|>--- conflicted
+++ resolved
@@ -341,7 +341,6 @@
     <string name="browser_menu_tools_description_with_translate_with_report_site" moz:removedIn="135" tools:ignore="UnusedResources">Оқу режимі, Аудару, %s, Баспаға шығару, Бөлісу, Қолданбаны ашу</string>
     <!-- Browser menu description that describes the various tools related menu items inside of the tools sub-menu when the "Report broken site" feature is available-->
     <string name="browser_menu_tools_description_with_translate_with_report_site_2">Оқу режимі, Аудару, Сынған сайт туралы хабарлау, Баспаға шығару, Бөлісу, Қолданбаны ашу</string>
-<<<<<<< HEAD
     <!-- Browser menu description that describes the various tools related menu items inside of the tools sub-menu -->
     <string name="browser_menu_tools_description_with_translate_without_report_site">Оқу режимі, Аудару, Баспаға шығару, Бөлісу, Қолданбаны ашу</string>
     <!-- Browser menu description that describes the various tools related menu items inside of the tools sub-menu
@@ -350,16 +349,6 @@
     <!-- Browser menu description that describes the various tools related menu items inside of the tools sub-menu when the "Report broken site" feature is available-->
     <string name="browser_menu_tools_description_with_report_site_2">Оқу режимі, Сынған сайт туралы хабарлау, Баспаға шығару, Бөлісу, Қолданбаны ашу</string>
     <!-- Browser menu description that describes the various tools related menu items inside of the tools sub-menu -->
-=======
-    <!-- Browser menu description that describes the various tools related menu items inside of the tools sub-menu -->
-    <string name="browser_menu_tools_description_with_translate_without_report_site">Оқу режимі, Аудару, Баспаға шығару, Бөлісу, Қолданбаны ашу</string>
-    <!-- Browser menu description that describes the various tools related menu items inside of the tools sub-menu
-         The first parameter is the label of the report site issue (for example: Report Site issue) -->
-    <string name="browser_menu_tools_description_with_report_site" moz:removedIn="135" tools:ignore="UnusedResources">Оқу режимі, %s, Баспаға шығару, Бөлісу, Қолданбаны ашу</string>
-    <!-- Browser menu description that describes the various tools related menu items inside of the tools sub-menu when the "Report broken site" feature is available-->
-    <string name="browser_menu_tools_description_with_report_site_2">Оқу режимі, Сынған сайт туралы хабарлау, Баспаға шығару, Бөлісу, Қолданбаны ашу</string>
-    <!-- Browser menu description that describes the various tools related menu items inside of the tools sub-menu -->
->>>>>>> 07ff4473
     <string name="browser_menu_tools_description_without_report_site">Оқу режимі, Баспаға шығару, Бөлісу, Қолданбаны ашу</string>
     <!-- Browser menu label that navigates to the save sub-menu, which contains various save related menu items such as
          bookmarking a page, saving to collection, shortcut or as a PDF, and adding to home screen -->
@@ -378,11 +367,7 @@
     <!-- Browser menu label for turning OFF reader view of the current visited page -->
     <string name="browser_menu_turn_off_reader_view">Оқу көрінісін сөндіру</string>
     <!-- Browser menu button that reopens a private tab as a regular tab -->
-<<<<<<< HEAD
-    <string name="browser_menu_open_in_normal_tab">Жеке емес бетке жылжыту</string>dsa
-=======
     <string name="browser_menu_open_in_normal_tab">Жеке емес бетке жылжыту</string>
->>>>>>> 07ff4473
     <!-- Browser menu label for navigating to the translation feature, which provides language translation options the current visited page -->
     <string name="browser_menu_translate_page">Парақты аудару…</string>
     <!-- Browser menu label for navigating to the Web Compat Reporter feature, which provides users the ability to send bug reports for broken sites. -->
@@ -582,42 +567,6 @@
     <string name="onboarding_add_on_star_rating_content_description">Бағаланды: 5 ішінен %1$s</string>
 
     <!-- Title for the privacy preferences dialog shown during onboarding. Note: The word "Firefox" should NOT be translated. -->
-<<<<<<< HEAD
-    <string name="onboarding_preferences_dialog_title" tools:ignore="BrandUsage,UnusedResources">Firefox-ты жақсартуға көмектесіңіз</string>
-    <!-- Title for the crash reporting option in the privacy preferences dialog shown during onboarding. -->
-    <string name="onboarding_preferences_dialog_crash_reporting_title" tools:ignore="UnusedResources">Құлау хабарламаларын автоматты түрде жіберу</string>
-    <!-- Description for the crash reporting option in the privacy preferences dialog shown during onboarding. -->
-    <string name="onboarding_preferences_dialog_crash_reporting_description" tools:ignore="UnusedResources">Құлау есептемелері браузердегі ақауларды диагностикалауға және түзетуге мүмкіндік береді. Есептемелер жеке немесе сезімтал деректерді қамтуы мүмкін.</string>
-    <!-- Learn more link for the crash reporting option in the privacy preferences dialog shown during onboarding. -->
-    <string name="onboarding_preferences_dialog_crash_reporting_learn_more" tools:ignore="UnusedResources">Құлау есептемелері туралы көбірек білу</string>
-    <!-- Title for the usage data option in the privacy preferences dialog shown during onboarding. Note: The word "Mozilla" should NOT be translated. -->
-    <string name="onboarding_preferences_dialog_usage_data_title" tools:ignore="UnusedResources">Техникалық және өзара әрекеттесу деректерін Mozilla-ға жіберу</string>
-    <!-- Description for the usage data option in the privacy preferences dialog shown during onboarding. Note: The word "Firefox" should NOT be translated. -->
-    <string name="onboarding_preferences_dialog_usage_data_description" tools:ignore="BrandUsage,UnusedResources">Құрылғыңыз, жабдық конфигурациясы және Firefox пайдалану жолы туралы деректер барлық жердегі пайдаланушылар үшін мүмкіндіктерді, өнімділікті және тұрақтылықты жақсартуға көмектеседі.</string>
-    <!-- Learn more link for the usage data option in the privacy preferences dialog shown during onboarding. -->
-    <string name="onboarding_preferences_dialog_usage_data_learn_more" tools:ignore="UnusedResources">Қолданылу ақпараты туралы көбірек білу</string>
-    <!-- Positive button label for the privacy preferences dialog shown during onboarding. -->
-    <string name="onboarding_preferences_dialog_positive_button" tools:ignore="UnusedResources">Дайын</string>
-    <!-- Negative button label for the privacy preferences dialog shown during onboarding. -->
-    <string name="onboarding_preferences_dialog_negative_button" tools:ignore="UnusedResources">Бас тарту</string>
-
-    <!-- Terms of service onboarding title card label. 'Firefox' intentionally hardcoded here-->
-    <string name="onboarding_welcome_to_firefox" tools:ignore="UnusedResources,BrandUsage">Firefox ішіне қош келдіңіз</string>
-    <!-- Terms of service onboarding page continue button label. -->
-    <string name="onboarding_term_of_service_agree_and_continue_button_label" tools:ignore="UnusedResources">Келісу және жалғастыру</string>
-    <!-- Line one of the terms of service onboarding page. 'Firefox' is intentionally hardcoded. %1$s is replaced by an active link, using onboarding_term_of_service_line_one_link_text as text (“Terms of Service”). -->
-    <string name="onboarding_term_of_service_line_one" tools:ignore="UnusedResources,BrandUsage">Жалғастыру арқылы сіз Firefox %1$s келісесіз.</string>
-    <!-- Used as text for the link in onboarding_term_of_service_line_one. -->
-    <string name="onboarding_term_of_service_line_one_link_text" tools:ignore="UnusedResources,BrandUsage">Қызмет көрсету шарттарымен</string>
-    <!-- Line two of the terms of service onboarding page. 'Firefox' is intentionally hardcoded. %1$s is replaced by an active link, using onboarding_term_of_service_line_two_link_text as text (Privacy Notice”). -->
-    <string name="onboarding_term_of_service_line_two" tools:ignore="UnusedResources,BrandUsage">Firefox сіздің жекелігіңізге мән береді. Толығырақ біздің %1$s бөлімінен оқыңыз.</string>
-    <!-- Used as text for the link in onboarding_term_of_service_line_two. -->
-    <string name="onboarding_term_of_service_line_two_link_text" tools:ignore="UnusedResources,BrandUsage">Жекелік ескертуі</string>
-    <!-- Line three of the terms of service onboarding page. 'Firefox' and 'Mozilla' are intentionally hardcoded. %1$S is replaced by an active link, using onboarding_term_of_service_line_three_link_text as text (Manage”). -->
-    <string name="onboarding_term_of_service_line_three" tools:ignore="UnusedResources,BrandUsage">Браузерді жақсартуға көмектесу үшін Firefox Mozilla-ға диагностикалық және өзара әрекеттесу деректерін жібереді. %1$s</string>
-    <!-- Used as text for the link in onboarding_term_of_service_line_three. -->
-    <string name="onboarding_term_of_service_line_three_link_text" tools:ignore="UnusedResources,BrandUsage">Басқару</string>
-=======
     <string name="onboarding_preferences_dialog_title" tools:ignore="BrandUsage">Firefox-ты жақсартуға көмектесіңіз</string>
     <!-- Title for the crash reporting option in the privacy preferences dialog shown during onboarding. -->
     <string name="onboarding_preferences_dialog_crash_reporting_title">Құлау хабарламаларын автоматты түрде жіберу</string>
@@ -652,7 +601,6 @@
     <string name="onboarding_term_of_service_line_three" tools:ignore="BrandUsage">Браузерді жақсартуға көмектесу үшін Firefox Mozilla-ға диагностикалық және өзара әрекеттесу деректерін жібереді. %1$s</string>
     <!-- Used as text for the link in onboarding_term_of_service_line_three. -->
     <string name="onboarding_term_of_service_line_three_link_text">Басқару</string>
->>>>>>> 07ff4473
     <!-- Onboarding header for the toolbar selection card, used by Nimbus experiments. -->
     <string name="onboarding_customize_toolbar_title" tools:ignore="UnusedResources">Құралдар панелінің орналасуын таңдау</string>
     <!-- Onboarding sub header for toolbar selection card, used by Nimbus experiments. -->
@@ -660,11 +608,7 @@
     <!-- Onboarding label for 'Save and continue' button, used by Nimbus experiments. -->
     <string name="onboarding_save_and_continue_button">Сақтау және жалғастыру</string>
     <!-- Onboarding toolbar selection card label for 'skip' button, used by Nimbus experiments. -->
-<<<<<<< HEAD
-    <string name="onboarding_customize_toolbar_skip_button">Аттап кету</string>
-=======
     <string name="onboarding_customize_toolbar_skip_button" moz:removedIn="135" tools:ignore="UnusedResources">Аттап кету</string>
->>>>>>> 07ff4473
     <!-- Onboarding toolbar selection card label for 'top' option, used by Nimbus experiments. -->
     <string name="onboarding_customize_toolbar_top_option">Үстінде</string>
     <!-- Onboarding toolbar selection card label for 'bottom' option, used by Nimbus experiments. -->
@@ -673,9 +617,6 @@
     <!-- Onboarding toolbar selection card content description for the main image. -->
     <string name="onboarding_customize_toolbar_main_image_content_description">Бейнеленген құралдар тақтасын көрсететін құралдар тақтасын таңдау көрінісінің үлкен тақырыптама кескіні.</string>
     <!-- Onboarding toolbar selection card content description for the toolbar placement image. %1$s is placeholder for either 'top' or 'bottom'. -->
-<<<<<<< HEAD
-    <string name="onboarding_customize_toolbar_placement_content_description">%1$s құралдар тақтасының суреті</string>
-=======
     <string name="onboarding_customize_toolbar_placement_content_description" moz:removedIn="135" tools:ignore="UnusedResources">%1$s құралдар тақтасының суреті</string>
 
     <!-- Onboarding toolbar selection card content description for the toolbar placement image. -->
@@ -683,7 +624,6 @@
     <string name="onboarding_customize_toolbar_placement_top_content_description">Үстіндегі құралдар тақтасының суреті</string>
     <!-- Onboarding toolbar selection card label for 'Not now' button, used by Nimbus experiments. -->
     <string name="onboarding_customize_toolbar_not_now_button" moz:removedIn="136" tools:ignore="UnusedResources">Қазір емес</string>
->>>>>>> 07ff4473
 
     <!-- Onboarding header for the theme selection card, used by Nimbus experiments. -->
     <string name="onboarding_customize_theme_title" tools:ignore="UnusedResources">Теманы таңдау</string>
@@ -692,11 +632,7 @@
     <!-- Onboarding label for 'Save and start browsing' button, used by Nimbus experiments. -->
     <string name="onboarding_save_and_start_button">Сақтау және шолуды бастау</string>
     <!-- Onboarding theme selection card label for 'skip' button, used by Nimbus experiments. -->
-<<<<<<< HEAD
-    <string name="onboarding_customize_theme_skip_button">Аттап кету</string>
-=======
     <string name="onboarding_customize_theme_skip_button" moz:removedIn="135" tools:ignore="UnusedResources">Аттап кету</string>
->>>>>>> 07ff4473
     <!-- Onboarding theme selection card label for 'dark' option, used by Nimbus experiments. -->
     <string name="onboarding_customize_theme_dark_option">Күңгірт</string>
     <!-- Onboarding theme selection card label for 'light' option, used by Nimbus experiments. -->
@@ -708,12 +644,9 @@
     <!-- Onboarding theme selection card content description for the theme selection image. %1$s is placeholder for either 'system', 'light' or 'dark'. -->
     <string name="onboarding_customize_theme_content_description">%1$s темасының суреті</string>
 
-<<<<<<< HEAD
-=======
     <!-- Onboarding theme selection card label for 'Not now' button, used by Nimbus experiments. -->
     <string name="onboarding_customize_theme_not_now_button" moz:removedIn="136" tools:ignore="UnusedResources">Қазір емес</string>
 
->>>>>>> 07ff4473
     <!-- Search Widget -->
     <!-- Content description for searching with a widget. The first parameter is the name of the application.-->
     <string name="search_widget_content_description_2">Жаңа %1$s бетін ашу</string>
@@ -1120,14 +1053,11 @@
     <string name="preferences_marketing_data_description_3" tools:ignore="BrandUsage">Firefox-ты өзіңіз үшін қалай ашқаныңыз туралы ақпаратты Mozilla маркетинг серіктестерімен бөлісіңіз. Бұл бізге Firefox-ты дамытуға және жақсырақ интернет құруға көмектеседі</string>
     <!-- Learn more link for marketing data preference -->
     <string name="preferences_marketing_data_learn_more">Маркетинг деректері туралы көбірек білу</string>
-<<<<<<< HEAD
-=======
 
     <!-- Preference switch for daily usage ping data collection -->
     <string name="preferences_daily_usage_ping_title">Күнделікті пайдалану пингі</string>
     <string name="preferences_daily_usage_ping_description">Бұл Mozilla-ға белсенді пайдаланушылар санын бағалауға көмектеседі.</string>
     <string name="preferences_daily_usage_ping_learn_more">Күнделікті пайдалану пингі туралы көбірек білу</string>
->>>>>>> 07ff4473
     <!-- Preference switch title for automatically submitting crash reports -->
     <string name="preferences_automatically_send_crashes_title">Құлау хабарламаларын автоматты түрде жіберу</string>
     <string name="preferences_automatically_submit_crashes_title" moz:removedIn="136" tools:ignore="UnusedResources">Құлау хабарламаларын автоматты түрде жіберу</string>
@@ -2749,11 +2679,7 @@
     <!-- Text for opt-in button from the review quality check contextual onboarding card. -->
     <string name="review_quality_check_contextual_onboarding_primary_button_text" moz:removedIn="136" tools:ignore="UnusedResources">Иә, қолданып көру</string>
     <!-- Text for opt-out button from the review quality check contextual onboarding card. -->
-<<<<<<< HEAD
-    <string name="review_quality_check_contextual_onboarding_secondary_button_text">Қазір емес</string>
-=======
     <string name="review_quality_check_contextual_onboarding_secondary_button_text" moz:removedIn="136" tools:ignore="UnusedResources">Қазір емес</string>
->>>>>>> 07ff4473
 
     <!-- Content description (not visible, for screen readers etc.) for opening browser menu button to open review quality check bottom sheet. -->
     <string name="review_quality_check_open_handle_content_description" moz:removedIn="136" tools:ignore="UnusedResources">Пікірлерді тексеру құралын ашу</string>
