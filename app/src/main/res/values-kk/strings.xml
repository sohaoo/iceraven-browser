--- conflicted
+++ resolved
@@ -251,14 +251,11 @@
     <!-- Content description for the translate page toolbar button that opens the translations dialog when no translation has occurred. -->
     <string name="browser_toolbar_translate">Парақты аудару</string>
 
-<<<<<<< HEAD
-=======
     <!-- Content description (not visible, for screen readers etc.) for the translate page toolbar button that opens the translations dialog when the page is translated successfully.
          The first parameter is the name of the language that is displayed in the original page. (For example: English)
          The second parameter is the name of the language which the page was translated to. (For example: French) -->
     <string name="browser_toolbar_translated_successfully">Бет %1$s тілінен %2$s тіліне аударылды.</string>
 
->>>>>>> 382ca721
     <!-- Locale Settings Fragment -->
     <!-- Content description for tick mark on selected language -->
     <string name="a11y_selected_locale_content_description">Таңдалған тіл</string>
@@ -708,15 +705,9 @@
     <!-- Preference for syncing bookmarks -->
     <string name="preferences_sync_bookmarks">Бетбелгілер</string>
     <!-- Preference for syncing logins -->
-<<<<<<< HEAD
-    <string name="preferences_sync_logins">Логиндер</string>
-    <!-- Preference for syncing passwords -->
-    <string name="preferences_sync_logins_2" tools:ignore="UnusedResources">Парольдер</string>
-=======
     <string name="preferences_sync_logins" moz:RemovedIn="125" tools:ignore="UnusedResources">Логиндер</string>
     <!-- Preference for syncing passwords -->
     <string name="preferences_sync_logins_2">Парольдер</string>
->>>>>>> 382ca721
     <!-- Preference for syncing tabs -->
     <string name="preferences_sync_tabs_2">Ашық беттер</string>
     <!-- Preference for signing out -->
@@ -741,15 +732,9 @@
     <string name="default_device_name_2">%1$s, %2$s %3$s</string>
 
     <!-- Preference for syncing credit cards -->
-<<<<<<< HEAD
-    <string name="preferences_sync_credit_cards">Несиелік карталар</string>
-    <!-- Preference for syncing payment methods -->
-    <string name="preferences_sync_credit_cards_2" tools:ignore="UnusedResources">Төлем әдістері</string>
-=======
     <string name="preferences_sync_credit_cards" moz:RemovedIn="125" tools:ignore="UnusedResources">Несиелік карталар</string>
     <!-- Preference for syncing payment methods -->
     <string name="preferences_sync_credit_cards_2">Төлем әдістері</string>
->>>>>>> 382ca721
     <!-- Preference for syncing addresses -->
     <string name="preferences_sync_address">Адрестер</string>
 
@@ -1689,15 +1674,6 @@
     <string name="add_to_homescreen_description_2">Бұл веб-сайтты жылдам қатынау және қолданба тектес режимде жылдам шолу мақсатымен құрылғыңыздың үй бетіңізге қосуға болады.</string>
 
     <!-- Preference for managing the settings for logins and passwords in Fenix -->
-<<<<<<< HEAD
-    <string name="preferences_passwords_logins_and_passwords">Логиндер және парольдер</string>
-    <!-- Preference for managing the settings for logins and passwords in Fenix -->
-    <string name="preferences_passwords_logins_and_passwords_2" tools:ignore="UnusedResources">Парольдер</string>
-    <!-- Preference for managing the saving of logins and passwords in Fenix -->
-    <string name="preferences_passwords_save_logins">Логиндер және парольдерді сақтау</string>
-    <!-- Preference for managing the saving of logins and passwords in Fenix -->
-    <string name="preferences_passwords_save_logins_2" tools:ignore="UnusedResources">Парольдерді сақтау</string>
-=======
     <string name="preferences_passwords_logins_and_passwords" moz:RemovedIn="125" tools:ignore="UnusedResources">Логиндер және парольдер</string>
     <!-- Preference for managing the settings for logins and passwords in Fenix -->
     <string name="preferences_passwords_logins_and_passwords_2">Парольдер</string>
@@ -1705,7 +1681,6 @@
     <string name="preferences_passwords_save_logins" moz:RemovedIn="125" tools:ignore="UnusedResources">Логиндер және парольдерді сақтау</string>
     <!-- Preference for managing the saving of logins and passwords in Fenix -->
     <string name="preferences_passwords_save_logins_2">Парольдерді сақтау</string>
->>>>>>> 382ca721
     <!-- Preference option for asking to save passwords in Fenix -->
     <string name="preferences_passwords_save_logins_ask_to_save">Сақтау алдында сұрау</string>
     <!-- Preference option for never saving passwords in Fenix -->
@@ -1727,47 +1702,6 @@
     <!-- Preference option for adding a password -->
     <string name="preferences_logins_add_login_2">Парольді қосу</string>
 
-<<<<<<< HEAD
-    <!-- Preference option for adding a password -->
-    <string name="preferences_logins_add_login_2" tools:ignore="UnusedResources">Парольді қосу</string>
-
-    <!-- Preference for syncing saved logins in Fenix -->
-    <string name="preferences_passwords_sync_logins">Логиндерді синхрондау</string>
-    <!-- Preference for syncing saved passwords in Fenix -->
-    <string name="preferences_passwords_sync_logins_2" tools:ignore="UnusedResources">Парольдерді синхрондау</string>
-    <!-- Preference for syncing saved logins in Fenix, when not signed in-->
-    <string name="preferences_passwords_sync_logins_across_devices">Логиндерді құрылғылар арасында синхрондау</string>
-    <!-- Preference for syncing saved passwords in Fenix, when not signed in-->
-    <string name="preferences_passwords_sync_logins_across_devices_2" tools:ignore="UnusedResources">Парольдерді құрылғылар арасында синхрондау</string>
-    <!-- Preference to access list of saved logins -->
-    <string name="preferences_passwords_saved_logins">Сақталған логиндер</string>
-    <!-- Preference to access list of saved passwords -->
-    <string name="preferences_passwords_saved_logins_2" tools:ignore="UnusedResources">Сақталған парольдер</string>
-    <!-- Description of empty list of saved passwords. Placeholder is replaced with app name.  -->
-    <string name="preferences_passwords_saved_logins_description_empty_text">Сіз %s ішінде сақтаған немесе синхрондаған логиндер осында көрсетіледі.</string>
-    <!-- Description of empty list of saved passwords. Placeholder is replaced with app name.  -->
-    <string name="preferences_passwords_saved_logins_description_empty_text_2" tools:ignore="UnusedResources">Сіз %s ішіне сақтаған немесе синхрондаған парольдер осында тізіліп көрсетіледі. Сіз сақтаған барлық парольдер шифрленген.</string>
-    <!-- Preference to access list of saved logins -->
-    <string name="preferences_passwords_saved_logins_description_empty_learn_more_link">Синхрондау туралы көбірек біліңіз.</string>
-    <!-- Clickable text for opening an external link for more information about Sync. -->
-    <string name="preferences_passwords_saved_logins_description_empty_learn_more_link_2" tools:ignore="UnusedResources">Синхрондау туралы көбірек біліңіз</string>
-    <!-- Preference to access list of login exceptions that we never save logins for -->
-    <string name="preferences_passwords_exceptions">Ережеден бөлек</string>
-    <!-- Empty description of list of login exceptions that we never save logins for -->
-    <string name="preferences_passwords_exceptions_description_empty">Сақталмаған логиндер мен парольдер осында көрсетіледі.</string>
-    <!-- Empty description of list of login exceptions that we never save passwords for. Parameter will be replaced by app name. -->
-    <string name="preferences_passwords_exceptions_description_empty_2" tools:ignore="UnusedResources">%s осы жерде тізімделген сайттар үшін парольдерді сақтамайтын болады.</string>
-    <!-- Description of list of login exceptions that we never save logins for -->
-    <string name="preferences_passwords_exceptions_description">Бұл сайттар үшін логиндер мен парольдер сақталмайды.</string>
-    <!-- Description of list of login exceptions that we never save passwords for. Parameter will be replaced by app name. -->
-    <string name="preferences_passwords_exceptions_description_2" tools:ignore="UnusedResources">%s бұл сайттар үшін парольдерді сақтамайтын болады.</string>
-    <!-- Text on button to remove all saved login exceptions -->
-    <string name="preferences_passwords_exceptions_remove_all">Барлық ережеден тыс жағдайларды өшіру</string>
-    <!-- Hint for search box in logins list -->
-    <string name="preferences_passwords_saved_logins_search">Логиндерден іздеу</string>
-    <!-- Hint for search box in passwords list -->
-    <string name="preferences_passwords_saved_logins_search_2" tools:ignore="UnusedResources">Парольдерді іздеу</string>
-=======
     <!-- Preference for syncing saved passwords in Fenix -->
     <string name="preferences_passwords_sync_logins" moz:RemovedIn="125" tools:ignore="UnusedResources">Логиндерді синхрондау</string>
     <!-- Preference for syncing saved passwords in Fenix -->
@@ -1804,7 +1738,6 @@
     <string name="preferences_passwords_saved_logins_search" moz:RemovedIn="125" tools:ignore="UnusedResources">Логиндерден іздеу</string>
     <!-- Hint for search box in passwords list -->
     <string name="preferences_passwords_saved_logins_search_2">Парольдерді іздеу</string>
->>>>>>> 382ca721
     <!-- The header for the site that a login is for -->
     <string name="preferences_passwords_saved_logins_site">Сайт</string>
     <!-- The header for the username for a login -->
@@ -1832,19 +1765,6 @@
     <!-- Content Description (for screenreaders etc) read for the button to hide a password in logins -->
     <string name="saved_login_hide_password">Парольді жасыру</string>
     <!-- Message displayed in biometric prompt displayed for authentication before allowing users to view their logins -->
-<<<<<<< HEAD
-    <string name="logins_biometric_prompt_message">Сақталған логиндеріңізді көру үшін бұғаттауын ашыңыз</string>
-    <!-- Message displayed in biometric prompt displayed for authentication before allowing users to view their passwords -->
-    <string name="logins_biometric_prompt_message_2" tools:ignore="UnusedResources">Сақталған парольдеріңізді көру үшін бұғаттауын ашыңыз</string>
-    <!-- Title of warning dialog if users have no device authentication set up -->
-    <string name="logins_warning_dialog_title">Логиндер және парольдерді қорғаңыз</string>
-    <!-- Title of warning dialog if users have no device authentication set up -->
-    <string name="logins_warning_dialog_title_2" tools:ignore="UnusedResources">Сақталған парольдерді қорғаңыз</string>
-    <!-- Message of warning dialog if users have no device authentication set up -->
-    <string name="logins_warning_dialog_message">Бөтен адам сіздің құрылғыңызда болса, одан сақталған логиндер мен парольдерді қорғау үшін құрылғының бұғаттау үлгісін, PIN-кодын немесе парольді орнатыңыз.</string>
-    <!-- Message of warning dialog if users have no device authentication set up -->
-    <string name="logins_warning_dialog_message_2" tools:ignore="UnusedResources">Бөтен адам сіздің құрылғыңызда болса, одан сақталған парольдеріңізді қорғау үшін құрылғының бұғаттау үлгісін, PIN-кодын немесе парольді орнатыңыз.</string>
-=======
     <string name="logins_biometric_prompt_message" moz:RemovedIn="125" tools:ignore="UnusedResources">Сақталған логиндеріңізді көру үшін бұғаттауын ашыңыз</string>
     <!-- Message displayed in biometric prompt displayed for authentication before allowing users to view their passwords -->
     <string name="logins_biometric_prompt_message_2">Сақталған парольдеріңізді көру үшін бұғаттауын ашыңыз</string>
@@ -1856,7 +1776,6 @@
     <string name="logins_warning_dialog_message" moz:RemovedIn="125" tools:ignore="UnusedResources">Бөтен адам сіздің құрылғыңызда болса, одан сақталған логиндер мен парольдерді қорғау үшін құрылғының бұғаттау үлгісін, PIN-кодын немесе парольді орнатыңыз.</string>
     <!-- Message of warning dialog if users have no device authentication set up -->
     <string name="logins_warning_dialog_message_2">Бөтен адам сіздің құрылғыңызда болса, одан сақталған парольдеріңізді қорғау үшін құрылғының бұғаттау үлгісін, PIN-кодын немесе парольді орнатыңыз.</string>
->>>>>>> 382ca721
     <!-- Negative button to ignore warning dialog if users have no device authentication set up -->
     <string name="logins_warning_dialog_later">Кейінірек</string>
 
@@ -1887,19 +1806,6 @@
     <!-- Preference and title for managing the settings for addresses -->
     <string name="preferences_addresses">Адрестер</string>
     <!-- Preference and title for managing the settings for credit cards -->
-<<<<<<< HEAD
-    <string name="preferences_credit_cards">Несиелік карталар</string>
-    <!-- Preference and title for managing the settings for payment methods -->
-    <string name="preferences_credit_cards_2" tools:ignore="UnusedResources">Төлем әдістері</string>
-    <!-- Preference for saving and autofilling credit cards -->
-    <string name="preferences_credit_cards_save_and_autofill_cards">Карталарды сақтау және автотолтыру</string>
-    <!-- Preference for saving and autofilling credit cards -->
-    <string name="preferences_credit_cards_save_and_autofill_cards_2" tools:ignore="UnusedResources">Төлем әдістерін сақтау және толтыру</string>
-    <!-- Preference summary for saving and autofilling credit card data -->
-    <string name="preferences_credit_cards_save_and_autofill_cards_summary">Деректер шифрленген</string>
-    <!-- Preference summary for saving and autofilling payment method data. Parameter will be replaced by app name. -->
-    <string name="preferences_credit_cards_save_and_autofill_cards_summary_2" tools:ignore="UnusedResources">%s сіз сақтаған барлық төлем әдістерін шифрлейді</string>
-=======
     <string name="preferences_credit_cards" moz:RemovedIn="125" tools:ignore="UnusedResources">Несиелік карталар</string>
     <!-- Preference and title for managing the settings for payment methods -->
     <string name="preferences_credit_cards_2">Төлем әдістері</string>
@@ -1911,7 +1817,6 @@
     <string name="preferences_credit_cards_save_and_autofill_cards_summary" moz:RemovedIn="125" tools:ignore="UnusedResources">Деректер шифрленген</string>
     <!-- Preference summary for saving and autofilling payment method data. Parameter will be replaced by app name. -->
     <string name="preferences_credit_cards_save_and_autofill_cards_summary_2">%s сіз сақтаған барлық төлем әдістерін шифрлейді</string>
->>>>>>> 382ca721
     <!-- Preference option for syncing credit cards across devices. This is displayed when the user is not signed into sync -->
     <string name="preferences_credit_cards_sync_cards_across_devices">Карталарды құрылғылар арасында синхрондау</string>
     <!-- Preference option for syncing credit cards across devices. This is displayed when the user is signed into sync -->
@@ -1920,33 +1825,19 @@
     <string name="preferences_credit_cards_add_credit_card" moz:RemovedIn="125" tools:ignore="UnusedResources">Несиелік картаны қосу</string>
 
     <!-- Preference option for adding a card -->
-<<<<<<< HEAD
-    <string name="preferences_credit_cards_add_credit_card_2" tools:ignore="UnusedResources">Картаны қосу</string>
-    <!-- Preference option for managing saved credit cards -->
-    <string name="preferences_credit_cards_manage_saved_cards">Сақталған карталарды басқару</string>
-    <!-- Preference option for managing saved cards -->
-    <string name="preferences_credit_cards_manage_saved_cards_2" tools:ignore="UnusedResources">Карталарды басқару</string>
-=======
     <string name="preferences_credit_cards_add_credit_card_2">Картаны қосу</string>
     <!-- Preference option for managing saved credit cards -->
     <string name="preferences_credit_cards_manage_saved_cards" moz:RemovedIn="125" tools:ignore="UnusedResources">Сақталған карталарды басқару</string>
     <!-- Preference option for managing saved cards -->
     <string name="preferences_credit_cards_manage_saved_cards_2">Карталарды басқару</string>
->>>>>>> 382ca721
     <!-- Preference option for adding an address -->
     <string name="preferences_addresses_add_address">Адресті қосу</string>
     <!-- Preference option for managing saved addresses -->
     <string name="preferences_addresses_manage_addresses">Адрестерді басқару</string>
     <!-- Preference for saving and autofilling addresses -->
-<<<<<<< HEAD
-    <string name="preferences_addresses_save_and_autofill_addresses">Адрестерді сақтау және автотолтыру</string>
-    <!-- Preference for saving and filling addresses -->
-    <string name="preferences_addresses_save_and_autofill_addresses_2" tools:ignore="UnusedResources">Адрестерді сақтау және толтыру</string>
-=======
     <string name="preferences_addresses_save_and_autofill_addresses" moz:RemovedIn="125" tools:ignore="UnusedResources">Адрестерді сақтау және автотолтыру</string>
     <!-- Preference for saving and filling addresses -->
     <string name="preferences_addresses_save_and_autofill_addresses_2">Адрестерді сақтау және толтыру</string>
->>>>>>> 382ca721
     <!-- Preference summary for saving and autofilling address data -->
     <string name="preferences_addresses_save_and_autofill_addresses_summary" moz:RemovedIn="125" tools:ignore="UnusedResources">Нөмірлер, эл. пошта және жеткізу адрестері сияқты ақпаратты қосу</string>
 
@@ -1975,15 +1866,9 @@
     <!-- The text for the "Delete card" button for deleting a credit card -->
     <string name="credit_cards_delete_card_button">Картаны өшіру</string>
     <!-- The text for the confirmation message of "Delete card" dialog -->
-<<<<<<< HEAD
-    <string name="credit_cards_delete_dialog_confirmation">Бұл несие картасын өшіруді шынымен қалайсыз ба?</string>
-    <!-- The text for the confirmation message of "Delete card" dialog -->
-    <string name="credit_cards_delete_dialog_confirmation_2" tools:ignore="UnusedResources">Картаны өшіру керек пе?</string>
-=======
     <string name="credit_cards_delete_dialog_confirmation" moz:RemovedIn="125" tools:ignore="UnusedResources">Бұл несие картасын өшіруді шынымен қалайсыз ба?</string>
     <!-- The text for the confirmation message of "Delete card" dialog -->
     <string name="credit_cards_delete_dialog_confirmation_2">Картаны өшіру керек пе?</string>
->>>>>>> 382ca721
     <!-- The text for the positive button on "Delete card" dialog -->
     <string name="credit_cards_delete_dialog_button">Өшіру</string>
     <!-- The title for the "Save" menu item for saving a credit card -->
@@ -2000,23 +1885,6 @@
     <string name="credit_cards_number_validation_error_message" moz:RemovedIn="125" tools:ignore="UnusedResources">Несиелік картаның жарамды нөмірін енгізіңіз</string>
 
     <!-- Error message for card number validation -->
-<<<<<<< HEAD
-    <string name="credit_cards_number_validation_error_message_2" tools:ignore="UnusedResources">Жарамды карта нөмірін енгізіңіз</string>
-    <!-- Error message for credit card name on card validation -->
-    <string name="credit_cards_name_on_card_validation_error_message">Бұл өрісті толтырыңыз</string>
-    <!-- Error message for card name on card validation -->
-    <string name="credit_cards_name_on_card_validation_error_message_2" tools:ignore="UnusedResources">Атын қосыңыз</string>
-    <!-- Message displayed in biometric prompt displayed for authentication before allowing users to view their saved credit cards -->
-    <string name="credit_cards_biometric_prompt_message">Сақталған карталарыңызды көру үшін бұғаттауын ашыңыз</string>
-    <!-- Title of warning dialog if users have no device authentication set up -->
-    <string name="credit_cards_warning_dialog_title">Несиелік карталарыңызды қорғаңыз</string>
-    <!-- Title of warning dialog if users have no device authentication set up -->
-    <string name="credit_cards_warning_dialog_title_2" tools:ignore="UnusedResources">Сақталған төлем әдістерін қорғаңыз</string>
-    <!-- Message of warning dialog if users have no device authentication set up -->
-    <string name="credit_cards_warning_dialog_message">Бөтен адам сіздің құрылғыңызда болса, одан сақталған несиелік карталарды қорғау үшін құрылғының бұғаттау үлгісін, PIN-кодын немесе парольді орнатыңыз.</string>
-    <!-- Message of warning dialog if users have no device authentication set up -->
-    <string name="credit_cards_warning_dialog_message_3" tools:ignore="UnusedResources">Бөтен адам сіздің құрылғыңызда болса, одан сақталған төлем әдістерін қорғау үшін құрылғының бұғаттау үлгісін, PIN-кодын немесе парольді орнатыңыз.</string>
-=======
     <string name="credit_cards_number_validation_error_message_2">Жарамды карта нөмірін енгізіңіз</string>
     <!-- Error message for credit card name on card validation -->
     <string name="credit_cards_name_on_card_validation_error_message" moz:RemovedIn="125" tools:ignore="UnusedResources">Бұл өрісті толтырыңыз</string>
@@ -2032,7 +1900,6 @@
     <string name="credit_cards_warning_dialog_message" moz:RemovedIn="125" tools:ignore="UnusedResources">Бөтен адам сіздің құрылғыңызда болса, одан сақталған несиелік карталарды қорғау үшін құрылғының бұғаттау үлгісін, PIN-кодын немесе парольді орнатыңыз.</string>
     <!-- Message of warning dialog if users have no device authentication set up -->
     <string name="credit_cards_warning_dialog_message_3">Бөтен адам сіздің құрылғыңызда болса, одан сақталған төлем әдістерін қорғау үшін құрылғының бұғаттау үлгісін, PIN-кодын немесе парольді орнатыңыз.</string>
->>>>>>> 382ca721
     <!-- Positive button to send users to set up a pin of warning dialog if users have no device authentication set up -->
     <string name="credit_cards_warning_dialog_set_up_now">Қазір баптау</string>
     <!-- Negative button to ignore warning dialog if users have no device authentication set up -->
@@ -2044,11 +1911,7 @@
     <string name="credit_cards_biometric_prompt_unlock_message" moz:RemovedIn="125" tools:ignore="UnusedResources">Сақталған несиелік карта ақпаратын қолдану үшін бұғаттауын ашыңыз</string>
 
     <!-- Message displayed in biometric prompt for authentication, before allowing users to use their stored payment method information -->
-<<<<<<< HEAD
-    <string name="credit_cards_biometric_prompt_unlock_message_2" tools:ignore="UnusedResources">Сақталған төлем әдістерін қолдану үшін құлыптан босатыңыз</string>
-=======
     <string name="credit_cards_biometric_prompt_unlock_message_2">Сақталған төлем әдістерін қолдану үшін құлыптан босатыңыз</string>
->>>>>>> 382ca721
     <!-- Title of the "Add address" screen -->
     <string name="addresses_add_address">Адресті қосу</string>
     <!-- Title of the "Edit address" screen -->
@@ -2088,15 +1951,9 @@
     <string name="addressess_delete_address_button">Адресті өшіру</string>
 
     <!-- The title for the "Delete address" confirmation dialog -->
-<<<<<<< HEAD
-    <string name="addressess_confirm_dialog_message">Бұл адресті өшіруді шынымен қалайсыз ба?</string>
-    <!-- The title for the "Delete address" confirmation dialog -->
-    <string name="addressess_confirm_dialog_message_2" tools:ignore="UnusedResources">Бұл адресті өшіру керек пе?</string>
-=======
     <string name="addressess_confirm_dialog_message" moz:RemovedIn="125" tools:ignore="UnusedResources">Бұл адресті өшіруді шынымен қалайсыз ба?</string>
     <!-- The title for the "Delete address" confirmation dialog -->
     <string name="addressess_confirm_dialog_message_2">Бұл адресті өшіру керек пе?</string>
->>>>>>> 382ca721
     <!-- The text for the positive button on "Delete address" dialog -->
     <string name="addressess_confirm_dialog_ok_button">Өшіру</string>
     <!-- The text for the negative button on "Delete address" dialog -->
@@ -2193,33 +2050,14 @@
     <!-- Login overflow menu edit button -->
     <string name="login_menu_edit_button">Түзету</string>
     <!-- Message in delete confirmation dialog for logins -->
-<<<<<<< HEAD
-    <string name="login_deletion_confirmation">Бұл логинді өшіруді қалайсыз ба?</string>
-    <!-- Message in delete confirmation dialog for password -->
-    <string name="login_deletion_confirmation_2" tools:ignore="UnusedResources">Бұл парольді өшіруді шынымен қалайсыз ба?</string>
-=======
     <string name="login_deletion_confirmation" moz:RemovedIn="125" tools:ignore="UnusedResources">Бұл логинді өшіруді қалайсыз ба?</string>
     <!-- Message in delete confirmation dialog for password -->
     <string name="login_deletion_confirmation_2">Бұл парольді өшіруді шынымен қалайсыз ба?</string>
->>>>>>> 382ca721
     <!-- Positive action of a dialog asking to delete  -->
     <string name="dialog_delete_positive">Өшіру</string>
     <!-- Negative action of a dialog asking to delete login -->
     <string name="dialog_delete_negative">Бас тарту</string>
     <!--  The saved login options menu description. -->
-<<<<<<< HEAD
-    <string name="login_options_menu">Логин баптаулары</string>
-    <!--  The saved password options menu description. -->
-    <string name="login_options_menu_2" tools:ignore="UnusedResources">Пароль опциялары</string>
-    <!--  The editable text field for a login's web address. -->
-    <string name="saved_login_hostname_description">Логиннің веб-адресі үшін түзетуге болатын мәтіндік өрісі.</string>
-    <!--  The editable text field for a website address. -->
-    <string name="saved_login_hostname_description_3" tools:ignore="UnusedResources">Веб-сайт адресі үшін түзетуге болатын мәтіндік өрісі.</string>
-    <!--  The editable text field for a login's username. -->
-    <string name="saved_login_username_description">Логиннің пайдаланушы аты үшін түзетуге болатын мәтіндік өрісі.</string>
-    <!--  The editable text field for a username. -->
-    <string name="saved_login_username_description_3" tools:ignore="UnusedResources">Пайдаланушы аты үшін түзетуге болатын мәтіндік өрісі.</string>
-=======
     <string name="login_options_menu" moz:RemovedIn="125" tools:ignore="UnusedResources">Логин баптаулары</string>
     <!--  The saved password options menu description. -->
     <string name="login_options_menu_2">Пароль опциялары</string>
@@ -2231,34 +2069,10 @@
     <string name="saved_login_username_description" moz:RemovedIn="125" tools:ignore="UnusedResources">Логиннің пайдаланушы аты үшін түзетуге болатын мәтіндік өрісі.</string>
     <!--  The editable text field for a username. -->
     <string name="saved_login_username_description_3">Пайдаланушы аты үшін түзетуге болатын мәтіндік өрісі.</string>
->>>>>>> 382ca721
     <!--  The editable text field for a login's password. -->
     <string name="saved_login_password_description" moz:RemovedIn="125" tools:ignore="UnusedResources">Логиннің паролі үшін түзетуге болатын мәтіндік өрісі.</string>
 
     <!--  The editable text field for a login's password. -->
-<<<<<<< HEAD
-    <string name="saved_login_password_description_2" tools:ignore="UnusedResources">Пароль үшін түзетуге болатын мәтіндік өрісі.</string>
-    <!--  The button description to save changes to an edited login. -->
-    <string name="save_changes_to_login">Логин өзгерістерін сақтау.</string>
-    <!--  The button description to save changes to an edited password. -->
-    <string name="save_changes_to_login_2" tools:ignore="UnusedResources">Өзгерістерді сақтау.</string>
-    <!--  The page title for editing a saved login. -->
-    <string name="edit">Түзету</string>
-    <!--  The page title for editing a saved password. -->
-    <string name="edit_2" tools:ignore="UnusedResources">Парольді түзету</string>
-    <!--  The page title for adding new login. -->
-    <string name="add_login">Жаңа логинді қосу</string>
-    <!--  The page title for adding new password. -->
-    <string name="add_login_2" tools:ignore="UnusedResources">Парольді қосу</string>
-    <!--  The error message in add/edit login view when password field is blank. -->
-    <string name="saved_login_password_required">Пароль керек</string>
-    <!--  Error text displayed underneath the password field when it is in an error case. -->
-    <string name="saved_login_password_required_2" tools:ignore="UnusedResources">Парольді енгізіңіз</string>
-    <!--  The error message in add login view when username field is blank. -->
-    <string name="saved_login_username_required">Пайдаланушы аты керек</string>
-    <!--  The error message in add login view when username field is blank. -->
-    <string name="saved_login_username_required_2" tools:ignore="UnusedResources">Пайдаланушы атын енгізіңіз</string>
-=======
     <string name="saved_login_password_description_2">Пароль үшін түзетуге болатын мәтіндік өрісі.</string>
     <!--  The button description to save changes to an edited login. -->
     <string name="save_changes_to_login" moz:RemovedIn="125" tools:ignore="UnusedResources">Логин өзгерістерін сақтау.</string>
@@ -2280,7 +2094,6 @@
     <string name="saved_login_username_required" moz:RemovedIn="125" tools:ignore="UnusedResources">Пайдаланушы аты керек</string>
     <!--  The error message in add login view when username field is blank. -->
     <string name="saved_login_username_required_2">Пайдаланушы атын енгізіңіз</string>
->>>>>>> 382ca721
     <!--  The error message in add login view when hostname field is blank. -->
     <string name="saved_login_hostname_required" tools:ignore="UnusedResources">Хост атауы керек</string>
     <!--  The error message in add login view when hostname field is blank. -->
