<?xml version="1.0" encoding="utf-8"?>
<resources xmlns:tools="http://schemas.android.com/tools" xmlns:moz="http://mozac.org/tools">
    <!-- App name for private browsing mode. The first parameter is the name of the app defined in app_name (for example: Fenix)-->
    <string name="app_name_private_5">Жекелік %s</string>
    <!-- App name for private browsing mode. The first parameter is the name of the app defined in app_name (for example: Fenix)-->
    <string name="app_name_private_4">%s (Жекелік)</string>

    <!-- Home Fragment -->
    <!-- Content description (not visible, for screen readers etc.): "Three dot" menu button. -->
    <string name="content_description_menu">Көбірек опциялар</string>
    <!-- Content description (not visible, for screen readers etc.): "Private Browsing" menu button. -->
    <string name="content_description_private_browsing_button">Жекелік шолу режимін іске қосу</string>
    <!-- Content description (not visible, for screen readers etc.): "Private Browsing" menu button. -->
    <string name="content_description_disable_private_browsing_button">Жекелік шолу режимін сөндіру</string>
    <!-- Placeholder text shown in the search bar before a user enters text for the default engine -->
    <string name="search_hint">Іздеу немесе адресті енгізу</string>

    <!-- Placeholder text shown in the search bar before a user enters text for a general engine -->
    <string name="search_hint_general_engine">Интернетте іздеу</string>
    <!-- Placeholder text shown in search bar when using history search -->
    <string name="history_search_hint">Тарихтан іздеу</string>
    <!-- Placeholder text shown in search bar when using bookmarks search -->
    <string name="bookmark_search_hint">Бетбелгілерден іздеу</string>
    <!-- Placeholder text shown in search bar when using tabs search -->
    <string name="tab_search_hint">Беттерден іздеу</string>
    <!-- Placeholder text shown in the search bar when using application search engines -->
    <string name="application_search_hint">Іздеу жолын енгізіңіз</string>
    <!-- No Open Tabs Message Description -->
    <string name="no_open_tabs_description">Сіздің ашық беттеріңіз осында көрсетілетін болады.</string>
    <!-- No Private Tabs Message Description -->
    <string name="no_private_tabs_description">Сіздің жекелік беттеріңіз осында көрсетілетін болады.</string>

    <!-- Tab tray multi select title in app bar. The first parameter is the number of tabs selected -->
    <string name="tab_tray_multi_select_title">%1$d таңдалды</string>
    <!-- Label of button in create collection dialog for creating a new collection  -->
    <string name="tab_tray_add_new_collection">Жаңа жинақты қосу</string>
    <!-- Label of editable text in create collection dialog for naming a new collection  -->
    <string name="tab_tray_add_new_collection_name">Аты</string>
    <!-- Label of button in save to collection dialog for selecting a current collection  -->
    <string name="tab_tray_select_collection">Жинақты таңдау</string>
    <!-- Content description for close button while in multiselect mode in tab tray -->
    <string name="tab_tray_close_multiselect_content_description">Көп таңдау режимінен шығу</string>
    <!-- Content description for save to collection button while in multiselect mode in tab tray -->
    <string name="tab_tray_collection_button_multiselect_content_description">Таңдалған беттерді жинаққа сақтау</string>
    <!-- Content description on checkmark while tab is selected in multiselect mode in tab tray -->
    <string name="tab_tray_multiselect_selected_content_description">Таңдалған</string>

    <!-- Home - Recently saved bookmarks -->
    <!-- Title for the home screen section with recently saved bookmarks. -->
    <string name="recently_saved_title">Жуырда сақталған</string>
    <!-- Content description for the button which navigates the user to show all of their saved bookmarks. -->
    <string name="recently_saved_show_all_content_description_2">Барлық сақталған бетбелгілерді көрсету</string>

    <!-- Text for the menu button to remove a recently saved bookmark from the user's home screen -->
    <string name="recently_saved_menu_item_remove">Өшіру</string>

    <!-- About content. The first parameter is the name of the application. (For example: Fenix) -->
    <string name="about_content">%1$s жасаған Mozilla.</string>

    <!-- Private Browsing -->
    <!-- Explanation for private browsing displayed to users on home view when they first enable private mode
        The first parameter is the name of the app defined in app_name (for example: Fenix) -->
    <string name="private_browsing_placeholder_description_2">%1$s қолданба немесе барлық жекелік шолу беттері жабылғанда іздеулер және шолу тарихын өшіреді. Бұл сізді веб-сайттар немесе интернет қызметін ұсынушысына анонимды етпесе де, бұл компьютерді қолданатын басқа адамдардан сіздің интернеттегі белсенділікті жасырын сақтауға жол береді.</string>
    <string name="private_browsing_common_myths">Жекелік шолу туралы кең тараған аңыздар</string>

    <!-- True Private Browsing Mode -->
    <!-- Title for info card on private homescreen in True Private Browsing Mode. -->
    <string name="felt_privacy_desc_card_title">Бұл құрылғыда із қалдырмау</string>

    <!-- Explanation for private browsing displayed to users on home view when they first enable
        private mode in our new Total Private Browsing mode.
        The first parameter is the name of the app defined in app_name (for example: Firefox Nightly)
        The second parameter is the clickable link text in felt_privacy_info_card_subtitle_link_text -->
    <string name="felt_privacy_info_card_subtitle_2">Барлық жеке беттерді жапқанда, %1$s cookie файлдарын, тарихты және сайт деректерін өшіреді. %2$s</string>
    <!-- Clickable portion of the explanation for private browsing that links the user to our
        about privacy page.
        This string is used in felt_privacy_info_card_subtitle as the second parameter.-->
    <string name="felt_privacy_info_card_subtitle_link_text">Менің белсенділігімді кім көре алады?</string>

    <!-- Private mode shortcut "contextual feature recommendation" (CFR) -->
    <!-- Text for the Private mode shortcut CFR message for adding a private mode shortcut to open private tabs from the Home screen -->
    <string name="private_mode_cfr_message_2">Келесі жекелік бетін бір шерту арқылы ашыңыз.</string>
    <!-- Text for the positive button to accept adding a Private Browsing shortcut to the Home screen -->
    <string name="private_mode_cfr_pos_button_text">Үй экранына қосу</string>
    <!-- Text for the negative button to decline adding a Private Browsing shortcut to the Home screen -->
    <string name="cfr_neg_button_text">Жоқ, рахмет</string>

    <!-- Open in App "contextual feature recommendation" (CFR) -->
    <!-- Text for the info message. The first parameter is the name of the application.-->
    <string name="open_in_app_cfr_info_message_2">%1$s қолданбасын сілтемелерді қолданбаларда автоматты түрде ашатын етіп баптауға болады.</string>
    <!-- Text for the positive action button -->
    <string name="open_in_app_cfr_positive_button_text">Баптауларға өту</string>
    <!-- Text for the negative action button -->
    <string name="open_in_app_cfr_negative_button_text">Тайдыру</string>

    <!-- Total cookie protection "contextual feature recommendation" (CFR) -->
    <!-- Text for the message displayed in the contextual feature recommendation popup promoting the total cookie protection feature. -->
    <string name="tcp_cfr_message">Біздің ең қуатты жекелік мүмкіндігіміз сайтаралық трекерлерді оқшаулайды.</string>
    <!-- Text displayed that links to website containing documentation about the "Total cookie protection" feature. -->
    <string name="tcp_cfr_learn_more">Cookie файлдарынан Толық қорғаныс туралы білу</string>


    <!-- Private browsing erase action "contextual feature recommendation" (CFR) -->
    <!-- Text for the message displayed in the contextual feature recommendation popup promoting the erase private browsing feature. -->
    <string name="erase_action_cfr_message">Жаңа жекелік шолуды бастау үшін осы жерді шертіңіз. Тарихыңызды, cookie файлдарын - барлығын өшіріңіз.</string>


    <!-- Text for the info dialog when camera permissions have been denied but user tries to access a camera feature. -->
    <string name="camera_permissions_needed_message">Камера рұқсаты керек. Android баптауларына өтіп, Рұқсаттарды ашып, &quot;Рұқсат ету&quot; таңдаңыз.</string>
    <!-- Text for the positive action button to go to Android Settings to grant permissions. -->
    <string name="camera_permissions_needed_positive_button_text">Баптауларға өту</string>
    <!-- Text for the negative action button to dismiss the dialog. -->
    <string name="camera_permissions_needed_negative_button_text">Тайдыру</string>

    <!-- Text for the banner message to tell users about our auto close feature. -->
    <string name="tab_tray_close_tabs_banner_message">Ашық беттер өткен күнде, аптада немесе айда қаралмаған болса, автоматты түрде жабылатынын баптау.</string>
    <!-- Text for the positive action button to go to Settings for auto close tabs. -->
    <string name="tab_tray_close_tabs_banner_positive_button_text">Опцияларды қарау</string>
    <!-- Text for the negative action button to dismiss the Close Tabs Banner. -->
    <string name="tab_tray_close_tabs_banner_negative_button_text">Тайдыру</string>

    <!-- Text for the banner message to tell users about our inactive tabs feature. -->
    <string name="tab_tray_inactive_onboarding_message">Сіз екі апта бойы қарамаған беттер осында жылжытылады.</string>

    <!-- Text for the action link to go to Settings for inactive tabs. -->
    <string name="tab_tray_inactive_onboarding_button_text">Баптауларда сөндіру</string>
    <!-- Text for title for the auto-close dialog of the inactive tabs. -->
    <string name="tab_tray_inactive_auto_close_title">Бір айдан кейін автожабу керек пе?</string>
    <!-- Text for the body for the auto-close dialog of the inactive tabs.
        The first parameter is the name of the application.-->
    <string name="tab_tray_inactive_auto_close_body_2">%1$s сіз соңғы айда қарамаған беттерді жаба алады.</string>
    <!-- Content description for close button in the auto-close dialog of the inactive tabs. -->
    <string name="tab_tray_inactive_auto_close_button_content_description">Жабу</string>

    <!-- Text for turn on auto close tabs button in the auto-close dialog of the inactive tabs. -->
    <string name="tab_tray_inactive_turn_on_auto_close_button_2">Автожабуды іске қосу</string>


    <!-- Home screen icons - Long press shortcuts -->
    <!-- Shortcut action to open new tab -->
    <string name="home_screen_shortcut_open_new_tab_2">Жаңа бет</string>
    <!-- Shortcut action to open new private tab -->
    <string name="home_screen_shortcut_open_new_private_tab_2">Жаңа жекелік беті</string>

    <!-- Shortcut action to open Passwords screens -->
    <string name="home_screen_shortcut_open_password_screen">Парольдерге жылдам қатынау</string>

    <!-- Recent Tabs -->
    <!-- Header text for jumping back into the recent tab in the home screen -->
    <string name="recent_tabs_header">Кері оралу</string>
    <!-- Button text for showing all the tabs in the tabs tray -->
    <string name="recent_tabs_show_all">Барлығын көрсету</string>

    <!-- Content description for the button which navigates the user to show all recent tabs in the tabs tray. -->
    <string name="recent_tabs_show_all_content_description_2">Барлық соңғы беттерді көрсету батырмасы</string>

    <!-- Text for button in synced tab card that opens synced tabs tray -->
    <string name="recent_tabs_see_all_synced_tabs_button_text">Барлық синхрондалған беттерді қарау</string>
    <!-- Accessibility description for device icon used for recent synced tab -->
    <string name="recent_tabs_synced_device_icon_content_description">Синхрондалған құрылғы</string>
    <!-- Text for the dropdown menu to remove a recent synced tab from the homescreen -->
    <string name="recent_synced_tab_menu_item_remove">Өшіру</string>
    <!-- Text for the menu button to remove a grouped highlight from the user's browsing history
         in the Recently visited section -->
    <string name="recent_tab_menu_item_remove">Өшіру</string>

    <!-- History Metadata -->
    <!-- Header text for a section on the home screen that displays grouped highlights from the
         user's browsing history, such as topics they have researched or explored on the web -->
    <string name="history_metadata_header_2">Жуырда қаралған</string>
    <!-- Text for the menu button to remove a grouped highlight from the user's browsing history
         in the Recently visited section -->
    <string name="recently_visited_menu_item_remove">Өшіру</string>

    <!-- Content description for the button which navigates the user to show all of their history. -->
    <string name="past_explorations_show_all_content_description_2">Барлық тарихты көрсету</string>

    <!-- Browser Fragment -->
    <!-- Content description (not visible, for screen readers etc.): Navigate backward (browsing history) -->
    <string name="browser_menu_back">Артқа</string>
    <!-- Content description (not visible, for screen readers etc.): Navigate forward (browsing history) -->
    <string name="browser_menu_forward">Алға</string>
    <!-- Content description (not visible, for screen readers etc.): Refresh current website -->
    <string name="browser_menu_refresh">Жаңарту</string>
    <!-- Content description (not visible, for screen readers etc.): Stop loading current website -->
    <string name="browser_menu_stop">Тоқтату</string>
    <!-- Browser menu button that opens the addon manager -->
    <string name="browser_menu_add_ons">Қосымшалар</string>
    <!-- Browser menu button that opens account settings -->
    <string name="browser_menu_account_settings">Тіркелгі ақпараты</string>
    <!-- Text displayed when there are no add-ons to be shown -->
    <string name="no_add_ons">Осында қосымшалар жоқ</string>
    <!-- Browser menu button that sends a user to help articles -->
    <string name="browser_menu_help">Көмек</string>
    <!-- Browser menu button that sends a to a the what's new article -->
    <string name="browser_menu_whats_new">Не жаңалық</string>
    <!-- Browser menu button that opens the settings menu -->
    <string name="browser_menu_settings">Баптаулар</string>
    <!-- Browser menu button that opens a user's library -->
    <string name="browser_menu_library">Кітапхана</string>
    <!-- Browser menu toggle that requests a desktop site -->
    <string name="browser_menu_desktop_site">Жұмыс үстелі сайты</string>
    <!-- Browser menu button that reopens a private tab as a regular tab -->
    <string name="browser_menu_open_in_regular_tab">Қалыпты бетте ашу</string>
    <!-- Browser menu toggle that adds a shortcut to the site on the device home screen. -->
    <string name="browser_menu_add_to_homescreen">Үй экранына қосу</string>
    <!-- Browser menu toggle that installs a Progressive Web App shortcut to the site on the device home screen. -->
    <string name="browser_menu_install_on_homescreen">Орнату</string>
    <!-- Content description (not visible, for screen readers etc.) for the Resync tabs button -->
    <string name="resync_button_content_description">Қайта синхрондау</string>
    <!-- Browser menu button that opens the find in page menu -->
    <string name="browser_menu_find_in_page">Беттен табу</string>
    <!-- Browser menu button that opens the translations dialog, which has options to translate the current browser page. -->
    <string name="browser_menu_translations">Парақты аудару</string>
    <!-- Browser menu button that saves the current tab to a collection -->
    <string name="browser_menu_save_to_collection_2">Жинаққа сақтау</string>
    <!-- Browser menu button that open a share menu to share the current site -->
    <string name="browser_menu_share">Бөлісу</string>
    <!-- Browser menu button shown in custom tabs that opens the current tab in Fenix
        The first parameter is the name of the app defined in app_name (for example: Fenix) -->
    <string name="browser_menu_open_in_fenix">%1$s көмегімен ашу</string>
    <!-- Browser menu text shown in custom tabs to indicate this is a Fenix tab
        The first parameter is the name of the app defined in app_name (for example: Fenix) -->
    <string name="browser_menu_powered_by">%1$s қозғалтқышы негізінде</string>
    <!-- Browser menu text shown in custom tabs to indicate this is a Fenix tab
        The first parameter is the name of the app defined in app_name (for example: Fenix) -->
    <string name="browser_menu_powered_by2">%1$s қозғалтқышы негізінде</string>
    <!-- Browser menu button to put the current page in reader mode -->
    <string name="browser_menu_read">Оқу көрінісі</string>
    <!-- Browser menu button content description to close reader mode and return the user to the regular browser -->
    <string name="browser_menu_read_close">Оқу режимін жабу</string>
    <!-- Browser menu button to open the current page in an external app -->
    <string name="browser_menu_open_app_link">Қолданбада ашу</string>
    <!-- Browser menu button to show reader view appearance controls e.g. the used font type and size -->
    <string name="browser_menu_customize_reader_view">Оқу режимін баптау</string>
    <!-- Browser menu label for adding a bookmark -->
    <string name="browser_menu_add">Қосу</string>
    <!-- Browser menu label for editing a bookmark -->
    <string name="browser_menu_edit">Түзету</string>

    <!-- Button shown on the home page that opens the Customize home settings -->
    <string name="browser_menu_customize_home_1">Үй бетін баптау</string>

    <!-- Browser Toolbar -->
    <!-- Content description for the Home screen button on the browser toolbar -->
    <string name="browser_toolbar_home">Бастапқы экран</string>

    <!-- Content description (not visible, for screen readers etc.): Erase button: Erase the browsing
         history and go back to the home screen. -->
    <string name="browser_toolbar_erase">Шолу тарихын өшіру</string>
    <!-- Content description for the translate page toolbar button that opens the translations dialog when no translation has occurred. -->
    <string name="browser_toolbar_translate">Парақты аудару</string>

    <!-- Locale Settings Fragment -->
    <!-- Content description for tick mark on selected language -->
    <string name="a11y_selected_locale_content_description">Таңдалған тіл</string>
    <!-- Text for default locale item -->
    <string name="default_locale_text">Құрылғы тіліне сүйену</string>

    <!-- Placeholder text shown in the search bar before a user enters text -->
    <string name="locale_search_hint">Тілді іздеу</string>

    <!-- Search Fragment -->
    <!-- Button in the search view that lets a user search by scanning a QR code -->
    <string name="search_scan_button">Сканерлеу</string>
    <!-- Button in the search view when shortcuts are displayed that takes a user to the search engine settings -->
    <string name="search_shortcuts_engine_settings">Іздеу жүйесінің параметрлері</string>
    <!-- Button in the search view that lets a user navigate to the site in their clipboard -->
    <string name="awesomebar_clipboard_title">Алмасу буферінен сілтемені кірістіру</string>
    <!-- Button in the search suggestions onboarding that allows search suggestions in private sessions -->
    <string name="search_suggestions_onboarding_allow_button">Рұқсат ету</string>
    <!-- Button in the search suggestions onboarding that does not allow search suggestions in private sessions -->
    <string name="search_suggestions_onboarding_do_not_allow_button">Рұқсат етпеу</string>
    <!-- Search suggestion onboarding hint title text -->
    <string name="search_suggestions_onboarding_title">Жекелік терезелерінде іздеу жүйелерінің ұсыныстарын рұқсат ету керек пе?</string>
    <!-- Search suggestion onboarding hint description text, first parameter is the name of the app defined in app_name (for example: Fenix)-->
    <string name="search_suggestions_onboarding_text">%s сіз адрестік жолақта терген барлық нәрсемен сіздің іздеу жүйеңізбен бөлісетін болады.</string>

    <!-- Search engine suggestion title text. The first parameter is the name of the suggested engine-->
    <string name="search_engine_suggestions_title">%s ішінен іздеу</string>
    <!-- Search engine suggestion description text -->
    <string name="search_engine_suggestions_description">Адрестік жолақтан тікелей іздеу</string>

    <!-- Menu option in the search selector menu to open the search settings -->
    <string name="search_settings_menu_item">Іздеу баптаулары</string>

    <!-- Header text for the search selector menu -->
    <string name="search_header_menu_item_2">Бұл жолы келесі жерде іздеу:</string>

    <!-- Content description (not visible, for screen readers etc.): Search engine icon. The first parameter is the search engine name (for example: DuckDuckGo). -->
    <string name="search_engine_icon_content_description" tools:ignore="UnusedResources">%s іздеу жүйесі</string>

    <!-- Home onboarding -->
    <!-- Onboarding home screen popup dialog, shown on top of the Jump back in section. -->
    <string name="onboarding_home_screen_jump_back_contextual_hint_2">Жекелендірілген басты бетпен танысыңыз. Мұнда соңғы беттер, бетбелгілер және іздеу нәтижелері көрсетілетін болады.</string>
    <!-- Home onboarding dialog welcome screen title text. -->
    <string name="onboarding_home_welcome_title_2">Жекелігі көбірек интернетке қош келдіңіз</string>
    <!-- Home onboarding dialog welcome screen description text. -->
    <string name="onboarding_home_welcome_description">Қосымша түстер. Жақсырақ жекелік. Табыстан гөрі адамдарға бірдей міндеттеме.</string>
    <!-- Home onboarding dialog sign into sync screen title text. -->
    <string name="onboarding_home_sync_title_3">Экрандарды ауыстыру бұрынғыдан оңайырақ</string>
    <!-- Home onboarding dialog sign into sync screen description text. -->
    <string name="onboarding_home_sync_description">Енді басты бетте орналасқан басқа құрылғылардың беттері арқылы тоқтаған жерден жалғастырыңыз.</string>
    <!-- Text for the button to continue the onboarding on the home onboarding dialog. -->
    <string name="onboarding_home_get_started_button">Бастау</string>
    <!-- Text for the button to navigate to the sync sign in screen on the home onboarding dialog. -->
    <string name="onboarding_home_sign_in_button">Кіру</string>
    <!-- Text for the button to skip the onboarding on the home onboarding dialog. -->
    <string name="onboarding_home_skip_button">Аттап кету</string>

    <!-- Onboarding home screen sync popup dialog message, shown on top of Recent Synced Tabs in the Jump back in section. -->
    <string name="sync_cfr_message">Сіздің беттеріңіз синхрондалуда! Осында басқа құрылғыда тоқтаған жерден жалғастырыңыз.</string>

    <!-- Content description (not visible, for screen readers etc.): Close button for the home onboarding dialog -->
    <string name="onboarding_home_content_description_close_button">Жабу</string>

    <!-- Notification pre-permission dialog -->
    <!-- Enable notification pre permission dialog title
        The first parameter is the name of the app defined in app_name (for example: Fenix) -->
    <string name="onboarding_home_enable_notifications_title" moz:removedIn="124" tools:ignore="UnusedResources">Хабарландырулар %s арқылы көбірек жұмыс бітіруге көмектеседі</string>
    <!-- Enable notification pre permission dialog description with rationale
        The first parameter is the name of the app defined in app_name (for example: Fenix) -->
    <string name="onboarding_home_enable_notifications_description" moz:removedIn="124" tools:ignore="UnusedResources">Беттерді құрылғылар арасында синхрондаңыз, жүктемелерді басқарыңыз, %s жекелігін қорғау мүмкіндігін барынша пайдалану туралы кеңестер алыңыз және т.б.</string>
    <!-- Text for the button to request notification permission on the device -->
    <string name="onboarding_home_enable_notifications_positive_button" moz:removedIn="124" tools:ignore="UnusedResources">Жалғастыру</string>
    <!-- Text for the button to not request notification permission on the device and dismiss the dialog -->
    <string name="onboarding_home_enable_notifications_negative_button" moz:removedIn="124" tools:ignore="UnusedResources">Қазір емес</string>

    <!-- Juno first user onboarding flow experiment, strings are marked unused as they are only referenced by Nimbus experiments. -->
<<<<<<< HEAD
=======
    <!-- Description for learning more about our privacy notice. -->
    <string name="juno_onboarding_privacy_notice_text">Firefox жекелік ескертуі</string>
    <!-- Text for the button to set firefox as default browser on the device -->
>>>>>>> 02782e4f
    <!-- Title for set firefox as default browser screen used by Nimbus experiments. -->
    <string name="juno_onboarding_default_browser_title_nimbus_2">Біз сіздің қауіпсіздігіңізді қамтамасыз етуді жақсы көреміз</string>
    <!-- Description for set firefox as default browser screen used by Nimbus experiments. -->
    <string name="juno_onboarding_default_browser_description_nimbus_3">Коммерциялық емес ұйымы қолдауымен жасалатын біздің браузер компанияларды интернетте сізді жасырын түрде бақылауын автоматты түрде тоқтатуға көмектеседі.</string>
    <!-- Description for set firefox as default browser screen used by Nimbus experiments. -->
    <string name="juno_onboarding_default_browser_description_nimbus_2" moz:RemovedIn="124" tools:ignore="UnusedResources">Коммерциялық емес ұйымы қолдау көрсететін браузеріміз компаниялардың сізді интернетте жасырын бақылап отыруын тоқтатуға көмектеседі.\n\nЖекелік ескертуімізден толығырақ ақпарат алыңыз.</string>
    <!-- Text for the link to the privacy notice webpage for set as firefox default browser screen.
    This is part of the string with the key "juno_onboarding_default_browser_description". -->
    <string name="juno_onboarding_default_browser_description_link_text" moz:RemovedIn="124" tools:ignore="UnusedResources">жекелік ескертуі</string>
    <!-- Text for the button to set firefox as default browser on the device -->
    <string name="juno_onboarding_default_browser_positive_button" tools:ignore="UnusedResources">Негізгі браузер қылу</string>
    <!-- Text for the button dismiss the screen and move on with the flow -->
    <string name="juno_onboarding_default_browser_negative_button" tools:ignore="UnusedResources">Қазір емес</string>
    <!-- Title for sign in to sync screen. -->
    <string name="juno_onboarding_sign_in_title_2">Құрылғылар арасында өткенде шифрленген күйде қала беріңіз</string>
    <!-- Description for sign in to sync screen. Nimbus experiments do not support string placeholders.
     Note: The word "Firefox" should NOT be translated -->
    <string name="juno_onboarding_sign_in_description_2">Жүйеге кіріп, синхрондалған кезде қауіпсіз боласыз. Firefox сіздің парольдерді, бетбелгілерді және т.б. шифрлейді.</string>
    <!-- Text for the button to sign in to sync on the device -->
    <string name="juno_onboarding_sign_in_positive_button" tools:ignore="UnusedResources">Кіру</string>
    <!-- Text for the button dismiss the screen and move on with the flow -->
    <string name="juno_onboarding_sign_in_negative_button" tools:ignore="UnusedResources">Қазір емес</string>
    <!-- Title for enable notification permission screen used by Nimbus experiments. Nimbus experiments do not support string placeholders.
        Note: The word "Firefox" should NOT be translated -->
    <string name="juno_onboarding_enable_notifications_title_nimbus_2">Хабарландырулар Firefox көмегімен қауіпсіз болып қалуға көмектеседі</string>
    <!-- Description for enable notification permission screen used by Nimbus experiments. Nimbus experiments do not support string placeholders.
       Note: The word "Firefox" should NOT be translated -->
    <string name="juno_onboarding_enable_notifications_description_nimbus_2">Құрылғылар арасында беттерді қауіпсіз жіберіңіз және Firefox қолданбасының басқа жекелік мүмкіндіктерін өзіңіз үшін ашыңыз.</string>
    <!-- Text for the button to request notification permission on the device -->
    <string name="juno_onboarding_enable_notifications_positive_button" tools:ignore="UnusedResources">Хабарламаларды іске қосу</string>
    <!-- Text for the button dismiss the screen and move on with the flow -->
    <string name="juno_onboarding_enable_notifications_negative_button" tools:ignore="UnusedResources">Қазір емес</string>

    <!-- Title for add search widget screen used by Nimbus experiments. Nimbus experiments do not support string placeholders.
        Note: The word "Firefox" should NOT be translated -->
    <string name="juno_onboarding_add_search_widget_title" tools:ignore="UnusedResources">Firefox іздеу виджетін қолданып көру</string>
    <!-- Description for add search widget screen used by Nimbus experiments. Nimbus experiments do not support string placeholders.
        Note: The word "Firefox" should NOT be translated -->
    <string name="juno_onboarding_add_search_widget_description" tools:ignore="UnusedResources">Негізгі экрандағы Firefox көмегімен сайтаралық трекерлерді блоктайтын бірінші жекелік браузеріне оңай қол жеткізе аласыз.</string>
    <!-- Text for the button to add search widget on the device used by Nimbus experiments. Nimbus experiments do not support string placeholders.
        Note: The word "Firefox" should NOT be translated -->
    <string name="juno_onboarding_add_search_widget_positive_button" tools:ignore="UnusedResources">Firefox виджетін қосу</string>
    <!-- Text for the button to dismiss the screen and move on with the flow -->
    <string name="juno_onboarding_add_search_widget_negative_button" tools:ignore="UnusedResources">Қазір емес</string>

    <!-- Search Widget -->
    <!-- Content description for searching with a widget. The first parameter is the name of the application.-->
    <string name="search_widget_content_description_2">Жаңа %1$s бетін ашу</string>
    <!-- Text preview for smaller sized widgets -->
    <string name="search_widget_text_short">Іздеу</string>
    <!-- Text preview for larger sized widgets -->
    <string name="search_widget_text_long">Интернетте іздеу</string>

    <!-- Content description (not visible, for screen readers etc.): Voice search -->
    <string name="search_widget_voice">Дауыстық іздеу</string>

    <!-- Preferences -->
    <!-- Title for the settings page-->
    <string name="settings">Баптаулар</string>
    <!-- Preference category for general settings -->
    <string name="preferences_category_general">Жалпы</string>
    <!-- Preference category for all links about Fenix -->
    <string name="preferences_category_about">Осы туралы</string>
    <!-- Preference category for settings related to changing the default search engine -->
    <string name="preferences_category_select_default_search_engine">Біреуін таңдаңыз</string>
    <!-- Preference for settings related to managing search shortcuts for the quick search menu -->
    <string name="preferences_manage_search_shortcuts_2">Балама іздеу жүйелерін басқару</string>
    <!-- Summary for preference for settings related to managing search shortcuts for the quick search menu -->
    <string name="preferences_manage_search_shortcuts_summary">Іздеу мәзірінде көрінетін іздеу жүйелерін түзету</string>
    <!-- Preference category for settings related to managing search shortcuts for the quick search menu -->
    <string name="preferences_category_engines_in_search_menu">Іздеу мәзірінде көрінетін іздеу жүйелері</string>
    <!-- Preference for settings related to changing the default search engine -->
    <string name="preferences_default_search_engine">Негізгі іздеу жүйесі</string>
    <!-- Preference for settings related to Search -->
    <string name="preferences_search">Іздеу</string>

    <!-- Preference for settings related to Search engines -->
    <string name="preferences_search_engines">Іздеу жүйелері</string>
    <!-- Preference for settings related to Search engines suggestions-->
    <string name="preferences_search_engines_suggestions">Іздеу жүйелерінен ұсыныстар</string>
    <!-- Preference Category for settings related to Search address bar -->
    <string name="preferences_settings_address_bar">Адрес жолағының баптаулары</string>
    <!-- Preference Category for settings to Firefox Suggest -->
    <string name="preference_search_address_bar_fx_suggest">Адрес жолағы - Firefox Suggest</string>
    <!-- Preference link to Learn more about Firefox Suggest -->
    <string name="preference_search_learn_about_fx_suggest">Firefox Suggest туралы көбірек білу</string>
    <!-- Preference link to rating Fenix on the Play Store -->
    <string name="preferences_rate">Google Play ішінде бағалау</string>
    <!-- Preference linking to about page for Fenix
        The first parameter is the name of the app defined in app_name (for example: Fenix) -->
    <string name="preferences_about">%1$s туралы</string>
    <!-- Preference for settings related to changing the default browser -->
    <string name="preferences_set_as_default_browser">Негізгі браузер қылу</string>
    <!-- Preference category for advanced settings -->
    <string name="preferences_category_advanced">Кеңейтілген</string>
    <!-- Preference category for privacy and security settings -->
    <string name="preferences_category_privacy_security">Жекелік және қауіпсіздік</string>
    <!-- Preference for advanced site permissions -->
    <string name="preferences_site_permissions">Сайт рұқсаттары</string>
    <!-- Preference for private browsing options -->
    <string name="preferences_private_browsing_options">Жекелік шолу режимі</string>
    <!-- Preference for opening links in a private tab-->
    <string name="preferences_open_links_in_a_private_tab">Сілтемелерді жекелік беттерде ашу</string>
    <!-- Preference for allowing screenshots to be taken while in a private tab-->
    <string name="preferences_allow_screenshots_in_private_mode">Жекелік шолу режимінде скриншоттарды рұқсат ету</string>
    <!-- Will inform the user of the risk of activating Allow screenshots in private browsing option -->
    <string name="preferences_screenshots_in_private_mode_disclaimer">Рұқсат етілсе, жеке беттер бірнеше қолданба ашық болған кезде де көрінеді</string>
    <!-- Preference for adding private browsing shortcut -->
    <string name="preferences_add_private_browsing_shortcut">Жеке шолу жарлығын қосу</string>
    <!-- Preference for enabling "HTTPS-Only" mode -->
    <string name="preferences_https_only_title">Тек-HTTPS режимі</string>

    <!-- Label for cookie banner section in quick settings panel. -->
    <string name="cookie_banner_blocker">Cookie баннерлерін бұғаттаушы</string>
    <!-- Preference for removing cookie/consent banners from sites automatically in private mode. See reduce_cookie_banner_summary for additional context. -->
    <string name="preferences_cookie_banner_reduction_private_mode">Жекелік шолу режиміндегі cookie баннерлерін бұғаттаушы</string>

    <!-- Text for indicating cookie banner handling is off this site, this is shown as part of the protections panel with the tracking protection toggle -->
    <string name="reduce_cookie_banner_off_for_site">Бұл сайт үшін сөндірілген</string>
    <!-- Text for cancel button indicating that cookie banner reduction is not supported for the current site, this is shown as part of the cookie banner details view. -->
    <string name="cookie_banner_handling_details_site_is_not_supported_cancel_button">Бас тарту</string>
    <!-- Text for request support button indicating that cookie banner reduction is not supported for the current site, this is shown as part of the cookie banner details view. -->
    <string name="cookie_banner_handling_details_site_is_not_supported_request_support_button_2">Сұранымды жіберу</string>
    <!-- Text for title indicating that cookie banner reduction is not supported for the current site, this is shown as part of the cookie banner details view. -->
    <string name="cookie_banner_handling_details_site_is_not_supported_title_2">Осы сайтқа қолдауды сұрау керек пе?</string>
    <!-- Label for the snackBar, after the user reports with success a website where cookie banner reducer did not work -->
    <string name="cookie_banner_handling_report_site_snack_bar_text_2">Сұраным жіберілді</string>
    <!-- Text for indicating cookie banner handling is on this site, this is shown as part of the protections panel with the tracking protection toggle -->
    <string name="reduce_cookie_banner_on_for_site">Бұл сайт үшін іске қосылған</string>

    <!-- Text for indicating that a request for unsupported site was sent to Nimbus (it's a Mozilla library for experiments), this is shown as part of the protections panel with the tracking protection toggle -->
    <string name="reduce_cookie_banner_unsupported_site_request_submitted_2">Қолдау көрсету сұрауы жіберілді</string>
    <!-- Text for indicating cookie banner handling is currently not supported for this site, this is shown as part of the protections panel with the tracking protection toggle -->
    <string name="reduce_cookie_banner_unsupported_site">Сайтқа ағымдағы уақытта қолдау жоқ</string>
    <!-- Title text for a detail explanation indicating cookie banner handling is on this site, this is shown as part of the cookie banner panel in the toolbar. The first parameter is a shortened URL of the current site-->
    <string name="reduce_cookie_banner_details_panel_title_on_for_site_1">%1$s үшін cookie баннерлерін бұғаттаушын іске қосу керек пе?</string>

    <!-- Title text for a detail explanation indicating cookie banner handling is off this site, this is shown as part of the cookie banner panel in the toolbar. The first parameter is a shortened URL of the current site-->
    <string name="reduce_cookie_banner_details_panel_title_off_for_site_1">%1$s үшін cookie баннерлерін бұғаттаушын сөндіру керек пе?</string>
    <!-- Title text for a detail explanation indicating cookie banner reducer didn't work for the current site, this is shown as part of the cookie banner panel in the toolbar. The first parameter is the application name-->
    <string name="reduce_cookie_banner_details_panel_title_unsupported_site_request_2">%1$s бұл сайттағы cookie сұрауларын автоматты түрде қабылдамай алмайды. Болашақта осы сайтқа қолдау көрсету туралы сұраным жібере аласыз.</string>

    <!-- Long text for a detail explanation indicating what will happen if cookie banner handling is off for a site, this is shown as part of the cookie banner panel in the toolbar. The first parameter is the application name -->
    <string name="reduce_cookie_banner_details_panel_description_off_for_site_1">Сөндіріңіз, %1$s қолданбасы cookie файлдарын тазартып, бұл сайтты қайта жүктейді. Бұл әрекет сайттардан шығуға немесе себетті босатуы мүмкін.</string>
    <!-- Long text for a detail explanation indicating what will happen if cookie banner handling is on for a site, this is shown as part of the cookie banner panel in the toolbar. The first parameter is the application name -->
    <string name="reduce_cookie_banner_details_panel_description_on_for_site_3">Іске қосыңыз, және де %1$s осы сайттағы барлық cookie баннерлерінен автоматты түрде бас тартуға тырысады.</string>

    <!--Title for the cookie banner re-engagement CFR, the placeholder is replaced with app name -->
    <string name="cookie_banner_cfr_title">%1$s сіз үшін жаңа ғана cookie файлдарынан бас тартты</string>
    <!--Message for the cookie banner re-engagement CFR -->
    <string name="cookie_banner_cfr_message">Бұл сайтта алаңдататын нәрселерді мен сізді бақылайтын cookie файлдарын азырақ қылу.</string>

    <!-- Description of the preference to enable "HTTPS-Only" mode. -->
    <string name="preferences_https_only_summary">Қауіпсіздікті арттыру үшін сайттарға HTTPS шифрлеу хаттамасын пайдаланып автоматты түрде қосылу әрекетін жасайды.</string>
    <!-- Summary of https only preference if https only is set to off -->
    <string name="preferences_https_only_off">Сөндірулі</string>
    <!-- Summary of https only preference if https only is set to on in all tabs -->
    <string name="preferences_https_only_on_all">Барлық беттерде</string>
    <!-- Summary of https only preference if https only is set to on in private tabs only -->
    <string name="preferences_https_only_on_private">Жекелік беттерінде</string>
    <!-- Text displayed that links to website containing documentation about "HTTPS-Only" mode -->
    <string name="preferences_http_only_learn_more">Көбірек білу</string>
    <!-- Option for the https only setting -->
    <string name="preferences_https_only_in_all_tabs">Барлық беттерде іске қосу</string>
    <!-- Option for the https only setting -->
    <string name="preferences_https_only_in_private_tabs">Тек жекелік беттерде іске қосу</string>
    <!-- Title shown in the error page for when trying to access a http website while https only mode is enabled. -->
    <string name="errorpage_httpsonly_title">Қауіпсіз сайт қолжетімді емес</string>
    <!-- Message shown in the error page for when trying to access a http website while https only mode is enabled. The message has two paragraphs. This is the first. -->
    <string name="errorpage_httpsonly_message_title">Бұл веб-сайт HTTPS қолдамайтын сияқты.</string>
    <!-- Message shown in the error page for when trying to access a http website while https only mode is enabled. The message has two paragraphs. This is the second. -->
    <string name="errorpage_httpsonly_message_summary">Дегенмен, шабуылдаушы араласқан болуы да мүмкін. Веб-сайтқа өтуді жалғастырсаңыз, ешқандай құпия ақпаратты енгізбеуіңіз керек. Жалғастырсаңыз, сайт үшін тек-HTTPS режимі уақытша сөндіріледі.</string>
    <!-- Preference for accessibility -->
    <string name="preferences_accessibility">Қолжетерлілік</string>
    <!-- Preference to override the Mozilla account server -->
    <string name="preferences_override_account_server">Таңдауыңызша Mozilla тіркелгі сервері</string>
    <!-- Preference to override the Sync token server -->
    <string name="preferences_override_sync_tokenserver">Таңдауыңызша синхрондау сервері</string>
    <!-- Toast shown after updating the Mozilla account/Sync server override preferences -->
    <string name="toast_override_account_sync_server_done">Mozilla тіркелгісі/синхрондау сервері өзгертілген. Өзгерістерді іске асыру үшін қолданба жұмысын аяқтау…</string>
    <!-- Preference category for account information -->
    <string name="preferences_category_account">Тіркелгі</string>
    <!-- Preference for changing where the toolbar is positioned -->
    <string name="preferences_toolbar">Құралдар панелі</string>
    <!-- Preference for changing default theme to dark or light mode -->
    <string name="preferences_theme">Тема</string>
    <!-- Preference for customizing the home screen -->
    <string name="preferences_home_2">Үй парағы</string>
    <!-- Preference for gestures based actions -->
    <string name="preferences_gestures">Ым қимылдар</string>
    <!-- Preference for settings related to visual options -->
    <string name="preferences_customize">Баптау</string>
    <!-- Preference description for banner about signing in -->
    <string name="preferences_sign_in_description_2">Беттер, бетбелгілер, парольдерді синхрондау және т.б. үшін кіріңіз.</string>
    <!-- Preference shown instead of account display name while account profile information isn't available yet. -->
    <string name="preferences_account_default_name_2">Mozilla тіркелгісі</string>
    <!-- Preference text for account title when there was an error syncing FxA -->
    <string name="preferences_account_sync_error">Синхрондауды жалғастыру үшін қайта байланысыңыз</string>
    <!-- Preference for language -->
    <string name="preferences_language">Тіл</string>
    <!-- Preference for data choices -->
    <string name="preferences_data_choices">Деректер таңдауы</string>
    <!-- Preference for data collection -->
    <string name="preferences_data_collection">Деректер жинау</string>
    <!-- Preference for developers -->
    <string name="preferences_remote_debugging">USB арқылы қашықтан жөндеу</string>
    <!-- Preference title for switch preference to show search suggestions -->
    <string name="preferences_show_search_suggestions">Іздеу ұсыныстарын көрсету</string>
    <!-- Preference title for switch preference to show voice search button -->
    <string name="preferences_show_voice_search">Дауыспен іздеуді көрсету</string>
    <!-- Preference title for switch preference to show search suggestions also in private mode -->
    <string name="preferences_show_search_suggestions_in_private">Жекелік сессияларды көрсету</string>
    <!-- Preference title for switch preference to show a clipboard suggestion when searching -->
    <string name="preferences_show_clipboard_suggestions">Алмасу буфері ұсыныстарын көрсету</string>
    <!-- Preference title for switch preference to suggest browsing history when searching -->
    <string name="preferences_search_browsing_history">Шолу тарихынан іздеу</string>
    <!-- Preference title for switch preference to suggest bookmarks when searching -->
    <string name="preferences_search_bookmarks">Бетбелгілерден іздеу</string>
    <!-- Preference title for switch preference to suggest synced tabs when searching -->
    <string name="preferences_search_synced_tabs">Синхрондалған беттерден іздеу</string>
    <!-- Preference for account settings -->
    <string name="preferences_account_settings">Тіркелгі баптаулары</string>
    <!-- Preference for enabling url autocomplete-->
    <string name="preferences_enable_autocomplete_urls">URL адрестерін автотолықтыру</string>
    <!-- Preference title for switch preference to show sponsored Firefox Suggest search suggestions -->
    <string name="preferences_show_sponsored_suggestions">Демеушілердің ұсыныстары</string>
    <!-- Summary for preference to show sponsored Firefox Suggest search suggestions.
         The first parameter is the name of the application. -->
    <string name="preferences_show_sponsored_suggestions_summary">Кездейсоқ демеушілік ұсыныстармен %1$s өніміне қолдау көрсету</string>
    <!-- Preference title for switch preference to show Firefox Suggest search suggestions for web content.
         The first parameter is the name of the application. -->
    <string name="preferences_show_nonsponsored_suggestions">%1$s ұсыныстары</string>
    <!-- Summary for preference to show Firefox Suggest search suggestions for web content -->
    <string name="preferences_show_nonsponsored_suggestions_summary">Сіздің іздеуіңізге қатысты интернеттен ұсыныстар алыңыз</string>
    <!-- Preference for open links in third party apps -->
    <string name="preferences_open_links_in_apps">Сілтемелерді қолданбаларда ашу</string>
    <!-- Preference for open links in third party apps always open in apps option -->
    <string name="preferences_open_links_in_apps_always">Әрқашан</string>
    <!-- Preference for open links in third party apps ask before opening option -->
    <string name="preferences_open_links_in_apps_ask">Ашпас бұрын сұрау</string>
    <!-- Preference for open links in third party apps never open in apps option -->
    <string name="preferences_open_links_in_apps_never">Ешқашан</string>
    <!-- Preference for open download with an external download manager app -->
    <string name="preferences_external_download_manager">Сыртқы жүктеу менеджері</string>
    <!-- Preference for enabling gecko engine logs -->
    <string name="preferences_enable_gecko_logs">Gecko журналдарын іске қосу</string>
    <!-- Message to indicate users that we are quitting the application to apply the changes -->
    <string name="quit_application">Өзгерістерді іске асыру үшін қолданбадан шығу…</string>

    <!-- Preference for add_ons -->
    <string name="preferences_addons">Қосымшалар</string>

    <!-- Preference for installing a local add-on -->
    <string name="preferences_install_local_addon">Файлдан қосымшаны орнату</string>
    <!-- Preference for notifications -->
    <string name="preferences_notifications">Хабарламалар</string>

    <!-- Summary for notification preference indicating notifications are allowed -->
    <string name="notifications_allowed_summary">Рұқсат етілген</string>
    <!-- Summary for notification preference indicating notifications are not allowed -->
    <string name="notifications_not_allowed_summary">Рұқсат етілмеген</string>

    <!-- Add-on Preferences -->
    <!-- Preference to customize the configured AMO (addons.mozilla.org) collection -->
    <string name="preferences_customize_amo_collection">Таңдауыңызша қосымшалар жинағы</string>
    <!-- Button caption to confirm the add-on collection configuration -->
    <string name="customize_addon_collection_ok">ОК</string>
    <!-- Button caption to abort the add-on collection configuration -->
    <string name="customize_addon_collection_cancel">Бас тарту</string>
    <!-- Hint displayed on input field for custom collection name -->
    <string name="customize_addon_collection_hint">Жинақ атауы</string>
    <!-- Hint displayed on input field for custom collection user ID-->
    <string name="customize_addon_collection_user_hint">Жинақ иесі (Пайдаланушы идентификаторы)</string>
    <!-- Toast shown after confirming the custom add-on collection configuration -->
    <string name="toast_customize_addon_collection_done">Қосымшалар жинағы өзгертілген. Өзгерістерді іске асыру үшін қолданба жұмысын аяқтау…</string>

    <!-- Customize Home -->
    <!-- Header text for jumping back into the recent tab in customize the home screen -->
    <string name="customize_toggle_jump_back_in">Кері оралу</string>
    <!-- Title for the customize home screen section with recently saved bookmarks. -->
    <string name="customize_toggle_recent_bookmarks">Жуырдағы бетбелгілер</string>
    <!-- Title for the customize home screen section with recently visited. Recently visited is
    a section where users see a list of tabs that they have visited in the past few days -->
    <string name="customize_toggle_recently_visited">Жуырда қаралған</string>

    <!-- Title for the customize home screen section with Pocket. -->
    <string name="customize_toggle_pocket_2">Ойландыратын әңгімелер</string>
    <!-- Summary for the customize home screen section with Pocket. The first parameter is product name Pocket -->
    <string name="customize_toggle_pocket_summary">%s ұсынған мақалалар</string>
    <!-- Title for the customize home screen section with sponsored Pocket stories. -->
    <string name="customize_toggle_pocket_sponsored">Демеушілер мақалалары</string>
    <!-- Title for the opening wallpaper settings screen -->
    <string name="customize_wallpapers">Түсқағаздар</string>
    <!-- Title for the customize home screen section with sponsored shortcuts. -->
    <string name="customize_toggle_contile">Демеушілік жарлықтары</string>

    <!-- Wallpapers -->
    <!-- Content description for various wallpapers. The first parameter is the name of the wallpaper -->
    <string name="wallpapers_item_name_content_description">Түсқағаз элементі: %1$s</string>
    <!-- Snackbar message for when wallpaper is selected -->
    <string name="wallpaper_updated_snackbar_message">Түсқағаз жаңартылды!</string>
    <!-- Snackbar label for action to view selected wallpaper -->
    <string name="wallpaper_updated_snackbar_action">Қарап шығу</string>
    <!-- Snackbar message for when wallpaper couldn't be downloaded -->
    <string name="wallpaper_download_error_snackbar_message">Тұсқағазды жүктеп алу мүмкін болмады</string>
    <!-- Snackbar label for action to retry downloading the wallpaper -->
    <string name="wallpaper_download_error_snackbar_action">Қайтадан көру</string>
    <!-- Snackbar message for when wallpaper couldn't be selected because of the disk error -->
    <string name="wallpaper_select_error_snackbar_message">Тұсқағазды өзгерту мүмкін болмады</string>
    <!-- Text displayed that links to website containing documentation about the "Limited Edition" wallpapers. -->
    <string name="wallpaper_learn_more">Көбірек білу</string>

    <!-- Text for classic wallpapers title. The first parameter is the Firefox name. -->
    <string name="wallpaper_classic_title">Классикалық %s</string>
    <!-- Text for artist series wallpapers title. "Artist series" represents a collection of artist collaborated wallpapers. -->
    <string name="wallpaper_artist_series_title">Суретшілер сериясы</string>
    <!-- Description text for the artist series wallpapers with learn more link. The first parameter is the learn more string defined in wallpaper_learn_more. "Independent voices" is the name of the wallpaper collection -->
    <string name="wallpaper_artist_series_description_with_learn_more">&quot;Тәуелсіз дауыстар&quot; топтамасы. %s</string>
    <!-- Description text for the artist series wallpapers. "Independent voices" is the name of the wallpaper collection -->
    <string name="wallpaper_artist_series_description">&quot;Тәуелсіз дауыстар&quot; топтамасы.</string>
    <!-- Wallpaper onboarding dialog header text. -->
    <string name="wallpapers_onboarding_dialog_title_text">Түстер шашырауын қолданып көріңіз</string>
    <!-- Wallpaper onboarding dialog body text. -->
    <string name="wallpapers_onboarding_dialog_body_text">Өз талғамыңызға сай тұсқағазды таңдаңыз.</string>
    <!-- Wallpaper onboarding dialog learn more button text. The button navigates to the wallpaper settings screen. -->
    <string name="wallpapers_onboarding_dialog_explore_more_button_text">Қосымша тұсқағаздарды шолу</string>

    <!-- Add-ons general availability nimbus message-->
    <!-- Title of the Nimbus message for add-ons general availability-->
    <string name="addon_ga_message_title" tools:ignore="UnusedResources">Жаңа қосымшалар енді қолжетімді</string>
    <!-- Body of the Nimbus message for add-ons general availability. 'Firefox' intentionally hardcoded here-->
    <string name="addon_ga_message_body" tools:ignore="UnusedResources">Firefox-ты өзіндік етіп қылуға мүмкіндік беретін 100+ жаңа кеңейтулерді қараңыз.</string>
    <!-- Button text of the Nimbus message for add-ons general availability. -->
    <string name="addon_ga_message_button" tools:ignore="UnusedResources">Қосымшаларды шолу</string>

    <!-- Add-on process crash dialog to user -->
    <!-- Title of a dialog shown to the user when enough errors have occurred with addons and they need to be temporarily disabled -->
    <string name="addon_process_crash_dialog_title" tools:ignore="UnusedResources">Қосымшалар уақытша сөндірілген</string>

    <!-- The first parameter is the application name. This is a message shown to the user when too many errors have occurred with the addons process and they have been disabled. The user can decide if they would like to continue trying to start add-ons or if they'd rather continue without them. -->
    <string name="addon_process_crash_dialog_message" tools:ignore="UnusedResources">Бір немесе бірнеше қосымша жұмысын тоқтатып, жүйені тұрақсыз етті. %1$s қосымша(лар)ды қайта іске қосуды талабын сәтсіз жасады.\n\nҚосымшалар ағымдағы сеанс кезінде қайта іске қосылмайды.\n\nҚосымшаларды өшіру немесе сөндіру бұл мәселені шешуі мүмкін.</string>
    <!-- This will cause the add-ons to try restarting but the dialog will reappear if it is unsuccessful again -->
    <string name="addon_process_crash_dialog_retry_button_text" tools:ignore="UnusedResources">Қосымшаларды қайта іске қосып көру</string>
    <!-- The user will continue with all add-ons disabled -->
    <string name="addon_process_crash_dialog_disable_addons_button_text" tools:ignore="UnusedResources">Сөндірілген кеңейтулермен жалғастыру</string>

    <!-- Account Preferences -->
    <!-- Preference for managing your account via accounts.firefox.com -->
    <string name="preferences_manage_account">Тіркелгіні басқару</string>
    <!-- Summary of the preference for managing your account via accounts.firefox.com. -->
    <string name="preferences_manage_account_summary">Пароліңізді өзгерту, деректер жинағын басқару немесе тіркелгіңізді өшіру</string>
    <!-- Preference for triggering sync -->
    <string name="preferences_sync_now">Қазір синхрондау</string>
    <!-- Preference category for sync -->
    <string name="preferences_sync_category">Нені синхрондауды таңдаңыз</string>
    <!-- Preference for syncing history -->
    <string name="preferences_sync_history">Шолу тарихы</string>
    <!-- Preference for syncing bookmarks -->
    <string name="preferences_sync_bookmarks">Бетбелгілер</string>
    <!-- Preference for syncing logins -->
    <string name="preferences_sync_logins">Логиндер</string>
    <!-- Preference for syncing passwords -->
    <string name="preferences_sync_logins_2" tools:ignore="UnusedResources">Парольдер</string>
    <!-- Preference for syncing tabs -->
    <string name="preferences_sync_tabs_2">Ашық беттер</string>
    <!-- Preference for signing out -->
    <string name="preferences_sign_out">Шығу</string>
    <!-- Preference displays and allows changing current FxA device name -->
    <string name="preferences_sync_device_name">Құрылғы атауы</string>
    <!-- Text shown when user enters empty device name -->
    <string name="empty_device_name_error">Құрылғы атауы бос болмауы тиіс.</string>
    <!-- Label indicating that sync is in progress -->
    <string name="sync_syncing_in_progress">Синхрондау…</string>
    <!-- Label summary indicating that sync failed. The first parameter is the date stamp showing last time it succeeded -->
    <string name="sync_failed_summary">Синхрондау сәтсіз аяқталды. Соңғы сәтті синхрондау: %s</string>
    <!-- Label summary showing never synced -->
    <string name="sync_failed_never_synced_summary">Синхрондау сәтсіз аяқталды. Соңғы синхрондау: ешқашан</string>
    <!-- Label summary the date we last synced. The first parameter is date stamp showing last time synced -->
    <string name="sync_last_synced_summary">Соңғы синхрондау: %s</string>
    <!-- Label summary showing never synced -->
    <string name="sync_never_synced_summary">Соңғы синхрондау: ешқашан</string>
    <!-- Text for displaying the default device name.
        The first parameter is the application name, the second is the device manufacturer name
        and the third is the device model. -->
    <string name="default_device_name_2">%1$s, %2$s %3$s</string>

    <!-- Preference for syncing credit cards -->
    <string name="preferences_sync_credit_cards">Несиелік карталар</string>
    <!-- Preference for syncing payment methods -->
    <string name="preferences_sync_credit_cards_2" tools:ignore="UnusedResources">Төлем әдістері</string>
    <!-- Preference for syncing addresses -->
    <string name="preferences_sync_address">Адрестер</string>

    <!-- Send Tab -->
    <!-- Name of the "receive tabs" notification channel. Displayed in the "App notifications" system settings for the app -->
    <string name="fxa_received_tab_channel_name">Алынған беттер</string>
    <!-- Description of the "receive tabs" notification channel. Displayed in the "App notifications" system settings for the app -->
    <string name="fxa_received_tab_channel_description">Басқа Firefox құрылғыларынан алынған беттер туралы хабарландырулар.</string>
    <!--  The body for these is the URL of the tab received  -->
    <string name="fxa_tab_received_notification_name">Бет алынды</string>
    <!-- %s is the device name -->
    <string name="fxa_tab_received_from_notification_name">%s құрылғысынан бет</string>

    <!-- Advanced Preferences -->
    <!-- Preference for tracking protection exceptions -->
    <string name="preferences_tracking_protection_exceptions">Ережеден бөлек</string>
    <!-- Button in Exceptions Preference to turn on tracking protection for all sites (remove all exceptions) -->
    <string name="preferences_tracking_protection_exceptions_turn_on_for_all">Барлық сайттар үшін іске қосу</string>
    <!-- Text displayed when there are no exceptions -->
    <string name="exceptions_empty_message_description">Ережеден тыс жазбалар таңдалған сайттар үшін бақылаудан қорғанысты сөндіруді мүмкін етеді.</string>
    <!-- Text displayed when there are no exceptions, with learn more link that brings users to a tracking protection SUMO page -->
    <string name="exceptions_empty_message_learn_more_link">Көбірек білу</string>

    <!-- Preference switch for usage and technical data collection -->
    <string name="preference_usage_data">Пайдалану және техникалық мәліметтер</string>
    <!-- Preference description for usage and technical data collection -->
    <string name="preferences_usage_data_description">Өнімділік, қолдану, құрылғылар және баптаулар мәліметін Mozilla-ға жіберіп, бізге %1$s жақсартуға көмектеседі</string>
    <!-- Preference switch for marketing data collection -->
    <string name="preferences_marketing_data">Маркетингтік мәліметтер</string>
    <!-- Preference description for marketing data collection -->
    <string name="preferences_marketing_data_description2">Біздің мобильді маркетинг вендоры Adjust-пен негізгі пайдалану деректерін бөліседі</string>
    <!-- Title for studies preferences -->
    <string name="preference_experiments_2">Зерттеулер</string>
    <!-- Summary for studies preferences -->
    <string name="preference_experiments_summary_2">Mozilla-ға зерттеулерді орнатуға және жүргізуге рұқсат ету</string>

    <!-- Turn On Sync Preferences -->
    <!-- Header of the Sync and save your data preference view -->
    <string name="preferences_sync_2">Синхрондау және деректерді сақтау</string>
    <!-- Preference for reconnecting to FxA sync -->
    <string name="preferences_sync_sign_in_to_reconnect">Қайта байланысу үшін кіру</string>
    <!-- Preference for removing FxA account -->
    <string name="preferences_sync_remove_account">Тіркелгіні өшіру</string>

    <!-- Pairing Feature strings -->
    <!-- Instructions on how to access pairing -->
    <string name="pair_instructions_2"><![CDATA[<b>firefox.com/pair</b> жерінде көрсетілген QR кодын сканерлеңіз]]></string>

    <!-- Toolbar Preferences -->
    <!-- Preference for using top toolbar -->
    <string name="preference_top_toolbar">Жоғары</string>
    <!-- Preference for using bottom toolbar -->
    <string name="preference_bottom_toolbar">Төмен</string>

    <!-- Theme Preferences -->
    <!-- Preference for using light theme -->
    <string name="preference_light_theme">Ашық түсті</string>
    <!-- Preference for using dark theme -->
    <string name="preference_dark_theme">Күңгірт</string>
    <!-- Preference for using using dark or light theme automatically set by battery -->
    <string name="preference_auto_battery_theme">Батареяны үнемдеу режимін ескеру</string>
    <!-- Preference for using following device theme -->
    <string name="preference_follow_device_theme">Құрылғы темасына сүйену</string>

    <!-- Gestures Preferences-->
    <!-- Preferences for using pull to refresh in a webpage -->
    <string name="preference_gestures_website_pull_to_refresh">Жаңарту үшін тартыңыз</string>
    <!-- Preference for using the dynamic toolbar -->
    <string name="preference_gestures_dynamic_toolbar">Құралдар тақтасын жасыру үшін айналдырыңыз</string>
    <!-- Preference for switching tabs by swiping horizontally on the toolbar -->
    <string name="preference_gestures_swipe_toolbar_switch_tabs">Беттерді ауыстыру үшін құралдар тақтасын сырғытыңыз</string>
    <!-- Preference for showing the opened tabs by swiping up on the toolbar-->
    <string name="preference_gestures_swipe_toolbar_show_tabs">Беттерді ашу үшін құралдар тақтасын жоғары қарай сырғытыңыз</string>

    <!-- Library -->
    <!-- Option in Library to open Downloads page -->
    <string name="library_downloads">Жүктемелер</string>
    <!-- Option in library to open Bookmarks page -->
    <string name="library_bookmarks">Бетбелгілер</string>
    <!-- Option in library to open Desktop Bookmarks root page -->
    <string name="library_desktop_bookmarks_root">Жұмыс үстел бетбелгілері</string>
    <!-- Option in library to open Desktop Bookmarks "menu" page -->
    <string name="library_desktop_bookmarks_menu">Бетбелгілер мәзірі</string>
    <!-- Option in library to open Desktop Bookmarks "toolbar" page -->
    <string name="library_desktop_bookmarks_toolbar">Бетбелгілер панелі</string>
    <!-- Option in library to open Desktop Bookmarks "unfiled" page -->
    <string name="library_desktop_bookmarks_unfiled">Басқа бетбелгілер</string>
    <!-- Option in Library to open History page -->
    <string name="library_history">Шолу тарихы</string>
    <!-- Option in Library to open a new tab -->
    <string name="library_new_tab">Жаңа бет</string>
    <!-- Settings Page Title -->
    <string name="settings_title">Баптаулар</string>
    <!-- Content description (not visible, for screen readers etc.): "Close button for library settings" -->
    <string name="content_description_close_button">Жабу</string>

    <!-- Title to show in alert when a lot of tabs are to be opened
    %d is a placeholder for the number of tabs that will be opened -->
    <string name="open_all_warning_title">%d бетті ашу керек пе?</string>
    <!-- Message to warn users that a large number of tabs will be opened
    %s will be replaced by app name. -->
    <string name="open_all_warning_message">Осыншама көп бетті ашу ол беттер жүктелгенше %s жұмысын баяулатуы мүмкін. Осыны растайсыз ба?</string>
    <!-- Dialog button text for confirming open all tabs -->
    <string name="open_all_warning_confirm">Беттерді ашу</string>
    <!-- Dialog button text for canceling open all tabs -->
    <string name="open_all_warning_cancel">Бас тарту</string>

    <!-- Text to show users they have one page in the history group section of the History fragment.
    %d is a placeholder for the number of pages in the group. -->
    <string name="history_search_group_site_1">%d бет</string>

    <!-- Text to show users they have multiple pages in the history group section of the History fragment.
    %d is a placeholder for the number of pages in the group. -->
    <string name="history_search_group_sites_1">%d бет</string>

    <!-- Option in library for Recently Closed Tabs -->
    <string name="library_recently_closed_tabs">Жуырда жабылған беттер</string>
    <!-- Option in library to open Recently Closed Tabs page -->
    <string name="recently_closed_show_full_history">Бүкіл тарихты көрсету</string>
    <!-- Text to show users they have multiple tabs saved in the Recently Closed Tabs section of history.
    %d is a placeholder for the number of tabs selected. -->
    <string name="recently_closed_tabs">%d бет</string>
    <!-- Text to show users they have one tab saved in the Recently Closed Tabs section of history.
    %d is a placeholder for the number of tabs selected. -->
    <string name="recently_closed_tab">%d бет</string>
    <!-- Recently closed tabs screen message when there are no recently closed tabs -->
    <string name="recently_closed_empty_message">Осында жуырда жабылған беттер жоқ</string>

    <!-- Tab Management -->
    <!-- Title of preference for tabs management -->
    <string name="preferences_tabs">Беттер</string>
    <!-- Title of preference that allows a user to specify the tab view -->
    <string name="preferences_tab_view">Бет көрінісі</string>
    <!-- Option for a list tab view -->
    <string name="tab_view_list">Тізім</string>
    <!-- Option for a grid tab view -->
    <string name="tab_view_grid">Тор</string>
    <!-- Title of preference that allows a user to auto close tabs after a specified amount of time -->
    <string name="preferences_close_tabs">Беттерді жабу</string>
    <!-- Option for auto closing tabs that will never auto close tabs, always allows user to manually close tabs -->
    <string name="close_tabs_manually">Ешқашан</string>
    <!-- Option for auto closing tabs that will auto close tabs after one day -->
    <string name="close_tabs_after_one_day">Бір күннен кейін</string>
    <!-- Option for auto closing tabs that will auto close tabs after one week -->
    <string name="close_tabs_after_one_week">Бір аптадан кейін</string>
    <!-- Option for auto closing tabs that will auto close tabs after one month -->
    <string name="close_tabs_after_one_month">Бір айдан кейін</string>

    <!-- Title of preference that allows a user to specify the auto-close settings for open tabs -->
    <string name="preference_auto_close_tabs" tools:ignore="UnusedResources">Ашық беттерді автожабу</string>

    <!-- Opening screen -->
    <!-- Title of a preference that allows a user to choose what screen to show after opening the app -->
    <string name="preferences_opening_screen">Бастапқы экраны</string>
    <!-- Option for always opening the homepage when re-opening the app -->
    <string name="opening_screen_homepage">Үй парағы</string>
    <!-- Option for always opening the user's last-open tab when re-opening the app -->
    <string name="opening_screen_last_tab">Соңғы бет</string>
    <!-- Option for always opening the homepage when re-opening the app after four hours of inactivity -->
    <string name="opening_screen_after_four_hours_of_inactivity">Төрт сағат әрекетсіздіктен кейін үй парағы</string>
    <!-- Summary for tabs preference when auto closing tabs setting is set to manual close-->
    <string name="close_tabs_manually_summary">Қолмен жабу</string>
    <!-- Summary for tabs preference when auto closing tabs setting is set to auto close tabs after one day-->
    <string name="close_tabs_after_one_day_summary">Бір күннен кейін жабу</string>
    <!-- Summary for tabs preference when auto closing tabs setting is set to auto close tabs after one week-->
    <string name="close_tabs_after_one_week_summary">Бір аптадан кейін жабу</string>
    <!-- Summary for tabs preference when auto closing tabs setting is set to auto close tabs after one month-->
    <string name="close_tabs_after_one_month_summary">Бір айдан кейін жабу</string>

    <!-- Summary for homepage preference indicating always opening the homepage when re-opening the app -->
    <string name="opening_screen_homepage_summary">Үй бетінде ашу</string>
    <!-- Summary for homepage preference indicating always opening the last-open tab when re-opening the app -->
    <string name="opening_screen_last_tab_summary">Соңғы бетте ашу</string>

    <!-- Summary for homepage preference indicating opening the homepage when re-opening the app after four hours of inactivity -->
    <string name="opening_screen_after_four_hours_of_inactivity_summary">Үй бетінде төрт сағаттан кейін ашу</string>

    <!-- Inactive tabs -->
    <!-- Category header of a preference that allows a user to enable or disable the inactive tabs feature -->
    <string name="preferences_inactive_tabs">Ескі беттерді белсенді емес күйге жылжыту</string>
    <!-- Title of inactive tabs preference -->
    <string name="preferences_inactive_tabs_title">Сіз екі апта бойы қарамаған беттер белсенді емес топқа жылжытылады.</string>

    <!-- Studies -->
    <!-- Title of the remove studies button -->
    <string name="studies_remove">Өшіру</string>
    <!-- Title of the active section on the studies list -->
    <string name="studies_active">Белсенді</string>
    <!-- Description for studies, it indicates why Firefox use studies. The first parameter is the name of the application. -->
    <string name="studies_description_2">%1$s кейде зерттеулерді орнатып, орындай алады.</string>
    <!-- Learn more link for studies, links to an article for more information about studies. -->
    <string name="studies_learn_more">Көбірек білу</string>

    <!-- Dialog message shown after removing a study -->
    <string name="studies_restart_app">Қолданба өзгерістерді іске асыру үшін жабылады</string>
    <!-- Dialog button to confirm the removing a study. -->
    <string name="studies_restart_dialog_ok">ОК</string>
    <!-- Dialog button text for canceling removing a study. -->
    <string name="studies_restart_dialog_cancel">Бас тарту</string>
    <!-- Toast shown after turning on/off studies preferences -->
    <string name="studies_toast_quit_application" tools:ignore="UnusedResources">Өзгерістерді іске асыру үшін қолданбадан шығу…</string>

    <!-- Sessions -->
    <!-- Title for the list of tabs -->
    <string name="tab_header_label">Ашық беттер</string>
    <!-- Title for the list of tabs in the current private session -->
    <string name="tabs_header_private_tabs_title">Жекелік беттер</string>
    <!-- Title for the list of tabs in the synced tabs -->
    <string name="tabs_header_synced_tabs_title">Синхрондалған беттер</string>
    <!-- Content description (not visible, for screen readers etc.): Add tab button. Adds a news tab when pressed -->
    <string name="add_tab">Жаңа бетті қосу</string>
    <!-- Content description (not visible, for screen readers etc.): Add tab button. Adds a news tab when pressed -->
    <string name="add_private_tab">Жекелік бетін қосу</string>
    <!-- Text for the new tab button to indicate adding a new private tab in the tab -->
    <string name="tab_drawer_fab_content">Жеке</string>
    <!-- Text for the new tab button to indicate syncing command on the synced tabs page -->
    <string name="tab_drawer_fab_sync">Синхрондау</string>
    <!-- Text shown in the menu for sharing all tabs -->
    <string name="tab_tray_menu_item_share">Барлық беттермен бөлісу</string>
    <!-- Text shown in the menu to view recently closed tabs -->
    <string name="tab_tray_menu_recently_closed">Жуырда жабылған беттер</string>
    <!-- Text shown in the tabs tray inactive tabs section -->
    <string name="tab_tray_inactive_recently_closed" tools:ignore="UnusedResources">Жақында жабылған</string>
    <!-- Text shown in the menu to view account settings -->
    <string name="tab_tray_menu_account_settings">Тіркелгі баптаулары</string>
    <!-- Text shown in the menu to view tab settings -->
    <string name="tab_tray_menu_tab_settings">Бет баптаулары</string>
    <!-- Text shown in the menu for closing all tabs -->
    <string name="tab_tray_menu_item_close">Барлық беттерді жабу</string>
    <!-- Text shown in the multiselect menu for bookmarking selected tabs. -->
    <string name="tab_tray_multiselect_menu_item_bookmark">Бетбелгілерге қосу</string>
    <!-- Text shown in the multiselect menu for closing selected tabs. -->
    <string name="tab_tray_multiselect_menu_item_close">Жабу</string>
    <!-- Content description for tabs tray multiselect share button -->
    <string name="tab_tray_multiselect_share_content_description">Таңдалған беттермен бөлісу</string>
    <!-- Content description for tabs tray multiselect menu -->
    <string name="tab_tray_multiselect_menu_content_description">Таңдалған беттер мәзірі</string>
    <!-- Content description (not visible, for screen readers etc.): Removes tab from collection button. Removes the selected tab from collection when pressed -->
    <string name="remove_tab_from_collection">Бетті жинақтан өшіру</string>
    <!-- Text for button to enter multiselect mode in tabs tray -->
    <string name="tabs_tray_select_tabs">Беттерді таңдау</string>
    <!-- Content description (not visible, for screen readers etc.): Close tab button. Closes the current session when pressed -->
    <string name="close_tab">Бетті жабу</string>
    <!-- Content description (not visible, for screen readers etc.): Close tab <title> button. First parameter is tab title  -->
    <string name="close_tab_title">%s бетін жабу</string>
    <!-- Content description (not visible, for screen readers etc.): Opens the open tabs menu when pressed -->
    <string name="open_tabs_menu">Беттер мәзірін ашу</string>
    <!-- Open tabs menu item to save tabs to collection -->
    <string name="tabs_menu_save_to_collection1">Беттерді жинаққа сақтау</string>

    <!-- Text for the menu button to delete a collection -->
    <string name="collection_delete">Жинақты өшіру</string>
    <!-- Text for the menu button to rename a collection -->
    <string name="collection_rename">Жинақ атын өзгерту</string>
    <!-- Text for the button to open tabs of the selected collection -->
    <string name="collection_open_tabs">Беттерді ашу</string>
    <!-- Hint for adding name of a collection -->
    <string name="collection_name_hint">Жинақ атауы</string>
    <!-- Text for the menu button to rename a top site -->
    <string name="rename_top_site">Атын өзгерту</string>
    <!-- Text for the menu button to remove a top site -->
    <string name="remove_top_site">Өшіру</string>

    <!-- Text for the menu button to delete a top site from history -->
    <string name="delete_from_history">Тарихтан өшіру</string>
    <!-- Postfix for private WebApp titles, placeholder is replaced with app name -->
    <string name="pwa_site_controls_title_private">%1$s (жекелік режимі)</string>

    <!-- History -->
    <!-- Text for the button to search all history -->
    <string name="history_search_1">Іздеу жолын енгізіңіз</string>
    <!-- Text for the button to clear all history -->
    <string name="history_delete_all">Тарихты өшіру</string>
    <!-- Text for the snackbar to confirm that multiple browsing history items has been deleted -->
    <string name="history_delete_multiple_items_snackbar">Тарих өшірілді</string>
    <!-- Text for the snackbar to confirm that a single browsing history item has been deleted. The first parameter is the shortened URL of the deleted history item. -->
    <string name="history_delete_single_item_snackbar">%1$s өшірілді</string>
    <!-- Context description text for the button to delete a single history item -->
    <string name="history_delete_item">Өшіру</string>
    <!-- History multi select title in app bar
    The first parameter is the number of bookmarks selected -->
    <string name="history_multi_select_title">%1$d таңдалды</string>
    <!-- Text for the header that groups the history for today -->
    <string name="history_today">Бүгін</string>
    <!-- Text for the header that groups the history for yesterday -->
    <string name="history_yesterday">Кеше</string>
    <!-- Text for the header that groups the history the past 7 days -->
    <string name="history_7_days">Соңғы 7 күн</string>
    <!-- Text for the header that groups the history the past 30 days -->
    <string name="history_30_days">Соңғы 30 күн</string>
    <!-- Text for the header that groups the history older than the last month -->
    <string name="history_older">Ескілеу</string>
    <!-- Text shown when no history exists -->
    <string name="history_empty_message">Осында тарих жоқ</string>

    <!-- Downloads -->
    <!-- Text for the snackbar to confirm that multiple downloads items have been removed -->
    <string name="download_delete_multiple_items_snackbar_1">Жүктемелер өшірілді</string>
    <!-- Text for the snackbar to confirm that a single download item has been removed. The first parameter is the name of the download item. -->
    <string name="download_delete_single_item_snackbar">%1$s өшірілді</string>
    <!-- Text shown when no download exists -->
    <string name="download_empty_message_1">Жүктеліп алынған файлдар жоқ</string>
    <!-- History multi select title in app bar
    The first parameter is the number of downloads selected -->
    <string name="download_multi_select_title">%1$d таңдалды</string>


    <!-- Text for the button to remove a single download item -->
    <string name="download_delete_item_1">Өшіру</string>


    <!-- Crashes -->
    <!-- Title text displayed on the tab crash page. This first parameter is the name of the application (For example: Fenix) -->
    <string name="tab_crash_title_2">Кешіріңіз. %1$s бұл бетті жүктей алмайды.</string>
    <!-- Send crash report checkbox text on the tab crash page -->
    <string name="tab_crash_send_report">Mozilla-ға құлау хабарламасын жіберу</string>
    <!-- Close tab button text on the tab crash page -->
    <string name="tab_crash_close">Бетті жабу</string>
    <!-- Restore tab button text on the tab crash page -->
    <string name="tab_crash_restore">Бетті қалпына келтіру</string>

    <!-- Bookmarks -->
    <!-- Confirmation message for a dialog confirming if the user wants to delete the selected folder -->
    <string name="bookmark_delete_folder_confirmation_dialog">Бұл буманы өшіруді шынымен қалайсыз ба?</string>
    <!-- Confirmation message for a dialog confirming if the user wants to delete multiple items including folders. Parameter will be replaced by app name. -->
    <string name="bookmark_delete_multiple_folders_confirmation_dialog">%s таңдалған элементтерді өшіреді.</string>
    <!-- Text for the cancel button on delete bookmark dialog -->
    <string name="bookmark_delete_negative">Бас тарту</string>
    <!-- Screen title for adding a bookmarks folder -->
    <string name="bookmark_add_folder">Буманы қосу</string>
    <!-- Snackbar title shown after a bookmark has been created. -->
    <string name="bookmark_saved_snackbar">Бетбелгі сақталды!</string>
    <!-- Snackbar edit button shown after a bookmark has been created. -->
    <string name="edit_bookmark_snackbar_action">ТҮЗЕТУ</string>
    <!-- Bookmark overflow menu edit button -->
    <string name="bookmark_menu_edit_button">Түзету</string>
    <!-- Bookmark overflow menu copy button -->
    <string name="bookmark_menu_copy_button">Көшіріп алу</string>
    <!-- Bookmark overflow menu share button -->
    <string name="bookmark_menu_share_button">Бөлісу</string>
    <!-- Bookmark overflow menu open in new tab button -->
    <string name="bookmark_menu_open_in_new_tab_button">Жаңа бетте ашу</string>
    <!-- Bookmark overflow menu open in private tab button -->
    <string name="bookmark_menu_open_in_private_tab_button">Жекелік бетте ашу</string>
    <!-- Bookmark overflow menu open all in tabs button -->
    <string name="bookmark_menu_open_all_in_tabs_button">Барлығын жаңа беттерде ашу</string>
    <!-- Bookmark overflow menu open all in private tabs button -->
    <string name="bookmark_menu_open_all_in_private_tabs_button">Барлығын жаңа жекелік беттерде ашу</string>
    <!-- Bookmark overflow menu delete button -->
    <string name="bookmark_menu_delete_button">Өшіру</string>
    <!--Bookmark overflow menu save button -->
    <string name="bookmark_menu_save_button">Сақтау</string>
    <!-- Bookmark multi select title in app bar
     The first parameter is the number of bookmarks selected -->
    <string name="bookmarks_multi_select_title">%1$d таңдалды</string>
    <!-- Bookmark editing screen title -->
    <string name="edit_bookmark_fragment_title">Бетбелгіні түзету</string>
    <!-- Bookmark folder editing screen title -->
    <string name="edit_bookmark_folder_fragment_title">Буманы түзету</string>
    <!-- Bookmark sign in button message -->
    <string name="bookmark_sign_in_button">Синхрондалған бетбелгілерді көру үшін жүйеге кіріңіз</string>
    <!-- Bookmark URL editing field label -->
    <string name="bookmark_url_label">URL</string>
    <!-- Bookmark FOLDER editing field label -->
    <string name="bookmark_folder_label">БУМА</string>
    <!-- Bookmark NAME editing field label -->
    <string name="bookmark_name_label">АТЫ</string>
    <!-- Bookmark add folder screen title -->
    <string name="bookmark_add_folder_fragment_label">Буманы қосу</string>
    <!-- Bookmark select folder screen title -->
    <string name="bookmark_select_folder_fragment_label">Буманы таңдау</string>
    <!-- Bookmark editing error missing title -->
    <string name="bookmark_empty_title_error">Атауы болуы тиіс</string>
    <!-- Bookmark editing error missing or improper URL -->
    <string name="bookmark_invalid_url_error">Жарамсыз URL</string>
    <!-- Bookmark screen message for empty bookmarks folder -->
    <string name="bookmarks_empty_message">Осында бетбелгілер жоқ</string>
    <!-- Bookmark snackbar message on deletion
     The first parameter is the host part of the URL of the bookmark deleted, if any -->
    <string name="bookmark_deletion_snackbar_message">%1$s өшірілді</string>
    <!-- Bookmark snackbar message on deleting multiple bookmarks not including folders-->
    <string name="bookmark_deletion_multiple_snackbar_message_2">Бетбелгілер өшірілді</string>
    <!-- Bookmark snackbar message on deleting multiple bookmarks including folders-->
    <string name="bookmark_deletion_multiple_snackbar_message_3">Таңдалған бумаларды өшіру</string>
    <!-- Bookmark undo button for deletion snackbar action -->
    <string name="bookmark_undo_deletion">БОЛДЫРМАУ</string>

    <!-- Text for the button to search all bookmarks -->
    <string name="bookmark_search">Іздеу жолын енгізіңіз</string>

    <!-- Site Permissions -->
    <!-- Button label that take the user to the Android App setting -->
    <string name="phone_feature_go_to_settings">Баптауларға өту</string>
    <!-- Content description (not visible, for screen readers etc.): Quick settings sheet
        to give users access to site specific information / settings. For example:
        Secure settings status and a button to modify site permissions -->
    <string name="quick_settings_sheet">Жылдам баптаулар парағы</string>
    <!-- Label that indicates that this option it the recommended one -->
    <string name="phone_feature_recommended">Ұсынылатын</string>
    <!-- Button label for clearing all the information of site permissions-->
    <string name="clear_permissions">Рұқсаттарды тазарту</string>
    <!-- Text for the OK button on Clear permissions dialog -->
    <string name="clear_permissions_positive">ОК</string>
    <!-- Text for the cancel button on Clear permissions dialog -->
    <string name="clear_permissions_negative">Бас тарту</string>
    <!-- Button label for clearing a site permission-->
    <string name="clear_permission">Рұқсатты тазарту</string>
    <!-- Text for the OK button on Clear permission dialog -->
    <string name="clear_permission_positive">ОК</string>
    <!-- Text for the cancel button on Clear permission dialog -->
    <string name="clear_permission_negative">Бас тарту</string>
    <!-- Button label for clearing all the information on all sites-->
    <string name="clear_permissions_on_all_sites">Барлық сайттар рұқсаттарын тазарту</string>
    <!-- Preference for altering video and audio autoplay for all websites -->
    <string name="preference_browser_feature_autoplay">Автоойнату</string>
    <!-- Preference for altering the camera access for all websites -->
    <string name="preference_phone_feature_camera">Камера</string>
    <!-- Preference for altering the microphone access for all websites -->
    <string name="preference_phone_feature_microphone">Микрофон</string>
    <!-- Preference for altering the location access for all websites -->
    <string name="preference_phone_feature_location">Орналасу</string>
    <!-- Preference for altering the notification access for all websites -->
    <string name="preference_phone_feature_notification">Хабарлама</string>
    <!-- Preference for altering the persistent storage access for all websites -->
    <string name="preference_phone_feature_persistent_storage">Тұрақты қойма</string>
    <!-- Preference for altering the storage access setting for all websites -->
    <string name="preference_phone_feature_cross_origin_storage_access">Сайтаралық cookie файлдары</string>
    <!-- Preference for altering the EME access for all websites -->
    <string name="preference_phone_feature_media_key_system_access">DRM-мен басқарылатын құрама</string>
    <!-- Label that indicates that a permission must be asked always -->
    <string name="preference_option_phone_feature_ask_to_allow">Рұқсат ету үшін сұрау</string>
    <!-- Label that indicates that a permission must be blocked -->
    <string name="preference_option_phone_feature_blocked">Бұғатталған</string>
    <!-- Label that indicates that a permission must be allowed -->
    <string name="preference_option_phone_feature_allowed">Рұқсат етілген</string>
    <!--Label that indicates a permission is by the Android OS-->
    <string name="phone_feature_blocked_by_android">Android бұғаттаған</string>
    <!-- Preference for showing a list of websites that the default configurations won't apply to them -->
    <string name="preference_exceptions">Ережеден бөлек</string>
    <!-- Summary of tracking protection preference if tracking protection is set to off -->
    <string name="tracking_protection_off">Сөндірулі</string>
    <!-- Summary of tracking protection preference if tracking protection is set to standard -->
    <string name="tracking_protection_standard">Қалыпты</string>
    <!-- Summary of tracking protection preference if tracking protection is set to strict -->
    <string name="tracking_protection_strict">Қатаң</string>
    <!-- Summary of tracking protection preference if tracking protection is set to custom -->
    <string name="tracking_protection_custom">Таңдауыңызша</string>
    <!-- Label for global setting that indicates that all video and audio autoplay is allowed -->
    <string name="preference_option_autoplay_allowed2">Аудио мен видеоны рұқсат ету</string>
    <!-- Label for site specific setting that indicates that all video and audio autoplay is allowed -->
    <string name="quick_setting_option_autoplay_allowed">Аудио мен видеоны рұқсат ету</string>
    <!-- Label that indicates that video and audio autoplay is only allowed over Wi-Fi -->
    <string name="preference_option_autoplay_allowed_wifi_only2">Аудио мен видеоны тек ұялы деректерде бұғаттау</string>
    <!-- Subtext that explains 'autoplay on Wi-Fi only' option -->
    <string name="preference_option_autoplay_allowed_wifi_subtext">Аудио және видео Wi-Fi арқылы ойнатылады</string>
    <!-- Label for global setting that indicates that video autoplay is allowed, but audio autoplay is blocked -->
    <string name="preference_option_autoplay_block_audio2">Тек аудионы бұғаттау</string>
    <!-- Label for site specific setting that indicates that video autoplay is allowed, but audio autoplay is blocked -->
    <string name="quick_setting_option_autoplay_block_audio">Тек аудионы бұғаттау</string>
    <!-- Label for global setting that indicates that all video and audio autoplay is blocked -->
    <string name="preference_option_autoplay_blocked3">Аудио мен видеоны бұғаттау</string>
    <!-- Label for site specific setting that indicates that all video and audio autoplay is blocked -->
    <string name="quick_setting_option_autoplay_blocked">Аудио мен видеоны бұғаттау</string>
    <!-- Summary of delete browsing data on quit preference if it is set to on -->
    <string name="delete_browsing_data_quit_on">Іске қосулы</string>
    <!-- Summary of delete browsing data on quit preference if it is set to off -->
    <string name="delete_browsing_data_quit_off">Сөндірулі</string>

    <!-- Summary of studies preference if it is set to on -->
    <string name="studies_on">Іске қосулы</string>
    <!-- Summary of studies data on quit preference if it is set to off -->
    <string name="studies_off">Сөндірулі</string>

    <!-- Collections -->
    <!-- Collections header on home fragment -->
    <string name="collections_header">Жинақтар</string>
    <!-- Content description (not visible, for screen readers etc.): Opens the collection menu when pressed -->
    <string name="collection_menu_button_content_description">Жинақ мәзірі</string>

    <!-- Label to describe what collections are to a new user without any collections -->
    <string name="no_collections_description2">Өзіңізге маңызды заттарды жинаңыз.\nКейінірек жылдам қол жеткізу үшін ұқсас іздеулерді, сайттарды және беттерді біріктіріңіз.</string>
    <!-- Title for the "select tabs" step of the collection creator -->
    <string name="create_collection_select_tabs">Беттерді таңдау</string>
    <!-- Title for the "select collection" step of the collection creator -->
    <string name="create_collection_select_collection">Жинақты таңдау</string>
    <!-- Title for the "name collection" step of the collection creator -->
    <string name="create_collection_name_collection">Жинақ атауы</string>
    <!-- Button to add new collection for the "select collection" step of the collection creator -->
    <string name="create_collection_add_new_collection">Жаңа жинақты қосу</string>
    <!-- Button to select all tabs in the "select tabs" step of the collection creator -->
    <string name="create_collection_select_all">Барлығын таңдау</string>
    <!-- Button to deselect all tabs in the "select tabs" step of the collection creator -->
    <string name="create_collection_deselect_all">Таңдауды алып тастау</string>
    <!-- Text to prompt users to select the tabs to save in the "select tabs" step of the collection creator -->
    <string name="create_collection_save_to_collection_empty">Сақтау үшін беттерді таңдаңыз</string>
    <!-- Text to show users how many tabs they have selected in the "select tabs" step of the collection creator.
     %d is a placeholder for the number of tabs selected. -->
    <string name="create_collection_save_to_collection_tabs_selected">%d бет таңдалды</string>
    <!-- Text to show users they have one tab selected in the "select tabs" step of the collection creator.
    %d is a placeholder for the number of tabs selected. -->
    <string name="create_collection_save_to_collection_tab_selected">%d бет таңдалды</string>
    <!-- Text shown in snackbar when multiple tabs have been saved in a collection -->
    <string name="create_collection_tabs_saved">Беттер сақталды!</string>
    <!-- Text shown in snackbar when one or multiple tabs have been saved in a new collection -->
    <string name="create_collection_tabs_saved_new_collection">Жинақ сақталды!</string>
    <!-- Text shown in snackbar when one tab has been saved in a collection -->
    <string name="create_collection_tab_saved">Бет сақталды!</string>
    <!-- Content description (not visible, for screen readers etc.): button to close the collection creator -->
    <string name="create_collection_close">Жабу</string>
    <!-- Button to save currently selected tabs in the "select tabs" step of the collection creator-->
    <string name="create_collection_save">Сақтау</string>

    <!-- Snackbar action to view the collection the user just created or updated -->
    <string name="create_collection_view">Қарау</string>

    <!-- Text for the OK button from collection dialogs -->
    <string name="create_collection_positive">ОК</string>
    <!-- Text for the cancel button from collection dialogs -->
    <string name="create_collection_negative">Бас тарту</string>

    <!-- Default name for a new collection in "name new collection" step of the collection creator. %d is a placeholder for the number of collections-->
    <string name="create_collection_default_name">Жинақ %d</string>

    <!-- Share -->
    <!-- Share screen header -->
    <string name="share_header_2">Бөлісу</string>
    <!-- Content description (not visible, for screen readers etc.):
        "Share" button. Opens the share menu when pressed. -->
    <string name="share_button_content_description">Бөлісу</string>
    <!-- Text for the Save to PDF feature in the share menu -->
    <string name="share_save_to_pdf">PDF ретінде сақтау</string>
    <!-- Text for error message when generating a PDF file Text. -->
    <string name="unable_to_save_to_pdf_error">PDF жасау мүмкін емес</string>
    <!-- Text for standard error snackbar dismiss button. -->
    <string name="standard_snackbar_error_dismiss">Тайдыру</string>
    <!-- Text for error message when printing a page and it fails. -->
    <string name="unable_to_print_page_error">Бұл бетті басып шығару мүмкін емес</string>
    <!-- Text for the print feature in the share and browser menu -->
    <string name="menu_print">Баспаға шығару</string>
    <!-- Sub-header in the dialog to share a link to another sync device -->
    <string name="share_device_subheader">Құрылғыға жіберу</string>
    <!-- Sub-header in the dialog to share a link to an app from the full list -->
    <string name="share_link_all_apps_subheader">Барлық әрекеттер</string>
    <!-- Sub-header in the dialog to share a link to an app from the most-recent sorted list -->
    <string name="share_link_recent_apps_subheader">Жуырда қолданылған</string>
    <!-- Text for the copy link action in the share screen. -->
    <string name="share_copy_link_to_clipboard">Алмасу буферіне көшіріп алу</string>
    <!-- Toast shown after copying link to clipboard -->
    <string name="toast_copy_link_to_clipboard">Алмасу буферіне көшірілді</string>
    <!-- An option from the share dialog to sign into sync -->
    <string name="sync_sign_in">Синхрондау ішіне кіру</string>
     <!-- An option from the three dot menu to sync and save data -->
    <string name="sync_menu_sync_and_save_data">Синхрондау және деректерді сақтау</string>
    <!-- An option from the share dialog to send link to all other sync devices -->
    <string name="sync_send_to_all">Барлық құрылғыларға жіберу</string>
    <!-- An option from the share dialog to reconnect to sync -->
    <string name="sync_reconnect">Синхрондауға қайта байланысу</string>
    <!-- Text displayed when sync is offline and cannot be accessed -->
    <string name="sync_offline">Желіде емес</string>
    <!-- An option to connect additional devices -->
    <string name="sync_connect_device">Басқа құрылғыны байланыстыру</string>
    <!-- The dialog text shown when additional devices are not available -->
    <string name="sync_connect_device_dialog">Бетті жіберу үшін, кемінде бір басқа құрылғыдан Firefox-қа кіріңіз.</string>
    <!-- Confirmation dialog button -->
    <string name="sync_confirmation_button">Түсіндім</string>
    <!-- Share error message -->
    <string name="share_error_snackbar">Бұл қолданбамен бөлісу мүмкін емес</string>
    <!-- Add new device screen title -->
    <string name="sync_add_new_device_title">Құрылғыға жіберу</string>
    <!-- Text for the warning message on the Add new device screen -->
    <string name="sync_add_new_device_message">Құрылғылар байланыспаған</string>
    <!-- Text for the button to learn about sending tabs -->
    <string name="sync_add_new_device_learn_button">Беттерді жіберу туралы көбірек білу…</string>
    <!-- Text for the button to connect another device -->
    <string name="sync_add_new_device_connect_button">Басқа құрылғыны байланыстыру…</string>

    <!-- Notifications -->
    <!-- Text shown in the notification that pops up to remind the user that a private browsing session is active. -->
    <string name="notification_pbm_delete_text_2">Жекелік беттерді жабу</string>

    <!-- Text shown in the notification that pops up to remind the user that a private browsing session is active for Android 14+ -->
    <string name="notification_erase_title_android_14">Жекелік беттерді жабу керек пе?</string>
    <string name="notification_erase_text_android_14">Жекелік беттерді жабу үшін бұл хабарландыруды шертіңіз немесе үстінен өткізіңіз.</string>

    <!-- Name of the marketing notification channel. Displayed in the "App notifications" system settings for the app -->
    <string name="notification_marketing_channel_name">Маркетинг</string>

    <!-- Title shown in the notification that pops up to remind the user to set fenix as default browser.
    The app name is in the text, due to limitations with localizing Nimbus experiments -->
    <string name="nimbus_notification_default_browser_title" tools:ignore="UnusedResources">Firefox жылдам және жеке</string>
    <!-- Text shown in the notification that pops up to remind the user to set fenix as default browser.
    The app name is in the text, due to limitations with localizing Nimbus experiments -->
    <string name="nimbus_notification_default_browser_text" tools:ignore="UnusedResources">Firefox негізгі браузер қылу</string>
    <!-- Title shown in the notification that pops up to re-engage the user -->
    <string name="notification_re_engagement_title">Жекелік шолуды қолданып көріңіз</string>
    <!-- Text shown in the notification that pops up to re-engage the user.
    %1$s is a placeholder that will be replaced by the app name. -->
    <string name="notification_re_engagement_text">%1$s ішінде сақталған cookie файлдарсыз және тарихсыз шолыңыз</string>

    <!-- Title A shown in the notification that pops up to re-engage the user -->
    <string name="notification_re_engagement_A_title">Із қалдырмай шолу</string>
    <!-- Text A shown in the notification that pops up to re-engage the user.
    %1$s is a placeholder that will be replaced by the app name. -->
    <string name="notification_re_engagement_A_text">%1$s ішінде жеке шолу ақпаратыңызды сақтамайды.</string>
    <!-- Title B shown in the notification that pops up to re-engage the user -->
    <string name="notification_re_engagement_B_title">Бірінші іздеуді бастаңыз</string>
    <!-- Text B shown in the notification that pops up to re-engage the user -->
    <string name="notification_re_engagement_B_text">Жақын жерден бірдеңе табыңыз. Немесе қызықты нәрсе табыңыз.</string>

    <!-- Survey -->
    <!-- Text shown in the fullscreen message that pops up to ask user to take a short survey.
    The app name is in the text, due to limitations with localizing Nimbus experiments -->
    <string name="nimbus_survey_message_text">Қысқа сауалнамадан өту арқылы Firefox-ты жақсартуға көмектесіңіз.</string>
    <!-- Preference for taking the short survey. -->
    <string name="preferences_take_survey">Сауалнамаға қатысу</string>
    <!-- Preference for not taking the short survey. -->
    <string name="preferences_not_take_survey">Жоқ, рахмет</string>

    <!-- Snackbar -->
    <!-- Text shown in snackbar when user deletes a collection -->
    <string name="snackbar_collection_deleted">Жинақ өшірілді</string>
    <!-- Text shown in snackbar when user renames a collection -->
    <string name="snackbar_collection_renamed">Жинақ атауы өзгертілді</string>
    <!-- Text shown in snackbar when user closes a tab -->
    <string name="snackbar_tab_closed">Бет жабылды</string>
    <!-- Text shown in snackbar when user closes all tabs -->
    <string name="snackbar_tabs_closed">Беттер жабылды</string>
    <!-- Text shown in snackbar when user bookmarks a list of tabs -->
    <string name="snackbar_message_bookmarks_saved">Бетбелгілер сақталды!</string>
    <!-- Text shown in snackbar when user adds a site to shortcuts -->
    <string name="snackbar_added_to_shortcuts">Жарлықтарға қосылды!</string>
    <!-- Text shown in snackbar when user closes a private tab -->
    <string name="snackbar_private_tab_closed">Жекелік беті жабылды</string>
    <!-- Text shown in snackbar when user closes all private tabs -->
    <string name="snackbar_private_tabs_closed">Жекелік беттер жабылды</string>
    <!-- Text shown in snackbar when user erases their private browsing data -->
    <string name="snackbar_private_data_deleted">Жеке шолу деректері өшірілді</string>
    <!-- Text shown in snackbar to undo deleting a tab, top site or collection -->
    <string name="snackbar_deleted_undo">БОЛДЫРМАУ</string>
    <!-- Text shown in snackbar when user removes a top site -->
    <string name="snackbar_top_site_removed">Сайт өшірілді</string>
    <!-- QR code scanner prompt which appears after scanning a code, but before navigating to it
        First parameter is the name of the app, second parameter is the URL or text scanned-->
    <string name="qr_scanner_confirmation_dialog_message">%1$s үшін %2$s ашуды рұқсат ету</string>
    <!-- QR code scanner prompt dialog positive option to allow navigation to scanned link -->
    <string name="qr_scanner_dialog_positive">РҰҚСАТ ЕТУ</string>
    <!-- QR code scanner prompt dialog positive option to deny navigation to scanned link -->
    <string name="qr_scanner_dialog_negative">ТЫЙЫМ САЛУ</string>
    <!-- QR code scanner prompt dialog error message shown when a hostname does not contain http or https. -->
    <string name="qr_scanner_dialog_invalid">Веб-адресі қате.</string>
    <!-- QR code scanner prompt dialog positive option when there is an error -->
    <string name="qr_scanner_dialog_invalid_ok">ОК</string>
    <!-- Tab collection deletion prompt dialog message. Placeholder will be replaced with the collection name -->
    <string name="tab_collection_dialog_message">%1$s өшіруді шынымен қалайсыз ба?</string>
    <!-- Collection and tab deletion prompt dialog message. This will show when the last tab from a collection is deleted -->
    <string name="delete_tab_and_collection_dialog_message">Бұл бетті өшіру жинақты толығымен өшіреді. Жаңа жинақтарды кез келген уақытта жасауға болады.</string>
    <!-- Collection and tab deletion prompt dialog title. Placeholder will be replaced with the collection name. This will show when the last tab from a collection is deleted -->
    <string name="delete_tab_and_collection_dialog_title">%1$s өшіру керек пе?</string>
    <!-- Tab collection deletion prompt dialog option to delete the collection -->
    <string name="tab_collection_dialog_positive">Өшіру</string>

    <!-- Text displayed in a notification when the user enters full screen mode -->
    <string name="full_screen_notification">Толық экран режиміне өту</string>
    <!-- Message for copying the URL via long press on the toolbar -->
    <string name="url_copied">URL көшірілді</string>
    <!-- Sample text for accessibility font size -->
    <string name="accessibility_text_size_sample_text_1">Бұл мәтіндік үлгі. Осы параметрмен өлшемді ұлғайту немесе кішірейту кезінде мәтіннің қалай көрінетінін көруге болады.</string>
    <!-- Summary for Accessibility Text Size Scaling Preference -->
    <string name="preference_accessibility_text_size_summary">Веб-сайттардағы мәтінді үлкенірек немесе кішірек ету</string>
    <!-- Title for Accessibility Text Size Scaling Preference -->
    <string name="preference_accessibility_font_size_title">Қаріп өлшемі</string>

    <!-- Title for Accessibility Text Automatic Size Scaling Preference -->
    <string name="preference_accessibility_auto_size_2">Автоматты қаріп өлшемі</string>
    <!-- Summary for Accessibility Text Automatic Size Scaling Preference -->
    <string name="preference_accessibility_auto_size_summary">Қаріп өлшемі сіздің Android параметрлеріңізге сәйкес келеді. Бұл жерде қаріп өлшемін басқару үшін оны сөндіріңіз.</string>

    <!-- Title for the Delete browsing data preference -->
    <string name="preferences_delete_browsing_data">Шолу деректерін өшіру</string>
    <!-- Title for the tabs item in Delete browsing data -->
    <string name="preferences_delete_browsing_data_tabs_title_2">Ашық беттер</string>
    <!-- Subtitle for the tabs item in Delete browsing data, parameter will be replaced with the number of open tabs -->
    <string name="preferences_delete_browsing_data_tabs_subtitle">%d бет</string>
    <!-- Title for the data and history items in Delete browsing data -->
    <!-- Title for the history item in Delete browsing data -->
    <string name="preferences_delete_browsing_data_browsing_history_title">Шолу тарихы</string>
    <!-- Subtitle for the data and history items in delete browsing data, parameter will be replaced with the
        number of history items the user has -->
    <string name="preferences_delete_browsing_data_browsing_data_subtitle">%d адрес</string>
    <!-- Title for the cookies and site data items in Delete browsing data -->
    <string name="preferences_delete_browsing_data_cookies_and_site_data">Cookies файлдары және сайт деректері</string>
    <!-- Subtitle for the cookies item in Delete browsing data -->
    <string name="preferences_delete_browsing_data_cookies_subtitle">Сіз сайттардың көбінен шығасыз</string>
    <!-- Title for the cached images and files item in Delete browsing data -->
    <string name="preferences_delete_browsing_data_cached_files">Кэштелген суреттер мен файлдар</string>
    <!-- Subtitle for the cached images and files item in Delete browsing data -->
    <string name="preferences_delete_browsing_data_cached_files_subtitle">Жинақтауыш орнын босатады</string>
    <!-- Title for the site permissions item in Delete browsing data -->
    <string name="preferences_delete_browsing_data_site_permissions">Сайт рұқсаттары</string>
    <!-- Title for the downloads item in Delete browsing data -->
    <string name="preferences_delete_browsing_data_downloads">Жүктемелер</string>
    <!-- Text for the button to delete browsing data -->
    <string name="preferences_delete_browsing_data_button">Шолу деректерін өшіру</string>
    <!-- Title for the Delete browsing data on quit preference -->
    <string name="preferences_delete_browsing_data_on_quit">Шығу кезінде шолу деректерін өшіру</string>

    <!-- Summary for the Delete browsing data on quit preference. "Quit" translation should match delete_browsing_data_on_quit_action translation. -->
    <string name="preference_summary_delete_browsing_data_on_quit_2">Негізгі мәзірден \&quot;Шығу\&quot; таңдау кезінде, шолу деректерін автоматты түрде өшіреді</string>
    <!-- Action item in menu for the Delete browsing data on quit feature -->
    <string name="delete_browsing_data_on_quit_action">Шығу</string>

    <!-- Title text of a delete browsing data dialog. -->
    <string name="delete_history_prompt_title">Жойылатын деректер мерзімі</string>
    <!-- Body text of a delete browsing data dialog. -->
    <string name="delete_history_prompt_body" moz:RemovedIn="130" tools:ignore="UnusedResources">Тарихты (басқа құрылғылардан синхрондалған тарихты қоса), cookie файлдарын және басқа шолу деректерін өшіреді.</string>
    <!-- Body text of a delete browsing data dialog. -->
    <string name="delete_history_prompt_body_2">Тарихты өшіреді (басқа құрылғылардан синхрондалған тарихты қоса)</string>
    <!-- Radio button in the delete browsing data dialog to delete history items for the last hour. -->
    <string name="delete_history_prompt_button_last_hour">Соңғы сағат</string>
    <!-- Radio button in the delete browsing data dialog to delete history items for today and yesterday. -->
    <string name="delete_history_prompt_button_today_and_yesterday">Бүгін және кеше</string>
    <!-- Radio button in the delete browsing data dialog to delete all history. -->
    <string name="delete_history_prompt_button_everything">Барлығы</string>

    <!-- Dialog message to the user asking to delete browsing data. Parameter will be replaced by app name. -->
    <string name="delete_browsing_data_prompt_message_3">%s таңдалған шолу деректерін өшіреді.</string>
    <!-- Text for the cancel button for the data deletion dialog -->
    <string name="delete_browsing_data_prompt_cancel">Бас тарту</string>
    <!-- Text for the allow button for the data deletion dialog -->
    <string name="delete_browsing_data_prompt_allow">Өшіру</string>
    <!-- Text for the snackbar confirmation that the data was deleted -->
    <string name="preferences_delete_browsing_data_snackbar">Шолу деректері өшірілді</string>
    <!-- Text for the snackbar to show the user that the deletion of browsing data is in progress -->
    <string name="deleting_browsing_data_in_progress">Шолу деректерін өшіру…</string>

    <!-- Dialog message to the user asking to delete all history items inside the opened group. Parameter will be replaced by a history group name. -->
    <string name="delete_all_history_group_prompt_message">&quot;%s&quot; ішіндегі барлық сайттарды өшіру</string>
    <!-- Text for the cancel button for the history group deletion dialog -->
    <string name="delete_history_group_prompt_cancel">Бас тарту</string>
    <!-- Text for the allow button for the history group dialog -->
    <string name="delete_history_group_prompt_allow">Өшіру</string>
    <!-- Text for the snackbar confirmation that the history group was deleted -->
    <string name="delete_history_group_snackbar">Топ өшірілді</string>

    <!-- Onboarding -->
    <!-- text to display in the snackbar once account is signed-in -->
    <string name="onboarding_firefox_account_sync_is_on">Синхрондау іске қосулы</string>

    <!-- Onboarding theme -->
    <!-- Text shown in snackbar when multiple tabs have been sent to device -->
    <string name="sync_sent_tabs_snackbar">Беттер жіберілді</string>
    <!-- Text shown in snackbar when one tab has been sent to device  -->
    <string name="sync_sent_tab_snackbar">Бет жіберілді</string>
    <!-- Text shown in snackbar when sharing tabs failed  -->
    <string name="sync_sent_tab_error_snackbar">Жіберу мүмкін емес</string>
    <!-- Text shown in snackbar for the "retry" action that the user has after sharing tabs failed -->
    <string name="sync_sent_tab_error_snackbar_action">ҚАЙТАЛАУ</string>
    <!-- Title of QR Pairing Fragment -->
    <string name="sync_scan_code">Кодты сканерлеу</string>
    <!-- Instructions on how to access pairing -->
    <string name="sign_in_instructions"><![CDATA[Компьютеріңізде Firefox ашып, <b>https://firefox.com/pair</b> адресіне өтіңіз]]></string>
    <!-- Text shown for sign in pairing when ready -->
    <string name="sign_in_ready_for_scan">Сканерлеуге дайын</string>
    <!-- Text shown for settings option for sign with pairing -->
    <string name="sign_in_with_camera">Камерамен кіріңіз</string>
    <!-- Text shown for settings option for sign with email -->
    <string name="sign_in_with_email">Оның орнына эл. поштаны пайдалану</string>
    <!-- Text shown for settings option for create new account text.'Firefox' intentionally hardcoded here.-->
    <string name="sign_in_create_account_text"><![CDATA[Тіркелгіңіз жоқ па? Firefox-ты құрылғылар арасында синхрондау үшін, <u>тіркелгі жасаңыз</u>.]]></string>
    <!-- Text shown in confirmation dialog to sign out of account. The first parameter is the name of the app (e.g. Firefox Preview) -->
    <string name="sign_out_confirmation_message_2">%sтіркелгіңізбен синхрондауды тоқтатады, бірақ, бұл құрылғыда барлық шолу деректері қалады.</string>
    <!-- Option to continue signing out of account shown in confirmation dialog to sign out of account -->
    <string name="sign_out_disconnect">Байланысты үзу</string>
    <!-- Option to cancel signing out shown in confirmation dialog to sign out of account -->
    <string name="sign_out_cancel">Бас тарту</string>

    <!-- Error message snackbar shown after the user tried to select a default folder which cannot be altered -->
    <string name="bookmark_cannot_edit_root">Үнсіз келісім бумаларын түзету мүмкін емес</string>

    <!-- Enhanced Tracking Protection -->
    <!-- Link displayed in enhanced tracking protection panel to access tracking protection settings -->
    <string name="etp_settings">Қорғаныс баптаулары</string>
    <!-- Preference title for enhanced tracking protection settings -->
    <string name="preference_enhanced_tracking_protection">Бақылаудан кеңейтілген қорғаныс</string>
    <!-- Preference summary for enhanced tracking protection settings on/off switch -->
    <string name="preference_enhanced_tracking_protection_summary">Енді сайтаралық трекерлерге қарсы ең күшті тосқауыл болып табылатын Cookie файлдарынан Толық қорғаныс функциясы бар.</string>
    <!-- Description of enhanced tracking protection. The parameter is the name of the application (For example: Firefox Fenix) -->
    <string name="preference_enhanced_tracking_protection_explanation_2">%s желіде сіздің соңыңыздан еретін ең кең тараған трекерлердің көбінен қорғайды.</string>
    <!-- Text displayed that links to website about enhanced tracking protection -->
    <string name="preference_enhanced_tracking_protection_explanation_learn_more">Көбірек білу</string>

    <!-- Preference for enhanced tracking protection for the standard protection settings -->
    <string name="preference_enhanced_tracking_protection_standard_default_1">Стандартты (бастапқы)</string>
    <!-- Preference description for enhanced tracking protection for the standard protection settings -->
    <string name="preference_enhanced_tracking_protection_standard_description_5">Беттер қалыпты түрде жүктеледі, бірақ азырақ трекерлерді бұғаттайды.</string>
    <!--  Accessibility text for the Standard protection information icon  -->
    <string name="preference_enhanced_tracking_protection_standard_info_button">Бақылаудан қалыпты қорғаныс нені бұғаттайды</string>
    <!-- Preference for enhanced tracking protection for the strict protection settings -->
    <string name="preference_enhanced_tracking_protection_strict">Қатаң</string>

    <!-- Preference description for enhanced tracking protection for the strict protection settings -->
    <string name="preference_enhanced_tracking_protection_strict_description_4">Бақылаудан күшейтілген қорғаныс және жылдамырақ жұмыс істеу, бірақ кейбір сайттар дұрыс жұмыс істемеуі мүмкін.</string>
    <!--  Accessibility text for the Strict protection information icon  -->
    <string name="preference_enhanced_tracking_protection_strict_info_button">Бақылаудан қатаң қорғаныс нені бұғаттайды</string>

    <!-- Preference for enhanced tracking protection for the custom protection settings -->
    <string name="preference_enhanced_tracking_protection_custom">Таңдауыңызша</string>
    <!-- Preference description for enhanced tracking protection for the strict protection settings -->
    <string name="preference_enhanced_tracking_protection_custom_description_2">Қай трекерлер мен скрипттерді блоктауды таңдаңыз.</string>
    <!--  Accessibility text for the Strict protection information icon  -->
    <string name="preference_enhanced_tracking_protection_custom_info_button">Бақылаудан таңдауыңызша қорғаныс нені бұғаттайды</string>
    <!-- Header for categories that are being blocked by current Enhanced Tracking Protection settings -->
    <!-- Preference for enhanced tracking protection for the custom protection settings for cookies-->
    <string name="preference_enhanced_tracking_protection_custom_cookies">Cookies файлдары</string>
    <!-- Option for enhanced tracking protection for the custom protection settings for cookies-->
    <string name="preference_enhanced_tracking_protection_custom_cookies_1">Сайтаралық және әлеуметтік желілер трекерлері</string>
    <!-- Option for enhanced tracking protection for the custom protection settings for cookies-->
    <string name="preference_enhanced_tracking_protection_custom_cookies_2">Қаралмаған сайттардың cookies файлдары</string>
    <!-- Option for enhanced tracking protection for the custom protection settings for cookies-->
    <string name="preference_enhanced_tracking_protection_custom_cookies_3">Барлық үшінші жақты cookies файлдары (веб-сайттар жұмысы бұзылуы мүмкін)</string>
    <!-- Option for enhanced tracking protection for the custom protection settings for cookies-->
    <string name="preference_enhanced_tracking_protection_custom_cookies_4">Барлық cookies файлдары (веб-сайттар жұмысы бұзылады)</string>
    <!-- Option for enhanced tracking protection for the custom protection settings for cookies-->
    <string name="preference_enhanced_tracking_protection_custom_cookies_5">Сайтаралық cookie файлдарын оқшаулау</string>
    <!-- Preference for Global Privacy Control for the custom privacy settings for Global Privacy Control. '&amp;' is replaced with the ampersand symbol: &-->
    <string name="preference_enhanced_tracking_protection_custom_global_privacy_control">Веб-сайттарға деректермен бөліспеуді және оларды сатпауды айту</string>
    <!-- Preference for enhanced tracking protection for the custom protection settings for tracking content -->
    <string name="preference_enhanced_tracking_protection_custom_tracking_content">Бақылайтын құрама</string>
    <!-- Option for enhanced tracking protection for the custom protection settings for tracking content-->
    <string name="preference_enhanced_tracking_protection_custom_tracking_content_1">Барлық беттерде</string>
    <!-- Option for enhanced tracking protection for the custom protection settings for tracking content-->
    <string name="preference_enhanced_tracking_protection_custom_tracking_content_2">Тек жекелік беттерінде</string>
    <!-- Preference for enhanced tracking protection for the custom protection settings -->
    <string name="preference_enhanced_tracking_protection_custom_cryptominers">Криптомайнерлер</string>

    <!-- Preference for enhanced tracking protection for the custom protection settings -->
    <string name="preference_enhanced_tracking_protection_custom_fingerprinters">Баспаны жинаушылар</string>
    <!-- Button label for navigating to the Enhanced Tracking Protection details -->
    <string name="enhanced_tracking_protection_details">Көбірек</string>
    <!-- Header for categories that are being being blocked by current Enhanced Tracking Protection settings -->
    <string name="enhanced_tracking_protection_blocked">Бұғатталған</string>
    <!-- Header for categories that are being not being blocked by current Enhanced Tracking Protection settings -->
    <string name="enhanced_tracking_protection_allowed">Рұқсат етілген</string>
    <!-- Category of trackers (social media trackers) that can be blocked by Enhanced Tracking Protection -->
    <string name="etp_social_media_trackers_title">Әлеуметтік желілер трекерлері</string>
    <!-- Description of social media trackers that can be blocked by Enhanced Tracking Protection -->
    <string name="etp_social_media_trackers_description">Әлеуметтік желілердің сіздің интернеттегі шолу әрекеттеріңізді бақылау мүмкіндігін шектейді.</string>
    <!-- Category of trackers (cross-site tracking cookies) that can be blocked by Enhanced Tracking Protection -->
    <string name="etp_cookies_title">Сайтаралық бақылайтын cookie файлдары</string>
    <!-- Category of trackers (cross-site tracking cookies) that can be blocked by Enhanced Tracking Protection -->
    <string name="etp_cookies_title_2">Сайтаралық cookie файлдары</string>
    <!-- Description of cross-site tracking cookies that can be blocked by Enhanced Tracking Protection -->
    <string name="etp_cookies_description">Көптеген сайттарда сіздің шолу деректерін жинақтау үшін жарнамалық желілер мен аналитикалық компаниялар пайдаланатын cookie файлдарын бұғаттайды.</string>
    <!-- Description of cross-site tracking cookies that can be blocked by Enhanced Tracking Protection -->
    <string name="etp_cookies_description_2">Cookie файлдарынан толық қорғау сіз шолып отырған сайттың cookie файлдарын оқшаулайды, сондықтан жарнамалық желілер сияқты трекерлер оларды сайттар арасында сізді бақылап отыру үшін пайдалана алмайды.</string>
    <!-- Category of trackers (cryptominers) that can be blocked by Enhanced Tracking Protection -->
    <string name="etp_cryptominers_title">Криптомайнерлер</string>
    <!-- Description of cryptominers that can be blocked by Enhanced Tracking Protection -->
    <string name="etp_cryptominers_description">Цифрлық валютаны өндіретін зиянкес скрипттерге сіздің құрылғыңызға қатынауды бұғаттайды.</string>
    <!-- Category of trackers (fingerprinters) that can be blocked by Enhanced Tracking Protection -->
    <string name="etp_fingerprinters_title">Баспаны жинаушылар</string>
    <!-- Description of fingerprinters that can be blocked by Enhanced Tracking Protection -->
    <string name="etp_fingerprinters_description">Бақылау мақсатында пайдалануға болатын құрылғыңыз туралы бірегей деректер жиналуын тоқтатады.</string>
    <!-- Category of trackers (tracking content) that can be blocked by Enhanced Tracking Protection -->
    <string name="etp_tracking_content_title">Бақылайтын құрама</string>
    <!-- Description of tracking content that can be blocked by Enhanced Tracking Protection -->
    <string name="etp_tracking_content_description">Бақылау коды бар сыртқы жарнама, видео және басқа жа мазмұннын жүктеуіне жол бермейді. Кейбір веб-сайттардың жұмысына әсер етуі мүмкін.</string>
    <!-- Enhanced Tracking Protection message that protection is currently on for this site -->
    <string name="etp_panel_on">Бұл сайт үшін қорғаныс ІСКЕ ҚОСЫЛҒАН</string>
    <!-- Enhanced Tracking Protection message that protection is currently off for this site -->
    <string name="etp_panel_off">Бұл сайт үшін қорғаныс СӨНДІРІЛГЕН</string>
    <!-- Header for exceptions list for which sites enhanced tracking protection is always off -->
    <string name="enhanced_tracking_protection_exceptions">Бақылаудан кеңейтілген қорғаныс бұл сайттар үшін сөндірілген</string>
    <!-- Content description (not visible, for screen readers etc.): Navigate
    back from ETP details (Ex: Tracking content) -->
    <string name="etp_back_button_content_description">Артқа өту</string>
    <!-- About page link text to open what's new link -->
    <string name="about_whats_new">%s ішінде не жаңалық</string>
    <!-- Open source licenses page title
    The first parameter is the app name -->
    <string name="open_source_licenses_title">%s | Ашық библиотекалар</string>

    <!-- Category of trackers (redirect trackers) that can be blocked by Enhanced Tracking Protection -->
    <string name="etp_redirect_trackers_title">Қайта бағыттайтын трекерлер</string>
    <!-- Description of redirect tracker cookies that can be blocked by Enhanced Tracking Protection -->
    <string name="etp_redirect_trackers_description">Белгілі бақылайтын веб-сайттарға қайта бағыттау арқылы орнатылған cookie файлдарын тазарту.</string>

    <!-- Description of the SmartBlock Enhanced Tracking Protection feature. The * symbol is intentionally hardcoded here,
         as we use it on the UI to indicate which trackers have been partially unblocked.  -->
    <string name="preference_etp_smartblock_description">Төменде белгіленген кейбір трекерлер бұл бетте жартылай бұғатталмаған, себебі сіз олармен әрекеттестіңіз *.</string>
    <!-- Text displayed that links to website about enhanced tracking protection SmartBlock -->
    <string name="preference_etp_smartblock_learn_more">Көбірек білу</string>

    <!-- Content description (not visible, for screen readers etc.):
    Enhanced tracking protection exception preference icon for ETP settings. -->
    <string name="preference_etp_exceptions_icon_description">Бақылаудан жақсартылған қорғаныстың ережеден тыс жағдайының баптау таңбашасы</string>

    <!-- About page link text to open support link -->
    <string name="about_support">Қолдау</string>
    <!-- About page link text to list of past crashes (like about:crashes on desktop) -->
    <string name="about_crashes">Құлаулар</string>
    <!-- About page link text to open privacy notice link -->
    <string name="about_privacy_notice">Жекелік ескертуі</string>
    <!-- About page link text to open know your rights link -->
    <string name="about_know_your_rights">Құқықтарыңыз жөнінде біліңіз</string>
    <!-- About page link text to open licensing information link -->
    <string name="about_licensing_information">Лицензиялық ақпарат</string>
    <!-- About page link text to open a screen with libraries that are used -->
    <string name="about_other_open_source_libraries">Біз пайдаланатын библиотекалар</string>
    <!-- Toast shown to the user when they are activating the secret dev menu
        The first parameter is number of long clicks left to enable the menu -->
    <string name="about_debug_menu_toast_progress">Жөндеу мәзірі: Іске қосуға дейін %1$d шерту қалды</string>
    <string name="about_debug_menu_toast_done">Жөнде мәзірі іске қосылған</string>

    <!-- Browser long press popup menu -->
    <!-- Copy the current url -->
    <string name="browser_toolbar_long_press_popup_copy">Көшіріп алу</string>
    <!-- Paste & go the text in the clipboard. '&amp;' is replaced with the ampersand symbol: & -->
    <string name="browser_toolbar_long_press_popup_paste_and_go">Кірістіру және өту</string>
    <!-- Paste the text in the clipboard -->
    <string name="browser_toolbar_long_press_popup_paste">Кірістіру</string>
    <!-- Snackbar message shown after an URL has been copied to clipboard. -->
    <string name="browser_toolbar_url_copied_to_clipboard_snackbar">URL алмасу буферіне көшірілді</string>

    <!-- Title text for the Add To Homescreen dialog -->
    <string name="add_to_homescreen_title">Үй экранына қосу</string>
    <!-- Cancel button text for the Add to Homescreen dialog -->
    <string name="add_to_homescreen_cancel">Бас тарту</string>
    <!-- Add button text for the Add to Homescreen dialog -->
    <string name="add_to_homescreen_add">Қосу</string>
    <!-- Continue to website button text for the first-time Add to Homescreen dialog -->
    <string name="add_to_homescreen_continue">Веб-сайтқа өту</string>
    <!-- Placeholder text for the TextView in the Add to Homescreen dialog -->
    <string name="add_to_homescreen_text_placeholder">Жарлық атауы</string>

    <!-- Describes the add to homescreen functionality -->
    <string name="add_to_homescreen_description_2">Бұл веб-сайтты жылдам қатынау және қолданба тектес режимде жылдам шолу мақсатымен құрылғыңыздың үй бетіңізге қосуға болады.</string>

    <!-- Preference for managing the settings for logins and passwords in Fenix -->
    <string name="preferences_passwords_logins_and_passwords">Логиндер және парольдер</string>
    <!-- Preference for managing the settings for logins and passwords in Fenix -->
    <string name="preferences_passwords_logins_and_passwords_2" tools:ignore="UnusedResources">Парольдер</string>
    <!-- Preference for managing the saving of logins and passwords in Fenix -->
    <string name="preferences_passwords_save_logins">Логиндер және парольдерді сақтау</string>
    <!-- Preference for managing the saving of logins and passwords in Fenix -->
    <string name="preferences_passwords_save_logins_2" tools:ignore="UnusedResources">Парольдерді сақтау</string>
    <!-- Preference option for asking to save passwords in Fenix -->
    <string name="preferences_passwords_save_logins_ask_to_save">Сақтау алдында сұрау</string>
    <!-- Preference option for never saving passwords in Fenix -->
    <string name="preferences_passwords_save_logins_never_save">Ешқашан сақтамау</string>

    <!-- Preference for autofilling saved logins in Firefox (in web content), %1$s will be replaced with the app name -->
    <string name="preferences_passwords_autofill2">%1$s ішінде автотолтыру</string>
    <!-- Description for the preference for autofilling saved logins in Firefox (in web content), %1$s will be replaced with the app name -->
    <string name="preferences_passwords_autofill_description">%1$s қолдану кезінде веб-сайттарда пайдаланушы аттары мен парольдерін толтыру және сақтау.</string>
    <!-- Preference for autofilling logins from Fenix in other apps (e.g. autofilling the Twitter app) -->
    <string name="preferences_android_autofill">Басқа қолданбаларда автотолтыру</string>

    <!-- Description for the preference for autofilling logins from Fenix in other apps (e.g. autofilling the Twitter app) -->
    <string name="preferences_android_autofill_description">Құрылғыңыздағы басқа қолданбаларда пайдаланушы аттары мен парольдерін толтыру.</string>

    <!-- Preference option for adding a login -->
    <string name="preferences_logins_add_login">Логинді қосу</string>

    <!-- Preference option for adding a password -->
    <string name="preferences_logins_add_login_2" tools:ignore="UnusedResources">Парольді қосу</string>

    <!-- Preference for syncing saved logins in Fenix -->
    <string name="preferences_passwords_sync_logins">Логиндерді синхрондау</string>
    <!-- Preference for syncing saved passwords in Fenix -->
    <string name="preferences_passwords_sync_logins_2" tools:ignore="UnusedResources">Парольдерді синхрондау</string>
    <!-- Preference for syncing saved logins in Fenix, when not signed in-->
    <string name="preferences_passwords_sync_logins_across_devices">Логиндерді құрылғылар арасында синхрондау</string>
    <!-- Preference for syncing saved passwords in Fenix, when not signed in-->
    <string name="preferences_passwords_sync_logins_across_devices_2" tools:ignore="UnusedResources">Парольдерді құрылғылар арасында синхрондау</string>
    <!-- Preference to access list of saved logins -->
    <string name="preferences_passwords_saved_logins">Сақталған логиндер</string>
    <!-- Preference to access list of saved passwords -->
    <string name="preferences_passwords_saved_logins_2" tools:ignore="UnusedResources">Сақталған парольдер</string>
    <!-- Description of empty list of saved passwords. Placeholder is replaced with app name.  -->
    <string name="preferences_passwords_saved_logins_description_empty_text">Сіз %s ішінде сақтаған немесе синхрондаған логиндер осында көрсетіледі.</string>
    <!-- Description of empty list of saved passwords. Placeholder is replaced with app name.  -->
    <string name="preferences_passwords_saved_logins_description_empty_text_2" tools:ignore="UnusedResources">Сіз %s ішіне сақтаған немесе синхрондаған парольдер осында тізіліп көрсетіледі. Сіз сақтаған барлық парольдер шифрленген.</string>
    <!-- Preference to access list of saved logins -->
    <string name="preferences_passwords_saved_logins_description_empty_learn_more_link">Синхрондау туралы көбірек біліңіз.</string>
    <!-- Clickable text for opening an external link for more information about Sync. -->
    <string name="preferences_passwords_saved_logins_description_empty_learn_more_link_2" tools:ignore="UnusedResources">Синхрондау туралы көбірек біліңіз</string>
    <!-- Preference to access list of login exceptions that we never save logins for -->
    <string name="preferences_passwords_exceptions">Ережеден бөлек</string>
    <!-- Empty description of list of login exceptions that we never save logins for -->
    <string name="preferences_passwords_exceptions_description_empty">Сақталмаған логиндер мен парольдер осында көрсетіледі.</string>
    <!-- Empty description of list of login exceptions that we never save passwords for. Parameter will be replaced by app name. -->
    <string name="preferences_passwords_exceptions_description_empty_2" tools:ignore="UnusedResources">%s осы жерде тізімделген сайттар үшін парольдерді сақтамайтын болады.</string>
    <!-- Description of list of login exceptions that we never save logins for -->
    <string name="preferences_passwords_exceptions_description">Бұл сайттар үшін логиндер мен парольдер сақталмайды.</string>
    <!-- Description of list of login exceptions that we never save passwords for. Parameter will be replaced by app name. -->
    <string name="preferences_passwords_exceptions_description_2" tools:ignore="UnusedResources">%s бұл сайттар үшін парольдерді сақтамайтын болады.</string>
    <!-- Text on button to remove all saved login exceptions -->
    <string name="preferences_passwords_exceptions_remove_all">Барлық ережеден тыс жағдайларды өшіру</string>
    <!-- Hint for search box in logins list -->
    <string name="preferences_passwords_saved_logins_search">Логиндерден іздеу</string>
    <!-- Hint for search box in passwords list -->
    <string name="preferences_passwords_saved_logins_search_2" tools:ignore="UnusedResources">Парольдерді іздеу</string>
    <!-- The header for the site that a login is for -->
    <string name="preferences_passwords_saved_logins_site">Сайт</string>
    <!-- The header for the username for a login -->
    <string name="preferences_passwords_saved_logins_username">Пайдаланушы аты</string>
    <!-- The header for the password for a login -->
    <string name="preferences_passwords_saved_logins_password">Пароль</string>
    <!-- Shown in snackbar to tell user that the password has been copied -->
    <string name="logins_password_copied">Пароль алмасу буферіне көшірілді</string>
    <!-- Shown in snackbar to tell user that the username has been copied -->
    <string name="logins_username_copied">Пайдаланушы аты алмасу буферіне көшірілді</string>
    <!-- Content Description (for screenreaders etc) read for the button to copy a password in logins-->
    <string name="saved_logins_copy_password">Парольді көшіріп алу</string>
    <!-- Content Description (for screenreaders etc) read for the button to clear a password while editing a login-->
    <string name="saved_logins_clear_password">Парольді тазарту</string>
    <!-- Content Description (for screenreaders etc) read for the button to copy a username in logins -->
    <string name="saved_login_copy_username">Пайдаланушы атын көшіріп алу</string>
    <!-- Content Description (for screenreaders etc) read for the button to clear a username while editing a login -->
    <string name="saved_login_clear_username">Пайдаланушы атын тазарту</string>
    <!-- Content Description (for screenreaders etc) read for the button to clear the hostname field while creating a login -->
    <string name="saved_login_clear_hostname">Хост атауын өшіру</string>
    <!-- Content Description (for screenreaders etc) read for the button to open a site in logins -->
    <string name="saved_login_open_site">Сайтты браузерде ашу</string>
    <!-- Content Description (for screenreaders etc) read for the button to reveal a password in logins -->
    <string name="saved_login_reveal_password">Парольді көрсету</string>
    <!-- Content Description (for screenreaders etc) read for the button to hide a password in logins -->
    <string name="saved_login_hide_password">Парольді жасыру</string>
    <!-- Message displayed in biometric prompt displayed for authentication before allowing users to view their logins -->
    <string name="logins_biometric_prompt_message">Сақталған логиндеріңізді көру үшін бұғаттауын ашыңыз</string>
    <!-- Message displayed in biometric prompt displayed for authentication before allowing users to view their passwords -->
    <string name="logins_biometric_prompt_message_2" tools:ignore="UnusedResources">Сақталған парольдеріңізді көру үшін бұғаттауын ашыңыз</string>
    <!-- Title of warning dialog if users have no device authentication set up -->
    <string name="logins_warning_dialog_title">Логиндер және парольдерді қорғаңыз</string>
    <!-- Title of warning dialog if users have no device authentication set up -->
    <string name="logins_warning_dialog_title_2" tools:ignore="UnusedResources">Сақталған парольдерді қорғаңыз</string>
    <!-- Message of warning dialog if users have no device authentication set up -->
    <string name="logins_warning_dialog_message">Бөтен адам сіздің құрылғыңызда болса, одан сақталған логиндер мен парольдерді қорғау үшін құрылғының бұғаттау үлгісін, PIN-кодын немесе парольді орнатыңыз.</string>
    <!-- Message of warning dialog if users have no device authentication set up -->
    <string name="logins_warning_dialog_message_2" tools:ignore="UnusedResources">Бөтен адам сіздің құрылғыңызда болса, одан сақталған парольдеріңізді қорғау үшін құрылғының бұғаттау үлгісін, PIN-кодын немесе парольді орнатыңыз.</string>
    <!-- Negative button to ignore warning dialog if users have no device authentication set up -->
    <string name="logins_warning_dialog_later">Кейінірек</string>

    <!-- Positive button to send users to set up a pin of warning dialog if users have no device authentication set up -->
    <string name="logins_warning_dialog_set_up_now">Қазір баптау</string>
    <!-- Title of PIN verification dialog to direct users to re-enter their device credentials to access their logins -->
    <string name="logins_biometric_prompt_message_pin">Құрылғының бұғаттауын ашыңыз</string>
    <!-- Title for Accessibility Force Enable Zoom Preference -->
    <string name="preference_accessibility_force_enable_zoom">Барлық веб-сайттарда масштабтау</string>
    <!-- Summary for Accessibility Force Enable Zoom Preference -->
    <string name="preference_accessibility_force_enable_zoom_summary">Бұл әрекетті рұқсат етпейтін веб-сайттарда да масштабтауды іске қосу үшін шертіңіз.</string>
    <!-- Saved logins sorting strategy menu item -by name- (if selected, it will sort saved logins alphabetically) -->
    <string name="saved_logins_sort_strategy_alphabetically">Аты (А-Я)</string>
    <!-- Saved logins sorting strategy menu item -by last used- (if selected, it will sort saved logins by last used) -->
    <string name="saved_logins_sort_strategy_last_used">Соңғы қолданылған</string>
    <!-- Content description (not visible, for screen readers etc.): Sort saved logins dropdown menu chevron icon -->
    <string name="saved_logins_menu_dropdown_chevron_icon_content_description">Логиндерді сұрыптау мәзірі</string>

    <!-- Content description (not visible, for screen readers etc.) -->
    <string name="saved_logins_menu_dropdown_chevron_icon_content_description_2" tools:ignore="UnusedResources">Парольдерді сұрыптау мәзірі</string>

    <!-- Autofill -->
    <!-- Preference and title for managing the autofill settings -->
    <string name="preferences_autofill">Автотолтыру</string>
    <!-- Preference and title for managing the settings for addresses -->
    <string name="preferences_addresses">Адрестер</string>
    <!-- Preference and title for managing the settings for credit cards -->
    <string name="preferences_credit_cards">Несиелік карталар</string>
    <!-- Preference and title for managing the settings for payment methods -->
    <string name="preferences_credit_cards_2" tools:ignore="UnusedResources">Төлем әдістері</string>
    <!-- Preference for saving and autofilling credit cards -->
    <string name="preferences_credit_cards_save_and_autofill_cards">Карталарды сақтау және автотолтыру</string>
    <!-- Preference for saving and autofilling credit cards -->
    <string name="preferences_credit_cards_save_and_autofill_cards_2" tools:ignore="UnusedResources">Төлем әдістерін сақтау және толтыру</string>
    <!-- Preference summary for saving and autofilling credit card data -->
    <string name="preferences_credit_cards_save_and_autofill_cards_summary">Деректер шифрленген</string>
    <!-- Preference summary for saving and autofilling payment method data. Parameter will be replaced by app name. -->
    <string name="preferences_credit_cards_save_and_autofill_cards_summary_2" tools:ignore="UnusedResources">%s сіз сақтаған барлық төлем әдістерін шифрлейді</string>
    <!-- Preference option for syncing credit cards across devices. This is displayed when the user is not signed into sync -->
    <string name="preferences_credit_cards_sync_cards_across_devices">Карталарды құрылғылар арасында синхрондау</string>
    <!-- Preference option for syncing credit cards across devices. This is displayed when the user is signed into sync -->
    <string name="preferences_credit_cards_sync_cards">Карталарды синхрондау</string>
    <!-- Preference option for adding a credit card -->
    <string name="preferences_credit_cards_add_credit_card">Несиелік картаны қосу</string>

    <!-- Preference option for adding a card -->
    <string name="preferences_credit_cards_add_credit_card_2" tools:ignore="UnusedResources">Картаны қосу</string>
    <!-- Preference option for managing saved credit cards -->
    <string name="preferences_credit_cards_manage_saved_cards">Сақталған карталарды басқару</string>
    <!-- Preference option for managing saved cards -->
    <string name="preferences_credit_cards_manage_saved_cards_2" tools:ignore="UnusedResources">Карталарды басқару</string>
    <!-- Preference option for adding an address -->
    <string name="preferences_addresses_add_address">Адресті қосу</string>
    <!-- Preference option for managing saved addresses -->
    <string name="preferences_addresses_manage_addresses">Адрестерді басқару</string>
    <!-- Preference for saving and autofilling addresses -->
    <string name="preferences_addresses_save_and_autofill_addresses">Адрестерді сақтау және автотолтыру</string>
    <!-- Preference for saving and filling addresses -->
    <string name="preferences_addresses_save_and_autofill_addresses_2" tools:ignore="UnusedResources">Адрестерді сақтау және толтыру</string>
    <!-- Preference summary for saving and autofilling address data -->
    <string name="preferences_addresses_save_and_autofill_addresses_summary">Нөмірлер, эл. пошта және жеткізу адрестері сияқты ақпаратты қосу</string>

    <!-- Preference summary for saving and filling address data -->
    <string name="preferences_addresses_save_and_autofill_addresses_summary_2" tools:ignore="UnusedResources">Телефон нөмірлері мен электрондық пошта адрестерін қамтиды</string>

    <!-- Title of the "Add card" screen -->
    <string name="credit_cards_add_card">Картаны қосу</string>
    <!-- Title of the "Edit card" screen -->
    <string name="credit_cards_edit_card">Картаны түзету</string>
    <!-- The header for the card number of a credit card -->
    <string name="credit_cards_card_number">Карта нөмірі</string>
    <!-- The header for the expiration date of a credit card -->
    <string name="credit_cards_expiration_date">Мерзімнің біту күні</string>
    <!-- The label for the expiration date month of a credit card to be used by a11y services-->
    <string name="credit_cards_expiration_date_month">Жарамдылық мерзімінің айы</string>
    <!-- The label for the expiration date year of a credit card to be used by a11y services-->
    <string name="credit_cards_expiration_date_year">Жарамдылық мерзімінің жылы</string>
    <!-- The header for the name on the credit card -->
    <string name="credit_cards_name_on_card">Картадағы аты</string>
    <!-- The text for the "Delete card" menu item for deleting a credit card -->
    <string name="credit_cards_menu_delete_card">Картаны өшіру</string>
    <!-- The text for the "Delete card" button for deleting a credit card -->
    <string name="credit_cards_delete_card_button">Картаны өшіру</string>
    <!-- The text for the confirmation message of "Delete card" dialog -->
    <string name="credit_cards_delete_dialog_confirmation">Бұл несие картасын өшіруді шынымен қалайсыз ба?</string>
    <!-- The text for the confirmation message of "Delete card" dialog -->
    <string name="credit_cards_delete_dialog_confirmation_2" tools:ignore="UnusedResources">Картаны өшіру керек пе?</string>
    <!-- The text for the positive button on "Delete card" dialog -->
    <string name="credit_cards_delete_dialog_button">Өшіру</string>
    <!-- The title for the "Save" menu item for saving a credit card -->
    <string name="credit_cards_menu_save">Сақтау</string>
    <!-- The text for the "Save" button for saving a credit card -->
    <string name="credit_cards_save_button">Сақтау</string>
    <!-- The text for the "Cancel" button for cancelling adding, updating or deleting a credit card -->
    <string name="credit_cards_cancel_button">Бас тарту</string>

    <!-- Title of the "Saved cards" screen -->
    <string name="credit_cards_saved_cards">Сақталған карталар</string>

    <!-- Error message for credit card number validation -->
    <string name="credit_cards_number_validation_error_message">Несиелік картаның жарамды нөмірін енгізіңіз</string>

    <!-- Error message for card number validation -->
    <string name="credit_cards_number_validation_error_message_2" tools:ignore="UnusedResources">Жарамды карта нөмірін енгізіңіз</string>
    <!-- Error message for credit card name on card validation -->
    <string name="credit_cards_name_on_card_validation_error_message">Бұл өрісті толтырыңыз</string>
    <!-- Error message for card name on card validation -->
    <string name="credit_cards_name_on_card_validation_error_message_2" tools:ignore="UnusedResources">Атын қосыңыз</string>
    <!-- Message displayed in biometric prompt displayed for authentication before allowing users to view their saved credit cards -->
    <string name="credit_cards_biometric_prompt_message">Сақталған карталарыңызды көру үшін бұғаттауын ашыңыз</string>
    <!-- Title of warning dialog if users have no device authentication set up -->
    <string name="credit_cards_warning_dialog_title">Несиелік карталарыңызды қорғаңыз</string>
    <!-- Title of warning dialog if users have no device authentication set up -->
    <string name="credit_cards_warning_dialog_title_2" tools:ignore="UnusedResources">Сақталған төлем әдістерін қорғаңыз</string>
    <!-- Message of warning dialog if users have no device authentication set up -->
    <string name="credit_cards_warning_dialog_message">Бөтен адам сіздің құрылғыңызда болса, одан сақталған несиелік карталарды қорғау үшін құрылғының бұғаттау үлгісін, PIN-кодын немесе парольді орнатыңыз.</string>
    <!-- Message of warning dialog if users have no device authentication set up -->
    <string name="credit_cards_warning_dialog_message_3" tools:ignore="UnusedResources">Бөтен адам сіздің құрылғыңызда болса, одан сақталған төлем әдістерін қорғау үшін құрылғының бұғаттау үлгісін, PIN-кодын немесе парольді орнатыңыз.</string>
    <!-- Positive button to send users to set up a pin of warning dialog if users have no device authentication set up -->
    <string name="credit_cards_warning_dialog_set_up_now">Қазір баптау</string>
    <!-- Negative button to ignore warning dialog if users have no device authentication set up -->
    <string name="credit_cards_warning_dialog_later">Кейінірек</string>
    <!-- Title of PIN verification dialog to direct users to re-enter their device credentials to access their credit cards -->
    <string name="credit_cards_biometric_prompt_message_pin">Құрылғының бұғаттауын ашыңыз</string>

    <!-- Message displayed in biometric prompt for authentication, before allowing users to use their stored credit card information -->
    <string name="credit_cards_biometric_prompt_unlock_message">Сақталған несиелік карта ақпаратын қолдану үшін бұғаттауын ашыңыз</string>

    <!-- Message displayed in biometric prompt for authentication, before allowing users to use their stored payment method information -->
    <string name="credit_cards_biometric_prompt_unlock_message_2" tools:ignore="UnusedResources">Сақталған төлем әдістерін қолдану үшін құлыптан босатыңыз</string>
    <!-- Title of the "Add address" screen -->
    <string name="addresses_add_address">Адресті қосу</string>
    <!-- Title of the "Edit address" screen -->
    <string name="addresses_edit_address">Адресті түзету</string>
    <!-- Title of the "Manage addresses" screen -->
    <string name="addresses_manage_addresses">Адрестерді басқару</string>
    <!-- The header for the first name of an address -->
    <string name="addresses_first_name">Аты</string>
    <!-- The header for the middle name of an address -->
    <string name="addresses_middle_name">Әкесінің аты</string>
    <!-- The header for the last name of an address -->
    <string name="addresses_last_name">Тегi</string>
    <!-- The header for the street address of an address -->
    <string name="addresses_street_address">Көше адресі</string>
    <!-- The header for the city of an address -->
    <string name="addresses_city">Қала</string>
    <!-- The header for the subregion of an address when "state" should be used -->
    <string name="addresses_state">Аймақ</string>
    <!-- The header for the subregion of an address when "province" should be used -->
    <string name="addresses_province">Облыс</string>
    <!-- The header for the zip code of an address -->
    <string name="addresses_zip">Пошталық индексі</string>
    <!-- The header for the country or region of an address -->
    <string name="addresses_country">Ел немесе аймақ</string>
    <!-- The header for the phone number of an address -->
    <string name="addresses_phone">Телефон</string>
    <!-- The header for the email of an address -->
    <string name="addresses_email">Эл. пошта</string>
    <!-- The text for the "Save" button for saving an address -->
    <string name="addresses_save_button">Сақтау</string>
    <!-- The text for the "Cancel" button for cancelling adding, updating or deleting an address -->
    <string name="addresses_cancel_button">Бас тарту</string>

    <!-- The text for the "Delete address" button for deleting an address -->
    <string name="addressess_delete_address_button">Адресті өшіру</string>

    <!-- The title for the "Delete address" confirmation dialog -->
    <string name="addressess_confirm_dialog_message">Бұл адресті өшіруді шынымен қалайсыз ба?</string>
    <!-- The title for the "Delete address" confirmation dialog -->
    <string name="addressess_confirm_dialog_message_2" tools:ignore="UnusedResources">Бұл адресті өшіру керек пе?</string>
    <!-- The text for the positive button on "Delete address" dialog -->
    <string name="addressess_confirm_dialog_ok_button">Өшіру</string>
    <!-- The text for the negative button on "Delete address" dialog -->
    <string name="addressess_confirm_dialog_cancel_button">Бас тарту</string>
    <!-- The text for the "Save address" menu item for saving an address -->
    <string name="address_menu_save_address">Адресті сақтау</string>
    <!-- The text for the "Delete address" menu item for deleting an address -->
    <string name="address_menu_delete_address">Адресті өшіру</string>

    <!-- Title of the Add search engine screen -->
    <string name="search_engine_add_custom_search_engine_title">Іздеу жүйесін қосу</string>
    <!-- Content description (not visible, for screen readers etc.): Title for the button that navigates to add new engine screen -->
    <string name="search_engine_add_custom_search_engine_button_content_description">Жаңа іздеу жүйесін қосу</string>
    <!-- Title of the Edit search engine screen -->
    <string name="search_engine_edit_custom_search_engine_title">Іздеу жүйесін түзету</string>
    <!-- Text for the menu button to edit a search engine -->
    <string name="search_engine_edit">Түзету</string>
    <!-- Text for the menu button to delete a search engine -->
    <string name="search_engine_delete">Өшіру</string>

    <!-- Label for the TextField in which user enters custom search engine name -->
    <string name="search_add_custom_engine_name_label">Аты</string>
    <!-- Placeholder text shown in the Search Engine Name text field before a user enters text -->
    <string name="search_add_custom_engine_name_hint_2">Іздеу жүйесінің атауы</string>
    <!-- Label for the TextField in which user enters custom search engine URL -->
    <string name="search_add_custom_engine_url_label">Іздеу жолының URL адресі</string>
    <!-- Placeholder text shown in the Search String TextField before a user enters text -->
    <string name="search_add_custom_engine_search_string_hint_2">Іздеу үшін пайдаланылатын URL</string>
    <!-- Description text for the Search String TextField. The %s is part of the string -->
    <string name="search_add_custom_engine_search_string_example" formatted="false">Сұранымды &quot;%s&quot; жолымен алмастырыңыз. Мысалы:\nhttps://www.google.com/search?q=%s</string>
    <!-- Accessibility description for the form in which details about the custom search engine are entered -->
    <string name="search_add_custom_engine_form_description">Таңдауыңызша іздеу жүйесінің ақпараты</string>

    <!-- Label for the TextField in which user enters custom search engine suggestion URL -->
    <string name="search_add_custom_engine_suggest_url_label">Іздеу ұсыныстарының API (міндетті емес)</string>
    <!-- Placeholder text shown in the Search Suggestion String TextField before a user enters text -->
    <string name="search_add_custom_engine_suggest_string_hint">Іздеу ұсыныстарының API URL адресі</string>
    <!-- Description text for the Search Suggestion String TextField. The %s is part of the string -->
    <string name="search_add_custom_engine_suggest_string_example_2" formatted="false">Сұранымды &quot;%s&quot; мәнімен алмастырыңыз. Мысалы\nhttps://suggestqueries.google.com/complete/search?client=firefox&amp;q=%s</string>
    <!-- The text for the "Save" button for saving a custom search engine -->
    <string name="search_custom_engine_save_button">Сақтау</string>

    <!-- Text shown when a user leaves the name field empty -->
    <string name="search_add_custom_engine_error_empty_name">Іздеу жүйесінің атауын енгізіңіз</string>
    <!-- Text shown when a user leaves the search string field empty -->
    <string name="search_add_custom_engine_error_empty_search_string">Іздеу жолын енгізіңіз</string>
    <!-- Text shown when a user leaves out the required template string -->
    <string name="search_add_custom_engine_error_missing_template">Іздеу жолы мысал пішіміне сай келетінін тексеріңіз</string>
    <!-- Text shown when we aren't able to validate the custom search query. The first parameter is the url of the custom search engine -->
    <string name="search_add_custom_engine_error_cannot_reach">&quot;%s&quot; адресіне байланысу қатесі</string>
    <!-- Text shown when a user creates a new search engine -->
    <string name="search_add_custom_engine_success_message">%s қосылды</string>
    <!-- Text shown when a user successfully edits a custom search engine -->
    <string name="search_edit_custom_engine_success_message">%s сақталды</string>
    <!-- Text shown when a user successfully deletes a custom search engine -->
    <string name="search_delete_search_engine_success_message">%s өшірілді</string>

    <!-- Heading for the instructions to allow a permission -->
    <string name="phone_feature_blocked_intro">Рұқсат ету үшін:</string>
    <!-- First step for the allowing a permission -->
    <string name="phone_feature_blocked_step_settings">1. Android баптауларына өтіңіз</string>
    <!-- Second step for the allowing a permission -->
    <string name="phone_feature_blocked_step_permissions"><![CDATA[2. <b>Рұқсаттар</b> басыңыз]]></string>
    <!-- Third step for the allowing a permission (Fore example: Camera) -->
    <string name="phone_feature_blocked_step_feature"><![CDATA[3. <b>%1$s</b> ауыстырғышын іске қосыңыз]]></string>

    <!-- Label that indicates a site is using a secure connection -->
    <string name="quick_settings_sheet_secure_connection_2">Байланыс қауіпсіз</string>
    <!-- Label that indicates a site is using a insecure connection -->
    <string name="quick_settings_sheet_insecure_connection_2">Байланыс қауіпсіз емес</string>
    <!-- Label to clear site data -->
    <string name="clear_site_data">Cookies файлдары және сайт деректерін тазарту</string>
    <!-- Confirmation message for a dialog confirming if the user wants to delete all data for current site -->
    <string name="confirm_clear_site_data"><![CDATA[<b>%s</b> сайты үшін барлық cookie файлдары және деректерді өшіруді шынымен қалайсыз ба?]]></string>
    <!-- Confirmation message for a dialog confirming if the user wants to delete all the permissions for all sites-->
    <string name="confirm_clear_permissions_on_all_sites">Барлық сайттардағы барлық рұқсаттарды өшіруді шынымен қалайсыз ба?</string>
    <!-- Confirmation message for a dialog confirming if the user wants to delete all the permissions for a site-->
    <string name="confirm_clear_permissions_site">Бұл сайт үшін барлық рұқсаттарды өшіруді шынымен қалайсыз ба?</string>
    <!-- Confirmation message for a dialog confirming if the user wants to set default value a permission for a site-->
    <string name="confirm_clear_permission_site">Бұл сайт үшін бұл рұқсатты өшіруді шынымен қалайсыз ба?</string>
    <!-- label shown when there are not site exceptions to show in the site exception settings -->
    <string name="no_site_exceptions">Сайт үшін ережеден тыс жағдайлар жоқ</string>
    <!-- Bookmark deletion confirmation -->
    <string name="bookmark_deletion_confirmation">Бұл бетбелгіні өшіруді шынымен қалайсыз ба?</string>
    <!-- Browser menu button that adds a shortcut to the home fragment -->
    <string name="browser_menu_add_to_shortcuts">Жарлықтарға қосу</string>
    <!-- Browser menu button that removes a shortcut from the home fragment -->
    <string name="browser_menu_remove_from_shortcuts">Жарлықтардан өшіру</string>
    <!-- text shown before the issuer name to indicate who its verified by, parameter is the name of
     the certificate authority that verified the ticket-->
    <string name="certificate_info_verified_by">Растаған: %1$s</string>
    <!-- Login overflow menu delete button -->
    <string name="login_menu_delete_button">Өшіру</string>
    <!-- Login overflow menu edit button -->
    <string name="login_menu_edit_button">Түзету</string>
    <!-- Message in delete confirmation dialog for logins -->
    <string name="login_deletion_confirmation">Бұл логинді өшіруді қалайсыз ба?</string>
    <!-- Message in delete confirmation dialog for password -->
    <string name="login_deletion_confirmation_2" tools:ignore="UnusedResources">Бұл парольді өшіруді шынымен қалайсыз ба?</string>
    <!-- Positive action of a dialog asking to delete  -->
    <string name="dialog_delete_positive">Өшіру</string>
    <!-- Negative action of a dialog asking to delete login -->
    <string name="dialog_delete_negative">Бас тарту</string>
    <!--  The saved login options menu description. -->
    <string name="login_options_menu">Логин баптаулары</string>
    <!--  The saved password options menu description. -->
    <string name="login_options_menu_2" tools:ignore="UnusedResources">Пароль опциялары</string>
    <!--  The editable text field for a login's web address. -->
    <string name="saved_login_hostname_description">Логиннің веб-адресі үшін түзетуге болатын мәтіндік өрісі.</string>
    <!--  The editable text field for a website address. -->
    <string name="saved_login_hostname_description_3" tools:ignore="UnusedResources">Веб-сайт адресі үшін түзетуге болатын мәтіндік өрісі.</string>
    <!--  The editable text field for a login's username. -->
    <string name="saved_login_username_description">Логиннің пайдаланушы аты үшін түзетуге болатын мәтіндік өрісі.</string>
    <!--  The editable text field for a username. -->
    <string name="saved_login_username_description_3" tools:ignore="UnusedResources">Пайдаланушы аты үшін түзетуге болатын мәтіндік өрісі.</string>
    <!--  The editable text field for a login's password. -->
    <string name="saved_login_password_description">Логиннің паролі үшін түзетуге болатын мәтіндік өрісі.</string>

    <!--  The editable text field for a login's password. -->
    <string name="saved_login_password_description_2" tools:ignore="UnusedResources">Пароль үшін түзетуге болатын мәтіндік өрісі.</string>
    <!--  The button description to save changes to an edited login. -->
    <string name="save_changes_to_login">Логин өзгерістерін сақтау.</string>
    <!--  The button description to save changes to an edited password. -->
    <string name="save_changes_to_login_2" tools:ignore="UnusedResources">Өзгерістерді сақтау.</string>
    <!--  The page title for editing a saved login. -->
    <string name="edit">Түзету</string>
    <!--  The page title for editing a saved password. -->
    <string name="edit_2" tools:ignore="UnusedResources">Парольді түзету</string>
    <!--  The page title for adding new login. -->
    <string name="add_login">Жаңа логинді қосу</string>
    <!--  The page title for adding new password. -->
    <string name="add_login_2" tools:ignore="UnusedResources">Парольді қосу</string>
    <!--  The error message in add/edit login view when password field is blank. -->
    <string name="saved_login_password_required">Пароль керек</string>
    <!--  Error text displayed underneath the password field when it is in an error case. -->
    <string name="saved_login_password_required_2" tools:ignore="UnusedResources">Парольді енгізіңіз</string>
    <!--  The error message in add login view when username field is blank. -->
    <string name="saved_login_username_required">Пайдаланушы аты керек</string>
    <!--  The error message in add login view when username field is blank. -->
    <string name="saved_login_username_required_2" tools:ignore="UnusedResources">Пайдаланушы атын енгізіңіз</string>
    <!--  The error message in add login view when hostname field is blank. -->
    <string name="saved_login_hostname_required" tools:ignore="UnusedResources">Хост атауы керек</string>
    <!--  The error message in add login view when hostname field is blank. -->
    <string name="saved_login_hostname_required_2" tools:ignore="UnusedResources">Веб адресін енгізіңіз</string>
    <!-- Voice search button content description  -->
    <string name="voice_search_content_description">Дауыстық іздеу</string>
    <!-- Voice search prompt description displayed after the user presses the voice search button -->
    <string name="voice_search_explainer">Қазір сөйлеңіз</string>

    <!--  The error message in edit login view when a duplicate username exists. -->
    <string name="saved_login_duplicate">Бұл пайдаланушы атын қолданатын логин бар болып тұр</string>

    <!-- This is the hint text that is shown inline on the hostname field of the create new login page. 'https://www.example.com' intentionally hardcoded here -->
    <string name="add_login_hostname_hint_text">https://www.example.com</string>
    <!-- This is an error message shown below the hostname field of the add login page when a hostname does not contain http or https. -->
    <string name="add_login_hostname_invalid_text_3">Веб-адресте &quot;https://&quot; немесе &quot;http://&quot; болуы тиіс</string>
    <!-- This is an error message shown below the hostname field of the add login page when a hostname is invalid. -->
    <string name="add_login_hostname_invalid_text_2">Жарамды хост атауы керек</string>

    <!-- Synced Tabs -->
    <!-- Text displayed to ask user to connect another device as no devices found with account -->
    <string name="synced_tabs_connect_another_device">Басқа құрылғыны байланыстыру.</string>
    <!-- Text displayed asking user to re-authenticate -->
    <string name="synced_tabs_reauth">Қайта аутентификациялаңыз.</string>
    <!-- Text displayed when user has disabled tab syncing in Firefox Sync Account -->
    <string name="synced_tabs_enable_tab_syncing">Беттер синхрондауын іске қосыңыз.</string>
    <!-- Text displayed when user has no tabs that have been synced -->
    <string name="synced_tabs_no_tabs">Сізде басқа құрылғыларыңызда Firefox-та ашық беттер жоқ.</string>
    <!-- Text displayed in the synced tabs screen when a user is not signed in to Firefox Sync describing Synced Tabs -->
    <string name="synced_tabs_sign_in_message">Басқа құрылғыларыңыздан беттер тізімін қарау.</string>
    <!-- Text displayed on a button in the synced tabs screen to link users to sign in when a user is not signed in to Firefox Sync -->
    <string name="synced_tabs_sign_in_button">Синхрондау үшін кіру</string>

    <!-- The text displayed when a synced device has no tabs to show in the list of Synced Tabs. -->
    <string name="synced_tabs_no_open_tabs">Ашық беттер жоқ</string>

    <!-- Content description for expanding a group of synced tabs. -->
    <string name="synced_tabs_expand_group">Синхрондалған беттер тобын жазық қылу</string>
    <!-- Content description for collapsing a group of synced tabs. -->
    <string name="synced_tabs_collapse_group">Синхрондалған беттер тобын бүктеу</string>

    <!-- Top Sites -->
    <!-- Title text displayed in the dialog when shortcuts limit is reached. -->
    <string name="shortcut_max_limit_title">Жарлықтар саны шегіне жетті</string>
    <!-- Content description text displayed in the dialog when shortcut limit is reached. -->
    <string name="shortcut_max_limit_content">Жаңа жарлықты қосу үшін, біреуін өшіріңіз. Сайтқа басып, басулы ұстаңыз және өшіру таңдаңыз.</string>
    <!-- Confirmation dialog button text when top sites limit is reached. -->
    <string name="top_sites_max_limit_confirmation_button">Жақсы, түсіндім</string>

    <!-- Label for the preference to show the shortcuts for the most visited top sites on the homepage -->
    <string name="top_sites_toggle_top_recent_sites_4">Жарлықтар</string>
    <!-- Title text displayed in the rename top site dialog. -->
    <string name="top_sites_rename_dialog_title">Аты</string>
    <!-- Hint for renaming title of a shortcut -->
    <string name="shortcut_name_hint">Жарлық атауы</string>
    <!-- Button caption to confirm the renaming of the top site. -->
    <string name="top_sites_rename_dialog_ok">ОК</string>
    <!-- Dialog button text for canceling the rename top site prompt. -->
    <string name="top_sites_rename_dialog_cancel">Бас тарту</string>

    <!-- Text for the menu button to open the homepage settings. -->
    <string name="top_sites_menu_settings">Баптаулар</string>
    <!-- Text for the menu button to navigate to sponsors and privacy support articles. '&amp;' is replaced with the ampersand symbol: & -->
    <string name="top_sites_menu_sponsor_privacy">Біздің демеушілеріміз және сіздің жекелігіңіз</string>
    <!-- Label text displayed for a sponsored top site. -->
    <string name="top_sites_sponsored_label">Демеуленген</string>

    <!-- Inactive tabs in the tabs tray -->
    <!-- Title text displayed in the tabs tray when a tab has been unused for 14 days. -->
    <string name="inactive_tabs_title">Белсенді емес беттер</string>
    <!-- Content description for closing all inactive tabs -->
    <string name="inactive_tabs_delete_all">Барлық белсенді емес беттерді жабу</string>

    <!-- Content description for expanding the inactive tabs section. -->
    <string name="inactive_tabs_expand_content_description">Белсенді емес беттерді жазық қылу</string>
    <!-- Content description for collapsing the inactive tabs section. -->
    <string name="inactive_tabs_collapse_content_description">Белсенді емес беттерді бүктеу</string>

    <!-- Inactive tabs auto-close message in the tabs tray -->
    <!-- The header text of the auto-close message when the user is asked if they want to turn on the auto-closing of inactive tabs. -->
    <string name="inactive_tabs_auto_close_message_header" tools:ignore="UnusedResources">Бір айдан кейін автожабу керек пе?</string>
    <!-- A description below the header to notify the user what the inactive tabs auto-close feature is. -->
    <string name="inactive_tabs_auto_close_message_description" tools:ignore="UnusedResources">Firefox соңғы айда қаралмаған беттерді жаба алады.</string>
    <!-- A call to action below the description to allow the user to turn on the auto closing of inactive tabs. -->
    <string name="inactive_tabs_auto_close_message_action" tools:ignore="UnusedResources">АВТОЖАБУДЫ ІСКЕ ҚОСУ</string>

    <!-- Text for the snackbar to confirm auto-close is enabled for inactive tabs -->
    <string name="inactive_tabs_auto_close_message_snackbar">Автожабу іске қосылған</string>

    <!-- Awesome bar suggestion's headers -->
    <!-- Search suggestions title for Firefox Suggest. -->
    <string name="firefox_suggest_header">Firefox ұсынысы</string>

    <!-- Title for search suggestions when Google is the default search suggestion engine. -->
    <string name="google_search_engine_suggestion_header">Google іздеу</string>
    <!-- Title for search suggestions when the default search suggestion engine is anything other than Google. The first parameter is default search engine name. -->
    <string name="other_default_search_engine_suggestion_header">%s іздеуі</string>

    <!-- Default browser experiment -->
    <!-- Default browser card title -->
    <string name="default_browser_experiment_card_title">Негізгі браузеріңізді ауыстыру</string>
    <!-- Default browser card text -->
    <string name="default_browser_experiment_card_text">Веб-сайттар, эл. пошта хаттары және хабарламалардан сілтемелерді Firefox-та автоматты түрде ашылатындай етіп баптау.</string>

    <!-- Content description for close button in collection placeholder. -->
    <string name="remove_home_collection_placeholder_content_description">Өшіру</string>

    <!-- Content description radio buttons with a link to more information -->
    <string name="radio_preference_info_content_description">Көбірек білу үшін шертіңіз</string>

    <!-- Content description for the action bar "up" button -->
    <string name="action_bar_up_description">Жоғары жылжу</string>

    <!-- Content description for privacy content close button -->
    <string name="privacy_content_close_button_content_description">Жабу</string>

    <!-- Pocket recommended stories -->
    <!-- Header text for a section on the home screen. -->
    <string name="pocket_stories_header_1">Ойландыратын әңгімелер</string>
    <!-- Header text for a section on the home screen. -->
    <string name="pocket_stories_categories_header">Тақырып бойынша әңгімелер</string>
    <!-- Text of a button allowing users to access an external url for more Pocket recommendations. -->
    <string name="pocket_stories_placeholder_text">Көбірек шолу</string>
    <!-- Title of an app feature. Smaller than a heading. The first parameter is product name Pocket -->
    <string name="pocket_stories_feature_title_2">%s негізінде.</string>
    <!-- Caption for describing a certain feature. The placeholder is for a clickable text (eg: Learn more) which will load an url in a new tab when clicked.  -->
    <string name="pocket_stories_feature_caption">Firefox отбасының бөлігі. %s</string>
    <!-- Clickable text for opening an external link for more information about Pocket. -->
    <string name="pocket_stories_feature_learn_more">Көбірек білу</string>

    <!-- Text indicating that the Pocket story that also displays this text is a sponsored story by other 3rd party entity. -->
    <string name="pocket_stories_sponsor_indication">Демеуленген</string>

    <!-- Snackbar message for enrolling in a Nimbus experiment from the secret settings when Studies preference is Off.-->
    <string name="experiments_snackbar">Деректерді жіберу үшін телеметрияны іске қосу.</string>
    <!-- Snackbar button text to navigate to telemetry settings.-->
    <string name="experiments_snackbar_button">Баптауларға өту</string>

    <!-- Review quality check feature-->
    <!-- Name for the review quality check feature used as title for the panel. -->
    <string name="review_quality_check_feature_name_2">Пікірлерді тексеру</string>
    <!-- Summary for grades A and B for review quality check adjusted grading. -->
    <string name="review_quality_check_grade_a_b_description">Сенімді пікірлер</string>
    <!-- Summary for grade C for review quality check adjusted grading. -->
    <string name="review_quality_check_grade_c_description">Сенімді және сенімсіз пікірлердің араласуы</string>
    <!-- Summary for grades D and F for review quality check adjusted grading. -->
    <string name="review_quality_check_grade_d_f_description">Сенімсіз пікірлер</string>
    <!-- Text for title presenting the reliability of a product's reviews. -->
    <string name="review_quality_check_grade_title">Бұл пікірлер қаншалықты сенімді?</string>
    <!-- Title for when the rating has been updated by the review checker -->
    <string name="review_quality_check_adjusted_rating_title">Түзетілген рейтинг</string>
    <!-- Description for a product's adjusted star rating. The text presents that the product's reviews which were evaluated as unreliable were removed from the adjusted rating. -->
    <string name="review_quality_check_adjusted_rating_description" moz:RemovedIn="122" tools:ignore="UnusedResources">Сенімсіз пікірлер өшірілді</string>
    <!-- Description for a product's adjusted star rating. The text presents that the product's reviews which were evaluated as unreliable were removed from the adjusted rating. -->
    <string name="review_quality_check_adjusted_rating_description_2">Сенімді пікірлерге негізделген</string>
    <!-- Title for list of highlights from a product's review emphasizing a product's important traits. -->
    <string name="review_quality_check_highlights_title">Соңғы пікірлердің маңызды сәттері</string>
    <!-- Title for section explaining how we analyze the reliability of a product's reviews. -->
    <string name="review_quality_check_explanation_title">Біз пікірлер сапасын қалай анықтаймыз</string>
    <!-- Paragraph explaining how we analyze the reliability of a product's reviews. First parameter is the Fakespot product name. In the phrase "Fakespot by Mozilla", "by" can be localized. Does not need to stay by. -->
    <string name="review_quality_check_explanation_body_reliability">Біз өнім пікірлерінің сенімділігін тексеру үшін Mozilla ұсынған %s AI технологиясын қолданамыз. Бұл өнім сапасын емес, пікір сапасын бағалауға көмектеседі. </string>
    <!-- Paragraph explaining the grading system we use to classify the reliability of a product's reviews. -->
    <string name="review_quality_check_info_review_grade_header"><![CDATA[Әрбір өнім пікіріне біз A мен F арасындағы <b>әріптік баға</b> береміз.]]></string>
    <!-- Description explaining grades A and B for review quality check adjusted grading. -->
    <string name="review_quality_check_info_grade_info_AB">Сенімді пікірлер. Бұл пікірлерді шын, бейтарап пікірлер қалдырған шынайы тұтынушылар жазған деп санаймыз.</string>
    <!-- Description explaining grade C for review quality check adjusted grading. -->
    <string name="review_quality_check_info_grade_info_C">Осында сенімді және сенімсіз пікірлер араласқан деп санаймыз.</string>
    <!-- Description explaining grades D and F for review quality check adjusted grading. -->
    <string name="review_quality_check_info_grade_info_DF">Сенімсіз пікірлер. Бұл пікірлер жалған немесе біржақты шолушылар қалдырды деп санаймыз.</string>
    <!-- Paragraph explaining how a product's adjusted grading is calculated. -->
    <string name="review_quality_check_explanation_body_adjusted_grading"><![CDATA[<b>Түзетілген рейтинг</b> тек біз сенімді деп есептейтін пікірлерге негізделген.]]></string>
    <!-- Paragraph explaining product review highlights. First parameter is the name of the retailer (e.g. Amazon). -->
    <string name="review_quality_check_explanation_body_highlights"><![CDATA[<b>Маңызды сәттер</b> %s ішінен соңғы 80 күнде алынған, біз сенімді деп ойлайтын пікірлер негізінде алынды.]]></string>
    <!-- Text for learn more caption presenting a link with information about review quality. First parameter is for clickable text defined in review_quality_check_info_learn_more_link. -->
    <string name="review_quality_check_info_learn_more">%s туралы көбірек білу.</string>
    <!-- Clickable text that links to review quality check SuMo page. First parameter is the Fakespot product name. -->
    <string name="review_quality_check_info_learn_more_link_2">%s пікірлер сапасын қалай анықтайды</string>
    <!-- Text for title of settings section. -->
    <string name="review_quality_check_settings_title">Баптаулар</string>
    <!-- Text for label for switch preference to show recommended products from review quality check settings section. -->
    <string name="review_quality_check_settings_recommended_products">Пікірлерді тексеру құралында жарнаманы көрсету</string>
    <!-- Description for switch preference to show recommended products from review quality check settings section. First parameter is for clickable text defined in review_quality_check_settings_recommended_products_learn_more.-->
    <string name="review_quality_check_settings_recommended_products_description_2" tools:ignore="UnusedResources">Сәйкес өнімдерге арналған кездейсоқ жарнамаларды көресіз. Біз тек сенімді пікірлері бар өнімдерді жарнамалаймыз. %s</string>
    <!-- Clickable text that links to review quality check recommended products support article. -->
    <string name="review_quality_check_settings_recommended_products_learn_more" tools:ignore="UnusedResources">Көбірек білу</string>
    <!-- Text for turning sidebar off button from review quality check settings section. -->
    <string name="review_quality_check_settings_turn_off">Пікірлерді тексеру құралын сөндіру</string>
    <!-- Text for title of recommended product section. This is displayed above a product image, suggested as an alternative to the product reviewed. -->
    <string name="review_quality_check_ad_title" tools:ignore="UnusedResources">Көбірек қарастыру үшін</string>
    <!-- Caption for recommended product section indicating this is an ad by Fakespot. First parameter is the Fakespot product name. -->
    <string name="review_quality_check_ad_caption" tools:ignore="UnusedResources">%s ұсынған жарнама</string>
    <!-- Caption for review quality check panel. First parameter is for clickable text defined in review_quality_check_powered_by_link. -->
    <string name="review_quality_check_powered_by_2">Пікірлерді тексеру құралы %s негізінде жасалған</string>
    <!-- Clickable text that links to Fakespot.com. First parameter is the Fakespot product name. In the phrase "Fakespot by Mozilla", "by" can be localized. Does not need to stay by. -->
    <string name="review_quality_check_powered_by_link" tools:ignore="UnusedResources">Mozilla ұсынған %s</string>
    <!-- Text for title of warning card informing the user that the current analysis is outdated. -->
    <string name="review_quality_check_outdated_analysis_warning_title" tools:ignore="UnusedResources">Тексеру үшін жаңа ақпарат</string>
    <!-- Text for button from warning card informing the user that the current analysis is outdated. Clicking this should trigger the product's re-analysis. -->
    <string name="review_quality_check_outdated_analysis_warning_action" tools:ignore="UnusedResources">Қазір тексеру</string>
    <!-- Title for warning card informing the user that the current product does not have enough reviews for a review analysis. -->
    <string name="review_quality_check_no_reviews_warning_title">Пікірлер әлі жеткіліксіз</string>
    <!-- Text for body of warning card informing the user that the current product does not have enough reviews for a review analysis. -->
    <string name="review_quality_check_no_reviews_warning_body">Бұл өнімде көбірек пікірлер болған кезде, біз олардың сапасын тексере аламыз.</string>
    <!-- Title for warning card informing the user that the current product is currently not available. -->
    <string name="review_quality_check_product_availability_warning_title">Өнім қолжетімді емес</string>
    <!-- Text for the body of warning card informing the user that the current product is currently not available. -->
    <string name="review_quality_check_product_availability_warning_body">Бұл өнімнің қоймаға қайта оралғанын көрсеңіз, оны бізге хабарлаңыз, біз пікірлерді тексереміз.</string>
    <!-- Clickable text for warning card informing the user that the current product is currently not available. Clicking this should inform the server that the product is available. -->
    <string name="review_quality_check_product_availability_warning_action_2">Өнімнің қоймада бар болғанын хабарлау</string>
    <!-- Title for warning card informing the user that the current product's re-analysis is still processing. -->
    <string name="review_quality_check_reanalysis_in_progress_warning_title" moz:RemovedIn="122">Пікір сапасын тексеру</string>
    <!-- Title for warning card informing the user that the current product's analysis is still processing. -->
    <string name="review_quality_check_analysis_in_progress_warning_title" moz:RemovedIn="122">Пікір сапасын тексеру</string>
    <!-- Title for warning card informing the user that the current product's analysis is still processing. The parameter is the percentage progress (0-100%) of the analysis process (e.g. 56%). -->
    <string name="review_quality_check_analysis_in_progress_warning_title_2">Пікір сапасын тексеру (%s)</string>
    <!-- Text for body of warning card informing the user that the current product's analysis is still processing. -->
    <string name="review_quality_check_analysis_in_progress_warning_body">Бұл шамамен 60 секундқа созылуы мүмкін.</string>
    <!-- Title for info card displayed after the user reports a product is back in stock. -->
    <string name="review_quality_check_analysis_requested_info_title">Хабарламаңыз үшін рахмет!</string>
    <!-- Text for body of info card displayed after the user reports a product is back in stock. -->
    <string name="review_quality_check_analysis_requested_info_body">Бізде осы өнімнің пікірлері туралы ақпарат 24 сағат ішінде болуы керек. Кейінірек қайта тексеріңіз.</string>
    <!-- Title for info card displayed when the user review checker while on a product that Fakespot does not analyze (e.g. gift cards, music). -->
    <string name="review_quality_check_not_analyzable_info_title">Біз бұл пікірлерді тексере алмаймыз</string>
    <!-- Text for body of info card displayed when the user review checker while on a product that Fakespot does not analyze (e.g. gift cards, music). -->
    <string name="review_quality_check_not_analyzable_info_body">Өкінішке орай, біз белгілі бір өнім түрлерінің пікірлер сапасын тексере алмаймыз. Мысалы, сыйлық карталары және ағынды видео, музыка және ойындар.</string>
    <!-- Title for info card displayed when another user reported the displayed product is back in stock. -->
    <string name="review_quality_check_analysis_requested_other_user_info_title" tools:ignore="UnusedResources">Ақпарат жақында пайда болады</string>
    <!-- Text for body of info card displayed when another user reported the displayed product is back in stock. -->
    <string name="review_quality_check_analysis_requested_other_user_info_body" tools:ignore="UnusedResources">Бізде осы өнімнің пікірлері туралы ақпарат 24 сағат ішінде болуы керек. Кейінірек қайта тексеріңіз.</string>
    <!-- Title for info card displayed to the user when analysis finished updating. -->
    <string name="review_quality_check_analysis_updated_confirmation_title" tools:ignore="UnusedResources">Анализ ескірмеген</string>
    <!-- Text for the action button from info card displayed to the user when analysis finished updating. -->
    <string name="review_quality_check_analysis_updated_confirmation_action" tools:ignore="UnusedResources">Түсіндім</string>
    <!-- Title for error card displayed to the user when an error occurred. -->
    <string name="review_quality_check_generic_error_title">Дәл қазір ақпарат жоқ</string>
    <!-- Text for body of error card displayed to the user when an error occurred. -->
    <string name="review_quality_check_generic_error_body">Біз мәселені шешу үшін жұмыс істеп жатырмыз. Жақында қайта тексеріңіз.</string>
    <!-- Title for error card displayed to the user when the device is disconnected from the network. -->
    <string name="review_quality_check_no_connection_title">Желілік байланыс жоқ</string>
    <!-- Text for body of error card displayed to the user when the device is disconnected from the network. -->
    <string name="review_quality_check_no_connection_body">Желілік байланысты тексеріп, бетті қайта жүктеп көріңіз.</string>
    <!-- Title for card displayed to the user for products whose reviews were not analyzed yet. -->
    <string name="review_quality_check_no_analysis_title">Бұл пікірлер туралы ақпарат әлі жоқ</string>
    <!-- Text for the body of card displayed to the user for products whose reviews were not analyzed yet. -->
    <string name="review_quality_check_no_analysis_body">Бұл өнім туралы пікірлер сенімді екенін білу үшін пікірлер сапасын тексеріңіз. Ол небәрі 60 секундты алады.</string>
    <!-- Text for button from body of card displayed to the user for products whose reviews were not analyzed yet. Clicking this should trigger a product analysis. -->
    <string name="review_quality_check_no_analysis_link">Пікір сапасын тексеру</string>
    <!-- Headline for review quality check contextual onboarding card. -->
    <string name="review_quality_check_contextual_onboarding_title">Өнім пікірлерінің сенімділігі туралы біздің нұсқаулықты қолданып көріңіз</string>
    <!-- Description for review quality check contextual onboarding card. The first and last two parameters are for retailer names (e.g. Amazon, Walmart). The second parameter is for the name of the application (e.g. Firefox). -->
    <string name="review_quality_check_contextual_onboarding_description">Сатып алғанға дейін %1$s сайтындағы өнім пікірлері қаншалықты сенімді екенін қараңыз. Пікірлерді тексеру құралын %2$s сынамалы түрде ұсынады, ол тура браузер ішінде қолжетімді — сонымен қатар, ол %3$s және %4$s сайттарында да істейді.</string>
    <!-- Description for review quality check contextual onboarding card. The first parameters is for retailer name (e.g. Amazon). The second parameter is for the name of the application (e.g. Firefox). -->
    <string name="review_quality_check_contextual_onboarding_description_one_vendor">Сатып алғанға дейін %1$s сайтындағы өнім пікірлері қаншалықты сенімді екенін қараңыз. Пікірлерді тексеру құралын %2$s сынамалы түрде ұсынады, ол тура браузер ішінде қолжетімді.</string>
    <!-- Paragraph presenting review quality check feature. First parameter is the Fakespot product name. Second parameter is for clickable text defined in review_quality_check_contextual_onboarding_learn_more_link. In the phrase "Fakespot by Mozilla", "by" can be localized. Does not need to stay by. -->
    <string name="review_quality_check_contextual_onboarding_learn_more">Mozilla ұсынған %1$s мүмкіндігін пайдалана отырып, біз сізге біржақты және шынайы емес пікірлерден аулақ болуға көмектесеміз. Сатып алу кезінде сізді қорғау үшін біздің AI моделіміз үнемі жетілдіріліп отырады. %2$s</string>
    <!-- Clickable text from the contextual onboarding card that links to review quality check support article. -->
    <string name="review_quality_check_contextual_onboarding_learn_more_link">Көбірек білу</string>
    <!-- Caption text to be displayed in review quality check contextual onboarding card above the opt-in button. First parameter is the Fakespot product name. Following parameters are for clickable texts defined in review_quality_check_contextual_onboarding_privacy_policy and review_quality_check_contextual_onboarding_terms_use. In the phrase "Fakespot by Mozilla", "by" can be localized. Does not need to stay by. -->
    <string name="review_quality_check_contextual_onboarding_caption">&quot;Иә, қолданып көру&quot; опциясын таңдау арқылы сіз Mozilla ұсынған %1$s қолданбасының %2$s және %3$s шарттарымен келісесіз.</string>
    <!-- Caption text to be displayed in review quality check contextual onboarding card above the opt-in button. Parameter is the Fakespot product name. After the colon, what appears are two links, each on their own line. The first link is to a Privacy policy (review_quality_check_contextual_onboarding_privacy_policy_2). The second link is to Terms of use (review_quality_check_contextual_onboarding_terms_use_2). -->
    <string name="review_quality_check_contextual_onboarding_caption_2" moz:RemovedIn="123" tools:ignore="UnusedResources">&quot;Иә, қолданып көру&quot; опциясын таңдау арқылы сіз %1$s ұсынған келесімен келісесіз:</string>
    <!-- Clickable text from the review quality check contextual onboarding card that links to Fakespot privacy policy. -->
    <string name="review_quality_check_contextual_onboarding_privacy_policy">жекелік саясаты</string>
    <!-- Clickable text from the review quality check contextual onboarding card that links to Fakespot privacy policy. -->
    <string name="review_quality_check_contextual_onboarding_privacy_policy_2" moz:RemovedIn="123" tools:ignore="UnusedResources">Жекелік саясаты</string>
    <!-- Clickable text from the review quality check contextual onboarding card that links to Fakespot terms of use. -->
    <string name="review_quality_check_contextual_onboarding_terms_use">қолдану шарттары</string>
    <!-- Clickable text from the review quality check contextual onboarding card that links to Fakespot terms of use. -->
    <string name="review_quality_check_contextual_onboarding_terms_use_2" moz:RemovedIn="123" tools:ignore="UnusedResources">Қолдану шарттары</string>
    <!-- Text for opt-in button from the review quality check contextual onboarding card. -->
    <string name="review_quality_check_contextual_onboarding_primary_button_text">Иә, қолданып көру</string>
    <!-- Text for opt-out button from the review quality check contextual onboarding card. -->
    <string name="review_quality_check_contextual_onboarding_secondary_button_text">Қазір емес</string>

    <!-- Text for the first CFR presenting the review quality check feature. -->
    <string name="review_quality_check_first_cfr_message">Сатып алғанға дейін осы өнім туралы пікірлерге сене аласыз ба, соны біліңіз.</string>
    <!-- Text displayed in the first CFR presenting the review quality check feature that opens the review checker when clicked. -->
    <string name="review_quality_check_first_cfr_action" tools:ignore="UnusedResources">Пікірлерді тексеру құралын қолданып көру</string>
    <!-- Text for the second CFR presenting the review quality check feature. -->
    <string name="review_quality_check_second_cfr_message">Бұл пікірлер сенімді ме? Түзетілген рейтингті көру үшін қазір тексеріңіз.</string>
    <!-- Text displayed in the second CFR presenting the review quality check feature that opens the review checker when clicked. -->
    <string name="review_quality_check_second_cfr_action" tools:ignore="UnusedResources">Пікірлерді тексеру құралын ашу</string>
    <!-- Flag showing that the review quality check feature is work in progress. -->
    <string name="review_quality_check_beta_flag">Бета</string>
    <!-- Content description (not visible, for screen readers etc.) for opening browser menu button to open review quality check bottom sheet. -->
    <string name="review_quality_check_open_handle_content_description">Пікірлерді тексеру құралын ашу</string>
    <!-- Content description (not visible, for screen readers etc.) for closing browser menu button to open review quality check bottom sheet. -->
    <string name="review_quality_check_close_handle_content_description">Пікірлерді тексеру құралын жабу</string>
    <!-- Content description (not visible, for screen readers etc.) for review quality check star rating. First parameter is the number of stars (1-5) representing the rating. -->
    <string name="review_quality_check_star_rating_content_description">%1$s жұлдыз, 5 ішінен</string>
    <!-- Text for minimize button from highlights card. When clicked the highlights card should reduce its size. -->
    <string name="review_quality_check_highlights_show_less">Азырақ көрсету</string>
    <!-- Text for maximize button from highlights card. When clicked the highlights card should expand to its full size. -->
    <string name="review_quality_check_highlights_show_more">Көбірек көрсету</string>
    <!-- Text for highlights card quality category header. Reviews shown under this header should refer the product's quality. -->
    <string name="review_quality_check_highlights_type_quality">Сапасы</string>
    <!-- Text for highlights card price category header. Reviews shown under this header should refer the product's price. -->
    <string name="review_quality_check_highlights_type_price">Бағасы</string>

    <!-- Text for highlights card shipping category header. Reviews shown under this header should refer the product's shipping. -->
    <string name="review_quality_check_highlights_type_shipping">Жеткізілім</string>
    <!-- Text for highlights card packaging and appearance category header. Reviews shown under this header should refer the product's packaging and appearance. -->
    <string name="review_quality_check_highlights_type_packaging_appearance">Қаптама және сыртқы түрі</string>
    <!-- Text for highlights card competitiveness category header. Reviews shown under this header should refer the product's competitiveness. -->
    <string name="review_quality_check_highlights_type_competitiveness">Бәсекеге қабілеттілік</string>

    <!-- Text that is surrounded by quotes. The parameter is the actual text that is in quotes. An example of that text could be: Excellent craftsmanship, and that is displayed as “Excellent craftsmanship”. The text comes from a buyer's review that the feature is highlighting"   -->
    <string name="surrounded_with_quotes">&quot;%s&quot;</string>

    <!-- Accessibility services actions labels. These will be appended to accessibility actions like "Double tap to.." but not by or applications but by services like Talkback. -->
    <!-- Action label for elements that can be collapsed if interacting with them. Talkback will append this to say "Double tap to collapse". -->
    <string name="a11y_action_label_collapse">бүктеу</string>
    <!-- Current state for elements that can be collapsed if interacting with them. Talkback will dictate this after a state change. -->
    <string name="a11y_state_label_collapsed">бүктелген</string>
    <!-- Action label for elements that can be expanded if interacting with them. Talkback will append this to say "Double tap to expand". -->
    <string name="a11y_action_label_expand">жазық қылу</string>
    <!-- Current state for elements that can be expanded if interacting with them. Talkback will dictate this after a state change. -->
    <string name="a11y_state_label_expanded">жазық етілген</string>
    <!-- Action label for links to a website containing documentation about a wallpaper collection. Talkback will append this to say "Double tap to open link to learn more about this collection". -->
    <string name="a11y_action_label_wallpaper_collection_learn_more">осы жинақ туралы көбірек білу үшін сілтемені ашыңыз</string>
    <!-- Action label for links that point to an article. Talkback will append this to say "Double tap to read the article". -->
    <string name="a11y_action_label_read_article">мақаланы оқу</string>
    <!-- Action label for links to the Firefox Pocket website. Talkback will append this to say "Double tap to open link to learn more". -->
    <string name="a11y_action_label_pocket_learn_more">көбірек білу үшін сілтемені ашыңыз</string>
    <!-- Content description for headings announced by accessibility service. The first parameter is the text of the heading. Talkback will announce the first parameter and then speak the word "Heading" indicating to the user that this text is a heading for a section. -->
    <string name="a11y_heading">%s, Тақырыптама</string>

    <!-- Title for dialog displayed when trying to access links present in a text. -->
    <string name="a11y_links_title">Сiлтемелер</string>
    <!-- Additional content description for text bodies that contain urls. -->
    <string name="a11y_links_available">Сілтемелер қолжетімді</string>

    <!-- Translations feature-->

    <!-- Translation request dialog -->
    <!-- Title for the translation dialog that allows a user to translate the webpage. -->
    <string name="translations_bottom_sheet_title">Бұл парақты аудару керек пе?</string>
    <!-- Title for the translation dialog that allows a user to translate the webpage when a user uses the translation feature the first time. The first parameter is the name of the application, for example, "Fenix". -->
    <string name="translations_bottom_sheet_title_first_time">%1$s ішіндегі жекелік аудармаларды қолданып көріңіз</string>
    <!-- Additional information on the translation dialog that appears when a user uses the translation feature the first time. The first parameter is clickable text with a link, for example, "Learn more". -->
    <string name="translations_bottom_sheet_info_message">Жекелігіңіз үшін аудармалар құрылғыңыздан ешқашан кетпейді. Жаңа тілдер мен жақсартулар жақында! %1$s</string>
    <!-- Text that links to additional information about the Firefox translations feature. -->
    <string name="translations_bottom_sheet_info_message_learn_more">Көбірек білу</string>
    <!-- Label for the dropdown to select which language to translate from on the translations dialog. Usually the translate from language selected will be the same as the page language. -->
    <string name="translations_bottom_sheet_translate_from">Бастапқы тіл:</string>

    <!-- Label for the dropdown to select which language to translate to on the translations dialog. Usually the translate to language selected will be the user's preferred language. -->
    <string name="translations_bottom_sheet_translate_to">Мақсат тілі:</string>
    <!-- Button text on the translations dialog to dismiss the dialog and return to the browser. -->
    <string name="translations_bottom_sheet_negative_button">Қазір емес</string>
    <!-- Button text on the translations dialog when a translation error appears, used to dismiss the dialog and return to the browser. -->
    <string name="translations_bottom_sheet_negative_button_error">Дайын</string>
    <!-- Button text on the translations dialog to begin a translation of the website. -->
    <string name="translations_bottom_sheet_positive_button">Аудару</string>
    <!-- Button text on the translations dialog when a translation error appears. -->
    <string name="translations_bottom_sheet_positive_button_error">Қайтадан көру</string>
    <!-- Inactive button text on the translations dialog that indicates a translation is currently in progress. This button will be accompanied by a loading icon. -->
    <string name="translations_bottom_sheet_translating_in_progress">Аударуда</string>
    <!-- Button content description (not visible, for screen readers etc.) for the translations dialog translate button that indicates a translation is currently in progress. -->
    <string name="translations_bottom_sheet_translating_in_progress_content_description">Аудару орындалуда</string>

<<<<<<< HEAD
=======
    <!-- Default dropdown option when initially selecting a language from the translations dialog language selection dropdown. -->
    <string name="translations_bottom_sheet_default_dropdown_selection">Тілді таңдау</string>
>>>>>>> 02782e4f
    <!-- The title of the warning card informs the user that a translation could not be completed. -->
    <string name="translation_error_could_not_translate_warning_text">Аудару кезінде мәселе орын алды. Қайталап көріңіз.</string>
    <!-- The title of the warning card informs the user that the list of languages cannot be loaded. -->
    <string name="translation_error_could_not_load_languages_warning_text">Тілдер жүктелмеді. Интернет байланысын тексеріп, әрекетті қайталаңыз.</string>
    <!-- The title of the warning card informs the user that a language is not supported. The first parameter is the name of the language that is not supported. -->
    <string name="translation_error_language_not_supported_warning_text">Кешіріңіз, біз әлі %1$s қолдамаймыз.</string>
    <!-- Button text on the warning card when a language is not supported. The link will take the user to a page to a support page about translations. -->
    <string name="translation_error_language_not_supported_learn_more">Көбірек білу</string>

    <!-- Translations options dialog -->
    <!-- Title of the translation options dialog that allows a user to set their translation options for the site the user is currently on. -->
    <string name="translation_option_bottom_sheet_title">Аударма баптаулары</string>
    <!-- Toggle switch label that allows a user to set the setting if they would like the browser to always offer or suggest translations when available. -->
    <string name="translation_option_bottom_sheet_always_translate">Аударуды әрқашан ұсыну</string>
    <!-- Toggle switch label that allows a user to set if they would like a given language to automatically translate or not. The first parameter is the language name, for example, "Spanish". -->
    <string name="translation_option_bottom_sheet_always_translate_in_language">%1$s әрқашан аудару</string>
    <!-- Toggle switch label that allows a user to set if they would like to never be offered a translation of the given language. The first parameter is the language name, for example, "Spanish". -->
    <string name="translation_option_bottom_sheet_never_translate_in_language">%1$s ешқашан аудармау</string>
    <!-- Toggle switch label that allows a user to set the setting if they would like the browser to never translate the site the user is currently visiting. -->
    <string name="translation_option_bottom_sheet_never_translate_site">Бұл сайтты ешқашан аудармау</string>
<<<<<<< HEAD
=======
    <!-- Toggle switch description that will appear under the "Never translate these sites" settings toggle switch to provide more information on how this setting interacts with other settings. -->
    <string name="translation_option_bottom_sheet_switch_never_translate_site_description">Барлық басқа баптауларды қайта анықтайды</string>
    <!-- Toggle switch description that will appear under the "Never translate" and "Always translate" toggle switch settings to provide more information on how these  settings interacts with other settings. -->
    <string name="translation_option_bottom_sheet_switch_description">Аудару ұсыныстарын қайта анықтайды</string>
>>>>>>> 02782e4f
    <!-- Button text for the button that will take the user to the translation settings dialog. -->
    <string name="translation_option_bottom_sheet_translation_settings">Аударма баптаулары</string>

    <!-- Button text for the button that will take the user to a website to learn more about how translations works in the given app. The first parameter is the name of the application, for example, "Fenix". -->
    <string name="translation_option_bottom_sheet_about_translations">%1$s ішіндегі аудармалар туралы</string>

    <!-- Translation settings dialog -->
    <!-- Title of the translation settings dialog that allows a user to set their preferred translation settings. -->
    <string name="translation_settings_toolbar_title">Аудармалар</string>
    <!-- Toggle switch label that indicates that the browser should signal or indicate when a translation is possible for any page. -->
    <string name="translation_settings_offer_to_translate">Мүмкін болған кезде аударуды ұсыну</string>
    <!-- Toggle switch label that indicates that downloading files required for translating is permitted when using data saver mode in Android. -->
    <string name="translation_settings_always_download">Деректерді үнемдеу режимінде тілдерді әрқашан жүктеп алу</string>
    <!-- Section header text that begins the section of a list of different options the user may select to adjust their translation preferences. -->
    <string name="translation_settings_translation_preference">Аударма баптаулары</string>
    <!-- Button text for the button that will take the user to the automatic translations settings dialog. On the automatic translations settings dialog, the user can set if translations should occur automatically for a given language. -->
    <string name="translation_settings_automatic_translation">Автоматты аударма</string>
    <!-- Button text for the button that will take the user to the never translate these sites dialog. On the never translate these sites dialog, the user can set if translations should never occur on certain websites. -->
    <string name="translation_settings_automatic_never_translate_sites">Бұл сайттарды ешқашан аудармау</string>
    <!-- Button text for the button that will take the user to the download languages dialog. On the download languages dialog, the user can manage which languages they would like to download for translations. -->
    <string name="translation_settings_download_language">Тілдерді жүктеп алу</string>

    <!-- Automatic translation preference screen -->
    <!-- Title of the automatic translation preference screen that will appear on the toolbar.-->
    <string name="automatic_translation_toolbar_title_preference">Автоматты аударма</string>
    <!-- Screen header presenting the automatic translation preference feature. It will appear under the toolbar. -->
    <string name="automatic_translation_header_preference">&quot;әрқашан аудару&quot; және &quot;ешқашан аудармау&quot; баптауларды басқару үшін тілді таңдаңыз.</string>

    <!-- Automatic translation options preference screen -->
    <!-- Preference option for offering to translate. Radio button title text.-->
    <string name="automatic_translation_option_offer_to_translate_title_preference">Аударуды ұсыну (үнсіз келісім бойынша)</string>
    <!-- Preference option for offering to translate. Radio button summary text. The first parameter is the name of the app defined in app_name (for example: Fenix)-->
    <string name="automatic_translation_option_offer_to_translate_summary_preference">%1$s осы тілдегі сайттарды аударуды ұсынады.</string>
    <!-- Preference option for always translate. Radio button title text. -->
    <string name="automatic_translation_option_always_translate_title_preference">Әрқашан аудару</string>
    <!-- Preference option for always translate. Radio button summary text. The first parameter is the name of the app defined in app_name (for example: Fenix)-->
    <string name="automatic_translation_option_always_translate_summary_preference">%1$s парақ жүктелген кезде бұл тілді автоматты түрде аударатын болады.</string>
    <!-- Preference option for never translate. Radio button title text.-->
    <string name="automatic_translation_option_never_translate_title_preference">Ешқашан аудармау</string>

    <!-- Preference option for never translate. Radio button summary text. The first parameter is the name of the app defined in app_name (for example: Fenix)-->
    <string name="automatic_translation_option_never_translate_summary_preference">%1$s осы тілдегі сайттарды аударуды ешқашан ұсынбайды.</string>

    <!-- Never translate site preference screen -->
    <!-- Title of the never translate site preference screen that will appear on the toolbar.-->
    <string name="never_translate_site_toolbar_title_preference">Бұл сайттарды ешқашан аудармау</string>
    <!-- Screen header presenting the never translate site preference feature. It will appear under the toolbar. -->
    <string name="never_translate_site_header_preference">Жаңа сайтты қосу үшін: Оны шолып, аударма мәзірінен &quot;Бұл сайтты ешқашан аудармау&quot; таңдаңыз.</string>
    <!-- Content description (not visible, for screen readers etc.): For a never-translated site list item that is selected.
             The first parameter is web site url (for example:"wikipedia.com") -->
    <string name="never_translate_site_item_list_content_description_preference">%1$s өшіру</string>
    <!-- The Delete site dialogue title will appear when the user clicks on a list item.
             The first parameter is web site url (for example:"wikipedia.com") -->
    <string name="never_translate_site_dialog_title_preference">%1$s өшіру керек пе?</string>
    <!-- The Delete site dialogue positive button will appear when the user clicks on a list item. The site will be deleted. -->
    <string name="never_translate_site_dialog_confirm_delete_preference">Өшіру</string>
    <!-- The Delete site dialogue negative button will appear when the user clicks on a list item. The dialog will be dismissed. -->
    <string name="never_translate_site_dialog_cancel_preference">Бас тарту</string>

    <!-- Download languages preference screen -->
    <!-- Title of the download languages preference screen toolbar.-->
    <string name="download_languages_toolbar_title_preference">Тілдерді жүктеп алу</string>
    <!-- Screen header presenting the download language preference feature. It will appear under the toolbar.The first parameter is "Learn More," a clickable text with a link. Talkback will append this to say "Double tap to open link to learn more". -->
    <string name="download_languages_header_preference">Жылдам аудармалар және желіден тыс аудару үшін толық тілдерді жүктеп алыңыз. %1$s</string>
    <!-- Clickable text from the screen header that links to a website. -->
    <string name="download_languages_header_learn_more_preference">Көбірек білу</string>
    <!-- The subhead of the download language preference screen will appear above the pivot language. -->
    <string name="download_languages_available_languages_preference">Қолжетімді тілдер</string>
    <!-- Text that will appear beside a core or pivot language package name to show that the language is necessary for the translation feature to function. -->
    <string name="download_languages_default_system_language_require_preference">керек</string>
    <!-- A text for download language preference item.
    The first parameter is the language name, for example, "Spanish".
    The second parameter is the language file size, for example, "(3.91 KB)" or, if the language package name is a pivot language, "(required)". -->
    <string name="download_languages_language_item_preference">%1$s (%2$s)</string>
    <!-- The subhead of the download language preference screen will appear above the items that were not downloaded. -->
    <string name="download_language_header_preference">Тілдерді жүктеп алу</string>
    <!-- All languages list item. When the user presses this item, they can download or delete all languages. -->
    <string name="download_language_all_languages_item_preference">Барлық тілдер</string>
    <!-- Content description (not visible, for screen readers etc.): For a language list item that was downloaded, the user can now delete it. -->
    <string name="download_languages_item_content_description_downloaded_state">Өшіру</string>
    <!-- Content description (not visible, for screen readers etc.): For a language list item, downloading is in progress. -->
    <string name="download_languages_item_content_description_in_progress_state">Орындалуда</string>
    <!-- Content description (not visible, for screen readers etc.): For a language list item that was not downloaded. -->
    <string name="download_languages_item_content_description_not_downloaded_state">Жүктеп алу</string>
    <!-- Content description (not visible, for screen readers etc.): For a language list item that is selected. -->
    <string name="download_languages_item_content_description_selected_state">Таңдалған</string>

    <!-- Title for the dialog used by the translations feature to confirm deleting a language.
    The dialog will be presented when the user requests deletion of a language.
    The first parameter is the name of the language, for example, "Spanish" and the second parameter is the size in kilobytes or megabytes of the language file. -->
    <string name="delete_language_file_dialog_title">%1$s өшіру керек пе (%2$s)?</string>

    <!-- Additional information for the dialog used by the translations feature to confirm deleting a language. The first parameter is the name of the application, for example, "Fenix". -->
    <string name="delete_language_file_dialog_message">Бұл тілді өшірсеңіз, аударған кезде %1$s тілдерді кэшіңізге жартылай жүктеп алады.</string>
    <!-- Title for the dialog used by the translations feature to confirm deleting all languages file.
    The dialog will be presented when the user requests deletion of all languages file.
    The first parameter is the size in kilobytes or megabytes of the language file. -->
    <string name="delete_language_all_languages_file_dialog_title">Барлық тілдерді өшіру керек пе (%1$s)?</string>
    <!-- Additional information for the dialog used by the translations feature to confirm deleting all languages file. The first parameter is the name of the application, for example, "Fenix". -->
    <string name="delete_language_all_languages_file_dialog_message">Барлық тілдерді өшірсеңіз, аударған кезде %1$s тілдерді кэшіңізге жартылай жүктеп алады.</string>
    <!-- Button text on the dialog used by the translations feature to confirm deleting a language. -->
    <string name="delete_language_file_dialog_positive_button_text">Өшіру</string>
    <!-- Button text on the dialog used by the translations feature to cancel deleting a language. -->
    <string name="delete_language_file_dialog_negative_button_text">Бас тарту</string>

    <!-- Title for the data saving mode warning dialog used by the translations feature.
    This dialog will be presented when the user attempts to download a language or perform
    a translation without the necessary language files downloaded first when Android's data saver mode is enabled and the user is not using WiFi.
    The first parameter is the size in kilobytes or megabytes of the language file.-->
    <string name="download_language_file_dialog_title">Деректерді үнемдеу режимінде (%1$s) жүктеп алу керек пе?</string>
    <!-- Additional information for the data saving mode warning dialog used by the translations feature. This text explains the reason a download is required for a translation. -->
    <string name="download_language_file_dialog_message_all_languages">Аудармаларды құпия сақтау үшін тілдерді кэшіңізге жартылай жүктеп аламыз.</string>
    <!-- Checkbox label text on the data saving mode warning dialog used by the translations feature. This checkbox allows users to ignore the data usage warnings. -->
    <string name="download_language_file_dialog_checkbox_text">Деректерді үнемдеу режимінде әрқашан жүктеп алу</string>
    <!-- Button text on the data saving mode warning dialog used by the translations feature to allow users to confirm they wish to continue and download the language file. -->
    <string name="download_language_file_dialog_positive_button_text">Жүктеп алу</string>
    <!-- Button text on the data saving mode warning dialog used by the translations feature to allow users to confirm they wish to continue and download the language file and perform a translation. -->
    <string name="download_language_file_dialog_positive_button_text_all_languages">Жүктеп алу және аудару</string>
    <!-- Button text on the data saving mode warning dialog used by the translations feature to allow users to cancel the action and not perform a download of the language file. -->
    <string name="download_language_file_dialog_negative_button_text">Бас тарту</string>

    <!-- Debug drawer -->
    <!-- The user-facing title of the Debug Drawer feature. -->
    <string name="debug_drawer_title">Жөндеу құралдары</string>
    <!-- Content description (not visible, for screen readers etc.): Navigate back within the debug drawer. -->
    <string name="debug_drawer_back_button_content_description">Артқа өту</string>
    <!-- The title of the Tab Tools feature in the Debug Drawer. -->
    <string name="debug_drawer_tab_tools_title">Беттер саймандары</string>
    <!-- The title of the tab count section in Tab Tools. -->
    <string name="debug_drawer_tab_tools_tab_count_title">Беттер саны</string>
    <!-- The active tab count category in the tab count section in Tab Tools. -->
    <string name="debug_drawer_tab_tools_tab_count_normal">Белсенді</string>
    <!-- The inactive tab count category in the tab count section in Tab Tools. -->
    <string name="debug_drawer_tab_tools_tab_count_inactive">Белсенді емес</string>
    <!-- The private tab count category in the tab count section in Tab Tools. -->
    <string name="debug_drawer_tab_tools_tab_count_private">Жеке</string>
    <!-- The total tab count category in the tab count section in Tab Tools. -->
    <string name="debug_drawer_tab_tools_tab_count_total">Барлығы</string>
    <!-- The title of the tab creation tool section in Tab Tools. -->
    <string name="debug_drawer_tab_tools_tab_creation_tool_title">Беттерді жасау құралы</string>
    <!-- The label of the text field in the tab creation tool. -->
    <string name="debug_drawer_tab_tools_tab_creation_tool_text_field_label">Жасау үшін беттер саны</string>
    <!-- The button text to add tabs to the active tab group in the tab creation tool. -->
    <string name="debug_drawer_tab_tools_tab_creation_tool_button_text_active">Белсенді беттерге қосу</string>
    <!-- The button text to add tabs to the inactive tab group in the tab creation tool. -->
    <string name="debug_drawer_tab_tools_tab_creation_tool_button_text_inactive">Белсенді емес беттерге қосу</string>
    <!-- The button text to add tabs to the private tab group in the tab creation tool. -->
    <string name="debug_drawer_tab_tools_tab_creation_tool_button_text_private">Жеке беттерге қосу</string>
</resources><|MERGE_RESOLUTION|>--- conflicted
+++ resolved
@@ -327,12 +327,9 @@
     <string name="onboarding_home_enable_notifications_negative_button" moz:removedIn="124" tools:ignore="UnusedResources">Қазір емес</string>
 
     <!-- Juno first user onboarding flow experiment, strings are marked unused as they are only referenced by Nimbus experiments. -->
-<<<<<<< HEAD
-=======
     <!-- Description for learning more about our privacy notice. -->
     <string name="juno_onboarding_privacy_notice_text">Firefox жекелік ескертуі</string>
     <!-- Text for the button to set firefox as default browser on the device -->
->>>>>>> 02782e4f
     <!-- Title for set firefox as default browser screen used by Nimbus experiments. -->
     <string name="juno_onboarding_default_browser_title_nimbus_2">Біз сіздің қауіпсіздігіңізді қамтамасыз етуді жақсы көреміз</string>
     <!-- Description for set firefox as default browser screen used by Nimbus experiments. -->
@@ -2435,11 +2432,8 @@
     <!-- Button content description (not visible, for screen readers etc.) for the translations dialog translate button that indicates a translation is currently in progress. -->
     <string name="translations_bottom_sheet_translating_in_progress_content_description">Аудару орындалуда</string>
 
-<<<<<<< HEAD
-=======
     <!-- Default dropdown option when initially selecting a language from the translations dialog language selection dropdown. -->
     <string name="translations_bottom_sheet_default_dropdown_selection">Тілді таңдау</string>
->>>>>>> 02782e4f
     <!-- The title of the warning card informs the user that a translation could not be completed. -->
     <string name="translation_error_could_not_translate_warning_text">Аудару кезінде мәселе орын алды. Қайталап көріңіз.</string>
     <!-- The title of the warning card informs the user that the list of languages cannot be loaded. -->
@@ -2460,13 +2454,10 @@
     <string name="translation_option_bottom_sheet_never_translate_in_language">%1$s ешқашан аудармау</string>
     <!-- Toggle switch label that allows a user to set the setting if they would like the browser to never translate the site the user is currently visiting. -->
     <string name="translation_option_bottom_sheet_never_translate_site">Бұл сайтты ешқашан аудармау</string>
-<<<<<<< HEAD
-=======
     <!-- Toggle switch description that will appear under the "Never translate these sites" settings toggle switch to provide more information on how this setting interacts with other settings. -->
     <string name="translation_option_bottom_sheet_switch_never_translate_site_description">Барлық басқа баптауларды қайта анықтайды</string>
     <!-- Toggle switch description that will appear under the "Never translate" and "Always translate" toggle switch settings to provide more information on how these  settings interacts with other settings. -->
     <string name="translation_option_bottom_sheet_switch_description">Аудару ұсыныстарын қайта анықтайды</string>
->>>>>>> 02782e4f
     <!-- Button text for the button that will take the user to the translation settings dialog. -->
     <string name="translation_option_bottom_sheet_translation_settings">Аударма баптаулары</string>
 
