--- conflicted
+++ resolved
@@ -493,10 +493,6 @@
             .height(IntrinsicSize.Min)
             .defaultMinSize(minHeight = minHeight)
             .thenConditional(
-<<<<<<< HEAD
-                modifier = Modifier.clickable { onClick?.invoke() },
-                predicate = { onClick != null && enabled },
-=======
                 modifier = Modifier.combinedClickable(
                     onClick = { onClick?.invoke() },
                     onLongClick = {
@@ -507,7 +503,6 @@
                     },
                 ),
                 predicate = { (onClick != null || onLongClick != null) && enabled },
->>>>>>> 80823484
             )
             .padding(horizontal = 16.dp, vertical = 6.dp),
         verticalAlignment = Alignment.CenterVertically,
