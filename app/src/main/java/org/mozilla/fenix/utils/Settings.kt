/* This Source Code Form is subject to the terms of the Mozilla Public
 * License, v. 2.0. If a copy of the MPL was not distributed with this
 * file, You can obtain one at http://mozilla.org/MPL/2.0/. */

package org.mozilla.fenix.utils

import android.accessibilityservice.AccessibilityServiceInfo.CAPABILITY_CAN_PERFORM_GESTURES
import android.app.Application
import android.content.Context
import android.content.Context.MODE_PRIVATE
import android.content.SharedPreferences
import android.content.pm.ShortcutManager
import android.os.Build
import android.view.accessibility.AccessibilityManager
import androidx.annotation.VisibleForTesting
import androidx.annotation.VisibleForTesting.Companion.PRIVATE
import androidx.lifecycle.LifecycleOwner
import mozilla.components.concept.engine.Engine.HttpsOnlyMode
import mozilla.components.concept.engine.EngineSession.CookieBannerHandlingMode
import mozilla.components.feature.sitepermissions.SitePermissionsRules
import mozilla.components.feature.sitepermissions.SitePermissionsRules.Action
import mozilla.components.feature.sitepermissions.SitePermissionsRules.AutoplayAction
import mozilla.components.service.contile.ContileTopSitesProvider
import mozilla.components.support.ktx.android.content.PreferencesHolder
import mozilla.components.support.ktx.android.content.booleanPreference
import mozilla.components.support.ktx.android.content.floatPreference
import mozilla.components.support.ktx.android.content.intPreference
import mozilla.components.support.ktx.android.content.longPreference
import mozilla.components.support.ktx.android.content.stringPreference
import mozilla.components.support.ktx.android.content.stringSetPreference
import mozilla.components.support.locale.LocaleManager
import mozilla.components.support.utils.BrowsersCache
import org.mozilla.fenix.BuildConfig
import org.mozilla.fenix.Config
import org.mozilla.fenix.FeatureFlags
import org.mozilla.fenix.R
import org.mozilla.fenix.browser.browsingmode.BrowsingMode
import org.mozilla.fenix.browser.tabstrip.isTabStripEnabled
import org.mozilla.fenix.components.metrics.MozillaProductDetector
import org.mozilla.fenix.components.settings.counterPreference
import org.mozilla.fenix.components.settings.featureFlagPreference
import org.mozilla.fenix.components.settings.lazyFeatureFlagPreference
import org.mozilla.fenix.components.toolbar.ToolbarPosition
import org.mozilla.fenix.ext.components
import org.mozilla.fenix.ext.getPreferenceKey
import org.mozilla.fenix.nimbus.CookieBannersSection
import org.mozilla.fenix.nimbus.FxNimbus
import org.mozilla.fenix.nimbus.HomeScreenSection
import org.mozilla.fenix.nimbus.Mr2022Section
import org.mozilla.fenix.nimbus.QueryParameterStrippingSection
import org.mozilla.fenix.nimbus.QueryParameterStrippingSection.QUERY_PARAMETER_STRIPPING
import org.mozilla.fenix.nimbus.QueryParameterStrippingSection.QUERY_PARAMETER_STRIPPING_ALLOW_LIST
import org.mozilla.fenix.nimbus.QueryParameterStrippingSection.QUERY_PARAMETER_STRIPPING_PMB
import org.mozilla.fenix.nimbus.QueryParameterStrippingSection.QUERY_PARAMETER_STRIPPING_STRIP_LIST
import org.mozilla.fenix.settings.PhoneFeature
import org.mozilla.fenix.settings.deletebrowsingdata.DeleteBrowsingDataOnQuitType
import org.mozilla.fenix.settings.logins.SavedLoginsSortingStrategyMenu
import org.mozilla.fenix.settings.logins.SortingStrategy
import org.mozilla.fenix.settings.registerOnSharedPreferenceChangeListener
import org.mozilla.fenix.settings.sitepermissions.AUTOPLAY_BLOCK_ALL
import org.mozilla.fenix.settings.sitepermissions.AUTOPLAY_BLOCK_AUDIBLE
import org.mozilla.fenix.wallpapers.Wallpaper
import java.security.InvalidParameterException
import java.util.UUID

private const val AUTOPLAY_USER_SETTING = "AUTOPLAY_USER_SETTING"

/**
 * A simple wrapper for SharedPreferences that makes reading preference a little bit easier.
 *
 * @param appContext Reference to application context.
 */
@Suppress("LargeClass", "TooManyFunctions")
class Settings(private val appContext: Context) : PreferencesHolder {

    companion object {
        const val FENIX_PREFERENCES = "fenix_preferences"

        private const val BLOCKED_INT = 0
        private const val ASK_TO_ALLOW_INT = 1
        private const val ALLOWED_INT = 2
        private const val CFR_COUNT_CONDITION_FOCUS_INSTALLED = 1
        private const val CFR_COUNT_CONDITION_FOCUS_NOT_INSTALLED = 3
        private const val INACTIVE_TAB_MINIMUM_TO_SHOW_AUTO_CLOSE_DIALOG = 20

        const val FOUR_HOURS_MS = 60 * 60 * 4 * 1000L
        const val ONE_MINUTE_MS = 60 * 1000L
        const val ONE_HOUR_MS = 60 * ONE_MINUTE_MS
        const val TWELVE_HOURS_MS = 60 * 60 * 12 * 1000L
        const val ONE_DAY_MS = 60 * 60 * 24 * 1000L
        const val TWO_DAYS_MS = 2 * ONE_DAY_MS
        const val THREE_DAYS_MS = 3 * ONE_DAY_MS
        const val ONE_WEEK_MS = 60 * 60 * 24 * 7 * 1000L
        const val ONE_MONTH_MS = (60 * 60 * 24 * 365 * 1000L) / 12

        /**
         * The minimum number a search groups should contain.
         */
        @VisibleForTesting
        internal var SEARCH_GROUP_MINIMUM_SITES: Int = 2

        // The maximum number of top sites to display.
        const val TOP_SITES_MAX_COUNT = 160

        /**
         * Only fetch top sites from the [ContileTopSitesProvider] when the number of default and
         * pinned sites are below this maximum threshold.
         */
        const val TOP_SITES_PROVIDER_MAX_THRESHOLD = 8

        private fun Action.toInt() = when (this) {
            Action.BLOCKED -> BLOCKED_INT
            Action.ASK_TO_ALLOW -> ASK_TO_ALLOW_INT
            Action.ALLOWED -> ALLOWED_INT
        }

        private fun AutoplayAction.toInt() = when (this) {
            AutoplayAction.BLOCKED -> BLOCKED_INT
            AutoplayAction.ALLOWED -> ALLOWED_INT
        }

        private fun Int.toAction() = when (this) {
            BLOCKED_INT -> Action.BLOCKED
            ASK_TO_ALLOW_INT -> Action.ASK_TO_ALLOW
            ALLOWED_INT -> Action.ALLOWED
            else -> throw InvalidParameterException("$this is not a valid SitePermissionsRules.Action")
        }

        private fun Int.toAutoplayAction() = when (this) {
            BLOCKED_INT -> AutoplayAction.BLOCKED
            ALLOWED_INT -> AutoplayAction.ALLOWED
            // Users from older versions may have saved invalid values. Migrate them to BLOCKED
            ASK_TO_ALLOW_INT -> AutoplayAction.BLOCKED
            else -> throw InvalidParameterException("$this is not a valid SitePermissionsRules.AutoplayAction")
        }
    }

    @VisibleForTesting
    internal val isCrashReportEnabledInBuild: Boolean =
        BuildConfig.CRASH_REPORTING && Config.channel.isReleased

    override val preferences: SharedPreferences =
        appContext.getSharedPreferences(FENIX_PREFERENCES, MODE_PRIVATE)

    /**
     * Indicates whether or not top sites should be shown on the home screen.
     */
    var showTopSitesFeature by lazyFeatureFlagPreference(
        appContext.getPreferenceKey(R.string.pref_key_show_top_sites),
        featureFlag = true,
        default = { homescreenSections[HomeScreenSection.TOP_SITES] == true },
    )

    var numberOfAppLaunches by intPreference(
        appContext.getPreferenceKey(R.string.pref_key_times_app_opened),
        default = 0,
    )

    var lastReviewPromptTimeInMillis by longPreference(
        appContext.getPreferenceKey(R.string.pref_key_last_review_prompt_shown_time),
        default = 0L,
    )

    var lastCfrShownTimeInMillis by longPreference(
        appContext.getPreferenceKey(R.string.pref_key_last_cfr_shown_time),
        default = 0L,
    )

    val canShowCfr: Boolean
        get() = (System.currentTimeMillis() - lastCfrShownTimeInMillis) > THREE_DAYS_MS

    var forceEnableZoom by booleanPreference(
        appContext.getPreferenceKey(R.string.pref_key_accessibility_force_enable_zoom),
        default = false,
    )

    var adjustCampaignId by stringPreference(
        appContext.getPreferenceKey(R.string.pref_key_adjust_campaign),
        default = "",
    )

    var adjustNetwork by stringPreference(
        appContext.getPreferenceKey(R.string.pref_key_adjust_network),
        default = "",
    )

    var adjustAdGroup by stringPreference(
        appContext.getPreferenceKey(R.string.pref_key_adjust_adgroup),
        default = "",
    )

    var adjustCreative by stringPreference(
        appContext.getPreferenceKey(R.string.pref_key_adjust_creative),
        default = "",
    )

    var nimbusExperimentsFetched by booleanPreference(
        appContext.getPreferenceKey(R.string.pref_key_nimbus_experiments_fetched),
        default = false,
    )

    var utmParamsKnown by booleanPreference(
        appContext.getPreferenceKey(R.string.pref_key_utm_params_known),
        default = false,
    )

    var utmSource by stringPreference(
        appContext.getPreferenceKey(R.string.pref_key_utm_source),
        default = "",
    )

    var utmMedium by stringPreference(
        appContext.getPreferenceKey(R.string.pref_key_utm_medium),
        default = "",
    )

    var utmCampaign by stringPreference(
        appContext.getPreferenceKey(R.string.pref_key_utm_campaign),
        default = "",
    )

    var utmTerm by stringPreference(
        appContext.getPreferenceKey(R.string.pref_key_utm_term),
        default = "",
    )

    var utmContent by stringPreference(
        appContext.getPreferenceKey(R.string.pref_key_utm_content),
        default = "",
    )

    var contileContextId by stringPreference(
        appContext.getPreferenceKey(R.string.pref_key_contile_context_id),
        default = "",
    )

    var currentWallpaperName by stringPreference(
        appContext.getPreferenceKey(R.string.pref_key_current_wallpaper),
        default = Wallpaper.Default.name,
    )

    /**
     * A cache of the text color to use on text overlaying the current wallpaper.
     * The value will be `0` if the color is unavailable.
     */
    var currentWallpaperTextColor by longPreference(
        appContext.getPreferenceKey(R.string.pref_key_current_wallpaper_text_color),
        default = 0,
    )

    /**
     * A cache of the background color to use on cards overlaying the current wallpaper when the user's
     * theme is set to Light.
     */
    var currentWallpaperCardColorLight by longPreference(
        appContext.getPreferenceKey(R.string.pref_key_current_wallpaper_card_color_light),
        default = 0,
    )

    /**
     * A cache of the background color to use on cards overlaying the current wallpaper when the user's
     * theme is set to Dark.
     */
    var currentWallpaperCardColorDark by longPreference(
        appContext.getPreferenceKey(R.string.pref_key_current_wallpaper_card_color_dark),
        default = 0,
    )

    /**
     * Indicates if the current legacy wallpaper should be migrated.
     */
    var shouldMigrateLegacyWallpaper by booleanPreference(
        key = appContext.getPreferenceKey(R.string.pref_key_should_migrate_wallpaper),
        default = true,
    )

    /**
     * Indicates if the current legacy wallpaper card colors should be migrated.
     */
    var shouldMigrateLegacyWallpaperCardColors by booleanPreference(
        key = appContext.getPreferenceKey(R.string.pref_key_should_migrate_wallpaper_card_colors),
        default = true,
    )

    /**
     * Indicates if the wallpaper onboarding dialog should be shown.
     */
    var showWallpaperOnboarding by lazyFeatureFlagPreference(
        key = appContext.getPreferenceKey(R.string.pref_key_wallpapers_onboarding),
        featureFlag = true,
        default = { mr2022Sections[Mr2022Section.WALLPAPERS_SELECTION_TOOL] == true },
    )

    var openLinksInAPrivateTab by booleanPreference(
        appContext.getPreferenceKey(R.string.pref_key_open_links_in_a_private_tab),
        default = false,
    )

    var allowScreenshotsInPrivateMode by booleanPreference(
        appContext.getPreferenceKey(R.string.pref_key_allow_screenshots_in_private_mode),
        default = false,
    )

    var shouldReturnToBrowser by booleanPreference(
        appContext.getString(R.string.pref_key_return_to_browser),
        false,
    )

    var defaultSearchEngineName by stringPreference(
        appContext.getPreferenceKey(R.string.pref_key_search_engine),
        default = "",
    )

    var openInAppOpened by booleanPreference(
        appContext.getPreferenceKey(R.string.pref_key_open_in_app_opened),
        default = false,
    )

    var installPwaOpened by booleanPreference(
        appContext.getPreferenceKey(R.string.pref_key_install_pwa_opened),
        default = false,
    )

    var showCollectionsPlaceholderOnHome by booleanPreference(
        appContext.getPreferenceKey(R.string.pref_key_show_collections_placeholder_home),
        default = true,
    )

    val isCrashReportingEnabled: Boolean
        get() = isCrashReportEnabledInBuild &&
            preferences.getBoolean(
                appContext.getPreferenceKey(R.string.pref_key_crash_reporter),
                true,
            )

    val isRemoteDebuggingEnabled by booleanPreference(
        appContext.getPreferenceKey(R.string.pref_key_remote_debugging),
        default = false,
    )

    var isTelemetryEnabled by booleanPreference(
        appContext.getPreferenceKey(R.string.pref_key_telemetry),
        default = false,
    )

    var isMarketingTelemetryEnabled by booleanPreference(
        appContext.getPreferenceKey(R.string.pref_key_marketing_telemetry),
        default = false,
    )

    var isExperimentationEnabled by booleanPreference(
        appContext.getPreferenceKey(R.string.pref_key_experimentation),
        default = false,
    )

    var isOverrideTPPopupsForPerformanceTest = false

    var showSecretDebugMenuThisSession = false

    val shouldShowSecurityPinWarningSync: Boolean
        get() = loginsSecureWarningSyncCount.underMaxCount()

    val shouldShowSecurityPinWarning: Boolean
        get() = secureWarningCount.underMaxCount()

    var shouldShowPrivacyPopWindow by booleanPreference(
        appContext.getPreferenceKey(R.string.pref_key_privacy_pop_window),
        default = true,
    )

    var shouldUseLightTheme by booleanPreference(
        appContext.getPreferenceKey(R.string.pref_key_light_theme),
        default = false,
    )

    var shouldUseAutoSize by booleanPreference(
        appContext.getPreferenceKey(R.string.pref_key_accessibility_auto_size),
        default = true,
    )

    var fontSizeFactor by floatPreference(
        appContext.getPreferenceKey(R.string.pref_key_accessibility_font_scale),
        default = 1f,
    )

    val shouldShowHistorySuggestions by booleanPreference(
        appContext.getPreferenceKey(R.string.pref_key_search_browsing_history),
        default = true,
    )

    val shouldShowBookmarkSuggestions by booleanPreference(
        appContext.getPreferenceKey(R.string.pref_key_search_bookmarks),
        default = true,
    )

    val shouldShowSyncedTabsSuggestions by booleanPreference(
        appContext.getPreferenceKey(R.string.pref_key_search_synced_tabs),
        default = true,
    )

    val shouldShowClipboardSuggestions by booleanPreference(
        appContext.getPreferenceKey(R.string.pref_key_show_clipboard_suggestions),
        default = true,
    )

    val shouldShowSearchShortcuts by booleanPreference(
        appContext.getPreferenceKey(R.string.pref_key_show_search_engine_shortcuts),
        default = false,
    )

    var gridTabView by booleanPreference(
        appContext.getPreferenceKey(R.string.pref_key_tab_view_grid),
        default = true,
    )

    var manuallyCloseTabs by booleanPreference(
        appContext.getPreferenceKey(R.string.pref_key_close_tabs_manually),
        default = true,
    )

    var closeTabsAfterOneDay by booleanPreference(
        appContext.getPreferenceKey(R.string.pref_key_close_tabs_after_one_day),
        default = false,
    )

    var closeTabsAfterOneWeek by booleanPreference(
        appContext.getPreferenceKey(R.string.pref_key_close_tabs_after_one_week),
        default = false,
    )

    var closeTabsAfterOneMonth by booleanPreference(
        appContext.getPreferenceKey(R.string.pref_key_close_tabs_after_one_month),
        default = false,
    )

    var allowThirdPartyRootCerts by booleanPreference(
        appContext.getPreferenceKey(R.string.pref_key_allow_third_party_root_certs),
        default = false,
    )

    var nimbusUsePreview by booleanPreference(
        appContext.getPreferenceKey(R.string.pref_key_nimbus_use_preview),
        default = false,
    )

    var isFirstNimbusRun: Boolean by booleanPreference(
        appContext.getPreferenceKey(R.string.pref_key_is_first_run),
        default = true,
    )

    var isFirstSplashScreenShown: Boolean by booleanPreference(
        appContext.getPreferenceKey(R.string.pref_key_is_first_splash_screen_shown),
        default = false,
    )

    var nimbusLastFetchTime: Long by longPreference(
        appContext.getPreferenceKey(R.string.pref_key_nimbus_last_fetch),
        default = 0L,
    )

    /**
     * Indicates the last time when the user was interacting with the [BrowserFragment],
     * This is useful to determine if the user has to start on the [HomeFragment]
     * or it should go directly to the [BrowserFragment].
     *
     * This value defaults to 0L because we want to know if the user never had any interaction
     * with the [BrowserFragment]
     */
    var lastBrowseActivity by longPreference(
        appContext.getPreferenceKey(R.string.pref_key_last_browse_activity_time),
        default = 0L,
    )

    /**
     * Indicates if the user has selected the option to start on the home screen after
     * four hours of inactivity.
     */
    var openHomepageAfterFourHoursOfInactivity by booleanPreference(
        appContext.getPreferenceKey(R.string.pref_key_start_on_home_after_four_hours),
        default = true,
    )

    /**
     * Indicates if the user has selected the option to always start on the home screen.
     */
    var alwaysOpenTheHomepageWhenOpeningTheApp by booleanPreference(
        appContext.getPreferenceKey(R.string.pref_key_start_on_home_always),
        default = false,
    )

    /**
     * Indicates if the user has selected the option to never start on the home screen and have
     * their last tab opened.
     */
    var alwaysOpenTheLastTabWhenOpeningTheApp by booleanPreference(
        appContext.getPreferenceKey(R.string.pref_key_start_on_home_never),
        default = false,
    )

    /**
     * Indicates if the user should start on the home screen, based on the user's preferences.
     */
    fun shouldStartOnHome(): Boolean {
        return when {
            openHomepageAfterFourHoursOfInactivity -> timeNowInMillis() - lastBrowseActivity >= FOUR_HOURS_MS
            alwaysOpenTheHomepageWhenOpeningTheApp -> true
            alwaysOpenTheLastTabWhenOpeningTheApp -> false
            else -> false
        }
    }

    /**
     * Indicates if the user has enabled the inactive tabs feature.
     */
    var inactiveTabsAreEnabled by booleanPreference(
        appContext.getPreferenceKey(R.string.pref_key_inactive_tabs),
        default = true,
    )

    /**
     * Indicates if the user has completed successfully first translation.
     */
    var showFirstTimeTranslation: Boolean by booleanPreference(
        appContext.getPreferenceKey(R.string.pref_key_show_first_time_translation),
        default = true,
    )

    /**
     * Indicates if the user wants translations to automatically be offered as a popup of the dialog.
     */
    var offerTranslation: Boolean by booleanPreference(
        appContext.getPreferenceKey(R.string.pref_key_translations_offer),
        default = true,
    )

    @VisibleForTesting
    internal fun timeNowInMillis(): Long = System.currentTimeMillis()

    fun getTabTimeout(): Long = when {
        closeTabsAfterOneDay -> ONE_DAY_MS
        closeTabsAfterOneWeek -> ONE_WEEK_MS
        closeTabsAfterOneMonth -> ONE_MONTH_MS
        else -> Long.MAX_VALUE
    }

    enum class TabView {
        GRID, LIST
    }

    fun getTabViewPingString() = if (gridTabView) TabView.GRID.name else TabView.LIST.name

    enum class TabTimout {
        ONE_DAY, ONE_WEEK, ONE_MONTH, MANUAL
    }

    fun getTabTimeoutPingString(): String = when {
        closeTabsAfterOneDay -> {
            TabTimout.ONE_DAY.name
        }
        closeTabsAfterOneWeek -> {
            TabTimout.ONE_WEEK.name
        }
        closeTabsAfterOneMonth -> {
            TabTimout.ONE_MONTH.name
        }
        else -> {
            TabTimout.MANUAL.name
        }
    }

    fun getTabTimeoutString(): String = when {
        closeTabsAfterOneDay -> {
            appContext.getString(R.string.close_tabs_after_one_day_summary)
        }
        closeTabsAfterOneWeek -> {
            appContext.getString(R.string.close_tabs_after_one_week_summary)
        }
        closeTabsAfterOneMonth -> {
            appContext.getString(R.string.close_tabs_after_one_month_summary)
        }
        else -> {
            appContext.getString(R.string.close_tabs_manually_summary)
        }
    }

    /**
     * Get the display string for the current open links in apps setting
     */
    fun getOpenLinksInAppsString(): String =
        when (openLinksInExternalApp) {
            appContext.getString(R.string.pref_key_open_links_in_apps_always) -> {
                if (lastKnownMode == BrowsingMode.Normal) {
                    appContext.getString(R.string.preferences_open_links_in_apps_always)
                } else {
                    appContext.getString(R.string.preferences_open_links_in_apps_ask)
                }
            }
            appContext.getString(R.string.pref_key_open_links_in_apps_ask) -> {
                appContext.getString(R.string.preferences_open_links_in_apps_ask)
            }
            else -> {
                appContext.getString(R.string.preferences_open_links_in_apps_never)
            }
        }

    var shouldUseDarkTheme by booleanPreference(
        appContext.getPreferenceKey(R.string.pref_key_dark_theme),
        default = false,
    )

    var shouldFollowDeviceTheme by booleanPreference(
        appContext.getPreferenceKey(R.string.pref_key_follow_device_theme),
        default = false,
    )

    var shouldUseHttpsOnly by booleanPreference(
        appContext.getPreferenceKey(R.string.pref_key_https_only),
        default = false,
    )

    var shouldUseHttpsOnlyInAllTabs by booleanPreference(
        appContext.getPreferenceKey(R.string.pref_key_https_only_in_all_tabs),
        default = true,
    )

    var shouldUseHttpsOnlyInPrivateTabsOnly by booleanPreference(
        appContext.getPreferenceKey(R.string.pref_key_https_only_in_private_tabs),
        default = false,
    )

    var shouldUseTrackingProtection by booleanPreference(
        appContext.getPreferenceKey(R.string.pref_key_tracking_protection),
        default = true,
    )

    var shouldEnableGlobalPrivacyControl by booleanPreference(
        appContext.getPreferenceKey(R.string.pref_key_privacy_enable_global_privacy_control),
        false,
    )

    var shouldUseCookieBannerPrivateMode by lazyFeatureFlagPreference(
        appContext.getPreferenceKey(R.string.pref_key_cookie_banner_private_mode),
        featureFlag = true,
        default = { shouldUseCookieBannerPrivateModeDefaultValue },
    )

    val shouldUseCookieBannerPrivateModeDefaultValue: Boolean
        get() = cookieBannersSection[CookieBannersSection.FEATURE_SETTING_VALUE_PBM] == 1

    val shouldUseCookieBanner: Boolean
        get() = cookieBannersSection[CookieBannersSection.FEATURE_SETTING_VALUE] == 1

    val shouldShowCookieBannerUI: Boolean
        get() = cookieBannersSection[CookieBannersSection.FEATURE_UI] == 1

    val shouldEnableCookieBannerDetectOnly: Boolean
        get() = cookieBannersSection[CookieBannersSection.FEATURE_SETTING_DETECT_ONLY] == 1

    val shouldEnableCookieBannerGlobalRules: Boolean
        get() = cookieBannersSection[CookieBannersSection.FEATURE_SETTING_GLOBAL_RULES] == 1

    val shouldEnableCookieBannerGlobalRulesSubFrame: Boolean
        get() = cookieBannersSection[CookieBannersSection.FEATURE_SETTING_GLOBAL_RULES_SUB_FRAMES] == 1

    val shouldEnableQueryParameterStripping: Boolean
        get() = queryParameterStrippingSection[QUERY_PARAMETER_STRIPPING] == "1"

    val shouldEnableQueryParameterStrippingPrivateBrowsing: Boolean
        get() = queryParameterStrippingSection[QUERY_PARAMETER_STRIPPING_PMB] == "1"

    val queryParameterStrippingAllowList: String
        get() = queryParameterStrippingSection[QUERY_PARAMETER_STRIPPING_ALLOW_LIST].orEmpty()

    val queryParameterStrippingStripList: String
        get() = queryParameterStrippingSection[QUERY_PARAMETER_STRIPPING_STRIP_LIST].orEmpty()

    /**
     * Declared as a function for performance purposes. This could be declared as a variable using
     * booleanPreference like other members of this class. However, doing so will make it so it will
     * be initialized once Settings.kt is first called, which in turn will call `isDefaultBrowserBlocking()`.
     * This will lead to a performance regression since that function can be expensive to call.
     */
    fun checkIfFenixIsDefaultBrowserOnAppResume(): Boolean {
        val prefKey = appContext.getPreferenceKey(R.string.pref_key_default_browser)
        val isDefaultBrowserNow = isDefaultBrowserBlocking()
        val wasDefaultBrowserOnLastResume =
            this.preferences.getBoolean(prefKey, isDefaultBrowserNow)
        this.preferences.edit().putBoolean(prefKey, isDefaultBrowserNow).apply()
        return isDefaultBrowserNow && !wasDefaultBrowserOnLastResume
    }

    /**
     * This function is "blocking" since calling this can take approx. 30-40ms (timing taken on a
     * G5+).
     */
    fun isDefaultBrowserBlocking(): Boolean {
        val browsers = BrowsersCache.all(appContext)
        return browsers.isDefaultBrowser
    }

    var reEngagementNotificationShown by booleanPreference(
        appContext.getPreferenceKey(R.string.pref_key_re_engagement_notification_shown),
        default = false,
    )

    /**
     * Check if we should set the re-engagement notification.
     */
    fun shouldSetReEngagementNotification(): Boolean {
        return numberOfAppLaunches <= 1 && !reEngagementNotificationShown
    }

    /**
     * Check if we should show the re-engagement notification.
     */
    fun shouldShowReEngagementNotification(): Boolean {
        return !reEngagementNotificationShown && !isDefaultBrowserBlocking()
    }

    /**
     * Indicates if the re-engagement notification feature is enabled
     */
    var reEngagementNotificationEnabled by lazyFeatureFlagPreference(
        key = appContext.getPreferenceKey(R.string.pref_key_re_engagement_notification_enabled),
        default = { FxNimbus.features.reEngagementNotification.value().enabled },
        featureFlag = true,
    )

    /**
     * Indicates if the re-engagement notification feature is enabled
     */
    val reEngagementNotificationType: Int
        get() =
            FxNimbus.features.reEngagementNotification.value().type

    val shouldUseAutoBatteryTheme by booleanPreference(
        appContext.getPreferenceKey(R.string.pref_key_auto_battery_theme),
        default = false,
    )

    val useStandardTrackingProtection by booleanPreference(
        appContext.getPreferenceKey(R.string.pref_key_tracking_protection_standard_option),
        true,
    )

    val useStrictTrackingProtection by booleanPreference(
        appContext.getPreferenceKey(R.string.pref_key_tracking_protection_strict_default),
        false,
    )

    val useCustomTrackingProtection by booleanPreference(
        appContext.getPreferenceKey(R.string.pref_key_tracking_protection_custom_option),
        false,
    )

    @VisibleForTesting(otherwise = PRIVATE)
    fun setStrictETP() {
        preferences.edit().putBoolean(
            appContext.getPreferenceKey(R.string.pref_key_tracking_protection_strict_default),
            true,
        ).apply()
        preferences.edit().putBoolean(
            appContext.getPreferenceKey(R.string.pref_key_tracking_protection_standard_option),
            false,
        ).apply()
        appContext.components.let {
            val policy = it.core.trackingProtectionPolicyFactory
                .createTrackingProtectionPolicy()
            it.useCases.settingsUseCases.updateTrackingProtection.invoke(policy)
            it.useCases.sessionUseCases.reload.invoke()
        }
    }

    val blockCookiesInCustomTrackingProtection by booleanPreference(
        appContext.getPreferenceKey(R.string.pref_key_tracking_protection_custom_cookies),
        true,
    )

    val useProductionRemoteSettingsServer by booleanPreference(
        key = appContext.getPreferenceKey(R.string.pref_key_remote_server_prod),
        default = true,
    )

    val enabledTotalCookieProtection: Boolean
        get() = mr2022Sections[Mr2022Section.TCP_FEATURE] == true

    /**
     * Indicates if the total cookie protection CRF feature is enabled.
     */
    val enabledTotalCookieProtectionCFR: Boolean
        get() = mr2022Sections[Mr2022Section.TCP_CFR] == true

    /**
     * Indicates if the total cookie protection CRF should be shown.
     */
    var shouldShowTotalCookieProtectionCFR by lazyFeatureFlagPreference(
        appContext.getPreferenceKey(R.string.pref_key_should_show_total_cookie_protection_popup),
        featureFlag = true,
        default = { enabledTotalCookieProtectionCFR },
    )

    /**
     * Indicates if the total cookie protection CRF should be shown.
     */
    var shouldShowEraseActionCFR by lazyFeatureFlagPreference(
        appContext.getPreferenceKey(R.string.pref_key_should_show_erase_action_popup),
        featureFlag = true,
        default = { feltPrivateBrowsingEnabled },
    )

    /**
     * Indicates if the cookie banners CRF should be shown.
     */
    var shouldShowCookieBannersCFR by lazyFeatureFlagPreference(
        appContext.getPreferenceKey(R.string.pref_key_should_show_cookie_banners_action_popup),
        featureFlag = true,
        default = { shouldShowCookieBannerUI },
    )

    val blockCookiesSelectionInCustomTrackingProtection by stringPreference(
        key = appContext.getPreferenceKey(R.string.pref_key_tracking_protection_custom_cookies_select),
        default = if (enabledTotalCookieProtection) {
            appContext.getString(R.string.total_protection)
        } else {
            appContext.getString(R.string.social)
        },
    )

    val blockTrackingContentInCustomTrackingProtection by booleanPreference(
        appContext.getPreferenceKey(R.string.pref_key_tracking_protection_custom_tracking_content),
        true,
    )

    val blockTrackingContentSelectionInCustomTrackingProtection by stringPreference(
        appContext.getPreferenceKey(R.string.pref_key_tracking_protection_custom_tracking_content_select),
        appContext.getString(R.string.all),
    )

    val blockCryptominersInCustomTrackingProtection by booleanPreference(
        appContext.getPreferenceKey(R.string.pref_key_tracking_protection_custom_cryptominers),
        true,
    )

    val blockFingerprintersInCustomTrackingProtection by booleanPreference(
        appContext.getPreferenceKey(R.string.pref_key_tracking_protection_custom_fingerprinters),
        true,
    )

    val blockRedirectTrackersInCustomTrackingProtection by booleanPreference(
        appContext.getPreferenceKey(R.string.pref_key_tracking_protection_redirect_trackers),
        true,
    )

    /**
     * Prefer to use a fixed top toolbar when:
     * - a talkback service is enabled or
     * - switch access is enabled.
     *
     * This is automatically inferred based on the current system status. Not a setting in our app.
     */
    val shouldUseFixedTopToolbar: Boolean
        get() {
            return touchExplorationIsEnabled || switchServiceIsEnabled
        }

    var lastKnownMode: BrowsingMode = BrowsingMode.Normal
        get() {
            val lastKnownModeWasPrivate = preferences.getBoolean(
                appContext.getPreferenceKey(R.string.pref_key_last_known_mode_private),
                false,
            )

            return if (lastKnownModeWasPrivate) {
                BrowsingMode.Private
            } else {
                BrowsingMode.Normal
            }
        }
        set(value) {
            val lastKnownModeWasPrivate = (value == BrowsingMode.Private)

            preferences.edit()
                .putBoolean(
                    appContext.getPreferenceKey(R.string.pref_key_last_known_mode_private),
                    lastKnownModeWasPrivate,
                )
                .apply()

            field = value
        }

    var shouldDeleteBrowsingDataOnQuit by booleanPreference(
        appContext.getPreferenceKey(R.string.pref_key_delete_browsing_data_on_quit),
        default = false,
    )

    var deleteOpenTabs by booleanPreference(
        appContext.getPreferenceKey(R.string.pref_key_delete_open_tabs_now),
        default = true,
    )

    var deleteBrowsingHistory by booleanPreference(
        appContext.getPreferenceKey(R.string.pref_key_delete_browsing_history_now),
        default = true,
    )

    var deleteCookies by booleanPreference(
        appContext.getPreferenceKey(R.string.pref_key_delete_cookies_now),
        default = true,
    )

    var deleteCache by booleanPreference(
        appContext.getPreferenceKey(R.string.pref_key_delete_caches_now),
        default = true,
    )

    var deleteSitePermissions by booleanPreference(
        appContext.getPreferenceKey(R.string.pref_key_delete_permissions_now),
        default = true,
    )

    var deleteDownloads by booleanPreference(
        appContext.getPreferenceKey(R.string.pref_key_delete_downloads_now),
        default = true,
    )

    var shouldUseBottomToolbar by lazyFeatureFlagPreference(
        appContext.getPreferenceKey(R.string.pref_key_toolbar_bottom),
        featureFlag = true,
        default = { shouldDefaultToBottomToolbar() },
    )

    val toolbarPosition: ToolbarPosition
        get() = if (appContext.isTabStripEnabled()) {
            ToolbarPosition.TOP
        } else if (shouldUseBottomToolbar) {
            ToolbarPosition.BOTTOM
        } else {
            ToolbarPosition.TOP
        }

    var shouldStripUrl by booleanPreference(
        appContext.getPreferenceKey(R.string.pref_key_strip_url),
        default = true,
    )

    var showDisplayNameInsteadofEmail by booleanPreference(
        appContext.getPreferenceKey(R.string.pref_key_show_displayname_insteadof_email),
        default = true,
    )

    var shouldRelinquishMemoryUnderPressure by booleanPreference(
        appContext.getPreferenceKey(R.string.pref_key_relinquish_memory_under_pressure),
        default = true,
    )

    /**
     * Check each active accessibility service to see if it can perform gestures, if any can,
     * then it is *likely* a switch service is enabled. We are assuming this to be the case based on #7486
     */
    val switchServiceIsEnabled: Boolean
        get() {
            val accessibilityManager =
                appContext.getSystemService(Context.ACCESSIBILITY_SERVICE) as? AccessibilityManager

            accessibilityManager?.getEnabledAccessibilityServiceList(0)?.let { activeServices ->
                for (service in activeServices) {
                    if (service.capabilities.and(CAPABILITY_CAN_PERFORM_GESTURES) == 1) {
                        return true
                    }
                }
            }

            return false
        }

    val touchExplorationIsEnabled: Boolean
        get() {
            val accessibilityManager =
                appContext.getSystemService(Context.ACCESSIBILITY_SERVICE) as? AccessibilityManager
            return accessibilityManager?.isTouchExplorationEnabled ?: false
        }

    val accessibilityServicesEnabled: Boolean
        get() {
            return touchExplorationIsEnabled || switchServiceIsEnabled
        }

    val toolbarPositionTop: Boolean
        get() = FxNimbus.features.toolbar.value().toolbarPositionTop

    /**
     * Checks if we should default to bottom toolbar.
     */
    fun shouldDefaultToBottomToolbar(): Boolean {
        // Default accessibility users to top toolbar
        return (!touchExplorationIsEnabled && !switchServiceIsEnabled) &&
            !toolbarPositionTop
    }

    fun getDeleteDataOnQuit(type: DeleteBrowsingDataOnQuitType): Boolean =
        preferences.getBoolean(type.getPreferenceKey(appContext), false)

    fun setDeleteDataOnQuit(type: DeleteBrowsingDataOnQuitType, value: Boolean) {
        preferences.edit().putBoolean(type.getPreferenceKey(appContext), value).apply()
    }

    fun shouldDeleteAnyDataOnQuit() =
        DeleteBrowsingDataOnQuitType.values().any { getDeleteDataOnQuit(it) }

    val passwordsEncryptionKeyGenerated by booleanPreference(
        appContext.getPreferenceKey(R.string.pref_key_encryption_key_generated),
        false,
    )

    fun recordPasswordsEncryptionKeyGenerated() = preferences.edit().putBoolean(
        appContext.getPreferenceKey(R.string.pref_key_encryption_key_generated),
        true,
    ).apply()

    @VisibleForTesting(otherwise = PRIVATE)
    internal val loginsSecureWarningSyncCount = counterPreference(
        appContext.getPreferenceKey(R.string.pref_key_logins_secure_warning_sync),
        maxCount = 1,
    )

    @VisibleForTesting(otherwise = PRIVATE)
    internal val secureWarningCount = counterPreference(
        appContext.getPreferenceKey(R.string.pref_key_secure_warning),
        maxCount = 1,
    )

    fun incrementSecureWarningCount() = secureWarningCount.increment()

    fun incrementShowLoginsSecureWarningSyncCount() = loginsSecureWarningSyncCount.increment()

    val shouldShowSearchSuggestions by booleanPreference(
        appContext.getPreferenceKey(R.string.pref_key_show_search_suggestions),
        default = true,
    )

    val shouldAutocompleteInAwesomebar by booleanPreference(
        appContext.getPreferenceKey(R.string.pref_key_enable_autocomplete_urls),
        default = true,
    )

    var defaultTopSitesAdded by booleanPreference(
        appContext.getPreferenceKey(R.string.default_top_sites_added),
        default = false,
    )

    var shouldShowSearchSuggestionsInPrivate by booleanPreference(
        appContext.getPreferenceKey(R.string.pref_key_show_search_suggestions_in_private),
        default = false,
    )

    var showSearchSuggestionsInPrivateOnboardingFinished by booleanPreference(
        appContext.getPreferenceKey(R.string.pref_key_show_search_suggestions_in_private_onboarding),
        default = false,
    )

    fun incrementVisitedInstallableCount() = pwaInstallableVisitCount.increment()

    @VisibleForTesting(otherwise = PRIVATE)
    internal val pwaInstallableVisitCount = counterPreference(
        appContext.getPreferenceKey(R.string.pref_key_install_pwa_visits),
        maxCount = 3,
    )

    private val userNeedsToVisitInstallableSites: Boolean
        get() = pwaInstallableVisitCount.underMaxCount()

    val shouldShowPwaCfr: Boolean
        get() {
            if (!canShowCfr) return false
            // We only want to show this on the 3rd time a user visits a site
            if (userNeedsToVisitInstallableSites) return false

            // ShortcutManager::pinnedShortcuts is only available on Oreo+
            if (!userKnowsAboutPwas && Build.VERSION.SDK_INT >= Build.VERSION_CODES.O) {
                val manager = appContext.getSystemService(ShortcutManager::class.java)
                val alreadyHavePwaInstalled = manager != null && manager.pinnedShortcuts.size > 0

                // Users know about PWAs onboarding if they already have PWAs installed.
                userKnowsAboutPwas = alreadyHavePwaInstalled
            }
            // Show dialog only if user does not know abut PWAs
            return !userKnowsAboutPwas
        }

    var userKnowsAboutPwas by booleanPreference(
        appContext.getPreferenceKey(R.string.pref_key_user_knows_about_pwa),
        default = false,
    )

    var shouldShowOpenInAppBanner by booleanPreference(
        appContext.getPreferenceKey(R.string.pref_key_should_show_open_in_app_banner),
        default = true,
    )

    val shouldShowOpenInAppCfr: Boolean
        get() = canShowCfr && shouldShowOpenInAppBanner

    var shouldShowAutoCloseTabsBanner by booleanPreference(
        appContext.getPreferenceKey(R.string.pref_key_should_show_auto_close_tabs_banner),
        default = true,
    )

    var shouldShowInactiveTabsOnboardingPopup by booleanPreference(
        appContext.getPreferenceKey(R.string.pref_key_should_show_inactive_tabs_popup),
        default = true,
    )

    /**
     * Indicates if the auto-close dialog for inactive tabs has been dismissed before.
     */
    var hasInactiveTabsAutoCloseDialogBeenDismissed by booleanPreference(
        appContext.getPreferenceKey(R.string.pref_key_has_inactive_tabs_auto_close_dialog_dismissed),
        default = false,
    )

    /**
     * Indicates if the auto-close dialog should be visible based on
     * if the user has dismissed it before [hasInactiveTabsAutoCloseDialogBeenDismissed],
     * if the minimum number of tabs has been accumulated [numbersOfTabs]
     * and if the auto-close setting is already set to [closeTabsAfterOneMonth].
     */
    fun shouldShowInactiveTabsAutoCloseDialog(numbersOfTabs: Int): Boolean {
        return !hasInactiveTabsAutoCloseDialogBeenDismissed &&
            numbersOfTabs >= INACTIVE_TAB_MINIMUM_TO_SHOW_AUTO_CLOSE_DIALOG &&
            !closeTabsAfterOneMonth
    }

    /**
     * Indicates if the jump back in CRF should be shown.
     */
    var shouldShowJumpBackInCFR by lazyFeatureFlagPreference(
        appContext.getPreferenceKey(R.string.pref_key_should_show_jump_back_in_tabs_popup),
        featureFlag = true,
        default = { mr2022Sections[Mr2022Section.JUMP_BACK_IN_CFR] == true },
    )

    /**
     *  Returns a sitePermissions action for the provided [feature].
     */
    fun getSitePermissionsPhoneFeatureAction(
        feature: PhoneFeature,
        default: Action = Action.ASK_TO_ALLOW,
    ) =
        preferences.getInt(feature.getPreferenceKey(appContext), default.toInt()).toAction()

    /**
     * Saves the user selected autoplay setting.
     *
     * Under the hood, autoplay is represented by two settings, [AUTOPLAY_AUDIBLE] and
     * [AUTOPLAY_INAUDIBLE]. The user selection cannot be inferred from the combination of these
     * settings because, while on [AUTOPLAY_ALLOW_ON_WIFI], they will be indistinguishable from
     * either [AUTOPLAY_ALLOW_ALL] or [AUTOPLAY_BLOCK_ALL]. Because of this, we are forced to save
     * the user selected setting as well.
     */
    fun setAutoplayUserSetting(
        autoplaySetting: Int,
    ) {
        preferences.edit().putInt(AUTOPLAY_USER_SETTING, autoplaySetting).apply()
    }

    /**
     * Gets the user selected autoplay setting.
     *
     * Under the hood, autoplay is represented by two settings, [AUTOPLAY_AUDIBLE] and
     * [AUTOPLAY_INAUDIBLE]. The user selection cannot be inferred from the combination of these
     * settings because, while on [AUTOPLAY_ALLOW_ON_WIFI], they will be indistinguishable from
     * either [AUTOPLAY_ALLOW_ALL] or [AUTOPLAY_BLOCK_ALL]. Because of this, we are forced to save
     * the user selected setting as well.
     */
    fun getAutoplayUserSetting() = preferences.getInt(AUTOPLAY_USER_SETTING, AUTOPLAY_BLOCK_AUDIBLE)

    private fun getSitePermissionsPhoneFeatureAutoplayAction(
        feature: PhoneFeature,
        default: AutoplayAction = AutoplayAction.BLOCKED,
    ) = preferences.getInt(feature.getPreferenceKey(appContext), default.toInt()).toAutoplayAction()

    /**
     *  Sets a sitePermissions action for the provided [feature].
     */
    fun setSitePermissionsPhoneFeatureAction(
        feature: PhoneFeature,
        value: Action,
    ) {
        preferences.edit().putInt(feature.getPreferenceKey(appContext), value.toInt()).apply()
    }

    fun getSitePermissionsCustomSettingsRules(): SitePermissionsRules {
        return SitePermissionsRules(
            notification = getSitePermissionsPhoneFeatureAction(PhoneFeature.NOTIFICATION),
            microphone = getSitePermissionsPhoneFeatureAction(PhoneFeature.MICROPHONE),
            location = getSitePermissionsPhoneFeatureAction(PhoneFeature.LOCATION),
            camera = getSitePermissionsPhoneFeatureAction(PhoneFeature.CAMERA),
            autoplayAudible = getSitePermissionsPhoneFeatureAutoplayAction(
                feature = PhoneFeature.AUTOPLAY_AUDIBLE,
                default = AutoplayAction.BLOCKED,
            ),
            autoplayInaudible = getSitePermissionsPhoneFeatureAutoplayAction(
                feature = PhoneFeature.AUTOPLAY_INAUDIBLE,
                default = AutoplayAction.ALLOWED,
            ),
            persistentStorage = getSitePermissionsPhoneFeatureAction(PhoneFeature.PERSISTENT_STORAGE),
            crossOriginStorageAccess = getSitePermissionsPhoneFeatureAction(PhoneFeature.CROSS_ORIGIN_STORAGE_ACCESS),
            mediaKeySystemAccess = getSitePermissionsPhoneFeatureAction(PhoneFeature.MEDIA_KEY_SYSTEM_ACCESS),
        )
    }

    fun setSitePermissionSettingListener(lifecycleOwner: LifecycleOwner, listener: () -> Unit) {
        val sitePermissionKeys = listOf(
            PhoneFeature.NOTIFICATION,
            PhoneFeature.MICROPHONE,
            PhoneFeature.LOCATION,
            PhoneFeature.CAMERA,
            PhoneFeature.AUTOPLAY_AUDIBLE,
            PhoneFeature.AUTOPLAY_INAUDIBLE,
            PhoneFeature.PERSISTENT_STORAGE,
            PhoneFeature.CROSS_ORIGIN_STORAGE_ACCESS,
            PhoneFeature.MEDIA_KEY_SYSTEM_ACCESS,
        ).map { it.getPreferenceKey(appContext) }

        preferences.registerOnSharedPreferenceChangeListener(lifecycleOwner) { _, key ->
            if (key in sitePermissionKeys) listener.invoke()
        }
    }

    var shouldShowVoiceSearch by booleanPreference(
        appContext.getPreferenceKey(R.string.pref_key_show_voice_search),
        default = true,
    )

    var shouldShowQRScanSearch by booleanPreference(
        appContext.getPreferenceKey(R.string.pref_key_show_qr_scan_search),
        default = true,
    )

    /**
     * Used in [SearchDialogFragment.kt], [SearchFragment.kt] (deprecated), and [PairFragment.kt]
     * to see if we need to check for camera permissions before using the QR code scanner.
     */
    var shouldShowCameraPermissionPrompt by booleanPreference(
        appContext.getPreferenceKey(R.string.pref_key_camera_permissions_needed),
        default = true,
    )

    /**
     * Sets the state of permissions that have been checked, where [false] denotes already checked
     * and [true] denotes needing to check. See [shouldShowCameraPermissionPrompt].
     */
    var setCameraPermissionNeededState by booleanPreference(
        appContext.getPreferenceKey(R.string.pref_key_camera_permissions_needed),
        default = true,
    )

    var shouldPromptToSaveLogins by booleanPreference(
        appContext.getPreferenceKey(R.string.pref_key_save_logins),
        default = true,
    )

    var shouldAutofillLogins by booleanPreference(
        appContext.getPreferenceKey(R.string.pref_key_autofill_logins),
        default = true,
    )

    /**
     * Used in [SearchWidgetProvider] to update when the search widget
     * exists on home screen or if it has been removed completely.
     */
    fun setSearchWidgetInstalled(installed: Boolean) {
        val key = appContext.getPreferenceKey(R.string.pref_key_search_widget_installed_2)
        preferences.edit()
            .putBoolean(key, installed)
            .apply()
    }

    /**
     * In Bug 1853113, we changed the type of [searchWidgetInstalled] from int to boolean without
     * changing the pref key, now we have to migrate users that were using the previous type int
     * to the new one boolean. The migration will only happens if pref_key_search_widget_installed
     * is detected.
     */
    fun migrateSearchWidgetInstalledPrefIfNeeded() {
        val oldKey = "pref_key_search_widget_installed"
        val installedCount = try {
            preferences.getInt(oldKey, 0)
        } catch (e: ClassCastException) {
            0
        }

        if (installedCount > 0) {
            setSearchWidgetInstalled(true)
            preferences.edit()
                .remove(oldKey).apply()
        }
    }

    val searchWidgetInstalled by booleanPreference(
        appContext.getPreferenceKey(R.string.pref_key_search_widget_installed_2),
        default = false,
    )

    fun incrementNumTimesPrivateModeOpened() = numTimesPrivateModeOpened.increment()

    var showedPrivateModeContextualFeatureRecommender by booleanPreference(
        appContext.getPreferenceKey(R.string.pref_key_showed_private_mode_cfr),
        default = false,
    )

    private val numTimesPrivateModeOpened = counterPreference(
        appContext.getPreferenceKey(R.string.pref_key_private_mode_opened),
    )

    val shouldShowPrivateModeCfr: Boolean
        get() {
            if (!canShowCfr) return false
            val focusInstalled = MozillaProductDetector
                .getInstalledMozillaProducts(appContext as Application)
                .contains(MozillaProductDetector.MozillaProducts.FOCUS.productName)

            val showCondition = if (focusInstalled) {
                numTimesPrivateModeOpened.value >= CFR_COUNT_CONDITION_FOCUS_INSTALLED
            } else {
                numTimesPrivateModeOpened.value >= CFR_COUNT_CONDITION_FOCUS_NOT_INSTALLED
            }

            if (showCondition && !showedPrivateModeContextualFeatureRecommender) {
                return true
            }

            return false
        }

    var openLinksInExternalAppOld by booleanPreference(
        appContext.getPreferenceKey(R.string.pref_key_open_links_in_external_app_old),
        default = false,
    )

    /**
     * Check to see if we should open the link in an external app
     */
    fun shouldOpenLinksInApp(isCustomTab: Boolean = false): Boolean {
        return when (openLinksInExternalApp) {
            appContext.getString(R.string.pref_key_open_links_in_apps_always) -> true
            appContext.getString(R.string.pref_key_open_links_in_apps_ask) -> true
            /* Some applications will not work if custom tab never open links in apps, return true if it's custom tab */
            appContext.getString(R.string.pref_key_open_links_in_apps_never) -> isCustomTab
            else -> false
        }
    }

    /**
     * Check to see if we need to prompt the user if the link can be opened in an external app
     */
    fun shouldPromptOpenLinksInApp(): Boolean {
        return when (openLinksInExternalApp) {
            appContext.getString(R.string.pref_key_open_links_in_apps_always) -> false
            appContext.getString(R.string.pref_key_open_links_in_apps_ask) -> true
            appContext.getString(R.string.pref_key_open_links_in_apps_never) -> true
            else -> true
        }
    }

    var openLinksInExternalApp by stringPreference(
        key = appContext.getPreferenceKey(R.string.pref_key_open_links_in_apps),
        default = when (openLinksInExternalAppOld) {
            true -> appContext.getString(R.string.pref_key_open_links_in_apps_ask)
            false -> appContext.getString(R.string.pref_key_open_links_in_apps_never)
        },
    )

    var allowDomesticChinaFxaServer by booleanPreference(
        appContext.getPreferenceKey(R.string.pref_key_allow_domestic_china_fxa_server),
        default = true,
    )

    var overrideFxAServer by stringPreference(
        appContext.getPreferenceKey(R.string.pref_key_override_fxa_server),
        default = "",
    )

    var useReactFxAServer by booleanPreference(
        appContext.getPreferenceKey(R.string.pref_key_use_react_fxa),
        default = false,
    )

    var overrideSyncTokenServer by stringPreference(
        appContext.getPreferenceKey(R.string.pref_key_override_sync_tokenserver),
        default = "",
    )

    var overridePushServer by stringPreference(
        appContext.getPreferenceKey(R.string.pref_key_override_push_server),
        default = "",
    )

    var overrideAmoUser by stringPreference(
        appContext.getPreferenceKey(R.string.pref_key_override_amo_user),
        default = "",
    )

    var overrideAmoCollection by stringPreference(
        appContext.getPreferenceKey(R.string.pref_key_override_amo_collection),
        default = "",
    )

    var enableGeckoLogs by booleanPreference(
        appContext.getPreferenceKey(R.string.pref_key_enable_gecko_logs),
        default = Config.channel.isDebug,
    )

    fun amoCollectionOverrideConfigured(): Boolean {
        return overrideAmoUser.isNotEmpty() || overrideAmoCollection.isNotEmpty()
    }

    val customAddonsAccount by stringPreference(
        appContext.getPreferenceKey(R.string.pref_key_addons_custom_account),
        BuildConfig.AMO_COLLECTION_USER,
    )

    val customAddonsCollection by stringPreference(
        appContext.getPreferenceKey(R.string.pref_key_addons_custom_collection),
        BuildConfig.AMO_COLLECTION_NAME,
    )

    var topSitesSize by intPreference(
        appContext.getPreferenceKey(R.string.pref_key_top_sites_size),
        default = 0,
    )

    val topSitesMaxLimit by intPreference(
        appContext.getPreferenceKey(R.string.pref_key_top_sites_max_limit),
        default = TOP_SITES_MAX_COUNT,
    )

    var openTabsCount by intPreference(
        appContext.getPreferenceKey(R.string.pref_key_open_tabs_count),
        0,
    )

    var openPrivateTabsCount by intPreference(
        appContext.getPreferenceKey(R.string.pref_key_open_private_tabs_count),
        0,
    )

    var mobileBookmarksSize by intPreference(
        appContext.getPreferenceKey(R.string.pref_key_mobile_bookmarks_size),
        0,
    )

    var desktopBookmarksSize by intPreference(
        appContext.getPreferenceKey(R.string.pref_key_desktop_bookmarks_size),
        0,
    )

    /**
     * Storing number of installed add-ons for telemetry purposes
     */
    var installedAddonsCount by intPreference(
        appContext.getPreferenceKey(R.string.pref_key_installed_addons_count),
        0,
    )

    /**
     * Storing the list of installed add-ons for telemetry purposes
     */
    var installedAddonsList by stringPreference(
        appContext.getPreferenceKey(R.string.pref_key_installed_addons_list),
        default = "",
    )

    /**
     *  URLs from the user's history that contain this search param will be hidden.
     *  The value is a string with one of the following forms:
     * - "" (empty) - Disable this feature
     * - "key" - Search param named "key" with any or no value
     * - "key=" - Search param named "key" with no value
     * - "key=value" - Search param named "key" with value "value"
     */
    val frecencyFilterQuery by stringPreference(
        appContext.getPreferenceKey(R.string.pref_key_frecency_filter_query),
        default = "mfadid=adm", // Parameter provided by adM
    )

    /**
     * Storing number of enabled add-ons for telemetry purposes
     */
    var enabledAddonsCount by intPreference(
        appContext.getPreferenceKey(R.string.pref_key_enabled_addons_count),
        0,
    )

    /**
     * Storing the list of enabled add-ons for telemetry purposes
     */
    var enabledAddonsList by stringPreference(
        appContext.getPreferenceKey(R.string.pref_key_enabled_addons_list),
        default = "",
    )

    private var savedLoginsSortingStrategyString by stringPreference(
        appContext.getPreferenceKey(R.string.pref_key_saved_logins_sorting_strategy),
        default = SavedLoginsSortingStrategyMenu.Item.AlphabeticallySort.strategyString,
    )

    val savedLoginsMenuHighlightedItem: SavedLoginsSortingStrategyMenu.Item
        get() = SavedLoginsSortingStrategyMenu.Item.fromString(savedLoginsSortingStrategyString)

    var savedLoginsSortingStrategy: SortingStrategy
        get() {
            return when (savedLoginsMenuHighlightedItem) {
                SavedLoginsSortingStrategyMenu.Item.AlphabeticallySort -> SortingStrategy.Alphabetically
                SavedLoginsSortingStrategyMenu.Item.LastUsedSort -> SortingStrategy.LastUsed
            }
        }
        set(value) {
            savedLoginsSortingStrategyString = when (value) {
                is SortingStrategy.Alphabetically ->
                    SavedLoginsSortingStrategyMenu.Item.AlphabeticallySort.strategyString
                is SortingStrategy.LastUsed ->
                    SavedLoginsSortingStrategyMenu.Item.LastUsedSort.strategyString
            }
        }

    var isPullToRefreshEnabledInBrowser by booleanPreference(
        appContext.getPreferenceKey(R.string.pref_key_website_pull_to_refresh),
        default = true,
    )

    var isDynamicToolbarEnabled by booleanPreference(
        appContext.getPreferenceKey(R.string.pref_key_dynamic_toolbar),
        default = true,
    )

    var isSwipeToolbarToSwitchTabsEnabled by booleanPreference(
        appContext.getPreferenceKey(R.string.pref_key_swipe_toolbar_switch_tabs),
        default = true,
    )

    var addressFeature by featureFlagPreference(
        appContext.getPreferenceKey(R.string.pref_key_show_address_feature),
        default = true,
        featureFlag = isAddressFeatureEnabled(appContext),
    )

    /**
     * Show the Addresses autofill feature.
     */
    private fun isAddressFeatureEnabled(context: Context): Boolean {
        val langTag = LocaleManager.getCurrentLocale(context)
            ?.toLanguageTag() ?: LocaleManager.getSystemDefault().toLanguageTag()
        return listOf(
            "en-US",
            "en-CA",
            "fr-CA",
        ).contains(langTag)
    }

    private val mr2022Sections: Map<Mr2022Section, Boolean>
        get() =
            FxNimbus.features.mr2022.value().sectionsEnabled

    private val cookieBannersSection: Map<CookieBannersSection, Int>
        get() =
            FxNimbus.features.cookieBanners.value().sectionsEnabled

    private val queryParameterStrippingSection: Map<QueryParameterStrippingSection, String>
        get() =
            FxNimbus.features.queryParameterStripping.value().sectionsEnabled

    private val homescreenSections: Map<HomeScreenSection, Boolean>
        get() =
            FxNimbus.features.homescreen.value().sectionsEnabled

    var historyMetadataUIFeature by lazyFeatureFlagPreference(
        appContext.getPreferenceKey(R.string.pref_key_history_metadata_feature),
        default = { homescreenSections[HomeScreenSection.RECENT_EXPLORATIONS] == true },
        featureFlag = true,
    )

    /**
     * Indicates if sync onboarding CFR should be shown.
     */
    var showSyncCFR by lazyFeatureFlagPreference(
        appContext.getPreferenceKey(R.string.pref_key_should_show_sync_cfr),
        featureFlag = true,
        default = { mr2022Sections[Mr2022Section.SYNC_CFR] == true },
    )

    /**
     * Indicates if home onboarding dialog should be shown.
     */
    var showHomeOnboardingDialog by lazyFeatureFlagPreference(
        appContext.getPreferenceKey(R.string.pref_key_should_show_home_onboarding_dialog),
        featureFlag = true,
        default = { mr2022Sections[Mr2022Section.HOME_ONBOARDING_DIALOG_EXISTING_USERS] == true },
    )

    /**
     * Indicates if the recent tabs functionality should be visible.
     */
    var showRecentTabsFeature by lazyFeatureFlagPreference(
        appContext.getPreferenceKey(R.string.pref_key_recent_tabs),
        featureFlag = true,
        default = { homescreenSections[HomeScreenSection.JUMP_BACK_IN] == true },
    )

    /**
     * Indicates if the recent saved bookmarks functionality should be visible.
     */
    var showBookmarksHomeFeature by lazyFeatureFlagPreference(
        appContext.getPreferenceKey(R.string.pref_key_customization_bookmarks),
        default = { homescreenSections[HomeScreenSection.BOOKMARKS] == true },
        featureFlag = true,
    )

    /**
     * Storing desktop item checkbox value in the home screen menu.
     * If set to true, next opened tab from home screen will be opened in desktop mode.
     */
    var openNextTabInDesktopMode by booleanPreference(
        appContext.getPreferenceKey(R.string.pref_key_open_next_tab_desktop_mode),
        default = false,
    )

    var signedInFxaAccount by booleanPreference(
        appContext.getPreferenceKey(R.string.pref_key_fxa_signed_in),
        default = false,
    )

    /**
     * Storing the user choice from the "Payment methods" settings for whether save and autofill cards
     * should be enabled or not.
     * If set to `true` when the user focuses on credit card fields in the webpage an Android prompt letting her
     * select the card details to be automatically filled will appear.
     */
    var shouldAutofillCreditCardDetails by booleanPreference(
        appContext.getPreferenceKey(R.string.pref_key_credit_cards_save_and_autofill_cards),
        default = true,
    )

    /**
     * Stores the user choice from the "Autofill Addresses" settings for whether
     * save and autofill addresses should be enabled or not.
     * If set to `true` when the user focuses on address fields in a webpage an Android prompt is shown,
     * allowing the selection of an address details to be automatically filled in the webpage fields.
     */
    var shouldAutofillAddressDetails by booleanPreference(
        appContext.getPreferenceKey(R.string.pref_key_addresses_save_and_autofill_addresses),
        default = true,
    )

    /**
     * Indicates if the Pocket recommended stories homescreen section should be shown.
     */
    var showPocketRecommendationsFeature by lazyFeatureFlagPreference(
        appContext.getPreferenceKey(R.string.pref_key_pocket_homescreen_recommendations),
        featureFlag = FeatureFlags.isPocketRecommendationsFeatureEnabled(appContext),
        default = { homescreenSections[HomeScreenSection.POCKET] == true },
    )

    /**
     * Indicates if the Pocket recommendations homescreen section should also show sponsored stories.
     */
    val showPocketSponsoredStories by lazyFeatureFlagPreference(
        key = appContext.getPreferenceKey(R.string.pref_key_pocket_sponsored_stories),
        default = { homescreenSections[HomeScreenSection.POCKET_SPONSORED_STORIES] == true },
        featureFlag = FeatureFlags.isPocketSponsoredStoriesFeatureEnabled(appContext),
    )

    /**
     * Get the profile id to use in the sponsored stories communications with the Pocket endpoint.
     */
    val pocketSponsoredStoriesProfileId by stringPreference(
        appContext.getPreferenceKey(R.string.pref_key_pocket_sponsored_stories_profile),
        default = UUID.randomUUID().toString(),
        persistDefaultIfNotExists = true,
    )

    /**
     *  Whether or not to display the Pocket sponsored stories parameter secret settings.
     */
    var useCustomConfigurationForSponsoredStories by booleanPreference(
        appContext.getPreferenceKey(R.string.pref_key_custom_sponsored_stories_parameters_enabled),
        default = false,
    )

    /**
     * Site parameter used to set the spoc content.
     */
    var pocketSponsoredStoriesSiteId by stringPreference(
        appContext.getPreferenceKey(R.string.pref_key_custom_sponsored_stories_site_id),
        default = "",
    )

    /**
     * Country parameter used to set the spoc content.
     */
    var pocketSponsoredStoriesCountry by stringPreference(
        appContext.getPreferenceKey(R.string.pref_key_custom_sponsored_stories_country),
        default = "",
    )

    /**
     * City parameter used to set the spoc content.
     */
    var pocketSponsoredStoriesCity by stringPreference(
        appContext.getPreferenceKey(R.string.pref_key_custom_sponsored_stories_city),
        default = "",
    )

    /**
     * Indicates if the Contile functionality should be visible.
     */
    var showContileFeature by booleanPreference(
        key = appContext.getPreferenceKey(R.string.pref_key_enable_contile),
        default = true,
    )

    /**
     * Indicates if the Unified Search feature should be visible.
     */
    var showUnifiedSearchFeature by lazyFeatureFlagPreference(
        key = appContext.getPreferenceKey(R.string.pref_key_show_unified_search_2),
        default = { FxNimbus.features.unifiedSearch.value().enabled },
        featureFlag = true,
    )

    /**
     * Blocklist used to filter items from the home screen that have previously been removed.
     */
    var homescreenBlocklist by stringSetPreference(
        appContext.getPreferenceKey(R.string.pref_key_home_blocklist),
        default = setOf(),
    )

    /**
     * Returns whether onboarding should be shown to the user.
     *
     * @param hasUserBeenOnboarded Boolean to indicate whether the user has been onboarded.
     * @param isLauncherIntent Boolean to indicate whether the app was launched on tapping on the
     * app icon.
     */
    fun shouldShowOnboarding(hasUserBeenOnboarded: Boolean, isLauncherIntent: Boolean): Boolean {
        return if (!hasUserBeenOnboarded && isLauncherIntent) {
            FxNimbus.features.junoOnboarding.recordExposure()
            true
        } else {
            false
        }
    }

    val feltPrivateBrowsingEnabled by lazyFeatureFlagPreference(
        key = appContext.getPreferenceKey(R.string.pref_key_should_enable_felt_privacy),
        featureFlag = true,
        default = {
            FxNimbus.features.privateBrowsing.recordExposure()
            FxNimbus.features.privateBrowsing.value().feltPrivacyEnabled
        },
    )

    /**
     * Indicates if the review quality check feature is enabled by the user.
     */
    var isReviewQualityCheckEnabled by booleanPreference(
        key = appContext.getPreferenceKey(R.string.pref_key_is_review_quality_check_enabled),
        default = false,
    )

    /**
     * Indicates if the review quality check product recommendations option is enabled by the user.
     */
    var isReviewQualityCheckProductRecommendationsEnabled by booleanPreference(
        key = appContext.getPreferenceKey(R.string.pref_key_is_review_quality_check_product_recommendations_enabled),
        default = false,
    )

    /**
     * Indicates if the review quality check CFR should be displayed to the user.
     */
    var shouldShowReviewQualityCheckCFR by booleanPreference(
        key = appContext.getPreferenceKey(R.string.pref_key_should_show_review_quality_cfr),
        default = true,
    )

    /**
     * Indicates if the navigation bar CFR should be displayed to the user.
     */
    var shouldShowNavigationBarCFR by booleanPreference(
        key = appContext.getPreferenceKey(R.string.pref_key_should_navbar_cfr),
        default = true,
    )

    /**
     * Time in milliseconds when the user was first presented the review quality check feature CFR.
     */
    var reviewQualityCheckCfrDisplayTimeInMillis by longPreference(
        appContext.getPreferenceKey(R.string.pref_key_should_show_review_quality_cfr_displayed_time),
        default = 0L,
    )

    /**
     * Time in milliseconds since the user first opted in the review quality check feature.
     */
    var reviewQualityCheckOptInTimeInMillis by longPreference(
        appContext.getPreferenceKey(R.string.pref_key_should_show_review_quality_opt_in_time),
        default = 0L,
    )

    /**
     * Counts how many times any Review Checker CFR was closed after being presented to the user.
     * When closed 3 times, the CFR will not be shown anymore.
     */
    var reviewQualityCheckCFRClosedCounter by intPreference(
        appContext.getPreferenceKey(R.string.pref_key_review_quality_cfr_shown_counter),
        default = 0,
    )

    /**
     * Get the current mode for how https-only is enabled.
     */
    fun getHttpsOnlyMode(): HttpsOnlyMode {
        return if (!shouldUseHttpsOnly) {
            HttpsOnlyMode.DISABLED
        } else if (shouldUseHttpsOnlyInPrivateTabsOnly) {
            HttpsOnlyMode.ENABLED_PRIVATE_ONLY
        } else {
            HttpsOnlyMode.ENABLED
        }
    }

    /**
     * Get the current mode for cookie banner handling
     */
    fun getCookieBannerHandling(): CookieBannerHandlingMode {
        return when (shouldUseCookieBanner) {
            true -> CookieBannerHandlingMode.REJECT_ALL
            false -> {
                CookieBannerHandlingMode.DISABLED
            }
        }
    }

    /**
     * Get the current mode for cookie banner handling
     */
    fun getCookieBannerHandlingPrivateMode(): CookieBannerHandlingMode {
        return when (shouldUseCookieBannerPrivateMode) {
            true -> CookieBannerHandlingMode.REJECT_ALL
            false -> {
                CookieBannerHandlingMode.DISABLED
            }
        }
    }

    var setAsDefaultGrowthSent by booleanPreference(
        key = appContext.getPreferenceKey(R.string.pref_key_growth_set_as_default),
        default = false,
    )

    var firstWeekSeriesGrowthSent by booleanPreference(
        key = appContext.getPreferenceKey(R.string.pref_key_growth_first_week_series_sent),
        default = false,
    )

    var firstWeekDaysOfUseGrowthData by stringSetPreference(
        key = appContext.getPreferenceKey(R.string.pref_key_growth_first_week_days_of_use),
        default = setOf(),
    )

    var adClickGrowthSent by booleanPreference(
        key = appContext.getPreferenceKey(R.string.pref_key_growth_ad_click_sent),
        default = false,
    )

    var usageTimeGrowthData by longPreference(
        key = appContext.getPreferenceKey(R.string.pref_key_growth_usage_time),
        default = -1,
    )

    var usageTimeGrowthSent by booleanPreference(
        key = appContext.getPreferenceKey(R.string.pref_key_growth_usage_time_sent),
        default = false,
    )

    var resumeGrowthLastSent by longPreference(
        key = appContext.getPreferenceKey(R.string.pref_key_growth_resume_last_sent),
        default = 0,
    )

    var uriLoadGrowthLastSent by longPreference(
        key = appContext.getPreferenceKey(R.string.pref_key_growth_uri_load_last_sent),
        default = 0,
    )

    /**
     * Indicates if the Tabs Tray to Compose changes are enabled.
     */
    var enableTabsTrayToCompose by booleanPreference(
        key = appContext.getPreferenceKey(R.string.pref_key_enable_tabs_tray_to_compose),
        default = FeatureFlags.composeTabsTray,
    )

    /**
     * Indicates if the Compose Top Sites are enabled.
     */
    var enableComposeTopSites by booleanPreference(
        key = appContext.getPreferenceKey(R.string.pref_key_enable_compose_top_sites),
        default = FeatureFlags.composeTopSites,
    )

    /**
     * Indicates if the Compose Homepage is enabled.
     */
    var enableComposeHomepage by booleanPreference(
        key = appContext.getPreferenceKey(R.string.pref_key_enable_compose_homepage),
        default = FeatureFlags.composeHomepage,
    )

    /**
     * Indicates if the menu redesign is enabled.
     */
    var enableMenuRedesign by booleanPreference(
        key = appContext.getPreferenceKey(R.string.pref_key_enable_menu_redesign),
        default = FeatureFlags.menuRedesignEnabled,
    )

    /**
     * Indicates if the Homepage as a New Tab is enabled.
     */
    var enableHomepageAsNewTab by booleanPreference(
        key = appContext.getPreferenceKey(R.string.pref_key_enable_homepage_as_new_tab),
        default = FeatureFlags.homepageAsNewTab,
    )

    /**
     * Adjust Activated User sent
     */
    var growthUserActivatedSent by booleanPreference(
        key = appContext.getPreferenceKey(R.string.pref_key_growth_user_activated_sent),
        default = false,
    )

    /**
     * Font List Telemetry Ping Sent
     */
    var numFontListSent by intPreference(
        key = appContext.getPreferenceKey(R.string.pref_key_num_font_list_sent),
        default = 0,
    )

    /**
     * Indicates how many days in the first week user opened the app.
     */
    val growthEarlyUseCount = counterPreference(
        appContext.getPreferenceKey(R.string.pref_key_growth_early_browse_count),
        maxCount = 3,
    )

    var growthEarlyUseCountLastIncrement by longPreference(
        key = appContext.getPreferenceKey(R.string.pref_key_growth_early_browse_count_last_increment),
        default = 0L,
    )

    /**
     * Indicates how many days in the first week user searched in the app.
     */
    var growthEarlySearchUsed by booleanPreference(
        key = appContext.getPreferenceKey(R.string.pref_key_growth_early_search),
        default = false,
    )

    /**
     * Indicates if the new Search settings UI is enabled.
     */
    var enableUnifiedSearchSettingsUI: Boolean = showUnifiedSearchFeature && FeatureFlags.unifiedSearchSettings

    /**
     * Indicates if hidden engines were restored due to migration to unified search settings UI.
     * Should be removed once we expect the majority of the users to migrate.
     * Tracking: https://bugzilla.mozilla.org/show_bug.cgi?id=1850767
     */
    var hiddenEnginesRestored: Boolean by booleanPreference(
        appContext.getPreferenceKey(R.string.pref_key_hidden_engines_restored),
        default = false,
    )

    /**
     * Indicates if Firefox Suggest is enabled.
     */
    var enableFxSuggest by lazyFeatureFlagPreference(
        key = appContext.getPreferenceKey(R.string.pref_key_enable_fxsuggest),
        default = { FxNimbus.features.fxSuggest.value().enabled },
        featureFlag = FeatureFlags.fxSuggest,
    )

    /**
     * Indicates if SuggestStrongPassword feature is enabled.
     */
    var enableSuggestStrongPassword by lazyFeatureFlagPreference(
        key = appContext.getPreferenceKey(R.string.pref_key_enable_suggest_strong_password),
        default = { FxNimbus.features.fxStrongPassword.value().enabled },
        featureFlag = FeatureFlags.suggestStrongPassword,
    )

    /**
     * Indicates first time engaging with signup
     */
    var isFirstTimeEngagingWithSignup: Boolean by booleanPreference(
        appContext.getPreferenceKey(R.string.pref_key_first_time_engage_with_signup),
        default = true,
    )

    /**
     * Indicates if the user has chosen to show sponsored search suggestions in the awesomebar.
     * The default value is computed lazily, and based on whether Firefox Suggest is enabled.
     */
    var showSponsoredSuggestions by lazyFeatureFlagPreference(
        key = appContext.getPreferenceKey(R.string.pref_key_show_sponsored_suggestions),
        default = { enableFxSuggest },
        featureFlag = FeatureFlags.fxSuggest,
    )

    /**
     * Indicates if the user has chosen to show search suggestions for web content in the
     * awesomebar. The default value is computed lazily, and based on whether Firefox Suggest
     * is enabled.
     */
    var showNonSponsoredSuggestions by lazyFeatureFlagPreference(
        key = appContext.getPreferenceKey(R.string.pref_key_show_nonsponsored_suggestions),
        default = { enableFxSuggest },
        featureFlag = FeatureFlags.fxSuggest,
    )

    /**
    * Indicates if the user has chosen to show most visted sites with pinned sites
    */
    var showTopRecentSites by booleanPreference(
        appContext.getPreferenceKey(R.string.pref_key_show_top_recent_sites),
        default = false,
    )

    /**
     * Indicates that the user does not want warned of a translations
     * model download while in data saver mode and using mobile data.
     */
    var ignoreTranslationsDataSaverWarning by booleanPreference(
        appContext.getPreferenceKey(R.string.pref_key_ignore_translations_data_saver_warning),
        default = false,
    )

    /**
<<<<<<< HEAD
     * Indicates if the user has chosen to show Switch to tab suggestion
     */
    var shouldShowSessionSuggestions by booleanPreference(
        appContext.getPreferenceKey(R.string.pref_key_search_opened_tabs),
        default = true,
    )

    /**
     * Indicates if the user has chosen to show success download dialog
     */
    var shouldShowSuccessDownloadDialog by booleanPreference(
        appContext.getPreferenceKey(R.string.pref_key_success_download_dialog),
        default = true,
    )

    /**
     * Indicates if the user is shown new redesigned Toolbar UI.
     */
    var enableRedesignToolbar by lazyFeatureFlagPreference(
        key = appContext.getPreferenceKey(R.string.pref_key_toolbar_use_redesign),
        default = { FeatureFlags.completeToolbarRedesignEnabled },
        featureFlag = FeatureFlags.completeToolbarRedesignEnabled,
    )

    /**
=======
>>>>>>> 6455719a
     * Indicates if the feature to close synced tabs is enabled.
     */
    val enableCloseSyncedTabs: Boolean
        get() = FxNimbus.features.remoteTabManagement.value().closeTabsEnabled

    /**
     * Returns the height of the bottom toolbar.
     *
     * The bottom toolbar can consist of:
     *  - a navigation bar.
     *  - a combination of a navigation and address bar.
     *  - a combination of a navigation and address bar & a microsurvey.
     *  - a combination of address bar & a microsurvey.
     *  - be absent.
     */
    fun getBottomToolbarHeight(): Int {
        val isNavbarEnabled = navigationToolbarEnabled
        val isMicrosurveyEnabled = shouldShowMicrosurveyPrompt
        val isToolbarAtBottom = toolbarPosition == ToolbarPosition.BOTTOM

        val navbarHeight = appContext.resources.getDimensionPixelSize(R.dimen.browser_navbar_height)
        val microsurveyHeight =
            appContext.resources.getDimensionPixelSize(R.dimen.browser_microsurvey_height)
        val toolbarHeight =
            appContext.resources.getDimensionPixelSize(R.dimen.browser_toolbar_height)

        return when {
            isNavbarEnabled && isMicrosurveyEnabled && isToolbarAtBottom ->
                navbarHeight + microsurveyHeight + toolbarHeight

            isNavbarEnabled && isMicrosurveyEnabled -> navbarHeight + microsurveyHeight
            isNavbarEnabled && isToolbarAtBottom -> navbarHeight + toolbarHeight
            isMicrosurveyEnabled && isToolbarAtBottom -> microsurveyHeight + toolbarHeight

            isNavbarEnabled -> navbarHeight
            isMicrosurveyEnabled -> microsurveyHeight
            isToolbarAtBottom -> toolbarHeight

            else -> 0
        }
    }

    /**
     * Returns the height of the top toolbar.
     *
     * @param includeTabStrip If true, the height of the tab strip is included in the calculation.
     */
    fun getTopToolbarHeight(includeTabStrip: Boolean): Int {
        val isToolbarAtTop = toolbarPosition == ToolbarPosition.TOP
        val toolbarHeight = appContext.resources.getDimensionPixelSize(R.dimen.browser_toolbar_height)

        return if (isToolbarAtTop && includeTabStrip) {
            toolbarHeight + appContext.resources.getDimensionPixelSize(R.dimen.tab_strip_height)
        } else if (isToolbarAtTop) {
            toolbarHeight
        } else {
            0
        }
    }

    /**
     * Returns the height of the bottom toolbar container.
     *
     * The bottom toolbar container can consist of a navigation bar, the microsurvey prompt
     * a combination of a navigation and microsurvey prompt, or be absent.
     */
    fun getBottomToolbarContainerHeight(): Int {
        val isNavBarEnabled = navigationToolbarEnabled
        val isMicrosurveyEnabled = shouldShowMicrosurveyPrompt
        val navbarHeight = appContext.resources.getDimensionPixelSize(R.dimen.browser_navbar_height)
        val microsurveyHeight =
            appContext.resources.getDimensionPixelSize(R.dimen.browser_microsurvey_height)

        return when {
            isNavBarEnabled && isMicrosurveyEnabled -> navbarHeight + microsurveyHeight
            isNavBarEnabled -> navbarHeight
            isMicrosurveyEnabled -> microsurveyHeight
            else -> 0
        }
    }

    /**
     * Indicates if the user is shown the new navigation toolbar.
     */
    var navigationToolbarEnabled by lazyFeatureFlagPreference(
        key = appContext.getPreferenceKey(R.string.pref_key_toolbar_show_navigation_toolbar),
        default = { FxNimbus.features.navigationToolbar.value().enabled },
        featureFlag = FeatureFlags.navigationToolbarEnabled,
    )

    /**
     * Indicates if the microsurvey feature is enabled.
     */
    var microsurveyFeatureEnabled by booleanPreference(
        appContext.getPreferenceKey(R.string.pref_key_microsurvey_feature_enabled),
        default = false,
    )

    /**
     * Indicates if a microsurvey should be shown to the user.
     */
    var shouldShowMicrosurveyPrompt by booleanPreference(
        appContext.getPreferenceKey(R.string.pref_key_should_show_microsurvey_prompt),
        default = false,
    )
}<|MERGE_RESOLUTION|>--- conflicted
+++ resolved
@@ -2053,7 +2053,6 @@
     )
 
     /**
-<<<<<<< HEAD
      * Indicates if the user has chosen to show Switch to tab suggestion
      */
     var shouldShowSessionSuggestions by booleanPreference(
@@ -2079,8 +2078,6 @@
     )
 
     /**
-=======
->>>>>>> 6455719a
      * Indicates if the feature to close synced tabs is enabled.
      */
     val enableCloseSyncedTabs: Boolean
