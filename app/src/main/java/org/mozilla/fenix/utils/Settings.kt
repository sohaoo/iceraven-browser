/* This Source Code Form is subject to the terms of the Mozilla Public
 * License, v. 2.0. If a copy of the MPL was not distributed with this
 * file, You can obtain one at http://mozilla.org/MPL/2.0/. */

package org.mozilla.fenix.utils

import android.accessibilityservice.AccessibilityServiceInfo.CAPABILITY_CAN_PERFORM_GESTURES
import android.app.Application
import android.content.Context
import android.content.Context.MODE_PRIVATE
import android.content.SharedPreferences
import android.content.pm.ShortcutManager
import android.os.Build
import android.view.accessibility.AccessibilityManager
import androidx.annotation.VisibleForTesting
import androidx.annotation.VisibleForTesting.Companion.PRIVATE
import androidx.lifecycle.LifecycleOwner
import mozilla.components.concept.engine.Engine.HttpsOnlyMode
import mozilla.components.concept.engine.EngineSession.CookieBannerHandlingMode
import mozilla.components.feature.sitepermissions.SitePermissionsRules
import mozilla.components.feature.sitepermissions.SitePermissionsRules.Action
import mozilla.components.feature.sitepermissions.SitePermissionsRules.AutoplayAction
import mozilla.components.service.contile.ContileTopSitesProvider
import mozilla.components.support.ktx.android.content.PreferencesHolder
import mozilla.components.support.ktx.android.content.booleanPreference
import mozilla.components.support.ktx.android.content.floatPreference
import mozilla.components.support.ktx.android.content.intPreference
import mozilla.components.support.ktx.android.content.longPreference
import mozilla.components.support.ktx.android.content.stringPreference
import mozilla.components.support.ktx.android.content.stringSetPreference
import mozilla.components.support.locale.LocaleManager
import mozilla.components.support.utils.BrowsersCache
import org.mozilla.fenix.BuildConfig
import org.mozilla.fenix.Config
import org.mozilla.fenix.FeatureFlags
import org.mozilla.fenix.R
import org.mozilla.fenix.browser.browsingmode.BrowsingMode
import org.mozilla.fenix.browser.tabstrip.isTabStripEnabled
import org.mozilla.fenix.components.metrics.MozillaProductDetector
import org.mozilla.fenix.components.settings.counterPreference
import org.mozilla.fenix.components.settings.featureFlagPreference
import org.mozilla.fenix.components.settings.lazyFeatureFlagPreference
import org.mozilla.fenix.components.toolbar.ToolbarPosition
import org.mozilla.fenix.components.toolbar.navbar.shouldAddNavigationBar
import org.mozilla.fenix.ext.components
import org.mozilla.fenix.ext.getPreferenceKey
import org.mozilla.fenix.nimbus.CookieBannersSection
import org.mozilla.fenix.nimbus.FxNimbus
import org.mozilla.fenix.nimbus.HomeScreenSection
import org.mozilla.fenix.nimbus.Mr2022Section
import org.mozilla.fenix.nimbus.QueryParameterStrippingSection
import org.mozilla.fenix.nimbus.QueryParameterStrippingSection.QUERY_PARAMETER_STRIPPING
import org.mozilla.fenix.nimbus.QueryParameterStrippingSection.QUERY_PARAMETER_STRIPPING_ALLOW_LIST
import org.mozilla.fenix.nimbus.QueryParameterStrippingSection.QUERY_PARAMETER_STRIPPING_PMB
import org.mozilla.fenix.nimbus.QueryParameterStrippingSection.QUERY_PARAMETER_STRIPPING_STRIP_LIST
import org.mozilla.fenix.settings.PhoneFeature
import org.mozilla.fenix.settings.deletebrowsingdata.DeleteBrowsingDataOnQuitType
import org.mozilla.fenix.settings.logins.SavedLoginsSortingStrategyMenu
import org.mozilla.fenix.settings.logins.SortingStrategy
import org.mozilla.fenix.settings.registerOnSharedPreferenceChangeListener
import org.mozilla.fenix.settings.sitepermissions.AUTOPLAY_BLOCK_ALL
import org.mozilla.fenix.settings.sitepermissions.AUTOPLAY_BLOCK_AUDIBLE
import org.mozilla.fenix.wallpapers.Wallpaper
import java.security.InvalidParameterException
import java.util.UUID

private const val AUTOPLAY_USER_SETTING = "AUTOPLAY_USER_SETTING"

/**
 * A simple wrapper for SharedPreferences that makes reading preference a little bit easier.
 *
 * @param appContext Reference to application context.
 */
@Suppress("LargeClass", "TooManyFunctions")
class Settings(private val appContext: Context) : PreferencesHolder {

    companion object {
        const val FENIX_PREFERENCES = "fenix_preferences"

        private const val BLOCKED_INT = 0
        private const val ASK_TO_ALLOW_INT = 1
        private const val ALLOWED_INT = 2
        private const val CFR_COUNT_CONDITION_FOCUS_INSTALLED = 1
        private const val CFR_COUNT_CONDITION_FOCUS_NOT_INSTALLED = 3
        private const val INACTIVE_TAB_MINIMUM_TO_SHOW_AUTO_CLOSE_DIALOG = 20

        const val FOUR_HOURS_MS = 60 * 60 * 4 * 1000L
        const val ONE_MINUTE_MS = 60 * 1000L
        const val ONE_HOUR_MS = 60 * ONE_MINUTE_MS
        const val ONE_DAY_MS = 60 * 60 * 24 * 1000L
        const val TWO_DAYS_MS = 2 * ONE_DAY_MS
        const val THREE_DAYS_MS = 3 * ONE_DAY_MS
        const val ONE_WEEK_MS = 60 * 60 * 24 * 7 * 1000L
        const val ONE_MONTH_MS = (60 * 60 * 24 * 365 * 1000L) / 12

        /**
         * The minimum number a search groups should contain.
         */
        @VisibleForTesting
        internal var SEARCH_GROUP_MINIMUM_SITES: Int = 2

        // The maximum number of top sites to display.
        const val TOP_SITES_MAX_COUNT = 160

        /**
         * Only fetch top sites from the [ContileTopSitesProvider] when the number of default and
         * pinned sites are below this maximum threshold.
         */
        const val TOP_SITES_PROVIDER_MAX_THRESHOLD = 8

        private fun Action.toInt() = when (this) {
            Action.BLOCKED -> BLOCKED_INT
            Action.ASK_TO_ALLOW -> ASK_TO_ALLOW_INT
            Action.ALLOWED -> ALLOWED_INT
        }

        private fun AutoplayAction.toInt() = when (this) {
            AutoplayAction.BLOCKED -> BLOCKED_INT
            AutoplayAction.ALLOWED -> ALLOWED_INT
        }

        private fun Int.toAction() = when (this) {
            BLOCKED_INT -> Action.BLOCKED
            ASK_TO_ALLOW_INT -> Action.ASK_TO_ALLOW
            ALLOWED_INT -> Action.ALLOWED
            else -> throw InvalidParameterException("$this is not a valid SitePermissionsRules.Action")
        }

        private fun Int.toAutoplayAction() = when (this) {
            BLOCKED_INT -> AutoplayAction.BLOCKED
            ALLOWED_INT -> AutoplayAction.ALLOWED
            // Users from older versions may have saved invalid values. Migrate them to BLOCKED
            ASK_TO_ALLOW_INT -> AutoplayAction.BLOCKED
            else -> throw InvalidParameterException("$this is not a valid SitePermissionsRules.AutoplayAction")
        }
    }

    @VisibleForTesting
    internal val isCrashReportEnabledInBuild: Boolean =
        BuildConfig.CRASH_REPORTING && Config.channel.isReleased

    override val preferences: SharedPreferences =
        appContext.getSharedPreferences(FENIX_PREFERENCES, MODE_PRIVATE)

    /**
     * Indicates whether or not top sites should be shown on the home screen.
     */
    var showTopSitesFeature by lazyFeatureFlagPreference(
        appContext.getPreferenceKey(R.string.pref_key_show_top_sites),
        featureFlag = true,
        default = { homescreenSections[HomeScreenSection.TOP_SITES] == true },
    )

    var numberOfAppLaunches by intPreference(
        appContext.getPreferenceKey(R.string.pref_key_times_app_opened),
        default = 0,
    )

    var lastReviewPromptTimeInMillis by longPreference(
        appContext.getPreferenceKey(R.string.pref_key_last_review_prompt_shown_time),
        default = 0L,
    )

    var lastCfrShownTimeInMillis by longPreference(
        appContext.getPreferenceKey(R.string.pref_key_last_cfr_shown_time),
        default = 0L,
    )

    val canShowCfr: Boolean
        get() = (System.currentTimeMillis() - lastCfrShownTimeInMillis) > THREE_DAYS_MS

    var forceEnableZoom by booleanPreference(
        appContext.getPreferenceKey(R.string.pref_key_accessibility_force_enable_zoom),
        default = false,
    )

    var adjustCampaignId by stringPreference(
        appContext.getPreferenceKey(R.string.pref_key_adjust_campaign),
        default = "",
    )

    var adjustNetwork by stringPreference(
        appContext.getPreferenceKey(R.string.pref_key_adjust_network),
        default = "",
    )

    var adjustAdGroup by stringPreference(
        appContext.getPreferenceKey(R.string.pref_key_adjust_adgroup),
        default = "",
    )

    var adjustCreative by stringPreference(
        appContext.getPreferenceKey(R.string.pref_key_adjust_creative),
        default = "",
    )

    var nimbusExperimentsFetched by booleanPreference(
        appContext.getPreferenceKey(R.string.pref_key_nimbus_experiments_fetched),
        default = false,
    )

    var utmParamsKnown by booleanPreference(
        appContext.getPreferenceKey(R.string.pref_key_utm_params_known),
        default = false,
    )

    var utmSource by stringPreference(
        appContext.getPreferenceKey(R.string.pref_key_utm_source),
        default = "",
    )

    var utmMedium by stringPreference(
        appContext.getPreferenceKey(R.string.pref_key_utm_medium),
        default = "",
    )

    var utmCampaign by stringPreference(
        appContext.getPreferenceKey(R.string.pref_key_utm_campaign),
        default = "",
    )

    var utmTerm by stringPreference(
        appContext.getPreferenceKey(R.string.pref_key_utm_term),
        default = "",
    )

    var utmContent by stringPreference(
        appContext.getPreferenceKey(R.string.pref_key_utm_content),
        default = "",
    )

    var contileContextId by stringPreference(
        appContext.getPreferenceKey(R.string.pref_key_contile_context_id),
        default = "",
    )

    var currentWallpaperName by stringPreference(
        appContext.getPreferenceKey(R.string.pref_key_current_wallpaper),
        default = Wallpaper.Default.name,
    )

    /**
     * A cache of the text color to use on text overlaying the current wallpaper.
     * The value will be `0` if the color is unavailable.
     */
    var currentWallpaperTextColor by longPreference(
        appContext.getPreferenceKey(R.string.pref_key_current_wallpaper_text_color),
        default = 0,
    )

    /**
     * A cache of the background color to use on cards overlaying the current wallpaper when the user's
     * theme is set to Light.
     */
    var currentWallpaperCardColorLight by longPreference(
        appContext.getPreferenceKey(R.string.pref_key_current_wallpaper_card_color_light),
        default = 0,
    )

    /**
     * A cache of the background color to use on cards overlaying the current wallpaper when the user's
     * theme is set to Dark.
     */
    var currentWallpaperCardColorDark by longPreference(
        appContext.getPreferenceKey(R.string.pref_key_current_wallpaper_card_color_dark),
        default = 0,
    )

    /**
     * Indicates if the current legacy wallpaper should be migrated.
     */
    var shouldMigrateLegacyWallpaper by booleanPreference(
        key = appContext.getPreferenceKey(R.string.pref_key_should_migrate_wallpaper),
        default = true,
    )

    /**
     * Indicates if the current legacy wallpaper card colors should be migrated.
     */
    var shouldMigrateLegacyWallpaperCardColors by booleanPreference(
        key = appContext.getPreferenceKey(R.string.pref_key_should_migrate_wallpaper_card_colors),
        default = true,
    )

    /**
     * Indicates if the wallpaper onboarding dialog should be shown.
     */
    var showWallpaperOnboarding by lazyFeatureFlagPreference(
        key = appContext.getPreferenceKey(R.string.pref_key_wallpapers_onboarding),
        featureFlag = true,
        default = { mr2022Sections[Mr2022Section.WALLPAPERS_SELECTION_TOOL] == true },
    )

    var openLinksInAPrivateTab by booleanPreference(
        appContext.getPreferenceKey(R.string.pref_key_open_links_in_a_private_tab),
        default = false,
    )

    var allowScreenshotsInPrivateMode by booleanPreference(
        appContext.getPreferenceKey(R.string.pref_key_allow_screenshots_in_private_mode),
        default = false,
    )

    var shouldReturnToBrowser by booleanPreference(
        appContext.getString(R.string.pref_key_return_to_browser),
        false,
    )

    var defaultSearchEngineName by stringPreference(
        appContext.getPreferenceKey(R.string.pref_key_search_engine),
        default = "",
    )

    var openInAppOpened by booleanPreference(
        appContext.getPreferenceKey(R.string.pref_key_open_in_app_opened),
        default = false,
    )

    var installPwaOpened by booleanPreference(
        appContext.getPreferenceKey(R.string.pref_key_install_pwa_opened),
        default = false,
    )

    var showCollectionsPlaceholderOnHome by booleanPreference(
        appContext.getPreferenceKey(R.string.pref_key_show_collections_placeholder_home),
        default = true,
    )

    val isCrashReportingEnabled: Boolean
        get() = isCrashReportEnabledInBuild &&
            preferences.getBoolean(
                appContext.getPreferenceKey(R.string.pref_key_crash_reporter),
                true,
            )

    val isRemoteDebuggingEnabled by booleanPreference(
        appContext.getPreferenceKey(R.string.pref_key_remote_debugging),
        default = false,
    )

    var isTelemetryEnabled by booleanPreference(
        appContext.getPreferenceKey(R.string.pref_key_telemetry),
        default = false,
    )

    var isMarketingTelemetryEnabled by booleanPreference(
        appContext.getPreferenceKey(R.string.pref_key_marketing_telemetry),
        default = false,
    )

    var isExperimentationEnabled by booleanPreference(
<<<<<<< HEAD
        appContext.getPreferenceKey(R.string.pref_key_experimentation),
        default = false,
=======
        appContext.getPreferenceKey(R.string.pref_key_experimentation_v2),
        default = isTelemetryEnabled,
>>>>>>> a07f670f
    )

    var isOverrideTPPopupsForPerformanceTest = false

    var showSecretDebugMenuThisSession = false

    val shouldShowSecurityPinWarningSync: Boolean
        get() = loginsSecureWarningSyncCount.underMaxCount()

    val shouldShowSecurityPinWarning: Boolean
        get() = secureWarningCount.underMaxCount()

    var shouldShowPrivacyPopWindow by booleanPreference(
        appContext.getPreferenceKey(R.string.pref_key_privacy_pop_window),
        default = true,
    )

    var shouldUseLightTheme by booleanPreference(
        appContext.getPreferenceKey(R.string.pref_key_light_theme),
        default = false,
    )

    var shouldUseAutoSize by booleanPreference(
        appContext.getPreferenceKey(R.string.pref_key_accessibility_auto_size),
        default = true,
    )

    var fontSizeFactor by floatPreference(
        appContext.getPreferenceKey(R.string.pref_key_accessibility_font_scale),
        default = 1f,
    )

    val shouldShowHistorySuggestions by booleanPreference(
        appContext.getPreferenceKey(R.string.pref_key_search_browsing_history),
        default = true,
    )

    val shouldShowBookmarkSuggestions by booleanPreference(
        appContext.getPreferenceKey(R.string.pref_key_search_bookmarks),
        default = true,
    )

    val shouldShowSyncedTabsSuggestions by booleanPreference(
        appContext.getPreferenceKey(R.string.pref_key_search_synced_tabs),
        default = true,
    )

    val shouldShowClipboardSuggestions by booleanPreference(
        appContext.getPreferenceKey(R.string.pref_key_show_clipboard_suggestions),
        default = true,
    )

    val shouldShowSearchShortcuts by booleanPreference(
        appContext.getPreferenceKey(R.string.pref_key_show_search_engine_shortcuts),
        default = false,
    )

    var gridTabView by booleanPreference(
        appContext.getPreferenceKey(R.string.pref_key_tab_view_grid),
        default = true,
    )

    var manuallyCloseTabs by booleanPreference(
        appContext.getPreferenceKey(R.string.pref_key_close_tabs_manually),
        default = true,
    )

    var closeTabsAfterOneDay by booleanPreference(
        appContext.getPreferenceKey(R.string.pref_key_close_tabs_after_one_day),
        default = false,
    )

    var closeTabsAfterOneWeek by booleanPreference(
        appContext.getPreferenceKey(R.string.pref_key_close_tabs_after_one_week),
        default = false,
    )

    var closeTabsAfterOneMonth by booleanPreference(
        appContext.getPreferenceKey(R.string.pref_key_close_tabs_after_one_month),
        default = false,
    )

    var allowThirdPartyRootCerts by booleanPreference(
        appContext.getPreferenceKey(R.string.pref_key_allow_third_party_root_certs),
        default = false,
    )

    var nimbusUsePreview by booleanPreference(
        appContext.getPreferenceKey(R.string.pref_key_nimbus_use_preview),
        default = false,
    )

    var isFirstNimbusRun: Boolean by booleanPreference(
        appContext.getPreferenceKey(R.string.pref_key_is_first_run),
        default = true,
    )

    var isFirstSplashScreenShown: Boolean by booleanPreference(
        appContext.getPreferenceKey(R.string.pref_key_is_first_splash_screen_shown),
        default = false,
    )

    var nimbusLastFetchTime: Long by longPreference(
        appContext.getPreferenceKey(R.string.pref_key_nimbus_last_fetch),
        default = 0L,
    )

    /**
     * Indicates the last time when the user was interacting with the [BrowserFragment],
     * This is useful to determine if the user has to start on the [HomeFragment]
     * or it should go directly to the [BrowserFragment].
     *
     * This value defaults to 0L because we want to know if the user never had any interaction
     * with the [BrowserFragment]
     */
    var lastBrowseActivity by longPreference(
        appContext.getPreferenceKey(R.string.pref_key_last_browse_activity_time),
        default = 0L,
    )

    /**
     * Indicates if the user has selected the option to start on the home screen after
     * four hours of inactivity.
     */
    var openHomepageAfterFourHoursOfInactivity by booleanPreference(
        appContext.getPreferenceKey(R.string.pref_key_start_on_home_after_four_hours),
        default = true,
    )

    /**
     * Indicates if the user has selected the option to always start on the home screen.
     */
    var alwaysOpenTheHomepageWhenOpeningTheApp by booleanPreference(
        appContext.getPreferenceKey(R.string.pref_key_start_on_home_always),
        default = false,
    )

    /**
     * Indicates if the user has selected the option to never start on the home screen and have
     * their last tab opened.
     */
    var alwaysOpenTheLastTabWhenOpeningTheApp by booleanPreference(
        appContext.getPreferenceKey(R.string.pref_key_start_on_home_never),
        default = false,
    )

    /**
     * Indicates if the user should start on the home screen, based on the user's preferences.
     */
    fun shouldStartOnHome(): Boolean {
        return when {
            openHomepageAfterFourHoursOfInactivity -> timeNowInMillis() - lastBrowseActivity >= FOUR_HOURS_MS
            alwaysOpenTheHomepageWhenOpeningTheApp -> true
            alwaysOpenTheLastTabWhenOpeningTheApp -> false
            else -> false
        }
    }

    /**
     * Indicates if the user has enabled the inactive tabs feature.
     */
    var inactiveTabsAreEnabled by booleanPreference(
        appContext.getPreferenceKey(R.string.pref_key_inactive_tabs),
        default = true,
    )

    /**
     * Indicates if the user has completed successfully first translation.
     */
    var showFirstTimeTranslation: Boolean by booleanPreference(
        appContext.getPreferenceKey(R.string.pref_key_show_first_time_translation),
        default = true,
    )

    /**
     * Indicates if the user wants translations to automatically be offered as a popup of the dialog.
     */
    var offerTranslation: Boolean by booleanPreference(
        appContext.getPreferenceKey(R.string.pref_key_translations_offer),
        default = true,
    )

    @VisibleForTesting
    internal fun timeNowInMillis(): Long = System.currentTimeMillis()

    fun getTabTimeout(): Long = when {
        closeTabsAfterOneDay -> ONE_DAY_MS
        closeTabsAfterOneWeek -> ONE_WEEK_MS
        closeTabsAfterOneMonth -> ONE_MONTH_MS
        else -> Long.MAX_VALUE
    }

    enum class TabView {
        GRID, LIST
    }

    fun getTabViewPingString() = if (gridTabView) TabView.GRID.name else TabView.LIST.name

    enum class TabTimout {
        ONE_DAY, ONE_WEEK, ONE_MONTH, MANUAL
    }

    fun getTabTimeoutPingString(): String = when {
        closeTabsAfterOneDay -> {
            TabTimout.ONE_DAY.name
        }
        closeTabsAfterOneWeek -> {
            TabTimout.ONE_WEEK.name
        }
        closeTabsAfterOneMonth -> {
            TabTimout.ONE_MONTH.name
        }
        else -> {
            TabTimout.MANUAL.name
        }
    }

    fun getTabTimeoutString(): String = when {
        closeTabsAfterOneDay -> {
            appContext.getString(R.string.close_tabs_after_one_day_summary)
        }
        closeTabsAfterOneWeek -> {
            appContext.getString(R.string.close_tabs_after_one_week_summary)
        }
        closeTabsAfterOneMonth -> {
            appContext.getString(R.string.close_tabs_after_one_month_summary)
        }
        else -> {
            appContext.getString(R.string.close_tabs_manually_summary)
        }
    }

    /**
     * Get the display string for the current open links in apps setting
     */
    fun getOpenLinksInAppsString(): String =
        when (openLinksInExternalApp) {
            appContext.getString(R.string.pref_key_open_links_in_apps_always) -> {
                if (lastKnownMode == BrowsingMode.Normal) {
                    appContext.getString(R.string.preferences_open_links_in_apps_always)
                } else {
                    appContext.getString(R.string.preferences_open_links_in_apps_ask)
                }
            }
            appContext.getString(R.string.pref_key_open_links_in_apps_ask) -> {
                appContext.getString(R.string.preferences_open_links_in_apps_ask)
            }
            else -> {
                appContext.getString(R.string.preferences_open_links_in_apps_never)
            }
        }

    var shouldUseDarkTheme by booleanPreference(
        appContext.getPreferenceKey(R.string.pref_key_dark_theme),
        default = false,
    )

    var shouldFollowDeviceTheme by booleanPreference(
        appContext.getPreferenceKey(R.string.pref_key_follow_device_theme),
        default = false,
    )

    var shouldUseHttpsOnly by booleanPreference(
        appContext.getPreferenceKey(R.string.pref_key_https_only),
        default = false,
    )

    var shouldUseHttpsOnlyInAllTabs by booleanPreference(
        appContext.getPreferenceKey(R.string.pref_key_https_only_in_all_tabs),
        default = true,
    )

    var shouldUseHttpsOnlyInPrivateTabsOnly by booleanPreference(
        appContext.getPreferenceKey(R.string.pref_key_https_only_in_private_tabs),
        default = false,
    )

    var shouldUseTrackingProtection by booleanPreference(
        appContext.getPreferenceKey(R.string.pref_key_tracking_protection),
        default = true,
    )

    var shouldEnableGlobalPrivacyControl by booleanPreference(
        appContext.getPreferenceKey(R.string.pref_key_privacy_enable_global_privacy_control),
        false,
    )

    var shouldUseCookieBannerPrivateMode by lazyFeatureFlagPreference(
        appContext.getPreferenceKey(R.string.pref_key_cookie_banner_private_mode),
        featureFlag = true,
        default = { shouldUseCookieBannerPrivateModeDefaultValue },
    )

    val shouldUseCookieBannerPrivateModeDefaultValue: Boolean
        get() = cookieBannersSection[CookieBannersSection.FEATURE_SETTING_VALUE_PBM] == 1

    val shouldUseCookieBanner: Boolean
        get() = cookieBannersSection[CookieBannersSection.FEATURE_SETTING_VALUE] == 1

    val shouldShowCookieBannerUI: Boolean
        get() = cookieBannersSection[CookieBannersSection.FEATURE_UI] == 1

    val shouldEnableCookieBannerDetectOnly: Boolean
        get() = cookieBannersSection[CookieBannersSection.FEATURE_SETTING_DETECT_ONLY] == 1

    val shouldEnableCookieBannerGlobalRules: Boolean
        get() = cookieBannersSection[CookieBannersSection.FEATURE_SETTING_GLOBAL_RULES] == 1

    val shouldEnableCookieBannerGlobalRulesSubFrame: Boolean
        get() = cookieBannersSection[CookieBannersSection.FEATURE_SETTING_GLOBAL_RULES_SUB_FRAMES] == 1

    val shouldEnableQueryParameterStripping: Boolean
        get() = queryParameterStrippingSection[QUERY_PARAMETER_STRIPPING] == "1"

    val shouldEnableQueryParameterStrippingPrivateBrowsing: Boolean
        get() = queryParameterStrippingSection[QUERY_PARAMETER_STRIPPING_PMB] == "1"

    val queryParameterStrippingAllowList: String
        get() = queryParameterStrippingSection[QUERY_PARAMETER_STRIPPING_ALLOW_LIST].orEmpty()

    val queryParameterStrippingStripList: String
        get() = queryParameterStrippingSection[QUERY_PARAMETER_STRIPPING_STRIP_LIST].orEmpty()

    /**
     * Declared as a function for performance purposes. This could be declared as a variable using
     * booleanPreference like other members of this class. However, doing so will make it so it will
     * be initialized once Settings.kt is first called, which in turn will call `isDefaultBrowserBlocking()`.
     * This will lead to a performance regression since that function can be expensive to call.
     */
    fun checkIfFenixIsDefaultBrowserOnAppResume(): Boolean {
        val prefKey = appContext.getPreferenceKey(R.string.pref_key_default_browser)
        val isDefaultBrowserNow = isDefaultBrowserBlocking()
        val wasDefaultBrowserOnLastResume =
            this.preferences.getBoolean(prefKey, isDefaultBrowserNow)
        this.preferences.edit().putBoolean(prefKey, isDefaultBrowserNow).apply()
        return isDefaultBrowserNow && !wasDefaultBrowserOnLastResume
    }

    /**
     * This function is "blocking" since calling this can take approx. 30-40ms (timing taken on a
     * G5+).
     */
    fun isDefaultBrowserBlocking(): Boolean {
        val browsers = BrowsersCache.all(appContext)
        return browsers.isDefaultBrowser
    }

    var reEngagementNotificationShown by booleanPreference(
        appContext.getPreferenceKey(R.string.pref_key_re_engagement_notification_shown),
        default = false,
    )

    /**
     * Check if we should set the re-engagement notification.
     */
    fun shouldSetReEngagementNotification(): Boolean {
        return numberOfAppLaunches <= 1 && !reEngagementNotificationShown
    }

    /**
     * Check if we should show the re-engagement notification.
     */
    fun shouldShowReEngagementNotification(): Boolean {
        return !reEngagementNotificationShown && !isDefaultBrowserBlocking()
    }

    /**
     * Indicates if the re-engagement notification feature is enabled
     */
    var reEngagementNotificationEnabled by lazyFeatureFlagPreference(
        key = appContext.getPreferenceKey(R.string.pref_key_re_engagement_notification_enabled),
        default = { FxNimbus.features.reEngagementNotification.value().enabled },
        featureFlag = true,
    )

    /**
     * Indicates if the re-engagement notification feature is enabled
     */
    val reEngagementNotificationType: Int
        get() =
            FxNimbus.features.reEngagementNotification.value().type

    val shouldUseAutoBatteryTheme by booleanPreference(
        appContext.getPreferenceKey(R.string.pref_key_auto_battery_theme),
        default = false,
    )

    val useStandardTrackingProtection by booleanPreference(
        appContext.getPreferenceKey(R.string.pref_key_tracking_protection_standard_option),
        true,
    )

    val useStrictTrackingProtection by booleanPreference(
        appContext.getPreferenceKey(R.string.pref_key_tracking_protection_strict_default),
        false,
    )

    val useCustomTrackingProtection by booleanPreference(
        appContext.getPreferenceKey(R.string.pref_key_tracking_protection_custom_option),
        false,
    )

    @VisibleForTesting(otherwise = PRIVATE)
    fun setStrictETP() {
        preferences.edit().putBoolean(
            appContext.getPreferenceKey(R.string.pref_key_tracking_protection_strict_default),
            true,
        ).apply()
        preferences.edit().putBoolean(
            appContext.getPreferenceKey(R.string.pref_key_tracking_protection_standard_option),
            false,
        ).apply()
        appContext.components.let {
            val policy = it.core.trackingProtectionPolicyFactory
                .createTrackingProtectionPolicy()
            it.useCases.settingsUseCases.updateTrackingProtection.invoke(policy)
            it.useCases.sessionUseCases.reload.invoke()
        }
    }

    val blockCookiesInCustomTrackingProtection by booleanPreference(
        appContext.getPreferenceKey(R.string.pref_key_tracking_protection_custom_cookies),
        true,
    )

    val useProductionRemoteSettingsServer by booleanPreference(
        key = appContext.getPreferenceKey(R.string.pref_key_remote_server_prod),
        default = true,
    )

    val enabledTotalCookieProtection: Boolean
        get() = mr2022Sections[Mr2022Section.TCP_FEATURE] == true

    /**
     * Indicates if the total cookie protection CRF should be shown.
     */
    var shouldShowEraseActionCFR by lazyFeatureFlagPreference(
        appContext.getPreferenceKey(R.string.pref_key_should_show_erase_action_popup),
        featureFlag = true,
        default = { feltPrivateBrowsingEnabled },
    )

    /**
     * Indicates if the cookie banners CRF should be shown.
     */
    var shouldShowCookieBannersCFR by lazyFeatureFlagPreference(
        appContext.getPreferenceKey(R.string.pref_key_should_show_cookie_banners_action_popup),
        featureFlag = true,
        default = { shouldShowCookieBannerUI },
    )

    val blockCookiesSelectionInCustomTrackingProtection by stringPreference(
        key = appContext.getPreferenceKey(R.string.pref_key_tracking_protection_custom_cookies_select),
        default = if (enabledTotalCookieProtection) {
            appContext.getString(R.string.total_protection)
        } else {
            appContext.getString(R.string.social)
        },
    )

    val blockTrackingContentInCustomTrackingProtection by booleanPreference(
        appContext.getPreferenceKey(R.string.pref_key_tracking_protection_custom_tracking_content),
        true,
    )

    val blockTrackingContentSelectionInCustomTrackingProtection by stringPreference(
        appContext.getPreferenceKey(R.string.pref_key_tracking_protection_custom_tracking_content_select),
        appContext.getString(R.string.all),
    )

    val blockCryptominersInCustomTrackingProtection by booleanPreference(
        appContext.getPreferenceKey(R.string.pref_key_tracking_protection_custom_cryptominers),
        true,
    )

    val blockFingerprintersInCustomTrackingProtection by booleanPreference(
        appContext.getPreferenceKey(R.string.pref_key_tracking_protection_custom_fingerprinters),
        true,
    )

    val blockRedirectTrackersInCustomTrackingProtection by booleanPreference(
        appContext.getPreferenceKey(R.string.pref_key_tracking_protection_redirect_trackers),
        true,
    )

    val blockSuspectedFingerprintersInCustomTrackingProtection by booleanPreference(
        appContext.getPreferenceKey(R.string.pref_key_tracking_protection_suspected_fingerprinters),
        true,
    )

    val blockSuspectedFingerprintersSelectionInCustomTrackingProtection by stringPreference(
        appContext.getPreferenceKey(R.string.pref_key_tracking_protection_suspected_fingerprinters_select),
        "private",
    )

    val blockSuspectedFingerprinters: Boolean
        get() {
            return blockSuspectedFingerprintersInCustomTrackingProtection &&
                blockSuspectedFingerprintersSelectionInCustomTrackingProtection == appContext.getString(R.string.all)
        }

    val blockSuspectedFingerprintersPrivateBrowsing: Boolean
        get() {
            return blockSuspectedFingerprintersInCustomTrackingProtection &&
                blockSuspectedFingerprintersSelectionInCustomTrackingProtection == appContext.getString(
                    R.string.private_string,
                )
        }

    /**
     * Prefer to use a fixed top toolbar when:
     * - a talkback service is enabled or
     * - switch access is enabled.
     *
     * This is automatically inferred based on the current system status. Not a setting in our app.
     */
    val shouldUseFixedTopToolbar: Boolean
        get() {
            return touchExplorationIsEnabled || switchServiceIsEnabled
        }

    var lastKnownMode: BrowsingMode = BrowsingMode.Normal
        get() {
            val lastKnownModeWasPrivate = preferences.getBoolean(
                appContext.getPreferenceKey(R.string.pref_key_last_known_mode_private),
                false,
            )

            return if (lastKnownModeWasPrivate) {
                BrowsingMode.Private
            } else {
                BrowsingMode.Normal
            }
        }
        set(value) {
            val lastKnownModeWasPrivate = (value == BrowsingMode.Private)

            preferences.edit()
                .putBoolean(
                    appContext.getPreferenceKey(R.string.pref_key_last_known_mode_private),
                    lastKnownModeWasPrivate,
                )
                .apply()

            field = value
        }

    var shouldDeleteBrowsingDataOnQuit by booleanPreference(
        appContext.getPreferenceKey(R.string.pref_key_delete_browsing_data_on_quit),
        default = false,
    )

    var deleteOpenTabs by booleanPreference(
        appContext.getPreferenceKey(R.string.pref_key_delete_open_tabs_now),
        default = true,
    )

    var deleteBrowsingHistory by booleanPreference(
        appContext.getPreferenceKey(R.string.pref_key_delete_browsing_history_now),
        default = true,
    )

    var deleteCookies by booleanPreference(
        appContext.getPreferenceKey(R.string.pref_key_delete_cookies_now),
        default = true,
    )

    var deleteCache by booleanPreference(
        appContext.getPreferenceKey(R.string.pref_key_delete_caches_now),
        default = true,
    )

    var deleteSitePermissions by booleanPreference(
        appContext.getPreferenceKey(R.string.pref_key_delete_permissions_now),
        default = true,
    )

    var deleteDownloads by booleanPreference(
        appContext.getPreferenceKey(R.string.pref_key_delete_downloads_now),
        default = true,
    )

    var shouldUseBottomToolbar by booleanPreference(
        key = appContext.getPreferenceKey(R.string.pref_key_toolbar_bottom),
<<<<<<< HEAD
        default = shouldDefaultToBottomToolbar(),
=======
        default = false,
>>>>>>> a07f670f
        persistDefaultIfNotExists = true,
    )

    val toolbarPosition: ToolbarPosition
        get() = if (appContext.isTabStripEnabled()) {
            ToolbarPosition.TOP
        } else if (shouldUseBottomToolbar) {
            ToolbarPosition.BOTTOM
        } else {
            ToolbarPosition.TOP
        }

    var shouldStripUrl by booleanPreference(
        appContext.getPreferenceKey(R.string.pref_key_strip_url),
        default = true,
    )

    var showDisplayNameInsteadofEmail by booleanPreference(
        appContext.getPreferenceKey(R.string.pref_key_show_displayname_insteadof_email),
        default = true,
    )

    var shouldRelinquishMemoryUnderPressure by booleanPreference(
        appContext.getPreferenceKey(R.string.pref_key_relinquish_memory_under_pressure),
        default = true,
    )

    /**
     * Check each active accessibility service to see if it can perform gestures, if any can,
     * then it is *likely* a switch service is enabled. We are assuming this to be the case based on #7486
     */
    val switchServiceIsEnabled: Boolean
        get() {
            val accessibilityManager =
                appContext.getSystemService(Context.ACCESSIBILITY_SERVICE) as? AccessibilityManager

            accessibilityManager?.getEnabledAccessibilityServiceList(0)?.let { activeServices ->
                for (service in activeServices) {
                    if (service.capabilities.and(CAPABILITY_CAN_PERFORM_GESTURES) == 1) {
                        return true
                    }
                }
            }

            return false
        }

    val touchExplorationIsEnabled: Boolean
        get() {
            val accessibilityManager =
                appContext.getSystemService(Context.ACCESSIBILITY_SERVICE) as? AccessibilityManager
            return accessibilityManager?.isTouchExplorationEnabled ?: false
        }

    val accessibilityServicesEnabled: Boolean
        get() {
            return touchExplorationIsEnabled || switchServiceIsEnabled
        }

    fun getDeleteDataOnQuit(type: DeleteBrowsingDataOnQuitType): Boolean =
        preferences.getBoolean(type.getPreferenceKey(appContext), false)

    fun setDeleteDataOnQuit(type: DeleteBrowsingDataOnQuitType, value: Boolean) {
        preferences.edit().putBoolean(type.getPreferenceKey(appContext), value).apply()
    }

    fun shouldDeleteAnyDataOnQuit() =
        DeleteBrowsingDataOnQuitType.entries.any { getDeleteDataOnQuit(it) }

    val passwordsEncryptionKeyGenerated by booleanPreference(
        appContext.getPreferenceKey(R.string.pref_key_encryption_key_generated),
        false,
    )

    fun recordPasswordsEncryptionKeyGenerated() = preferences.edit().putBoolean(
        appContext.getPreferenceKey(R.string.pref_key_encryption_key_generated),
        true,
    ).apply()

    @VisibleForTesting(otherwise = PRIVATE)
    internal val loginsSecureWarningSyncCount = counterPreference(
        appContext.getPreferenceKey(R.string.pref_key_logins_secure_warning_sync),
        maxCount = 1,
    )

    @VisibleForTesting(otherwise = PRIVATE)
    internal val secureWarningCount = counterPreference(
        appContext.getPreferenceKey(R.string.pref_key_secure_warning),
        maxCount = 1,
    )

    fun incrementSecureWarningCount() = secureWarningCount.increment()

    fun incrementShowLoginsSecureWarningSyncCount() = loginsSecureWarningSyncCount.increment()

    val shouldShowSearchSuggestions by booleanPreference(
        appContext.getPreferenceKey(R.string.pref_key_show_search_suggestions),
        default = true,
    )

    val shouldAutocompleteInAwesomebar by booleanPreference(
        appContext.getPreferenceKey(R.string.pref_key_enable_autocomplete_urls),
        default = true,
    )

    var defaultTopSitesAdded by booleanPreference(
        appContext.getPreferenceKey(R.string.default_top_sites_added),
        default = false,
    )

    var shouldShowSearchSuggestionsInPrivate by booleanPreference(
        appContext.getPreferenceKey(R.string.pref_key_show_search_suggestions_in_private),
        default = false,
    )

    var showSearchSuggestionsInPrivateOnboardingFinished by booleanPreference(
        appContext.getPreferenceKey(R.string.pref_key_show_search_suggestions_in_private_onboarding),
        default = false,
    )

    fun incrementVisitedInstallableCount() = pwaInstallableVisitCount.increment()

    @VisibleForTesting(otherwise = PRIVATE)
    internal val pwaInstallableVisitCount = counterPreference(
        appContext.getPreferenceKey(R.string.pref_key_install_pwa_visits),
        maxCount = 3,
    )

    private val userNeedsToVisitInstallableSites: Boolean
        get() = pwaInstallableVisitCount.underMaxCount()

    val shouldShowPwaCfr: Boolean
        get() {
            if (!canShowCfr) return false
            // We only want to show this on the 3rd time a user visits a site
            if (userNeedsToVisitInstallableSites) return false

            // ShortcutManager::pinnedShortcuts is only available on Oreo+
            if (!userKnowsAboutPwas && Build.VERSION.SDK_INT >= Build.VERSION_CODES.O) {
                val manager = appContext.getSystemService(ShortcutManager::class.java)
                val alreadyHavePwaInstalled = manager != null && manager.pinnedShortcuts.size > 0

                // Users know about PWAs onboarding if they already have PWAs installed.
                userKnowsAboutPwas = alreadyHavePwaInstalled
            }
            // Show dialog only if user does not know abut PWAs
            return !userKnowsAboutPwas
        }

    var userKnowsAboutPwas by booleanPreference(
        appContext.getPreferenceKey(R.string.pref_key_user_knows_about_pwa),
        default = false,
    )

    var shouldShowOpenInAppBanner by booleanPreference(
        appContext.getPreferenceKey(R.string.pref_key_should_show_open_in_app_banner),
        default = true,
    )

    val shouldShowOpenInAppCfr: Boolean
        get() = canShowCfr && shouldShowOpenInAppBanner

    var shouldShowAutoCloseTabsBanner by booleanPreference(
        appContext.getPreferenceKey(R.string.pref_key_should_show_auto_close_tabs_banner),
        default = true,
    )

    var shouldShowInactiveTabsOnboardingPopup by booleanPreference(
        appContext.getPreferenceKey(R.string.pref_key_should_show_inactive_tabs_popup),
        default = true,
    )

    /**
     * Indicates if the auto-close dialog for inactive tabs has been dismissed before.
     */
    var hasInactiveTabsAutoCloseDialogBeenDismissed by booleanPreference(
        appContext.getPreferenceKey(R.string.pref_key_has_inactive_tabs_auto_close_dialog_dismissed),
        default = false,
    )

    /**
     * Indicates if the auto-close dialog should be visible based on
     * if the user has dismissed it before [hasInactiveTabsAutoCloseDialogBeenDismissed],
     * if the minimum number of tabs has been accumulated [numbersOfTabs]
     * and if the auto-close setting is already set to [closeTabsAfterOneMonth].
     */
    fun shouldShowInactiveTabsAutoCloseDialog(numbersOfTabs: Int): Boolean {
        return !hasInactiveTabsAutoCloseDialogBeenDismissed &&
            numbersOfTabs >= INACTIVE_TAB_MINIMUM_TO_SHOW_AUTO_CLOSE_DIALOG &&
            !closeTabsAfterOneMonth
    }

    /**
     *  Returns a sitePermissions action for the provided [feature].
     */
    fun getSitePermissionsPhoneFeatureAction(
        feature: PhoneFeature,
        default: Action = Action.ASK_TO_ALLOW,
    ) =
        preferences.getInt(feature.getPreferenceKey(appContext), default.toInt()).toAction()

    /**
     * Saves the user selected autoplay setting.
     *
     * Under the hood, autoplay is represented by two settings, [AUTOPLAY_AUDIBLE] and
     * [AUTOPLAY_INAUDIBLE]. The user selection cannot be inferred from the combination of these
     * settings because, while on [AUTOPLAY_ALLOW_ON_WIFI], they will be indistinguishable from
     * either [AUTOPLAY_ALLOW_ALL] or [AUTOPLAY_BLOCK_ALL]. Because of this, we are forced to save
     * the user selected setting as well.
     */
    fun setAutoplayUserSetting(
        autoplaySetting: Int,
    ) {
        preferences.edit().putInt(AUTOPLAY_USER_SETTING, autoplaySetting).apply()
    }

    /**
     * Gets the user selected autoplay setting.
     *
     * Under the hood, autoplay is represented by two settings, [AUTOPLAY_AUDIBLE] and
     * [AUTOPLAY_INAUDIBLE]. The user selection cannot be inferred from the combination of these
     * settings because, while on [AUTOPLAY_ALLOW_ON_WIFI], they will be indistinguishable from
     * either [AUTOPLAY_ALLOW_ALL] or [AUTOPLAY_BLOCK_ALL]. Because of this, we are forced to save
     * the user selected setting as well.
     */
    fun getAutoplayUserSetting() = preferences.getInt(AUTOPLAY_USER_SETTING, AUTOPLAY_BLOCK_AUDIBLE)

    private fun getSitePermissionsPhoneFeatureAutoplayAction(
        feature: PhoneFeature,
        default: AutoplayAction = AutoplayAction.BLOCKED,
    ) = preferences.getInt(feature.getPreferenceKey(appContext), default.toInt()).toAutoplayAction()

    /**
     *  Sets a sitePermissions action for the provided [feature].
     */
    fun setSitePermissionsPhoneFeatureAction(
        feature: PhoneFeature,
        value: Action,
    ) {
        preferences.edit().putInt(feature.getPreferenceKey(appContext), value.toInt()).apply()
    }

    fun getSitePermissionsCustomSettingsRules(): SitePermissionsRules {
        return SitePermissionsRules(
            notification = getSitePermissionsPhoneFeatureAction(PhoneFeature.NOTIFICATION),
            microphone = getSitePermissionsPhoneFeatureAction(PhoneFeature.MICROPHONE),
            location = getSitePermissionsPhoneFeatureAction(PhoneFeature.LOCATION),
            camera = getSitePermissionsPhoneFeatureAction(PhoneFeature.CAMERA),
            autoplayAudible = getSitePermissionsPhoneFeatureAutoplayAction(
                feature = PhoneFeature.AUTOPLAY_AUDIBLE,
                default = AutoplayAction.BLOCKED,
            ),
            autoplayInaudible = getSitePermissionsPhoneFeatureAutoplayAction(
                feature = PhoneFeature.AUTOPLAY_INAUDIBLE,
                default = AutoplayAction.ALLOWED,
            ),
            persistentStorage = getSitePermissionsPhoneFeatureAction(PhoneFeature.PERSISTENT_STORAGE),
            crossOriginStorageAccess = getSitePermissionsPhoneFeatureAction(PhoneFeature.CROSS_ORIGIN_STORAGE_ACCESS),
            mediaKeySystemAccess = getSitePermissionsPhoneFeatureAction(PhoneFeature.MEDIA_KEY_SYSTEM_ACCESS),
        )
    }

    fun setSitePermissionSettingListener(lifecycleOwner: LifecycleOwner, listener: () -> Unit) {
        val sitePermissionKeys = listOf(
            PhoneFeature.NOTIFICATION,
            PhoneFeature.MICROPHONE,
            PhoneFeature.LOCATION,
            PhoneFeature.CAMERA,
            PhoneFeature.AUTOPLAY_AUDIBLE,
            PhoneFeature.AUTOPLAY_INAUDIBLE,
            PhoneFeature.PERSISTENT_STORAGE,
            PhoneFeature.CROSS_ORIGIN_STORAGE_ACCESS,
            PhoneFeature.MEDIA_KEY_SYSTEM_ACCESS,
        ).map { it.getPreferenceKey(appContext) }

        preferences.registerOnSharedPreferenceChangeListener(lifecycleOwner) { _, key ->
            if (key in sitePermissionKeys) listener.invoke()
        }
    }

    var shouldShowVoiceSearch by booleanPreference(
        appContext.getPreferenceKey(R.string.pref_key_show_voice_search),
        default = true,
    )

    var shouldShowQRScanSearch by booleanPreference(
        appContext.getPreferenceKey(R.string.pref_key_show_qr_scan_search),
        default = true,
    )

    /**
     * Used in [SearchDialogFragment.kt], [SearchFragment.kt] (deprecated), and [PairFragment.kt]
     * to see if we need to check for camera permissions before using the QR code scanner.
     */
    var shouldShowCameraPermissionPrompt by booleanPreference(
        appContext.getPreferenceKey(R.string.pref_key_camera_permissions_needed),
        default = true,
    )

    /**
     * Sets the state of permissions that have been checked, where [false] denotes already checked
     * and [true] denotes needing to check. See [shouldShowCameraPermissionPrompt].
     */
    var setCameraPermissionNeededState by booleanPreference(
        appContext.getPreferenceKey(R.string.pref_key_camera_permissions_needed),
        default = true,
    )

    var shouldPromptToSaveLogins by booleanPreference(
        appContext.getPreferenceKey(R.string.pref_key_save_logins),
        default = true,
    )

    var shouldAutofillLogins by booleanPreference(
        appContext.getPreferenceKey(R.string.pref_key_autofill_logins),
        default = true,
    )

    /**
     * Used in [SearchWidgetProvider] to update when the search widget
     * exists on home screen or if it has been removed completely.
     */
    fun setSearchWidgetInstalled(installed: Boolean) {
        val key = appContext.getPreferenceKey(R.string.pref_key_search_widget_installed_2)
        preferences.edit()
            .putBoolean(key, installed)
            .apply()
    }

    /**
     * In Bug 1853113, we changed the type of [searchWidgetInstalled] from int to boolean without
     * changing the pref key, now we have to migrate users that were using the previous type int
     * to the new one boolean. The migration will only happens if pref_key_search_widget_installed
     * is detected.
     */
    fun migrateSearchWidgetInstalledPrefIfNeeded() {
        val oldKey = "pref_key_search_widget_installed"
        val installedCount = try {
            preferences.getInt(oldKey, 0)
        } catch (e: ClassCastException) {
            0
        }

        if (installedCount > 0) {
            setSearchWidgetInstalled(true)
            preferences.edit()
                .remove(oldKey).apply()
        }
    }

    val searchWidgetInstalled by booleanPreference(
        appContext.getPreferenceKey(R.string.pref_key_search_widget_installed_2),
        default = false,
    )

    fun incrementNumTimesPrivateModeOpened() = numTimesPrivateModeOpened.increment()

    /**
     * Updates the number of times that private mode has been opened.
     *
     * @param newVal The new value to set [numTimesPrivateModeOpened] to.
     */
    @VisibleForTesting
    internal fun setNumTimesPrivateModeOpened(newVal: Int) {
        numTimesPrivateModeOpened.value = newVal
    }

    var showedPrivateModeContextualFeatureRecommender by booleanPreference(
        appContext.getPreferenceKey(R.string.pref_key_showed_private_mode_cfr),
        default = false,
    )

    private val numTimesPrivateModeOpened = counterPreference(
        appContext.getPreferenceKey(R.string.pref_key_private_mode_opened),
    )

    val shouldShowPrivateModeCfr: Boolean
        get() {
            if (!canShowCfr) return false
            val focusInstalled = MozillaProductDetector
                .getInstalledMozillaProducts(appContext as Application)
                .contains(MozillaProductDetector.MozillaProducts.FOCUS.productName)

            val showCondition = if (focusInstalled) {
                numTimesPrivateModeOpened.value >= CFR_COUNT_CONDITION_FOCUS_INSTALLED
            } else {
                numTimesPrivateModeOpened.value >= CFR_COUNT_CONDITION_FOCUS_NOT_INSTALLED
            }

            if (showCondition && !showedPrivateModeContextualFeatureRecommender) {
                return true
            }

            return false
        }

    var openLinksInExternalAppOld by booleanPreference(
        appContext.getPreferenceKey(R.string.pref_key_open_links_in_external_app_old),
        default = false,
    )

    /**
     * Check to see if we should open the link in an external app
     */
    fun shouldOpenLinksInApp(isCustomTab: Boolean = false): Boolean {
        return when (openLinksInExternalApp) {
            appContext.getString(R.string.pref_key_open_links_in_apps_always) -> true
            appContext.getString(R.string.pref_key_open_links_in_apps_ask) -> true
            /* Some applications will not work if custom tab never open links in apps, return true if it's custom tab */
            appContext.getString(R.string.pref_key_open_links_in_apps_never) -> isCustomTab
            else -> false
        }
    }

    /**
     * Check to see if we need to prompt the user if the link can be opened in an external app
     */
    fun shouldPromptOpenLinksInApp(): Boolean {
        return when (openLinksInExternalApp) {
            appContext.getString(R.string.pref_key_open_links_in_apps_always) -> false
            appContext.getString(R.string.pref_key_open_links_in_apps_ask) -> true
            appContext.getString(R.string.pref_key_open_links_in_apps_never) -> true
            else -> true
        }
    }

    var openLinksInExternalApp by stringPreference(
        key = appContext.getPreferenceKey(R.string.pref_key_open_links_in_apps),
        default = when (openLinksInExternalAppOld) {
            true -> appContext.getString(R.string.pref_key_open_links_in_apps_ask)
            false -> appContext.getString(R.string.pref_key_open_links_in_apps_never)
        },
    )

    var allowDomesticChinaFxaServer by booleanPreference(
        appContext.getPreferenceKey(R.string.pref_key_allow_domestic_china_fxa_server),
        default = true,
    )

    var overrideFxAServer by stringPreference(
        appContext.getPreferenceKey(R.string.pref_key_override_fxa_server),
        default = "",
    )

    var useReactFxAServer by booleanPreference(
        appContext.getPreferenceKey(R.string.pref_key_use_react_fxa),
        default = false,
    )

    var overrideSyncTokenServer by stringPreference(
        appContext.getPreferenceKey(R.string.pref_key_override_sync_tokenserver),
        default = "",
    )

    var overridePushServer by stringPreference(
        appContext.getPreferenceKey(R.string.pref_key_override_push_server),
        default = "",
    )

    var overrideAmoUser by stringPreference(
        appContext.getPreferenceKey(R.string.pref_key_override_amo_user),
        default = "",
    )

    var overrideAmoCollection by stringPreference(
        appContext.getPreferenceKey(R.string.pref_key_override_amo_collection),
        default = "",
    )

    var enableGeckoLogs by booleanPreference(
        appContext.getPreferenceKey(R.string.pref_key_enable_gecko_logs),
        default = Config.channel.isDebug,
    )

    fun amoCollectionOverrideConfigured(): Boolean {
        return overrideAmoUser.isNotEmpty() || overrideAmoCollection.isNotEmpty()
    }

    val customAddonsAccount by stringPreference(
        appContext.getPreferenceKey(R.string.pref_key_addons_custom_account),
        BuildConfig.AMO_COLLECTION_USER,
    )

    val customAddonsCollection by stringPreference(
        appContext.getPreferenceKey(R.string.pref_key_addons_custom_collection),
        BuildConfig.AMO_COLLECTION_NAME,
    )

    var topSitesSize by intPreference(
        appContext.getPreferenceKey(R.string.pref_key_top_sites_size),
        default = 0,
    )

    val topSitesMaxLimit by intPreference(
        appContext.getPreferenceKey(R.string.pref_key_top_sites_max_limit),
        default = TOP_SITES_MAX_COUNT,
    )

    var openTabsCount by intPreference(
        appContext.getPreferenceKey(R.string.pref_key_open_tabs_count),
        0,
    )

    var openPrivateTabsCount by intPreference(
        appContext.getPreferenceKey(R.string.pref_key_open_private_tabs_count),
        0,
    )

    var mobileBookmarksSize by intPreference(
        appContext.getPreferenceKey(R.string.pref_key_mobile_bookmarks_size),
        0,
    )

    var desktopBookmarksSize by intPreference(
        appContext.getPreferenceKey(R.string.pref_key_desktop_bookmarks_size),
        0,
    )

    /**
     * Storing number of installed add-ons for telemetry purposes
     */
    var installedAddonsCount by intPreference(
        appContext.getPreferenceKey(R.string.pref_key_installed_addons_count),
        0,
    )

    /**
     * Storing the list of installed add-ons for telemetry purposes
     */
    var installedAddonsList by stringPreference(
        appContext.getPreferenceKey(R.string.pref_key_installed_addons_list),
        default = "",
    )

    /**
     *  URLs from the user's history that contain this search param will be hidden.
     *  The value is a string with one of the following forms:
     * - "" (empty) - Disable this feature
     * - "key" - Search param named "key" with any or no value
     * - "key=" - Search param named "key" with no value
     * - "key=value" - Search param named "key" with value "value"
     */
    val frecencyFilterQuery by stringPreference(
        appContext.getPreferenceKey(R.string.pref_key_frecency_filter_query),
        default = "mfadid=adm", // Parameter provided by adM
    )

    /**
     * Storing number of enabled add-ons for telemetry purposes
     */
    var enabledAddonsCount by intPreference(
        appContext.getPreferenceKey(R.string.pref_key_enabled_addons_count),
        0,
    )

    /**
     * Storing the list of enabled add-ons for telemetry purposes
     */
    var enabledAddonsList by stringPreference(
        appContext.getPreferenceKey(R.string.pref_key_enabled_addons_list),
        default = "",
    )

    private var savedLoginsSortingStrategyString by stringPreference(
        appContext.getPreferenceKey(R.string.pref_key_saved_logins_sorting_strategy),
        default = SavedLoginsSortingStrategyMenu.Item.AlphabeticallySort.strategyString,
    )

    val savedLoginsMenuHighlightedItem: SavedLoginsSortingStrategyMenu.Item
        get() = SavedLoginsSortingStrategyMenu.Item.fromString(savedLoginsSortingStrategyString)

    var savedLoginsSortingStrategy: SortingStrategy
        get() {
            return when (savedLoginsMenuHighlightedItem) {
                SavedLoginsSortingStrategyMenu.Item.AlphabeticallySort -> SortingStrategy.Alphabetically
                SavedLoginsSortingStrategyMenu.Item.LastUsedSort -> SortingStrategy.LastUsed
            }
        }
        set(value) {
            savedLoginsSortingStrategyString = when (value) {
                is SortingStrategy.Alphabetically ->
                    SavedLoginsSortingStrategyMenu.Item.AlphabeticallySort.strategyString
                is SortingStrategy.LastUsed ->
                    SavedLoginsSortingStrategyMenu.Item.LastUsedSort.strategyString
            }
        }

    var isPullToRefreshEnabledInBrowser by booleanPreference(
        appContext.getPreferenceKey(R.string.pref_key_website_pull_to_refresh),
        default = true,
    )

    var isDynamicToolbarEnabled by booleanPreference(
        appContext.getPreferenceKey(R.string.pref_key_dynamic_toolbar),
        default = true,
    )

    var isSwipeToolbarToSwitchTabsEnabled by booleanPreference(
        appContext.getPreferenceKey(R.string.pref_key_swipe_toolbar_switch_tabs),
        default = true,
    )

    var addressFeature by featureFlagPreference(
        appContext.getPreferenceKey(R.string.pref_key_show_address_feature),
        default = true,
        featureFlag = isAddressFeatureEnabled(appContext),
    )

    /**
     * Show the Addresses autofill feature.
     */
    private fun isAddressFeatureEnabled(context: Context): Boolean {
        val langTag = LocaleManager.getCurrentLocale(context)
            ?.toLanguageTag() ?: LocaleManager.getSystemDefault().toLanguageTag()
        return listOf(
            "en-US",
            "en-CA",
            "fr-CA",
        ).contains(langTag)
    }

    private val mr2022Sections: Map<Mr2022Section, Boolean>
        get() =
            FxNimbus.features.mr2022.value().sectionsEnabled

    private val cookieBannersSection: Map<CookieBannersSection, Int>
        get() =
            FxNimbus.features.cookieBanners.value().sectionsEnabled

    private val queryParameterStrippingSection: Map<QueryParameterStrippingSection, String>
        get() =
            FxNimbus.features.queryParameterStripping.value().sectionsEnabled

    private val homescreenSections: Map<HomeScreenSection, Boolean>
        get() =
            FxNimbus.features.homescreen.value().sectionsEnabled

    var historyMetadataUIFeature by lazyFeatureFlagPreference(
        appContext.getPreferenceKey(R.string.pref_key_history_metadata_feature),
        default = { homescreenSections[HomeScreenSection.RECENT_EXPLORATIONS] == true },
        featureFlag = true,
    )

    /**
     * Indicates if sync onboarding CFR should be shown.
     */
    var showSyncCFR by lazyFeatureFlagPreference(
        appContext.getPreferenceKey(R.string.pref_key_should_show_sync_cfr),
        featureFlag = true,
        default = { mr2022Sections[Mr2022Section.SYNC_CFR] == true },
    )

    /**
     * Indicates if home onboarding dialog should be shown.
     */
    var showHomeOnboardingDialog by lazyFeatureFlagPreference(
        appContext.getPreferenceKey(R.string.pref_key_should_show_home_onboarding_dialog),
        featureFlag = true,
        default = { mr2022Sections[Mr2022Section.HOME_ONBOARDING_DIALOG_EXISTING_USERS] == true },
    )

    /**
     * Indicates if the recent tabs functionality should be visible.
     */
    var showRecentTabsFeature by lazyFeatureFlagPreference(
        appContext.getPreferenceKey(R.string.pref_key_recent_tabs),
        featureFlag = true,
        default = { homescreenSections[HomeScreenSection.JUMP_BACK_IN] == true },
    )

    /**
     * Indicates if the recent saved bookmarks functionality should be visible.
     */
    var showBookmarksHomeFeature by lazyFeatureFlagPreference(
        appContext.getPreferenceKey(R.string.pref_key_customization_bookmarks),
        default = { homescreenSections[HomeScreenSection.BOOKMARKS] == true },
        featureFlag = true,
    )

    /**
     * Storing desktop item checkbox value in the home screen menu.
     * If set to true, next opened tab from home screen will be opened in desktop mode.
     */
    var openNextTabInDesktopMode by booleanPreference(
        appContext.getPreferenceKey(R.string.pref_key_open_next_tab_desktop_mode),
        default = false,
    )

    var signedInFxaAccount by booleanPreference(
        appContext.getPreferenceKey(R.string.pref_key_fxa_signed_in),
        default = false,
    )

    /**
     * Storing the user choice from the "Payment methods" settings for whether save and autofill cards
     * should be enabled or not.
     * If set to `true` when the user focuses on credit card fields in the webpage an Android prompt letting her
     * select the card details to be automatically filled will appear.
     */
    var shouldAutofillCreditCardDetails by booleanPreference(
        appContext.getPreferenceKey(R.string.pref_key_credit_cards_save_and_autofill_cards),
        default = true,
    )

    /**
     * Stores the user choice from the "Autofill Addresses" settings for whether
     * save and autofill addresses should be enabled or not.
     * If set to `true` when the user focuses on address fields in a webpage an Android prompt is shown,
     * allowing the selection of an address details to be automatically filled in the webpage fields.
     */
    var shouldAutofillAddressDetails by booleanPreference(
        appContext.getPreferenceKey(R.string.pref_key_addresses_save_and_autofill_addresses),
        default = true,
    )

    /**
     * Indicates if the Pocket recommended stories homescreen section should be shown.
     */
    var showPocketRecommendationsFeature by lazyFeatureFlagPreference(
        appContext.getPreferenceKey(R.string.pref_key_pocket_homescreen_recommendations),
        featureFlag = FeatureFlags.isPocketRecommendationsFeatureEnabled(appContext),
        default = { homescreenSections[HomeScreenSection.POCKET] == true },
    )

    /**
     * Indicates if the Pocket recommendations homescreen section should also show sponsored stories.
     */
    val showPocketSponsoredStories by lazyFeatureFlagPreference(
        key = appContext.getPreferenceKey(R.string.pref_key_pocket_sponsored_stories),
        default = { homescreenSections[HomeScreenSection.POCKET_SPONSORED_STORIES] == true },
        featureFlag = FeatureFlags.isPocketSponsoredStoriesFeatureEnabled(appContext),
    )

    /**
     * Get the profile id to use in the sponsored stories communications with the Pocket endpoint.
     */
    val pocketSponsoredStoriesProfileId by stringPreference(
        appContext.getPreferenceKey(R.string.pref_key_pocket_sponsored_stories_profile),
        default = UUID.randomUUID().toString(),
        persistDefaultIfNotExists = true,
    )

    /**
     *  Whether or not to display the Pocket sponsored stories parameter secret settings.
     */
    var useCustomConfigurationForSponsoredStories by booleanPreference(
        appContext.getPreferenceKey(R.string.pref_key_custom_sponsored_stories_parameters_enabled),
        default = false,
    )

    /**
     * Site parameter used to set the spoc content.
     */
    var pocketSponsoredStoriesSiteId by stringPreference(
        appContext.getPreferenceKey(R.string.pref_key_custom_sponsored_stories_site_id),
        default = "",
    )

    /**
     * Country parameter used to set the spoc content.
     */
    var pocketSponsoredStoriesCountry by stringPreference(
        appContext.getPreferenceKey(R.string.pref_key_custom_sponsored_stories_country),
        default = "",
    )

    /**
     * City parameter used to set the spoc content.
     */
    var pocketSponsoredStoriesCity by stringPreference(
        appContext.getPreferenceKey(R.string.pref_key_custom_sponsored_stories_city),
        default = "",
    )

    /**
     * Indicates if the Contile functionality should be visible.
     */
    var showContileFeature by booleanPreference(
        key = appContext.getPreferenceKey(R.string.pref_key_enable_contile),
        default = true,
    )

    /**
     * Indicates if the Unified Search feature should be visible.
     */
    val showUnifiedSearchFeature = true

    /**
     * Blocklist used to filter items from the home screen that have previously been removed.
     */
    var homescreenBlocklist by stringSetPreference(
        appContext.getPreferenceKey(R.string.pref_key_home_blocklist),
        default = setOf(),
    )

    /**
     * Returns whether onboarding should be shown to the user.
     *
     * @param hasUserBeenOnboarded Boolean to indicate whether the user has been onboarded.
     * @param isLauncherIntent Boolean to indicate whether the app was launched on tapping on the
     * app icon.
     */
    fun shouldShowOnboarding(hasUserBeenOnboarded: Boolean, isLauncherIntent: Boolean): Boolean {
        return if (!hasUserBeenOnboarded && isLauncherIntent) {
            FxNimbus.features.junoOnboarding.recordExposure()
            true
        } else {
            false
        }
    }

    val feltPrivateBrowsingEnabled by lazyFeatureFlagPreference(
        key = appContext.getPreferenceKey(R.string.pref_key_should_enable_felt_privacy),
        featureFlag = true,
        default = {
            FxNimbus.features.privateBrowsing.value().feltPrivacyEnabled
        },
    )

    /**
     * Indicates if the review quality check feature is enabled by the user.
     */
    var isReviewQualityCheckEnabled by booleanPreference(
        key = appContext.getPreferenceKey(R.string.pref_key_is_review_quality_check_enabled),
        default = false,
    )

    /**
     * Indicates if the review quality check product recommendations option is enabled by the user.
     */
    var isReviewQualityCheckProductRecommendationsEnabled by booleanPreference(
        key = appContext.getPreferenceKey(R.string.pref_key_is_review_quality_check_product_recommendations_enabled),
        default = false,
    )

    /**
     * Indicates if the navigation bar CFR should be displayed to the user.
     */
    var shouldShowNavigationBarCFR by booleanPreference(
        key = appContext.getPreferenceKey(R.string.pref_key_should_navbar_cfr),
        default = true,
    )

    /**
     * Indicates Navigation Bar's Navigation buttons CFR should be displayed to the user.
     */
    var shouldShowNavigationButtonsCFR by booleanPreference(
        key = appContext.getPreferenceKey(R.string.pref_key_toolbar_navigation_cfr),
        default = true,
    )

    /**
     * Indicates if the menu CFR should be displayed to the user.
     */
    var shouldShowMenuCFR by booleanPreference(
        key = appContext.getPreferenceKey(R.string.pref_key_menu_cfr),
        default = true,
    )

    /**
     * Time in milliseconds since the user first opted in the review quality check feature.
     */
    var reviewQualityCheckOptInTimeInMillis by longPreference(
        appContext.getPreferenceKey(R.string.pref_key_should_show_review_quality_opt_in_time),
        default = 0L,
    )

    /**
     * Get the current mode for how https-only is enabled.
     */
    fun getHttpsOnlyMode(): HttpsOnlyMode {
        return if (!shouldUseHttpsOnly) {
            HttpsOnlyMode.DISABLED
        } else if (shouldUseHttpsOnlyInPrivateTabsOnly) {
            HttpsOnlyMode.ENABLED_PRIVATE_ONLY
        } else {
            HttpsOnlyMode.ENABLED
        }
    }

    /**
     * Get the current mode for cookie banner handling
     */
    fun getCookieBannerHandling(): CookieBannerHandlingMode {
        return when (shouldUseCookieBanner) {
            true -> CookieBannerHandlingMode.REJECT_ALL
            false -> {
                CookieBannerHandlingMode.DISABLED
            }
        }
    }

    /**
     * Get the current mode for cookie banner handling
     */
    fun getCookieBannerHandlingPrivateMode(): CookieBannerHandlingMode {
        return when (shouldUseCookieBannerPrivateMode) {
            true -> CookieBannerHandlingMode.REJECT_ALL
            false -> {
                CookieBannerHandlingMode.DISABLED
            }
        }
    }

    var setAsDefaultGrowthSent by booleanPreference(
        key = appContext.getPreferenceKey(R.string.pref_key_growth_set_as_default),
        default = false,
    )

    var firstWeekSeriesGrowthSent by booleanPreference(
        key = appContext.getPreferenceKey(R.string.pref_key_growth_first_week_series_sent),
        default = false,
    )

    var firstWeekDaysOfUseGrowthData by stringSetPreference(
        key = appContext.getPreferenceKey(R.string.pref_key_growth_first_week_days_of_use),
        default = setOf(),
    )

    var adClickGrowthSent by booleanPreference(
        key = appContext.getPreferenceKey(R.string.pref_key_growth_ad_click_sent),
        default = false,
    )

    var usageTimeGrowthData by longPreference(
        key = appContext.getPreferenceKey(R.string.pref_key_growth_usage_time),
        default = -1,
    )

    var usageTimeGrowthSent by booleanPreference(
        key = appContext.getPreferenceKey(R.string.pref_key_growth_usage_time_sent),
        default = false,
    )

    var resumeGrowthLastSent by longPreference(
        key = appContext.getPreferenceKey(R.string.pref_key_growth_resume_last_sent),
        default = 0,
    )

    var uriLoadGrowthLastSent by longPreference(
        key = appContext.getPreferenceKey(R.string.pref_key_growth_uri_load_last_sent),
        default = 0,
    )

    /**
     * Indicates if the Tabs Tray to Compose changes are enabled.
     */
    var enableTabsTrayToCompose by booleanPreference(
        key = appContext.getPreferenceKey(R.string.pref_key_enable_tabs_tray_to_compose),
        default = FeatureFlags.composeTabsTray,
    )

    /**
     * Indicates if the Compose Top Sites are enabled.
     */
    var enableComposeTopSites by booleanPreference(
        key = appContext.getPreferenceKey(R.string.pref_key_enable_compose_top_sites),
        default = FeatureFlags.composeTopSites,
    )

    /**
     * Indicates if the Compose Homepage is enabled.
     */
    var enableComposeHomepage by booleanPreference(
        key = appContext.getPreferenceKey(R.string.pref_key_enable_compose_homepage),
        default = FeatureFlags.composeHomepage,
    )

    /**
     * Indicates if the menu redesign is enabled.
     */
    var enableMenuRedesign by lazyFeatureFlagPreference(
        key = appContext.getPreferenceKey(R.string.pref_key_enable_menu_redesign),
        default = { FxNimbus.features.menuRedesign.value().enabled },
        featureFlag = true,
    )

    /**
     * Indicates if the Homepage as a New Tab is enabled.
     */
    var enableHomepageAsNewTab by booleanPreference(
        key = appContext.getPreferenceKey(R.string.pref_key_enable_homepage_as_new_tab),
        default = FeatureFlags.homepageAsNewTab,
    )

    /**
     * Adjust Activated User sent
     */
    var growthUserActivatedSent by booleanPreference(
        key = appContext.getPreferenceKey(R.string.pref_key_growth_user_activated_sent),
        default = false,
    )

    /**
     * Font List Telemetry Ping Sent
     */
    var numFontListSent by intPreference(
        key = appContext.getPreferenceKey(R.string.pref_key_num_font_list_sent),
        default = 0,
    )

    /**
     * Indicates how many days in the first week user opened the app.
     */
    val growthEarlyUseCount = counterPreference(
        appContext.getPreferenceKey(R.string.pref_key_growth_early_browse_count),
        maxCount = 3,
    )

    var growthEarlyUseCountLastIncrement by longPreference(
        key = appContext.getPreferenceKey(R.string.pref_key_growth_early_browse_count_last_increment),
        default = 0L,
    )

    /**
     * Indicates how many days in the first week user searched in the app.
     */
    var growthEarlySearchUsed by booleanPreference(
        key = appContext.getPreferenceKey(R.string.pref_key_growth_early_search),
        default = false,
    )

    /**
     * Indicates if the new Search settings UI is enabled.
     */
    var enableUnifiedSearchSettingsUI: Boolean = showUnifiedSearchFeature && FeatureFlags.unifiedSearchSettings

    /**
     * Indicates if hidden engines were restored due to migration to unified search settings UI.
     * Should be removed once we expect the majority of the users to migrate.
     * Tracking: https://bugzilla.mozilla.org/show_bug.cgi?id=1850767
     */
    var hiddenEnginesRestored: Boolean by booleanPreference(
        appContext.getPreferenceKey(R.string.pref_key_hidden_engines_restored),
        default = false,
    )

    /**
     * Indicates if Firefox Suggest is enabled.
     */
    var enableFxSuggest by lazyFeatureFlagPreference(
        key = appContext.getPreferenceKey(R.string.pref_key_enable_fxsuggest),
        default = { FxNimbus.features.fxSuggest.value().enabled },
        featureFlag = FeatureFlags.fxSuggest,
    )

    /**
     * Indicates first time engaging with signup
     */
    var isFirstTimeEngagingWithSignup: Boolean by booleanPreference(
        appContext.getPreferenceKey(R.string.pref_key_first_time_engage_with_signup),
        default = true,
    )

    /**
     * Indicates if the user has chosen to show sponsored search suggestions in the awesomebar.
     * The default value is computed lazily, and based on whether Firefox Suggest is enabled.
     */
    var showSponsoredSuggestions by lazyFeatureFlagPreference(
        key = appContext.getPreferenceKey(R.string.pref_key_show_sponsored_suggestions),
        default = { enableFxSuggest },
        featureFlag = FeatureFlags.fxSuggest,
    )

    /**
     * Indicates if the user has chosen to show search suggestions for web content in the
     * awesomebar. The default value is computed lazily, and based on whether Firefox Suggest
     * is enabled.
     */
    var showNonSponsoredSuggestions by lazyFeatureFlagPreference(
        key = appContext.getPreferenceKey(R.string.pref_key_show_nonsponsored_suggestions),
        default = { enableFxSuggest },
        featureFlag = FeatureFlags.fxSuggest,
    )

    /**
    * Indicates if the user has chosen to show most visted sites with pinned sites
    */
    var showTopRecentSites by booleanPreference(
        appContext.getPreferenceKey(R.string.pref_key_show_top_recent_sites),
        default = false,
    )

    /**
     * Indicates that the user does not want warned of a translations
     * model download while in data saver mode and using mobile data.
     */
    var ignoreTranslationsDataSaverWarning by booleanPreference(
        appContext.getPreferenceKey(R.string.pref_key_ignore_translations_data_saver_warning),
        default = false,
    )

    /**
     * Indicates if the user has chosen to show Switch to tab suggestion
     */
    var shouldShowSessionSuggestions by booleanPreference(
        appContext.getPreferenceKey(R.string.pref_key_search_opened_tabs),
        default = true,
    )

    /**
     * Indicates if the user has chosen to show success download dialog
     */
    var shouldShowSuccessDownloadDialog by booleanPreference(
        appContext.getPreferenceKey(R.string.pref_key_success_download_dialog),
        default = true,
    )

    /**
     * Indicates if the feature to close synced tabs is enabled.
     */
    val enableCloseSyncedTabs: Boolean
        get() = FxNimbus.features.remoteTabManagement.value().closeTabsEnabled

    /**
     * Returns the height of the bottom toolbar.
     *
     * The bottom toolbar can consist of:
     *  - a navigation bar.
     *  - a combination of a navigation and address bar.
     *  - a combination of a navigation and address bar & a microsurvey.
     *  - a combination of address bar & a microsurvey.
     *  - be absent.
     *
     *  @param context to be used for [shouldAddNavigationBar] function
     */
    fun getBottomToolbarHeight(context: Context): Int {
        val isNavbarVisible = context.shouldAddNavigationBar()
        val isMicrosurveyEnabled = shouldShowMicrosurveyPrompt
        val isToolbarAtBottom = toolbarPosition == ToolbarPosition.BOTTOM

        val navbarHeight = appContext.resources.getDimensionPixelSize(R.dimen.browser_navbar_height)
        val microsurveyHeight =
            appContext.resources.getDimensionPixelSize(R.dimen.browser_microsurvey_height)
        val toolbarHeight =
            appContext.resources.getDimensionPixelSize(R.dimen.browser_toolbar_height)

        return when {
            isNavbarVisible && isMicrosurveyEnabled && isToolbarAtBottom ->
                navbarHeight + microsurveyHeight + toolbarHeight

            isNavbarVisible && isMicrosurveyEnabled -> navbarHeight + microsurveyHeight
            isNavbarVisible && isToolbarAtBottom -> navbarHeight + toolbarHeight
            isMicrosurveyEnabled && isToolbarAtBottom -> microsurveyHeight + toolbarHeight

            isNavbarVisible -> navbarHeight
            isMicrosurveyEnabled -> microsurveyHeight
            isToolbarAtBottom -> toolbarHeight

            else -> 0
        }
    }

    /**
     * Returns the height of the top toolbar.
     *
     * @param includeTabStrip If true, the height of the tab strip is included in the calculation.
     */
    fun getTopToolbarHeight(includeTabStrip: Boolean): Int {
        val isToolbarAtTop = toolbarPosition == ToolbarPosition.TOP
        val toolbarHeight = appContext.resources.getDimensionPixelSize(R.dimen.browser_toolbar_height)

        return if (isToolbarAtTop && includeTabStrip) {
            toolbarHeight + appContext.resources.getDimensionPixelSize(R.dimen.tab_strip_height)
        } else if (isToolbarAtTop) {
            toolbarHeight
        } else {
            0
        }
    }

    /**
     * Returns the height of the bottom toolbar container.
     *
     * The bottom toolbar container can consist of a navigation bar, the microsurvey prompt
     * a combination of a navigation and microsurvey prompt, or be absent.
     */
    fun getBottomToolbarContainerHeight(): Int {
        val isNavBarEnabled = navigationToolbarEnabled
        val isMicrosurveyEnabled = shouldShowMicrosurveyPrompt
        val navbarHeight = appContext.resources.getDimensionPixelSize(R.dimen.browser_navbar_height)
        val microsurveyHeight =
            appContext.resources.getDimensionPixelSize(R.dimen.browser_microsurvey_height)

        return when {
            isNavBarEnabled && isMicrosurveyEnabled -> navbarHeight + microsurveyHeight
            isNavBarEnabled -> navbarHeight
            isMicrosurveyEnabled -> microsurveyHeight
            else -> 0
        }
    }

    /**
     * Indicates if the user is shown the new navigation toolbar.
     */
    var navigationToolbarEnabled by lazyFeatureFlagPreference(
        key = appContext.getPreferenceKey(R.string.pref_key_toolbar_show_navigation_toolbar),
        default = { FxNimbus.features.navigationToolbar.value().enabled },
        featureFlag = FeatureFlags.navigationToolbarEnabled,
    )

    /**
     * Indicates if the microsurvey feature is enabled.
     */
    var microsurveyFeatureEnabled by booleanPreference(
        key = appContext.getPreferenceKey(R.string.pref_key_microsurvey_feature_enabled),
        default = FxNimbus.features.microsurveys.value().enabled,
    )

    /**
     * Indicates if a microsurvey should be shown to the user.
     */
    var shouldShowMicrosurveyPrompt by booleanPreference(
        appContext.getPreferenceKey(R.string.pref_key_should_show_microsurvey_prompt),
        default = false,
    )

    /**
     * Indicates if the Set as default browser prompt for existing users feature is enabled.
     */
    var setAsDefaultBrowserPromptForExistingUsersEnabled by lazyFeatureFlagPreference(
        key = appContext.getPreferenceKey(R.string.pref_key_set_as_default_browser_prompt_enabled),
        default = { FxNimbus.features.setAsDefaultPrompt.value().enabled },
        featureFlag = true,
    )

    /**
     * Last time the Set as default Browser prompt has been displayed to the user.
     */
    var lastSetAsDefaultPromptShownTimeInMillis by longPreference(
        appContext.getPreferenceKey(R.string.pref_key_last_set_as_default_prompt_shown_time),
        default = 0L,
    )

    /**
     * Number of times the Set as default Browser prompt has been displayed to the user.
     */
    var numberOfSetAsDefaultPromptShownTimes by intPreference(
        appContext.getPreferenceKey(R.string.pref_key_number_of_set_as_default_prompt_shown_times),
        default = 0,
    )

    /**
     * Number of app cold starts between Set as default Browser prompts.
     */
    var coldStartsBetweenSetAsDefaultPrompts by intPreference(
        appContext.getPreferenceKey(R.string.pref_key_app_cold_start_count),
        default = 0,
    )

    /**
     * Number of days between Set as default Browser prompts.
     */
    private val daysBetweenDefaultBrowserPrompts: Int
        get() = FxNimbus.features.setAsDefaultPrompt.value().daysBetweenPrompts

    /**
     * Maximum number of times the Set as default Browser prompt can be displayed to the user.
     */
    private val maxNumberOfDefaultBrowserPrompts: Int
        get() = FxNimbus.features.setAsDefaultPrompt.value().maxNumberOfTimesToDisplay

    /**
     * Number of app cold starts before displaying the Set as default Browser prompt.
     */
    private val appColdStartsToShowDefaultPrompt: Int
        get() = FxNimbus.features.setAsDefaultPrompt.value().appColdStartsBetweenPrompts

    /**
     * Indicates if the Set as default Browser prompt should be displayed to the user.
     */
    val shouldShowSetAsDefaultPrompt: Boolean
        get() = setAsDefaultBrowserPromptForExistingUsersEnabled &&
            (System.currentTimeMillis() - lastSetAsDefaultPromptShownTimeInMillis) >
            daysBetweenDefaultBrowserPrompts * ONE_DAY_MS &&
            numberOfSetAsDefaultPromptShownTimes < maxNumberOfDefaultBrowserPrompts &&
            coldStartsBetweenSetAsDefaultPrompts >= appColdStartsToShowDefaultPrompt

    /**
     * Updates the relevant settings when the "Set as Default Browser" prompt is shown.
     *
     * This method increments the count of how many times the prompt has been shown,
     * records the current time as the last time the prompt was shown, and resets
     * the counter for the number of cold starts between prompts.
     */
    fun setAsDefaultPromptCalled() {
        numberOfSetAsDefaultPromptShownTimes += 1
        lastSetAsDefaultPromptShownTimeInMillis = System.currentTimeMillis()
        coldStartsBetweenSetAsDefaultPrompts = 0
    }
<<<<<<< HEAD
=======

    /**
     * A timestamp indicating the end of a deferral period, initiated when users deny submitted a crash,
     * during which we avoid showing the unsubmitted crash dialog.
     */
    var crashReportDeferredUntil by longPreference(
        appContext.getPreferenceKey(R.string.pref_key_crash_reporting_deferred_until),
        default = 0,
    )

    /**
     * A user preference indicating that crash reports should always be automatically sent. This can be updated
     * through the unsubmitted crash dialog or through data choice preferences.
     */
    var crashReportAlwaysSend by booleanPreference(
        appContext.getPreferenceKey(R.string.pref_key_crash_reporting_always_report),
        default = false,
    )

    /**
     * Indicates whether or not we should use the new crash reporter dialog.
     */
    var useNewCrashReporter by booleanPreference(
        appContext.getPreferenceKey(R.string.pref_key_use_new_crash_reporter),
        default = false,
    )

    /**
     * Indicates whether or not we should use the new bookmarks UI.
     */
    val useNewBookmarks by lazyFeatureFlagPreference(
        key = appContext.getPreferenceKey(R.string.pref_key_use_new_bookmarks_ui),
        default = { FxNimbus.features.bookmarks.value().newComposeUi },
        featureFlag = true,
    )
>>>>>>> a07f670f
}<|MERGE_RESOLUTION|>--- conflicted
+++ resolved
@@ -349,13 +349,8 @@
     )
 
     var isExperimentationEnabled by booleanPreference(
-<<<<<<< HEAD
-        appContext.getPreferenceKey(R.string.pref_key_experimentation),
-        default = false,
-=======
         appContext.getPreferenceKey(R.string.pref_key_experimentation_v2),
         default = isTelemetryEnabled,
->>>>>>> a07f670f
     )
 
     var isOverrideTPPopupsForPerformanceTest = false
@@ -940,11 +935,7 @@
 
     var shouldUseBottomToolbar by booleanPreference(
         key = appContext.getPreferenceKey(R.string.pref_key_toolbar_bottom),
-<<<<<<< HEAD
-        default = shouldDefaultToBottomToolbar(),
-=======
-        default = false,
->>>>>>> a07f670f
+        default = false,
         persistDefaultIfNotExists = true,
     )
 
@@ -2235,8 +2226,6 @@
         lastSetAsDefaultPromptShownTimeInMillis = System.currentTimeMillis()
         coldStartsBetweenSetAsDefaultPrompts = 0
     }
-<<<<<<< HEAD
-=======
 
     /**
      * A timestamp indicating the end of a deferral period, initiated when users deny submitted a crash,
@@ -2272,5 +2261,4 @@
         default = { FxNimbus.features.bookmarks.value().newComposeUi },
         featureFlag = true,
     )
->>>>>>> a07f670f
 }