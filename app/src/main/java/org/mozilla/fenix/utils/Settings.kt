/* This Source Code Form is subject to the terms of the Mozilla Public
 * License, v. 2.0. If a copy of the MPL was not distributed with this
 * file, You can obtain one at http://mozilla.org/MPL/2.0/. */

package org.mozilla.fenix.utils

import android.accessibilityservice.AccessibilityServiceInfo.CAPABILITY_CAN_PERFORM_GESTURES
import android.app.Application
import android.content.Context
import android.content.Context.MODE_PRIVATE
import android.content.SharedPreferences
import android.content.pm.ShortcutManager
import android.os.Build
import android.view.accessibility.AccessibilityManager
import androidx.annotation.VisibleForTesting
import androidx.annotation.VisibleForTesting.Companion.PRIVATE
import androidx.lifecycle.LifecycleOwner
import mozilla.components.concept.engine.Engine.HttpsOnlyMode
import mozilla.components.concept.engine.EngineSession.CookieBannerHandlingMode
import mozilla.components.feature.sitepermissions.SitePermissionsRules
import mozilla.components.feature.sitepermissions.SitePermissionsRules.Action
import mozilla.components.feature.sitepermissions.SitePermissionsRules.AutoplayAction
import mozilla.components.service.contile.ContileTopSitesProvider
import mozilla.components.support.ktx.android.content.PreferencesHolder
import mozilla.components.support.ktx.android.content.booleanPreference
import mozilla.components.support.ktx.android.content.floatPreference
import mozilla.components.support.ktx.android.content.intPreference
import mozilla.components.support.ktx.android.content.longPreference
import mozilla.components.support.ktx.android.content.stringPreference
import mozilla.components.support.ktx.android.content.stringSetPreference
import mozilla.components.support.locale.LocaleManager
import mozilla.components.support.utils.BrowsersCache
import org.mozilla.fenix.BuildConfig
import org.mozilla.fenix.Config
import org.mozilla.fenix.FeatureFlags
import org.mozilla.fenix.R
import org.mozilla.fenix.browser.browsingmode.BrowsingMode
import org.mozilla.fenix.components.metrics.MozillaProductDetector
import org.mozilla.fenix.components.settings.counterPreference
import org.mozilla.fenix.components.settings.featureFlagPreference
import org.mozilla.fenix.components.settings.lazyFeatureFlagPreference
import org.mozilla.fenix.components.toolbar.ToolbarPosition
import org.mozilla.fenix.ext.components
import org.mozilla.fenix.ext.getPreferenceKey
import org.mozilla.fenix.nimbus.CookieBannersSection
import org.mozilla.fenix.nimbus.FxNimbus
import org.mozilla.fenix.nimbus.HomeScreenSection
import org.mozilla.fenix.nimbus.Mr2022Section
import org.mozilla.fenix.nimbus.QueryParameterStrippingSection
import org.mozilla.fenix.nimbus.QueryParameterStrippingSection.QUERY_PARAMETER_STRIPPING
import org.mozilla.fenix.nimbus.QueryParameterStrippingSection.QUERY_PARAMETER_STRIPPING_ALLOW_LIST
import org.mozilla.fenix.nimbus.QueryParameterStrippingSection.QUERY_PARAMETER_STRIPPING_PMB
import org.mozilla.fenix.nimbus.QueryParameterStrippingSection.QUERY_PARAMETER_STRIPPING_STRIP_LIST
import org.mozilla.fenix.settings.PhoneFeature
import org.mozilla.fenix.settings.deletebrowsingdata.DeleteBrowsingDataOnQuitType
import org.mozilla.fenix.settings.logins.SavedLoginsSortingStrategyMenu
import org.mozilla.fenix.settings.logins.SortingStrategy
import org.mozilla.fenix.settings.registerOnSharedPreferenceChangeListener
import org.mozilla.fenix.settings.sitepermissions.AUTOPLAY_BLOCK_ALL
import org.mozilla.fenix.settings.sitepermissions.AUTOPLAY_BLOCK_AUDIBLE
import org.mozilla.fenix.wallpapers.Wallpaper
import java.security.InvalidParameterException
import java.util.UUID

private const val AUTOPLAY_USER_SETTING = "AUTOPLAY_USER_SETTING"

/**
 * A simple wrapper for SharedPreferences that makes reading preference a little bit easier.
 *
 * @param appContext Reference to application context.
 */
@Suppress("LargeClass", "TooManyFunctions")
class Settings(private val appContext: Context) : PreferencesHolder {

    companion object {
        const val FENIX_PREFERENCES = "fenix_preferences"

        private const val BLOCKED_INT = 0
        private const val ASK_TO_ALLOW_INT = 1
        private const val ALLOWED_INT = 2
        private const val CFR_COUNT_CONDITION_FOCUS_INSTALLED = 1
        private const val CFR_COUNT_CONDITION_FOCUS_NOT_INSTALLED = 3
        private const val INACTIVE_TAB_MINIMUM_TO_SHOW_AUTO_CLOSE_DIALOG = 20

        const val FOUR_HOURS_MS = 60 * 60 * 4 * 1000L
        const val ONE_MINUTE_MS = 60 * 1000L
        const val ONE_HOUR_MS = 60 * ONE_MINUTE_MS
        const val TWELVE_HOURS_MS = 60 * 60 * 12 * 1000L
        const val ONE_DAY_MS = 60 * 60 * 24 * 1000L
        const val TWO_DAYS_MS = 2 * ONE_DAY_MS
        const val THREE_DAYS_MS = 3 * ONE_DAY_MS
        const val ONE_WEEK_MS = 60 * 60 * 24 * 7 * 1000L
        const val ONE_MONTH_MS = (60 * 60 * 24 * 365 * 1000L) / 12

        /**
         * The minimum number a search groups should contain.
         */
        @VisibleForTesting
        internal var SEARCH_GROUP_MINIMUM_SITES: Int = 2

        // The maximum number of top sites to display.
        const val TOP_SITES_MAX_COUNT = 160

        /**
         * Only fetch top sites from the [ContileTopSitesProvider] when the number of default and
         * pinned sites are below this maximum threshold.
         */
        const val TOP_SITES_PROVIDER_MAX_THRESHOLD = 8

        private fun Action.toInt() = when (this) {
            Action.BLOCKED -> BLOCKED_INT
            Action.ASK_TO_ALLOW -> ASK_TO_ALLOW_INT
            Action.ALLOWED -> ALLOWED_INT
        }

        private fun AutoplayAction.toInt() = when (this) {
            AutoplayAction.BLOCKED -> BLOCKED_INT
            AutoplayAction.ALLOWED -> ALLOWED_INT
        }

        private fun Int.toAction() = when (this) {
            BLOCKED_INT -> Action.BLOCKED
            ASK_TO_ALLOW_INT -> Action.ASK_TO_ALLOW
            ALLOWED_INT -> Action.ALLOWED
            else -> throw InvalidParameterException("$this is not a valid SitePermissionsRules.Action")
        }

        private fun Int.toAutoplayAction() = when (this) {
            BLOCKED_INT -> AutoplayAction.BLOCKED
            ALLOWED_INT -> AutoplayAction.ALLOWED
            // Users from older versions may have saved invalid values. Migrate them to BLOCKED
            ASK_TO_ALLOW_INT -> AutoplayAction.BLOCKED
            else -> throw InvalidParameterException("$this is not a valid SitePermissionsRules.AutoplayAction")
        }
    }

    @VisibleForTesting
    internal val isCrashReportEnabledInBuild: Boolean =
        BuildConfig.CRASH_REPORTING && Config.channel.isReleased

    override val preferences: SharedPreferences =
        appContext.getSharedPreferences(FENIX_PREFERENCES, MODE_PRIVATE)

    /**
     * Indicates whether or not top sites should be shown on the home screen.
     */
    var showTopSitesFeature by lazyFeatureFlagPreference(
        appContext.getPreferenceKey(R.string.pref_key_show_top_sites),
        featureFlag = true,
        default = { homescreenSections[HomeScreenSection.TOP_SITES] == true },
    )

    var numberOfAppLaunches by intPreference(
        appContext.getPreferenceKey(R.string.pref_key_times_app_opened),
        default = 0,
    )

    var lastReviewPromptTimeInMillis by longPreference(
        appContext.getPreferenceKey(R.string.pref_key_last_review_prompt_shown_time),
        default = 0L,
    )

    var lastCfrShownTimeInMillis by longPreference(
        appContext.getPreferenceKey(R.string.pref_key_last_cfr_shown_time),
        default = 0L,
    )

    val canShowCfr: Boolean
        get() = (System.currentTimeMillis() - lastCfrShownTimeInMillis) > THREE_DAYS_MS

    var forceEnableZoom by booleanPreference(
        appContext.getPreferenceKey(R.string.pref_key_accessibility_force_enable_zoom),
        default = false,
    )

    var adjustCampaignId by stringPreference(
        appContext.getPreferenceKey(R.string.pref_key_adjust_campaign),
        default = "",
    )

    var adjustNetwork by stringPreference(
        appContext.getPreferenceKey(R.string.pref_key_adjust_network),
        default = "",
    )

    var adjustAdGroup by stringPreference(
        appContext.getPreferenceKey(R.string.pref_key_adjust_adgroup),
        default = "",
    )

    var adjustCreative by stringPreference(
        appContext.getPreferenceKey(R.string.pref_key_adjust_creative),
        default = "",
    )

    var nimbusExperimentsFetched by booleanPreference(
        appContext.getPreferenceKey(R.string.pref_key_nimbus_experiments_fetched),
        default = false,
    )

    var utmParamsKnown by booleanPreference(
        appContext.getPreferenceKey(R.string.pref_key_utm_params_known),
        default = false,
    )

    var utmSource by stringPreference(
        appContext.getPreferenceKey(R.string.pref_key_utm_source),
        default = "",
    )

    var utmMedium by stringPreference(
        appContext.getPreferenceKey(R.string.pref_key_utm_medium),
        default = "",
    )

    var utmCampaign by stringPreference(
        appContext.getPreferenceKey(R.string.pref_key_utm_campaign),
        default = "",
    )

    var utmTerm by stringPreference(
        appContext.getPreferenceKey(R.string.pref_key_utm_term),
        default = "",
    )

    var utmContent by stringPreference(
        appContext.getPreferenceKey(R.string.pref_key_utm_content),
        default = "",
    )

    var contileContextId by stringPreference(
        appContext.getPreferenceKey(R.string.pref_key_contile_context_id),
        default = "",
    )

    var currentWallpaperName by stringPreference(
        appContext.getPreferenceKey(R.string.pref_key_current_wallpaper),
        default = Wallpaper.Default.name,
    )

    /**
     * A cache of the text color to use on text overlaying the current wallpaper.
     * The value will be `0` if the color is unavailable.
     */
    var currentWallpaperTextColor by longPreference(
        appContext.getPreferenceKey(R.string.pref_key_current_wallpaper_text_color),
        default = 0,
    )

    /**
     * A cache of the background color to use on cards overlaying the current wallpaper when the user's
     * theme is set to Light.
     */
    var currentWallpaperCardColorLight by longPreference(
        appContext.getPreferenceKey(R.string.pref_key_current_wallpaper_card_color_light),
        default = 0,
    )

    /**
     * A cache of the background color to use on cards overlaying the current wallpaper when the user's
     * theme is set to Dark.
     */
    var currentWallpaperCardColorDark by longPreference(
        appContext.getPreferenceKey(R.string.pref_key_current_wallpaper_card_color_dark),
        default = 0,
    )

    /**
     * Indicates if the current legacy wallpaper should be migrated.
     */
    var shouldMigrateLegacyWallpaper by booleanPreference(
        key = appContext.getPreferenceKey(R.string.pref_key_should_migrate_wallpaper),
        default = true,
    )

    /**
     * Indicates if the current legacy wallpaper card colors should be migrated.
     */
    var shouldMigrateLegacyWallpaperCardColors by booleanPreference(
        key = appContext.getPreferenceKey(R.string.pref_key_should_migrate_wallpaper_card_colors),
        default = true,
    )

    /**
     * Indicates if the wallpaper onboarding dialog should be shown.
     */
    var showWallpaperOnboarding by lazyFeatureFlagPreference(
        key = appContext.getPreferenceKey(R.string.pref_key_wallpapers_onboarding),
        featureFlag = true,
        default = { mr2022Sections[Mr2022Section.WALLPAPERS_SELECTION_TOOL] == true },
    )

    var openLinksInAPrivateTab by booleanPreference(
        appContext.getPreferenceKey(R.string.pref_key_open_links_in_a_private_tab),
        default = false,
    )

    var allowScreenshotsInPrivateMode by booleanPreference(
        appContext.getPreferenceKey(R.string.pref_key_allow_screenshots_in_private_mode),
        default = false,
    )

    var shouldReturnToBrowser by booleanPreference(
        appContext.getString(R.string.pref_key_return_to_browser),
        false,
    )

    var defaultSearchEngineName by stringPreference(
        appContext.getPreferenceKey(R.string.pref_key_search_engine),
        default = "",
    )

    var openInAppOpened by booleanPreference(
        appContext.getPreferenceKey(R.string.pref_key_open_in_app_opened),
        default = false,
    )

    var installPwaOpened by booleanPreference(
        appContext.getPreferenceKey(R.string.pref_key_install_pwa_opened),
        default = false,
    )

    var showCollectionsPlaceholderOnHome by booleanPreference(
        appContext.getPreferenceKey(R.string.pref_key_show_collections_placeholder_home),
        default = true,
    )

    val isCrashReportingEnabled: Boolean
        get() = isCrashReportEnabledInBuild &&
            preferences.getBoolean(
                appContext.getPreferenceKey(R.string.pref_key_crash_reporter),
                true,
            )

    val isRemoteDebuggingEnabled by booleanPreference(
        appContext.getPreferenceKey(R.string.pref_key_remote_debugging),
        default = false,
    )

    var isTelemetryEnabled by booleanPreference(
        appContext.getPreferenceKey(R.string.pref_key_telemetry),
        default = false,
    )

    var isMarketingTelemetryEnabled by booleanPreference(
        appContext.getPreferenceKey(R.string.pref_key_marketing_telemetry),
        default = false,
    )

    var isExperimentationEnabled by booleanPreference(
        appContext.getPreferenceKey(R.string.pref_key_experimentation),
        default = false,
    )

    var isOverrideTPPopupsForPerformanceTest = false

    var showSecretDebugMenuThisSession = false

    val shouldShowSecurityPinWarningSync: Boolean
        get() = loginsSecureWarningSyncCount.underMaxCount()

    val shouldShowSecurityPinWarning: Boolean
        get() = secureWarningCount.underMaxCount()

    var shouldShowPrivacyPopWindow by booleanPreference(
        appContext.getPreferenceKey(R.string.pref_key_privacy_pop_window),
        default = true,
    )

    var shouldUseLightTheme by booleanPreference(
        appContext.getPreferenceKey(R.string.pref_key_light_theme),
        default = false,
    )

    var shouldUseAutoSize by booleanPreference(
        appContext.getPreferenceKey(R.string.pref_key_accessibility_auto_size),
        default = true,
    )

    var fontSizeFactor by floatPreference(
        appContext.getPreferenceKey(R.string.pref_key_accessibility_font_scale),
        default = 1f,
    )

    val shouldShowHistorySuggestions by booleanPreference(
        appContext.getPreferenceKey(R.string.pref_key_search_browsing_history),
        default = true,
    )

    val shouldShowBookmarkSuggestions by booleanPreference(
        appContext.getPreferenceKey(R.string.pref_key_search_bookmarks),
        default = true,
    )

    val shouldShowSyncedTabsSuggestions by booleanPreference(
        appContext.getPreferenceKey(R.string.pref_key_search_synced_tabs),
        default = true,
    )

    val shouldShowClipboardSuggestions by booleanPreference(
        appContext.getPreferenceKey(R.string.pref_key_show_clipboard_suggestions),
        default = true,
    )

    val shouldShowSearchShortcuts by booleanPreference(
        appContext.getPreferenceKey(R.string.pref_key_show_search_engine_shortcuts),
        default = false,
    )

    var gridTabView by booleanPreference(
        appContext.getPreferenceKey(R.string.pref_key_tab_view_grid),
        default = true,
    )

    var manuallyCloseTabs by booleanPreference(
        appContext.getPreferenceKey(R.string.pref_key_close_tabs_manually),
        default = true,
    )

    var closeTabsAfterOneDay by booleanPreference(
        appContext.getPreferenceKey(R.string.pref_key_close_tabs_after_one_day),
        default = false,
    )

    var closeTabsAfterOneWeek by booleanPreference(
        appContext.getPreferenceKey(R.string.pref_key_close_tabs_after_one_week),
        default = false,
    )

    var closeTabsAfterOneMonth by booleanPreference(
        appContext.getPreferenceKey(R.string.pref_key_close_tabs_after_one_month),
        default = false,
    )

    var allowThirdPartyRootCerts by booleanPreference(
        appContext.getPreferenceKey(R.string.pref_key_allow_third_party_root_certs),
        default = false,
    )

    var nimbusUsePreview by booleanPreference(
        appContext.getPreferenceKey(R.string.pref_key_nimbus_use_preview),
        default = false,
    )

    var isFirstNimbusRun: Boolean by booleanPreference(
        appContext.getPreferenceKey(R.string.pref_key_is_first_run),
        default = true,
    )

    var isFirstSplashScreenShown: Boolean by booleanPreference(
        appContext.getPreferenceKey(R.string.pref_key_is_first_splash_screen_shown),
        default = false,
    )

    var nimbusLastFetchTime: Long by longPreference(
        appContext.getPreferenceKey(R.string.pref_key_nimbus_last_fetch),
        default = 0L,
    )

    /**
     * Indicates the last time when the user was interacting with the [BrowserFragment],
     * This is useful to determine if the user has to start on the [HomeFragment]
     * or it should go directly to the [BrowserFragment].
     *
     * This value defaults to 0L because we want to know if the user never had any interaction
     * with the [BrowserFragment]
     */
    var lastBrowseActivity by longPreference(
        appContext.getPreferenceKey(R.string.pref_key_last_browse_activity_time),
        default = 0L,
    )

    /**
     * Indicates if the user has selected the option to start on the home screen after
     * four hours of inactivity.
     */
    var openHomepageAfterFourHoursOfInactivity by booleanPreference(
        appContext.getPreferenceKey(R.string.pref_key_start_on_home_after_four_hours),
        default = true,
    )

    /**
     * Indicates if the user has selected the option to always start on the home screen.
     */
    var alwaysOpenTheHomepageWhenOpeningTheApp by booleanPreference(
        appContext.getPreferenceKey(R.string.pref_key_start_on_home_always),
        default = false,
    )

    /**
     * Indicates if the user has selected the option to never start on the home screen and have
     * their last tab opened.
     */
    var alwaysOpenTheLastTabWhenOpeningTheApp by booleanPreference(
        appContext.getPreferenceKey(R.string.pref_key_start_on_home_never),
        default = false,
    )

    /**
     * Indicates if the user should start on the home screen, based on the user's preferences.
     */
    fun shouldStartOnHome(): Boolean {
        return when {
            openHomepageAfterFourHoursOfInactivity -> timeNowInMillis() - lastBrowseActivity >= FOUR_HOURS_MS
            alwaysOpenTheHomepageWhenOpeningTheApp -> true
            alwaysOpenTheLastTabWhenOpeningTheApp -> false
            else -> false
        }
    }

    /**
     * Indicates if the user has enabled the inactive tabs feature.
     */
    var inactiveTabsAreEnabled by booleanPreference(
        appContext.getPreferenceKey(R.string.pref_key_inactive_tabs),
        default = true,
    )

    /**
     * Indicates if the user has completed successfully first translation.
     */
    var showFirstTimeTranslation: Boolean by booleanPreference(
        appContext.getPreferenceKey(R.string.pref_key_show_first_time_translation),
        default = true,
    )

    @VisibleForTesting
    internal fun timeNowInMillis(): Long = System.currentTimeMillis()

    fun getTabTimeout(): Long = when {
        closeTabsAfterOneDay -> ONE_DAY_MS
        closeTabsAfterOneWeek -> ONE_WEEK_MS
        closeTabsAfterOneMonth -> ONE_MONTH_MS
        else -> Long.MAX_VALUE
    }

    enum class TabView {
        GRID, LIST
    }

    fun getTabViewPingString() = if (gridTabView) TabView.GRID.name else TabView.LIST.name

    enum class TabTimout {
        ONE_DAY, ONE_WEEK, ONE_MONTH, MANUAL
    }

    fun getTabTimeoutPingString(): String = when {
        closeTabsAfterOneDay -> {
            TabTimout.ONE_DAY.name
        }
        closeTabsAfterOneWeek -> {
            TabTimout.ONE_WEEK.name
        }
        closeTabsAfterOneMonth -> {
            TabTimout.ONE_MONTH.name
        }
        else -> {
            TabTimout.MANUAL.name
        }
    }

    fun getTabTimeoutString(): String = when {
        closeTabsAfterOneDay -> {
            appContext.getString(R.string.close_tabs_after_one_day_summary)
        }
        closeTabsAfterOneWeek -> {
            appContext.getString(R.string.close_tabs_after_one_week_summary)
        }
        closeTabsAfterOneMonth -> {
            appContext.getString(R.string.close_tabs_after_one_month_summary)
        }
        else -> {
            appContext.getString(R.string.close_tabs_manually_summary)
        }
    }

    /**
     * Get the display string for the current open links in apps setting
     */
    fun getOpenLinksInAppsString(): String =
        when (openLinksInExternalApp) {
            appContext.getString(R.string.pref_key_open_links_in_apps_always) -> {
                if (lastKnownMode == BrowsingMode.Normal) {
                    appContext.getString(R.string.preferences_open_links_in_apps_always)
                } else {
                    appContext.getString(R.string.preferences_open_links_in_apps_ask)
                }
            }
            appContext.getString(R.string.pref_key_open_links_in_apps_ask) -> {
                appContext.getString(R.string.preferences_open_links_in_apps_ask)
            }
            else -> {
                appContext.getString(R.string.preferences_open_links_in_apps_never)
            }
        }

    var shouldUseDarkTheme by booleanPreference(
        appContext.getPreferenceKey(R.string.pref_key_dark_theme),
        default = false,
    )

    var shouldFollowDeviceTheme by booleanPreference(
        appContext.getPreferenceKey(R.string.pref_key_follow_device_theme),
        default = false,
    )

    var shouldUseHttpsOnly by booleanPreference(
        appContext.getPreferenceKey(R.string.pref_key_https_only),
        default = false,
    )

    var shouldUseHttpsOnlyInAllTabs by booleanPreference(
        appContext.getPreferenceKey(R.string.pref_key_https_only_in_all_tabs),
        default = true,
    )

    var shouldUseHttpsOnlyInPrivateTabsOnly by booleanPreference(
        appContext.getPreferenceKey(R.string.pref_key_https_only_in_private_tabs),
        default = false,
    )

    var shouldUseTrackingProtection by booleanPreference(
        appContext.getPreferenceKey(R.string.pref_key_tracking_protection),
        default = true,
    )

    var shouldEnableGlobalPrivacyControl by booleanPreference(
        appContext.getPreferenceKey(R.string.pref_key_privacy_enable_global_privacy_control),
        false,
    )

    var shouldUseCookieBannerPrivateMode by lazyFeatureFlagPreference(
        appContext.getPreferenceKey(R.string.pref_key_cookie_banner_private_mode),
        featureFlag = true,
        default = { shouldUseCookieBannerPrivateModeDefaultValue },
    )

    val shouldUseCookieBannerPrivateModeDefaultValue: Boolean
        get() = cookieBannersSection[CookieBannersSection.FEATURE_SETTING_VALUE_PBM] == 1

    val shouldUseCookieBanner: Boolean
        get() = cookieBannersSection[CookieBannersSection.FEATURE_SETTING_VALUE] == 1

    val shouldShowCookieBannerUI: Boolean
        get() = cookieBannersSection[CookieBannersSection.FEATURE_UI] == 1

    val shouldEnableCookieBannerDetectOnly: Boolean
        get() = cookieBannersSection[CookieBannersSection.FEATURE_SETTING_DETECT_ONLY] == 1

    val shouldEnableCookieBannerGlobalRules: Boolean
        get() = cookieBannersSection[CookieBannersSection.FEATURE_SETTING_GLOBAL_RULES] == 1

    val shouldEnableCookieBannerGlobalRulesSubFrame: Boolean
        get() = cookieBannersSection[CookieBannersSection.FEATURE_SETTING_GLOBAL_RULES_SUB_FRAMES] == 1

    val shouldEnableQueryParameterStripping: Boolean
        get() = queryParameterStrippingSection[QUERY_PARAMETER_STRIPPING] == "1"

    val shouldEnableQueryParameterStrippingPrivateBrowsing: Boolean
        get() = queryParameterStrippingSection[QUERY_PARAMETER_STRIPPING_PMB] == "1"

    val queryParameterStrippingAllowList: String
        get() = queryParameterStrippingSection[QUERY_PARAMETER_STRIPPING_ALLOW_LIST].orEmpty()

    val queryParameterStrippingStripList: String
        get() = queryParameterStrippingSection[QUERY_PARAMETER_STRIPPING_STRIP_LIST].orEmpty()

    /**
     * Declared as a function for performance purposes. This could be declared as a variable using
     * booleanPreference like other members of this class. However, doing so will make it so it will
     * be initialized once Settings.kt is first called, which in turn will call `isDefaultBrowserBlocking()`.
     * This will lead to a performance regression since that function can be expensive to call.
     */
    fun checkIfFenixIsDefaultBrowserOnAppResume(): Boolean {
        val prefKey = appContext.getPreferenceKey(R.string.pref_key_default_browser)
        val isDefaultBrowserNow = isDefaultBrowserBlocking()
        val wasDefaultBrowserOnLastResume =
            this.preferences.getBoolean(prefKey, isDefaultBrowserNow)
        this.preferences.edit().putBoolean(prefKey, isDefaultBrowserNow).apply()
        return isDefaultBrowserNow && !wasDefaultBrowserOnLastResume
    }

    /**
     * This function is "blocking" since calling this can take approx. 30-40ms (timing taken on a
     * G5+).
     */
    fun isDefaultBrowserBlocking(): Boolean {
        val browsers = BrowsersCache.all(appContext)
        return browsers.isDefaultBrowser
    }

    var reEngagementNotificationShown by booleanPreference(
        appContext.getPreferenceKey(R.string.pref_key_re_engagement_notification_shown),
        default = false,
    )

    /**
     * Check if we should set the re-engagement notification.
     */
    fun shouldSetReEngagementNotification(): Boolean {
        return numberOfAppLaunches <= 1 && !reEngagementNotificationShown
    }

    /**
     * Check if we should show the re-engagement notification.
     */
    fun shouldShowReEngagementNotification(): Boolean {
        return !reEngagementNotificationShown && !isDefaultBrowserBlocking()
    }

    /**
     * Indicates if the re-engagement notification feature is enabled
     */
    var reEngagementNotificationEnabled by lazyFeatureFlagPreference(
        key = appContext.getPreferenceKey(R.string.pref_key_re_engagement_notification_enabled),
        default = { FxNimbus.features.reEngagementNotification.value().enabled },
        featureFlag = true,
    )

    /**
     * Indicates if the re-engagement notification feature is enabled
     */
    val reEngagementNotificationType: Int
        get() =
            FxNimbus.features.reEngagementNotification.value().type

    val shouldUseAutoBatteryTheme by booleanPreference(
        appContext.getPreferenceKey(R.string.pref_key_auto_battery_theme),
        default = false,
    )

    val useStandardTrackingProtection by booleanPreference(
        appContext.getPreferenceKey(R.string.pref_key_tracking_protection_standard_option),
        true,
    )

    val useStrictTrackingProtection by booleanPreference(
        appContext.getPreferenceKey(R.string.pref_key_tracking_protection_strict_default),
        false,
    )

    val useCustomTrackingProtection by booleanPreference(
        appContext.getPreferenceKey(R.string.pref_key_tracking_protection_custom_option),
        false,
    )

    @VisibleForTesting(otherwise = PRIVATE)
    fun setStrictETP() {
        preferences.edit().putBoolean(
            appContext.getPreferenceKey(R.string.pref_key_tracking_protection_strict_default),
            true,
        ).apply()
        preferences.edit().putBoolean(
            appContext.getPreferenceKey(R.string.pref_key_tracking_protection_standard_option),
            false,
        ).apply()
        appContext.components.let {
            val policy = it.core.trackingProtectionPolicyFactory
                .createTrackingProtectionPolicy()
            it.useCases.settingsUseCases.updateTrackingProtection.invoke(policy)
            it.useCases.sessionUseCases.reload.invoke()
        }
    }

    val blockCookiesInCustomTrackingProtection by booleanPreference(
        appContext.getPreferenceKey(R.string.pref_key_tracking_protection_custom_cookies),
        true,
    )

    val enabledTotalCookieProtection: Boolean
        get() = mr2022Sections[Mr2022Section.TCP_FEATURE] == true

    /**
     * Indicates if the total cookie protection CRF feature is enabled.
     */
    val enabledTotalCookieProtectionCFR: Boolean
        get() = mr2022Sections[Mr2022Section.TCP_CFR] == true

    /**
     * Indicates if the total cookie protection CRF should be shown.
     */
    var shouldShowTotalCookieProtectionCFR by lazyFeatureFlagPreference(
        appContext.getPreferenceKey(R.string.pref_key_should_show_total_cookie_protection_popup),
        featureFlag = true,
        default = { enabledTotalCookieProtectionCFR },
    )

    /**
     * Indicates if the total cookie protection CRF should be shown.
     */
    var shouldShowEraseActionCFR by lazyFeatureFlagPreference(
        appContext.getPreferenceKey(R.string.pref_key_should_show_erase_action_popup),
        featureFlag = true,
        default = { feltPrivateBrowsingEnabled },
    )

    /**
     * Indicates if the cookie banners CRF should be shown.
     */
    var shouldShowCookieBannersCFR by lazyFeatureFlagPreference(
        appContext.getPreferenceKey(R.string.pref_key_should_show_cookie_banners_action_popup),
        featureFlag = true,
        default = { shouldShowCookieBannerUI },
    )

    val blockCookiesSelectionInCustomTrackingProtection by stringPreference(
        key = appContext.getPreferenceKey(R.string.pref_key_tracking_protection_custom_cookies_select),
        default = if (enabledTotalCookieProtection) {
            appContext.getString(R.string.total_protection)
        } else {
            appContext.getString(R.string.social)
        },
    )

    val blockTrackingContentInCustomTrackingProtection by booleanPreference(
        appContext.getPreferenceKey(R.string.pref_key_tracking_protection_custom_tracking_content),
        true,
    )

    val blockTrackingContentSelectionInCustomTrackingProtection by stringPreference(
        appContext.getPreferenceKey(R.string.pref_key_tracking_protection_custom_tracking_content_select),
        appContext.getString(R.string.all),
    )

    val blockCryptominersInCustomTrackingProtection by booleanPreference(
        appContext.getPreferenceKey(R.string.pref_key_tracking_protection_custom_cryptominers),
        true,
    )

    val blockFingerprintersInCustomTrackingProtection by booleanPreference(
        appContext.getPreferenceKey(R.string.pref_key_tracking_protection_custom_fingerprinters),
        true,
    )

    val blockRedirectTrackersInCustomTrackingProtection by booleanPreference(
        appContext.getPreferenceKey(R.string.pref_key_tracking_protection_redirect_trackers),
        true,
    )

    /**
     * Prefer to use a fixed top toolbar when:
     * - a talkback service is enabled or
     * - switch access is enabled.
     *
     * This is automatically inferred based on the current system status. Not a setting in our app.
     */
    val shouldUseFixedTopToolbar: Boolean
        get() {
            return touchExplorationIsEnabled || switchServiceIsEnabled
        }

    var lastKnownMode: BrowsingMode = BrowsingMode.Normal
        get() {
            val lastKnownModeWasPrivate = preferences.getBoolean(
                appContext.getPreferenceKey(R.string.pref_key_last_known_mode_private),
                false,
            )

            return if (lastKnownModeWasPrivate) {
                BrowsingMode.Private
            } else {
                BrowsingMode.Normal
            }
        }
        set(value) {
            val lastKnownModeWasPrivate = (value == BrowsingMode.Private)

            preferences.edit()
                .putBoolean(
                    appContext.getPreferenceKey(R.string.pref_key_last_known_mode_private),
                    lastKnownModeWasPrivate,
                )
                .apply()

            field = value
        }

    var shouldDeleteBrowsingDataOnQuit by booleanPreference(
        appContext.getPreferenceKey(R.string.pref_key_delete_browsing_data_on_quit),
        default = false,
    )

    var deleteOpenTabs by booleanPreference(
        appContext.getPreferenceKey(R.string.pref_key_delete_open_tabs_now),
        default = true,
    )

    var deleteBrowsingHistory by booleanPreference(
        appContext.getPreferenceKey(R.string.pref_key_delete_browsing_history_now),
        default = true,
    )

    var deleteCookies by booleanPreference(
        appContext.getPreferenceKey(R.string.pref_key_delete_cookies_now),
        default = true,
    )

    var deleteCache by booleanPreference(
        appContext.getPreferenceKey(R.string.pref_key_delete_caches_now),
        default = true,
    )

    var deleteSitePermissions by booleanPreference(
        appContext.getPreferenceKey(R.string.pref_key_delete_permissions_now),
        default = true,
    )

    var deleteDownloads by booleanPreference(
        appContext.getPreferenceKey(R.string.pref_key_delete_downloads_now),
        default = true,
    )

    var shouldUseBottomToolbar by lazyFeatureFlagPreference(
        appContext.getPreferenceKey(R.string.pref_key_toolbar_bottom),
        featureFlag = true,
        default = { shouldDefaultToBottomToolbar() },
    )

    val toolbarPosition: ToolbarPosition
        get() = if (shouldUseBottomToolbar) ToolbarPosition.BOTTOM else ToolbarPosition.TOP

    var shouldStripUrl by booleanPreference(
        appContext.getPreferenceKey(R.string.pref_key_strip_url),
        default = true,
    )

    var showDisplayNameInsteadofEmail by booleanPreference(
        appContext.getPreferenceKey(R.string.pref_key_show_displayname_insteadof_email),
        default = true,
    )

    var shouldRelinquishMemoryUnderPressure by booleanPreference(
        appContext.getPreferenceKey(R.string.pref_key_relinquish_memory_under_pressure),
        default = true,
    )

    /**
     * Check each active accessibility service to see if it can perform gestures, if any can,
     * then it is *likely* a switch service is enabled. We are assuming this to be the case based on #7486
     */
    val switchServiceIsEnabled: Boolean
        get() {
            val accessibilityManager =
                appContext.getSystemService(Context.ACCESSIBILITY_SERVICE) as? AccessibilityManager

            accessibilityManager?.getEnabledAccessibilityServiceList(0)?.let { activeServices ->
                for (service in activeServices) {
                    if (service.capabilities.and(CAPABILITY_CAN_PERFORM_GESTURES) == 1) {
                        return true
                    }
                }
            }

            return false
        }

    val touchExplorationIsEnabled: Boolean
        get() {
            val accessibilityManager =
                appContext.getSystemService(Context.ACCESSIBILITY_SERVICE) as? AccessibilityManager
            return accessibilityManager?.isTouchExplorationEnabled ?: false
        }

    val accessibilityServicesEnabled: Boolean
        get() {
            return touchExplorationIsEnabled || switchServiceIsEnabled
        }

    val toolbarPositionTop: Boolean
        get() = FxNimbus.features.toolbar.value().toolbarPositionTop

    /**
     * Checks if we should default to bottom toolbar.
     */
    fun shouldDefaultToBottomToolbar(): Boolean {
        // Default accessibility users to top toolbar
        return (!touchExplorationIsEnabled && !switchServiceIsEnabled) &&
            !toolbarPositionTop
    }

    fun getDeleteDataOnQuit(type: DeleteBrowsingDataOnQuitType): Boolean =
        preferences.getBoolean(type.getPreferenceKey(appContext), false)

    fun setDeleteDataOnQuit(type: DeleteBrowsingDataOnQuitType, value: Boolean) {
        preferences.edit().putBoolean(type.getPreferenceKey(appContext), value).apply()
    }

    fun shouldDeleteAnyDataOnQuit() =
        DeleteBrowsingDataOnQuitType.values().any { getDeleteDataOnQuit(it) }

    val passwordsEncryptionKeyGenerated by booleanPreference(
        appContext.getPreferenceKey(R.string.pref_key_encryption_key_generated),
        false,
    )

    fun recordPasswordsEncryptionKeyGenerated() = preferences.edit().putBoolean(
        appContext.getPreferenceKey(R.string.pref_key_encryption_key_generated),
        true,
    ).apply()

    @VisibleForTesting(otherwise = PRIVATE)
    internal val loginsSecureWarningSyncCount = counterPreference(
        appContext.getPreferenceKey(R.string.pref_key_logins_secure_warning_sync),
        maxCount = 1,
    )

    @VisibleForTesting(otherwise = PRIVATE)
    internal val secureWarningCount = counterPreference(
        appContext.getPreferenceKey(R.string.pref_key_secure_warning),
        maxCount = 1,
    )

    fun incrementSecureWarningCount() = secureWarningCount.increment()

    fun incrementShowLoginsSecureWarningSyncCount() = loginsSecureWarningSyncCount.increment()

    val shouldShowSearchSuggestions by booleanPreference(
        appContext.getPreferenceKey(R.string.pref_key_show_search_suggestions),
        default = true,
    )

    val shouldAutocompleteInAwesomebar by booleanPreference(
        appContext.getPreferenceKey(R.string.pref_key_enable_autocomplete_urls),
        default = true,
    )

    var defaultTopSitesAdded by booleanPreference(
        appContext.getPreferenceKey(R.string.default_top_sites_added),
        default = false,
    )

    var shouldShowSearchSuggestionsInPrivate by booleanPreference(
        appContext.getPreferenceKey(R.string.pref_key_show_search_suggestions_in_private),
        default = false,
    )

    var showSearchSuggestionsInPrivateOnboardingFinished by booleanPreference(
        appContext.getPreferenceKey(R.string.pref_key_show_search_suggestions_in_private_onboarding),
        default = false,
    )

    fun incrementVisitedInstallableCount() = pwaInstallableVisitCount.increment()

    @VisibleForTesting(otherwise = PRIVATE)
    internal val pwaInstallableVisitCount = counterPreference(
        appContext.getPreferenceKey(R.string.pref_key_install_pwa_visits),
        maxCount = 3,
    )

    private val userNeedsToVisitInstallableSites: Boolean
        get() = pwaInstallableVisitCount.underMaxCount()

    val shouldShowPwaCfr: Boolean
        get() {
            if (!canShowCfr) return false
            // We only want to show this on the 3rd time a user visits a site
            if (userNeedsToVisitInstallableSites) return false

            // ShortcutManager::pinnedShortcuts is only available on Oreo+
            if (!userKnowsAboutPwas && Build.VERSION.SDK_INT >= Build.VERSION_CODES.O) {
                val manager = appContext.getSystemService(ShortcutManager::class.java)
                val alreadyHavePwaInstalled = manager != null && manager.pinnedShortcuts.size > 0

                // Users know about PWAs onboarding if they already have PWAs installed.
                userKnowsAboutPwas = alreadyHavePwaInstalled
            }
            // Show dialog only if user does not know abut PWAs
            return !userKnowsAboutPwas
        }

    var userKnowsAboutPwas by booleanPreference(
        appContext.getPreferenceKey(R.string.pref_key_user_knows_about_pwa),
        default = false,
    )

    var shouldShowOpenInAppBanner by booleanPreference(
        appContext.getPreferenceKey(R.string.pref_key_should_show_open_in_app_banner),
        default = true,
    )

    val shouldShowOpenInAppCfr: Boolean
        get() = canShowCfr && shouldShowOpenInAppBanner

    var shouldShowAutoCloseTabsBanner by booleanPreference(
        appContext.getPreferenceKey(R.string.pref_key_should_show_auto_close_tabs_banner),
        default = true,
    )

    var shouldShowInactiveTabsOnboardingPopup by booleanPreference(
        appContext.getPreferenceKey(R.string.pref_key_should_show_inactive_tabs_popup),
        default = true,
    )

    /**
     * Indicates if the auto-close dialog for inactive tabs has been dismissed before.
     */
    var hasInactiveTabsAutoCloseDialogBeenDismissed by booleanPreference(
        appContext.getPreferenceKey(R.string.pref_key_has_inactive_tabs_auto_close_dialog_dismissed),
        default = false,
    )

    /**
     * Indicates if the auto-close dialog should be visible based on
     * if the user has dismissed it before [hasInactiveTabsAutoCloseDialogBeenDismissed],
     * if the minimum number of tabs has been accumulated [numbersOfTabs]
     * and if the auto-close setting is already set to [closeTabsAfterOneMonth].
     */
    fun shouldShowInactiveTabsAutoCloseDialog(numbersOfTabs: Int): Boolean {
        return !hasInactiveTabsAutoCloseDialogBeenDismissed &&
            numbersOfTabs >= INACTIVE_TAB_MINIMUM_TO_SHOW_AUTO_CLOSE_DIALOG &&
            !closeTabsAfterOneMonth
    }

    /**
     * Indicates if the jump back in CRF should be shown.
     */
    var shouldShowJumpBackInCFR by lazyFeatureFlagPreference(
        appContext.getPreferenceKey(R.string.pref_key_should_show_jump_back_in_tabs_popup),
        featureFlag = true,
        default = { mr2022Sections[Mr2022Section.JUMP_BACK_IN_CFR] == true },
    )

    /**
     *  Returns a sitePermissions action for the provided [feature].
     */
    fun getSitePermissionsPhoneFeatureAction(
        feature: PhoneFeature,
        default: Action = Action.ASK_TO_ALLOW,
    ) =
        preferences.getInt(feature.getPreferenceKey(appContext), default.toInt()).toAction()

    /**
     * Saves the user selected autoplay setting.
     *
     * Under the hood, autoplay is represented by two settings, [AUTOPLAY_AUDIBLE] and
     * [AUTOPLAY_INAUDIBLE]. The user selection cannot be inferred from the combination of these
     * settings because, while on [AUTOPLAY_ALLOW_ON_WIFI], they will be indistinguishable from
     * either [AUTOPLAY_ALLOW_ALL] or [AUTOPLAY_BLOCK_ALL]. Because of this, we are forced to save
     * the user selected setting as well.
     */
    fun setAutoplayUserSetting(
        autoplaySetting: Int,
    ) {
        preferences.edit().putInt(AUTOPLAY_USER_SETTING, autoplaySetting).apply()
    }

    /**
     * Gets the user selected autoplay setting.
     *
     * Under the hood, autoplay is represented by two settings, [AUTOPLAY_AUDIBLE] and
     * [AUTOPLAY_INAUDIBLE]. The user selection cannot be inferred from the combination of these
     * settings because, while on [AUTOPLAY_ALLOW_ON_WIFI], they will be indistinguishable from
     * either [AUTOPLAY_ALLOW_ALL] or [AUTOPLAY_BLOCK_ALL]. Because of this, we are forced to save
     * the user selected setting as well.
     */
    fun getAutoplayUserSetting() = preferences.getInt(AUTOPLAY_USER_SETTING, AUTOPLAY_BLOCK_AUDIBLE)

    private fun getSitePermissionsPhoneFeatureAutoplayAction(
        feature: PhoneFeature,
        default: AutoplayAction = AutoplayAction.BLOCKED,
    ) = preferences.getInt(feature.getPreferenceKey(appContext), default.toInt()).toAutoplayAction()

    /**
     *  Sets a sitePermissions action for the provided [feature].
     */
    fun setSitePermissionsPhoneFeatureAction(
        feature: PhoneFeature,
        value: Action,
    ) {
        preferences.edit().putInt(feature.getPreferenceKey(appContext), value.toInt()).apply()
    }

    fun getSitePermissionsCustomSettingsRules(): SitePermissionsRules {
        return SitePermissionsRules(
            notification = getSitePermissionsPhoneFeatureAction(PhoneFeature.NOTIFICATION),
            microphone = getSitePermissionsPhoneFeatureAction(PhoneFeature.MICROPHONE),
            location = getSitePermissionsPhoneFeatureAction(PhoneFeature.LOCATION),
            camera = getSitePermissionsPhoneFeatureAction(PhoneFeature.CAMERA),
            autoplayAudible = getSitePermissionsPhoneFeatureAutoplayAction(
                feature = PhoneFeature.AUTOPLAY_AUDIBLE,
                default = AutoplayAction.BLOCKED,
            ),
            autoplayInaudible = getSitePermissionsPhoneFeatureAutoplayAction(
                feature = PhoneFeature.AUTOPLAY_INAUDIBLE,
                default = AutoplayAction.ALLOWED,
            ),
            persistentStorage = getSitePermissionsPhoneFeatureAction(PhoneFeature.PERSISTENT_STORAGE),
            crossOriginStorageAccess = getSitePermissionsPhoneFeatureAction(PhoneFeature.CROSS_ORIGIN_STORAGE_ACCESS),
            mediaKeySystemAccess = getSitePermissionsPhoneFeatureAction(PhoneFeature.MEDIA_KEY_SYSTEM_ACCESS),
        )
    }

    fun setSitePermissionSettingListener(lifecycleOwner: LifecycleOwner, listener: () -> Unit) {
        val sitePermissionKeys = listOf(
            PhoneFeature.NOTIFICATION,
            PhoneFeature.MICROPHONE,
            PhoneFeature.LOCATION,
            PhoneFeature.CAMERA,
            PhoneFeature.AUTOPLAY_AUDIBLE,
            PhoneFeature.AUTOPLAY_INAUDIBLE,
            PhoneFeature.PERSISTENT_STORAGE,
            PhoneFeature.CROSS_ORIGIN_STORAGE_ACCESS,
            PhoneFeature.MEDIA_KEY_SYSTEM_ACCESS,
        ).map { it.getPreferenceKey(appContext) }

        preferences.registerOnSharedPreferenceChangeListener(lifecycleOwner) { _, key ->
            if (key in sitePermissionKeys) listener.invoke()
        }
    }

    var shouldShowVoiceSearch by booleanPreference(
        appContext.getPreferenceKey(R.string.pref_key_show_voice_search),
        default = true,
    )

    /**
     * Used in [SearchDialogFragment.kt], [SearchFragment.kt] (deprecated), and [PairFragment.kt]
     * to see if we need to check for camera permissions before using the QR code scanner.
     */
    var shouldShowCameraPermissionPrompt by booleanPreference(
        appContext.getPreferenceKey(R.string.pref_key_camera_permissions_needed),
        default = true,
    )

    /**
     * Sets the state of permissions that have been checked, where [false] denotes already checked
     * and [true] denotes needing to check. See [shouldShowCameraPermissionPrompt].
     */
    var setCameraPermissionNeededState by booleanPreference(
        appContext.getPreferenceKey(R.string.pref_key_camera_permissions_needed),
        default = true,
    )

    var shouldPromptToSaveLogins by booleanPreference(
        appContext.getPreferenceKey(R.string.pref_key_save_logins),
        default = true,
    )

    var shouldAutofillLogins by booleanPreference(
        appContext.getPreferenceKey(R.string.pref_key_autofill_logins),
        default = true,
    )

    /**
     * Used in [SearchWidgetProvider] to update when the search widget
     * exists on home screen or if it has been removed completely.
     */
    fun setSearchWidgetInstalled(installed: Boolean) {
        val key = appContext.getPreferenceKey(R.string.pref_key_search_widget_installed_2)
        preferences.edit()
            .putBoolean(key, installed)
            .apply()
    }

    /**
     * In Bug 1853113, we changed the type of [searchWidgetInstalled] from int to boolean without
     * changing the pref key, now we have to migrate users that were using the previous type int
     * to the new one boolean. The migration will only happens if pref_key_search_widget_installed
     * is detected.
     */
    fun migrateSearchWidgetInstalledPrefIfNeeded() {
        val oldKey = "pref_key_search_widget_installed"
        val installedCount = try {
            preferences.getInt(oldKey, 0)
        } catch (e: ClassCastException) {
            0
        }

        if (installedCount > 0) {
            setSearchWidgetInstalled(true)
            preferences.edit()
                .remove(oldKey).apply()
        }
    }

    val searchWidgetInstalled by booleanPreference(
        appContext.getPreferenceKey(R.string.pref_key_search_widget_installed_2),
        default = false,
    )

    fun incrementNumTimesPrivateModeOpened() = numTimesPrivateModeOpened.increment()

    var showedPrivateModeContextualFeatureRecommender by booleanPreference(
        appContext.getPreferenceKey(R.string.pref_key_showed_private_mode_cfr),
        default = false,
    )

    private val numTimesPrivateModeOpened = counterPreference(
        appContext.getPreferenceKey(R.string.pref_key_private_mode_opened),
    )

    val shouldShowPrivateModeCfr: Boolean
        get() {
            if (!canShowCfr) return false
            val focusInstalled = MozillaProductDetector
                .getInstalledMozillaProducts(appContext as Application)
                .contains(MozillaProductDetector.MozillaProducts.FOCUS.productName)

            val showCondition = if (focusInstalled) {
                numTimesPrivateModeOpened.value >= CFR_COUNT_CONDITION_FOCUS_INSTALLED
            } else {
                numTimesPrivateModeOpened.value >= CFR_COUNT_CONDITION_FOCUS_NOT_INSTALLED
            }

            if (showCondition && !showedPrivateModeContextualFeatureRecommender) {
                return true
            }

            return false
        }

    var openLinksInExternalAppOld by booleanPreference(
        appContext.getPreferenceKey(R.string.pref_key_open_links_in_external_app_old),
        default = false,
    )

    /**
     * Check to see if we should open the link in an external app
     */
    fun shouldOpenLinksInApp(isCustomTab: Boolean = false): Boolean {
        return when (openLinksInExternalApp) {
            appContext.getString(R.string.pref_key_open_links_in_apps_always) -> true
            appContext.getString(R.string.pref_key_open_links_in_apps_ask) -> true
            /* Some applications will not work if custom tab never open links in apps, return true if it's custom tab */
            appContext.getString(R.string.pref_key_open_links_in_apps_never) -> isCustomTab
            else -> false
        }
    }

    /**
     * Check to see if we need to prompt the user if the link can be opened in an external app
     */
    fun shouldPromptOpenLinksInApp(): Boolean {
        return when (openLinksInExternalApp) {
            appContext.getString(R.string.pref_key_open_links_in_apps_always) -> false
            appContext.getString(R.string.pref_key_open_links_in_apps_ask) -> true
            appContext.getString(R.string.pref_key_open_links_in_apps_never) -> true
            else -> true
        }
    }

    var openLinksInExternalApp by stringPreference(
        key = appContext.getPreferenceKey(R.string.pref_key_open_links_in_apps),
        default = when (openLinksInExternalAppOld) {
            true -> appContext.getString(R.string.pref_key_open_links_in_apps_ask)
            false -> appContext.getString(R.string.pref_key_open_links_in_apps_never)
        },
    )

    var allowDomesticChinaFxaServer by booleanPreference(
        appContext.getPreferenceKey(R.string.pref_key_allow_domestic_china_fxa_server),
        default = true,
    )

    var overrideFxAServer by stringPreference(
        appContext.getPreferenceKey(R.string.pref_key_override_fxa_server),
        default = "",
    )

    var overrideSyncTokenServer by stringPreference(
        appContext.getPreferenceKey(R.string.pref_key_override_sync_tokenserver),
        default = "",
    )

    var overridePushServer by stringPreference(
        appContext.getPreferenceKey(R.string.pref_key_override_push_server),
        default = "",
    )

    var overrideAmoUser by stringPreference(
        appContext.getPreferenceKey(R.string.pref_key_override_amo_user),
        default = "",
    )

    var overrideAmoCollection by stringPreference(
        appContext.getPreferenceKey(R.string.pref_key_override_amo_collection),
        default = "",
    )

    var enableGeckoLogs by booleanPreference(
        appContext.getPreferenceKey(R.string.pref_key_enable_gecko_logs),
        default = Config.channel.isDebug,
    )

    fun amoCollectionOverrideConfigured(): Boolean {
        return overrideAmoUser.isNotEmpty() || overrideAmoCollection.isNotEmpty()
    }

    val customAddonsAccount by stringPreference(
        appContext.getPreferenceKey(R.string.pref_key_addons_custom_account),
        BuildConfig.AMO_COLLECTION_USER,
    )

    val customAddonsCollection by stringPreference(
        appContext.getPreferenceKey(R.string.pref_key_addons_custom_collection),
        BuildConfig.AMO_COLLECTION_NAME,
    )

    var topSitesSize by intPreference(
        appContext.getPreferenceKey(R.string.pref_key_top_sites_size),
        default = 0,
    )

    val topSitesMaxLimit by intPreference(
        appContext.getPreferenceKey(R.string.pref_key_top_sites_max_limit),
        default = TOP_SITES_MAX_COUNT,
    )

    var openTabsCount by intPreference(
        appContext.getPreferenceKey(R.string.pref_key_open_tabs_count),
        0,
    )

    var openPrivateTabsCount by intPreference(
        appContext.getPreferenceKey(R.string.pref_key_open_private_tabs_count),
        0,
    )

    var mobileBookmarksSize by intPreference(
        appContext.getPreferenceKey(R.string.pref_key_mobile_bookmarks_size),
        0,
    )

    var desktopBookmarksSize by intPreference(
        appContext.getPreferenceKey(R.string.pref_key_desktop_bookmarks_size),
        0,
    )

    /**
     * Storing number of installed add-ons for telemetry purposes
     */
    var installedAddonsCount by intPreference(
        appContext.getPreferenceKey(R.string.pref_key_installed_addons_count),
        0,
    )

    /**
     * Storing the list of installed add-ons for telemetry purposes
     */
    var installedAddonsList by stringPreference(
        appContext.getPreferenceKey(R.string.pref_key_installed_addons_list),
        default = "",
    )

    /**
     *  URLs from the user's history that contain this search param will be hidden.
     *  The value is a string with one of the following forms:
     * - "" (empty) - Disable this feature
     * - "key" - Search param named "key" with any or no value
     * - "key=" - Search param named "key" with no value
     * - "key=value" - Search param named "key" with value "value"
     */
    val frecencyFilterQuery by stringPreference(
        appContext.getPreferenceKey(R.string.pref_key_frecency_filter_query),
        default = "mfadid=adm", // Parameter provided by adM
    )

    /**
     * Storing number of enabled add-ons for telemetry purposes
     */
    var enabledAddonsCount by intPreference(
        appContext.getPreferenceKey(R.string.pref_key_enabled_addons_count),
        0,
    )

    /**
     * Storing the list of enabled add-ons for telemetry purposes
     */
    var enabledAddonsList by stringPreference(
        appContext.getPreferenceKey(R.string.pref_key_enabled_addons_list),
        default = "",
    )

    private var savedLoginsSortingStrategyString by stringPreference(
        appContext.getPreferenceKey(R.string.pref_key_saved_logins_sorting_strategy),
        default = SavedLoginsSortingStrategyMenu.Item.AlphabeticallySort.strategyString,
    )

    val savedLoginsMenuHighlightedItem: SavedLoginsSortingStrategyMenu.Item
        get() = SavedLoginsSortingStrategyMenu.Item.fromString(savedLoginsSortingStrategyString)

    var savedLoginsSortingStrategy: SortingStrategy
        get() {
            return when (savedLoginsMenuHighlightedItem) {
                SavedLoginsSortingStrategyMenu.Item.AlphabeticallySort -> SortingStrategy.Alphabetically
                SavedLoginsSortingStrategyMenu.Item.LastUsedSort -> SortingStrategy.LastUsed
            }
        }
        set(value) {
            savedLoginsSortingStrategyString = when (value) {
                is SortingStrategy.Alphabetically ->
                    SavedLoginsSortingStrategyMenu.Item.AlphabeticallySort.strategyString
                is SortingStrategy.LastUsed ->
                    SavedLoginsSortingStrategyMenu.Item.LastUsedSort.strategyString
            }
        }

    var isPullToRefreshEnabledInBrowser by booleanPreference(
        appContext.getPreferenceKey(R.string.pref_key_website_pull_to_refresh),
        default = Config.channel.isNightlyOrDebug,
    )

    var isDynamicToolbarEnabled by booleanPreference(
        appContext.getPreferenceKey(R.string.pref_key_dynamic_toolbar),
        default = true,
    )

    var isSwipeToolbarToSwitchTabsEnabled by booleanPreference(
        appContext.getPreferenceKey(R.string.pref_key_swipe_toolbar_switch_tabs),
        default = true,
    )

    var addressFeature by featureFlagPreference(
        appContext.getPreferenceKey(R.string.pref_key_show_address_feature),
        default = true,
        featureFlag = isAddressFeatureEnabled(appContext),
    )

    /**
     * Show the Addresses autofill feature.
     */
    private fun isAddressFeatureEnabled(context: Context): Boolean {
        val langTag = LocaleManager.getCurrentLocale(context)
            ?.toLanguageTag() ?: LocaleManager.getSystemDefault().toLanguageTag()
        return listOf(
            "en-US",
            "en-CA",
            "fr-CA",
        ).contains(langTag)
    }

    private val mr2022Sections: Map<Mr2022Section, Boolean>
        get() =
            FxNimbus.features.mr2022.value().sectionsEnabled

    private val cookieBannersSection: Map<CookieBannersSection, Int>
        get() =
            FxNimbus.features.cookieBanners.value().sectionsEnabled

    private val queryParameterStrippingSection: Map<QueryParameterStrippingSection, String>
        get() =
            FxNimbus.features.queryParameterStripping.value().sectionsEnabled

    private val homescreenSections: Map<HomeScreenSection, Boolean>
        get() =
            FxNimbus.features.homescreen.value().sectionsEnabled

    var historyMetadataUIFeature by lazyFeatureFlagPreference(
        appContext.getPreferenceKey(R.string.pref_key_history_metadata_feature),
        default = { homescreenSections[HomeScreenSection.RECENT_EXPLORATIONS] == true },
        featureFlag = true,
    )

    /**
     * Indicates if sync onboarding CFR should be shown.
     */
    var showSyncCFR by lazyFeatureFlagPreference(
        appContext.getPreferenceKey(R.string.pref_key_should_show_sync_cfr),
        featureFlag = true,
        default = { mr2022Sections[Mr2022Section.SYNC_CFR] == true },
    )

    /**
     * Indicates if home onboarding dialog should be shown.
     */
    var showHomeOnboardingDialog by lazyFeatureFlagPreference(
        appContext.getPreferenceKey(R.string.pref_key_should_show_home_onboarding_dialog),
        featureFlag = true,
        default = { mr2022Sections[Mr2022Section.HOME_ONBOARDING_DIALOG_EXISTING_USERS] == true },
    )

    /**
     * Indicates if the recent tabs functionality should be visible.
     */
    var showRecentTabsFeature by lazyFeatureFlagPreference(
        appContext.getPreferenceKey(R.string.pref_key_recent_tabs),
        featureFlag = true,
        default = { homescreenSections[HomeScreenSection.JUMP_BACK_IN] == true },
    )

    /**
     * Indicates if the recent saved bookmarks functionality should be visible.
     */
    var showRecentBookmarksFeature by lazyFeatureFlagPreference(
        appContext.getPreferenceKey(R.string.pref_key_recent_bookmarks),
        default = { homescreenSections[HomeScreenSection.RECENTLY_SAVED] == true },
        featureFlag = true,
    )

    /**
     * Storing desktop item checkbox value in the home screen menu.
     * If set to true, next opened tab from home screen will be opened in desktop mode.
     */
    var openNextTabInDesktopMode by booleanPreference(
        appContext.getPreferenceKey(R.string.pref_key_open_next_tab_desktop_mode),
        default = false,
    )

    var signedInFxaAccount by booleanPreference(
        appContext.getPreferenceKey(R.string.pref_key_fxa_signed_in),
        default = false,
    )

    /**
     * Storing the user choice from the "Credit cards" settings for whether save and autofill cards
     * should be enabled or not.
     * If set to `true` when the user focuses on credit card fields in the webpage an Android prompt letting her
     * select the card details to be automatically filled will appear.
     */
    var shouldAutofillCreditCardDetails by booleanPreference(
        appContext.getPreferenceKey(R.string.pref_key_credit_cards_save_and_autofill_cards),
        default = true,
    )

    /**
     * Stores the user choice from the "Autofill Addresses" settings for whether
     * save and autofill addresses should be enabled or not.
     * If set to `true` when the user focuses on address fields in a webpage an Android prompt is shown,
     * allowing the selection of an address details to be automatically filled in the webpage fields.
     */
    var shouldAutofillAddressDetails by booleanPreference(
        appContext.getPreferenceKey(R.string.pref_key_addresses_save_and_autofill_addresses),
        default = true,
    )

    /**
     * Indicates if the Pocket recommended stories homescreen section should be shown.
     */
    var showPocketRecommendationsFeature by lazyFeatureFlagPreference(
        appContext.getPreferenceKey(R.string.pref_key_pocket_homescreen_recommendations),
        featureFlag = FeatureFlags.isPocketRecommendationsFeatureEnabled(appContext),
        default = { homescreenSections[HomeScreenSection.POCKET] == true },
    )

    /**
     * Indicates if the Pocket recommendations homescreen section should also show sponsored stories.
     */
    val showPocketSponsoredStories by lazyFeatureFlagPreference(
        key = appContext.getPreferenceKey(R.string.pref_key_pocket_sponsored_stories),
        default = { homescreenSections[HomeScreenSection.POCKET_SPONSORED_STORIES] == true },
        featureFlag = FeatureFlags.isPocketSponsoredStoriesFeatureEnabled(appContext),
    )

    /**
     * Get the profile id to use in the sponsored stories communications with the Pocket endpoint.
     */
    val pocketSponsoredStoriesProfileId by stringPreference(
        appContext.getPreferenceKey(R.string.pref_key_pocket_sponsored_stories_profile),
        default = UUID.randomUUID().toString(),
        persistDefaultIfNotExists = true,
    )

    /**
     *  Whether or not to display the Pocket sponsored stories parameter secret settings.
     */
    var useCustomConfigurationForSponsoredStories by booleanPreference(
        appContext.getPreferenceKey(R.string.pref_key_custom_sponsored_stories_parameters_enabled),
        default = false,
    )

    /**
     * Site parameter used to set the spoc content.
     */
    var pocketSponsoredStoriesSiteId by stringPreference(
        appContext.getPreferenceKey(R.string.pref_key_custom_sponsored_stories_site_id),
        default = "",
    )

    /**
     * Country parameter used to set the spoc content.
     */
    var pocketSponsoredStoriesCountry by stringPreference(
        appContext.getPreferenceKey(R.string.pref_key_custom_sponsored_stories_country),
        default = "",
    )

    /**
     * City parameter used to set the spoc content.
     */
    var pocketSponsoredStoriesCity by stringPreference(
        appContext.getPreferenceKey(R.string.pref_key_custom_sponsored_stories_city),
        default = "",
    )

    /**
     * Indicates if the Contile functionality should be visible.
     */
    var showContileFeature by booleanPreference(
        key = appContext.getPreferenceKey(R.string.pref_key_enable_contile),
        default = false,
    )

    /**
     * Indicates if the Unified Search feature should be visible.
     */
    var showUnifiedSearchFeature by lazyFeatureFlagPreference(
        key = appContext.getPreferenceKey(R.string.pref_key_show_unified_search_2),
        default = { FxNimbus.features.unifiedSearch.value().enabled },
        featureFlag = true,
    )

    /**
     * Blocklist used to filter items from the home screen that have previously been removed.
     */
    var homescreenBlocklist by stringSetPreference(
        appContext.getPreferenceKey(R.string.pref_key_home_blocklist),
        default = setOf(),
    )

    /**
     * Indicates if notification pre permission prompt feature is enabled.
     */
    var notificationPrePermissionPromptEnabled by lazyFeatureFlagPreference(
        key = appContext.getPreferenceKey(R.string.pref_key_notification_pre_permission_prompt_enabled),
        default = { FxNimbus.features.prePermissionNotificationPrompt.value().enabled },
        featureFlag = true,
    )

    /**
     * Indicates if notification permission prompt has been shown to the user.
     */
    var isNotificationPrePermissionShown by booleanPreference(
        key = appContext.getPreferenceKey(R.string.pref_key_is_notification_pre_permission_prompt_shown),
        default = false,
    )

    /**
     * Returns whether onboarding should be shown to the user.
     *
     * @param hasUserBeenOnboarded Boolean to indicate whether the user has been onboarded.
     * @param isLauncherIntent Boolean to indicate whether the app was launched on tapping on the
     * app icon.
     */
    fun shouldShowOnboarding(hasUserBeenOnboarded: Boolean, isLauncherIntent: Boolean): Boolean {
        return if (!hasUserBeenOnboarded && isLauncherIntent) {
            FxNimbus.features.junoOnboarding.recordExposure()
            true
        } else {
            false
        }
    }

    val feltPrivateBrowsingEnabled by lazyFeatureFlagPreference(
        key = appContext.getPreferenceKey(R.string.pref_key_should_enable_felt_privacy),
        featureFlag = true,
        default = {
            FxNimbus.features.privateBrowsing.recordExposure()
            FxNimbus.features.privateBrowsing.value().feltPrivacyEnabled
        },
    )

    /**
     * Indicates if the review quality check feature is enabled by the user.
     */
    var isReviewQualityCheckEnabled by booleanPreference(
        key = appContext.getPreferenceKey(R.string.pref_key_is_review_quality_check_enabled),
        default = false,
    )

    /**
     * Indicates if the review quality check product recommendations option is enabled by the user.
     */
    var isReviewQualityCheckProductRecommendationsEnabled by booleanPreference(
        key = appContext.getPreferenceKey(R.string.pref_key_is_review_quality_check_product_recommendations_enabled),
        default = false,
    )

    /**
     * Indicates if the review quality check CFR should be displayed to the user.
     */
    var shouldShowReviewQualityCheckCFR by booleanPreference(
        key = appContext.getPreferenceKey(R.string.pref_key_should_show_review_quality_cfr),
        default = true,
    )

    /**
     * Time in milliseconds when the user was first presented the review quality check feature CFR.
     */
    var reviewQualityCheckCfrDisplayTimeInMillis by longPreference(
        appContext.getPreferenceKey(R.string.pref_key_should_show_review_quality_cfr_displayed_time),
        default = 0L,
    )

    /**
     * Time in milliseconds since the user first opted in the review quality check feature.
     */
    var reviewQualityCheckOptInTimeInMillis by longPreference(
        appContext.getPreferenceKey(R.string.pref_key_should_show_review_quality_opt_in_time),
        default = 0L,
    )

    /**
     * Counts how many times any Review Checker CFR was closed after being presented to the user.
     * When closed 3 times, the CFR will not be shown anymore.
     */
    var reviewQualityCheckCFRClosedCounter by intPreference(
        appContext.getPreferenceKey(R.string.pref_key_review_quality_cfr_shown_counter),
        default = 0,
    )

    /**
     * Get the current mode for how https-only is enabled.
     */
    fun getHttpsOnlyMode(): HttpsOnlyMode {
        return if (!shouldUseHttpsOnly) {
            HttpsOnlyMode.DISABLED
        } else if (shouldUseHttpsOnlyInPrivateTabsOnly) {
            HttpsOnlyMode.ENABLED_PRIVATE_ONLY
        } else {
            HttpsOnlyMode.ENABLED
        }
    }

    /**
     * Get the current mode for cookie banner handling
     */
    fun getCookieBannerHandling(): CookieBannerHandlingMode {
        return when (shouldUseCookieBanner) {
            true -> CookieBannerHandlingMode.REJECT_ALL
            false -> {
                CookieBannerHandlingMode.DISABLED
            }
        }
    }

    /**
     * Get the current mode for cookie banner handling
     */
    fun getCookieBannerHandlingPrivateMode(): CookieBannerHandlingMode {
        return when (shouldUseCookieBannerPrivateMode) {
            true -> CookieBannerHandlingMode.REJECT_ALL
            false -> {
                CookieBannerHandlingMode.DISABLED
            }
        }
    }

    var setAsDefaultGrowthSent by booleanPreference(
        key = appContext.getPreferenceKey(R.string.pref_key_growth_set_as_default),
        default = false,
    )

    var firstWeekSeriesGrowthSent by booleanPreference(
        key = appContext.getPreferenceKey(R.string.pref_key_growth_first_week_series_sent),
        default = false,
    )

    var firstWeekDaysOfUseGrowthData by stringSetPreference(
        key = appContext.getPreferenceKey(R.string.pref_key_growth_first_week_days_of_use),
        default = setOf(),
    )

    var adClickGrowthSent by booleanPreference(
        key = appContext.getPreferenceKey(R.string.pref_key_growth_ad_click_sent),
        default = false,
    )

    var usageTimeGrowthData by longPreference(
        key = appContext.getPreferenceKey(R.string.pref_key_growth_usage_time),
        default = -1,
    )

    var usageTimeGrowthSent by booleanPreference(
        key = appContext.getPreferenceKey(R.string.pref_key_growth_usage_time_sent),
        default = false,
    )

    var resumeGrowthLastSent by longPreference(
        key = appContext.getPreferenceKey(R.string.pref_key_growth_resume_last_sent),
        default = 0,
    )

    var uriLoadGrowthLastSent by longPreference(
        key = appContext.getPreferenceKey(R.string.pref_key_growth_uri_load_last_sent),
        default = 0,
    )

    /**
     * Indicates if the Tabs Tray to Compose changes are enabled.
     */
    var enableTabsTrayToCompose by booleanPreference(
        key = appContext.getPreferenceKey(R.string.pref_key_enable_tabs_tray_to_compose),
        default = FeatureFlags.composeTabsTray,
    )

    /**
     * Indicates if the Compose Top Sites are enabled.
     */
    var enableComposeTopSites by booleanPreference(
        key = appContext.getPreferenceKey(R.string.pref_key_enable_compose_top_sites),
        default = FeatureFlags.composeTopSites,
    )

    /**
     * Indicates if Firefox translations are enabled.
     */
    var enableTranslations by booleanPreference(
        key = appContext.getPreferenceKey(R.string.pref_key_enable_translations),
        default = false,
    )

    /**
     * Adjust Activated User sent
     */
    var growthUserActivatedSent by booleanPreference(
        key = appContext.getPreferenceKey(R.string.pref_key_growth_user_activated_sent),
        default = false,
    )

    /**
     * Font List Telemetry Ping Sent
     */
    var numFontListSent by intPreference(
        key = appContext.getPreferenceKey(R.string.pref_key_num_font_list_sent),
        default = 0,
    )

    /**
     * Indicates how many days in the first week user opened the app.
     */
    val growthEarlyUseCount = counterPreference(
        appContext.getPreferenceKey(R.string.pref_key_growth_early_browse_count),
        maxCount = 3,
    )

    var growthEarlyUseCountLastIncrement by longPreference(
        key = appContext.getPreferenceKey(R.string.pref_key_growth_early_browse_count_last_increment),
        default = 0L,
    )

    /**
     * Indicates how many days in the first week user searched in the app.
     */
    var growthEarlySearchUsed by booleanPreference(
        key = appContext.getPreferenceKey(R.string.pref_key_growth_early_search),
        default = false,
    )

    /**
     * Indicates if the new Search settings UI is enabled.
     */
    var enableUnifiedSearchSettingsUI: Boolean = showUnifiedSearchFeature && FeatureFlags.unifiedSearchSettings

    /**
     * Indicates if hidden engines were restored due to migration to unified search settings UI.
     * Should be removed once we expect the majority of the users to migrate.
     * Tracking: https://bugzilla.mozilla.org/show_bug.cgi?id=1850767
     */
    var hiddenEnginesRestored: Boolean by booleanPreference(
        appContext.getPreferenceKey(R.string.pref_key_hidden_engines_restored),
        default = false,
    )

    /**
     * Indicates if Firefox Suggest is enabled.
     */
    var enableFxSuggest by lazyFeatureFlagPreference(
        key = appContext.getPreferenceKey(R.string.pref_key_enable_fxsuggest),
        default = { FxNimbus.features.fxSuggest.value().enabled },
        featureFlag = FeatureFlags.fxSuggest,
    )

    /**
     * Indicates if SuggestStrongPassword feature is enabled.
     */
    var enableSuggestStrongPassword by lazyFeatureFlagPreference(
        key = appContext.getPreferenceKey(R.string.pref_key_enable_suggest_strong_password),
        default = { FxNimbus.features.fxStrongPassword.value().enabled },
        featureFlag = FeatureFlags.suggestStrongPassword,
    )

    /**
     * Indicates if the user has chosen to show sponsored search suggestions in the awesomebar.
     * The default value is computed lazily, and based on whether Firefox Suggest is enabled.
     */
    var showSponsoredSuggestions by lazyFeatureFlagPreference(
        key = appContext.getPreferenceKey(R.string.pref_key_show_sponsored_suggestions),
        default = { enableFxSuggest },
        featureFlag = FeatureFlags.fxSuggest,
    )

    /**
     * Indicates if the user has chosen to show search suggestions for web content in the
     * awesomebar. The default value is computed lazily, and based on whether Firefox Suggest
     * is enabled.
     */
    var showNonSponsoredSuggestions by lazyFeatureFlagPreference(
        key = appContext.getPreferenceKey(R.string.pref_key_show_nonsponsored_suggestions),
        default = { enableFxSuggest },
        featureFlag = FeatureFlags.fxSuggest,
    )

    /**
<<<<<<< HEAD
    * Indicates if the user has chosen to show most visted sites with pinned sites
    */
    var showTopRecentSites by booleanPreference(
        appContext.getPreferenceKey(R.string.pref_key_show_top_recent_sites),
        default = false,
    )

    /**
     * Indicates if the user has chosen to show Switch to tab suggestion
     */
    var shouldShowSessionSuggestions by booleanPreference(
        appContext.getPreferenceKey(R.string.pref_key_search_opened_tabs),
        default = true,
    )

    /**
     * Indicates if the user has chosen to show success download dialog
     */
    var shouldShowSuccessDownloadDialog by booleanPreference(
        appContext.getPreferenceKey(R.string.pref_key_success_download_dialog),
        default = true,
=======
     * Indicates that the user does not want warned of a translations
     * model download while in data saver mode and using mobile data.
     */
    var ignoreTranslationsDataSaverWarning by booleanPreference(
        appContext.getPreferenceKey(R.string.pref_key_ignore_translations_data_saver_warning),
        default = false,
>>>>>>> 02782e4f
    )

    /**
     * Indicates if the user is shown new redesigned Toolbar UI.
     */
    var enableRedesignToolbar by lazyFeatureFlagPreference(
        key = appContext.getPreferenceKey(R.string.pref_key_toolbar_use_redesign),
        default = { FeatureFlags.completeToolbarRedesignEnabled },
        featureFlag = FeatureFlags.completeToolbarRedesignEnabled,
    )

    /**
     * Indicates if the user is shown incomplete new redesigned Toolbar UI components and behaviors.
     *
     * DEV ONLY
     */
    var enableIncompleteToolbarRedesign by lazyFeatureFlagPreference(
        key = appContext.getPreferenceKey(R.string.pref_key_toolbar_use_redesign_incomplete),
        default = { false },
        featureFlag = FeatureFlags.incompleteToolbarRedesignEnabled,
    )
}<|MERGE_RESOLUTION|>--- conflicted
+++ resolved
@@ -1991,7 +1991,6 @@
     )
 
     /**
-<<<<<<< HEAD
     * Indicates if the user has chosen to show most visted sites with pinned sites
     */
     var showTopRecentSites by booleanPreference(
@@ -2000,6 +1999,15 @@
     )
 
     /**
+     * Indicates that the user does not want warned of a translations
+     * model download while in data saver mode and using mobile data.
+     */
+    var ignoreTranslationsDataSaverWarning by booleanPreference(
+        appContext.getPreferenceKey(R.string.pref_key_ignore_translations_data_saver_warning),
+        default = false,
+    )
+
+    /**
      * Indicates if the user has chosen to show Switch to tab suggestion
      */
     var shouldShowSessionSuggestions by booleanPreference(
@@ -2013,14 +2021,6 @@
     var shouldShowSuccessDownloadDialog by booleanPreference(
         appContext.getPreferenceKey(R.string.pref_key_success_download_dialog),
         default = true,
-=======
-     * Indicates that the user does not want warned of a translations
-     * model download while in data saver mode and using mobile data.
-     */
-    var ignoreTranslationsDataSaverWarning by booleanPreference(
-        appContext.getPreferenceKey(R.string.pref_key_ignore_translations_data_saver_warning),
-        default = false,
->>>>>>> 02782e4f
     )
 
     /**
