--- conflicted
+++ resolved
@@ -83,10 +83,7 @@
 import org.mozilla.fenix.GleanMetrics.Preferences
 import org.mozilla.fenix.GleanMetrics.SearchDefaultEngine
 import org.mozilla.fenix.GleanMetrics.ShoppingSettings
-<<<<<<< HEAD
-=======
 import org.mozilla.fenix.GleanMetrics.TabStrip
->>>>>>> b8e57309
 import org.mozilla.fenix.GleanMetrics.TopSites
 import org.mozilla.fenix.components.Components
 import org.mozilla.fenix.components.Core
@@ -577,7 +574,6 @@
 
         runOnlyInMainProcess {
             components.core.icons.onTrimMemory(level)
-<<<<<<< HEAD
             // We want to be judicious in passing low mamory messages to
             // android-components, because it is (at time of writing) hardcoded
             // to drop tab states (and any user data in them) as soon as we
@@ -593,9 +589,6 @@
                 components.core.store.dispatch(SystemAction.LowMemoryAction(level))
             }
             // Otherwise we will die for our RAM, if pressed.
-=======
-            components.core.store.dispatch(SystemAction.LowMemoryAction(level))
->>>>>>> b8e57309
         }
     }
 
@@ -890,11 +883,8 @@
             userHasOnboarded.set(settings.reviewQualityCheckOptInTimeInMillis != 0L)
             disabledAds.set(!settings.isReviewQualityCheckProductRecommendationsEnabled)
         }
-<<<<<<< HEAD
-=======
 
         TabStrip.enabled.set(settings.isTabletAndTabStripEnabled)
->>>>>>> b8e57309
     }
 
     @VisibleForTesting
