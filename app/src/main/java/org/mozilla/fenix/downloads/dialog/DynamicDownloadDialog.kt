/* This Source Code Form is subject to the terms of the Mozilla Public
 * License, v. 2.0. If a copy of the MPL was not distributed with this
 * file, You can obtain one at http://mozilla.org/MPL/2.0/. */

package org.mozilla.fenix.downloads.dialog

import android.content.Context
import android.text.method.ScrollingMovementMethod
import android.view.View
import android.webkit.MimeTypeMap
import androidx.annotation.VisibleForTesting
import androidx.coordinatorlayout.widget.CoordinatorLayout
import mozilla.components.browser.state.state.content.DownloadState
import mozilla.components.feature.downloads.AbstractFetchDownloadService
import mozilla.components.feature.downloads.toMegabyteOrKilobyteString
import org.mozilla.fenix.R
import org.mozilla.fenix.databinding.DownloadDialogLayoutBinding
<<<<<<< HEAD
=======
import org.mozilla.fenix.ext.components
>>>>>>> a07f670f
import org.mozilla.fenix.ext.settings

/**
 * [DynamicDownloadDialog] is used to show a view in the current tab to the user, triggered when
 *  downloadFeature.onDownloadStopped gets invoked. It uses [DynamicDownloadDialogBehavior] to
 *  hide when the users scrolls through a website as to not impede his activities.
 */
@Suppress("LongParameterList")
class DynamicDownloadDialog(
    private val context: Context,
    private val downloadState: DownloadState?,
    private val didFail: Boolean,
    private val tryAgain: (String) -> Unit,
    private val onCannotOpenFile: (DownloadState) -> Unit,
    private val binding: DownloadDialogLayoutBinding,
    private val onDismiss: () -> Unit,
) {

    private val settings = context.settings()

    init {
        setupDownloadDialog()
    }

    private fun setupDownloadDialog() {
        if (downloadState == null) return

        if (didFail) {
            binding.downloadDialogTitle.text =
                context.getString(R.string.mozac_feature_downloads_failed_notification_text2)

            binding.downloadDialogIcon.setImageResource(
                mozilla.components.feature.downloads.R.drawable.mozac_feature_download_ic_download_failed,
            )

            binding.downloadDialogActionButton.apply {
                text = context.getString(
                    mozilla.components.feature.downloads.R.string.mozac_feature_downloads_button_try_again,
                )
                setOnClickListener {
                    tryAgain(downloadState.id)
                    dismiss()
                }
            }
        } else {
            val titleText = context.getString(
                R.string.mozac_feature_downloads_completed_notification_text2,
            ) + " (${downloadState.contentLength?.toMegabyteOrKilobyteString()})"

            binding.downloadDialogTitle.text = titleText

            binding.downloadDialogIcon.setImageResource(
                mozilla.components.feature.downloads.R.drawable.mozac_feature_download_ic_download_complete,
            )

            binding.downloadDialogActionButton.apply {
                text = context.getString(
                    mozilla.components.feature.downloads.R.string.mozac_feature_downloads_button_open,
                )
                setOnClickListener {
                    val fileWasOpened = AbstractFetchDownloadService.openFile(
                        applicationContext = context.applicationContext,
                        download = downloadState,
                    )

                    if (!fileWasOpened) {
                        onCannotOpenFile(downloadState)
                    }

                    dismiss()
                }
            }
        }

        binding.downloadDialogCloseButton.setOnClickListener {
            dismiss()
        }

        binding.downloadDialogFilename.text = downloadState.fileName
        binding.downloadDialogFilename.movementMethod = ScrollingMovementMethod()
    }

    fun show() {
        (binding.root.layoutParams as CoordinatorLayout.LayoutParams).apply {
            if (behavior == null) {
                behavior = DynamicDownloadDialogBehavior<View>(
                    binding.root,
                    context.settings(),
                )
            }
            (behavior as DynamicDownloadDialogBehavior).forceExpand(binding.root)
        }

<<<<<<< HEAD
        if(!settings.shouldShowSuccessDownloadDialog && !didFail) {
            dismiss()
        }
=======
        binding.root.visibility = View.VISIBLE
>>>>>>> a07f670f
    }

    @VisibleForTesting
    internal fun dismiss() {
        binding.root.visibility = View.GONE
        (binding.root.layoutParams as CoordinatorLayout.LayoutParams).behavior = null
        onDismiss()
    }

    companion object {
        fun getCannotOpenFileErrorMessage(context: Context, download: DownloadState): String {
            val fileExt = MimeTypeMap.getFileExtensionFromUrl(
                download.filePath,
            )
            return context.getString(
                R.string.mozac_feature_downloads_open_not_supported1,
                fileExt,
            )
        }
    }
}<|MERGE_RESOLUTION|>--- conflicted
+++ resolved
@@ -15,10 +15,7 @@
 import mozilla.components.feature.downloads.toMegabyteOrKilobyteString
 import org.mozilla.fenix.R
 import org.mozilla.fenix.databinding.DownloadDialogLayoutBinding
-<<<<<<< HEAD
-=======
 import org.mozilla.fenix.ext.components
->>>>>>> a07f670f
 import org.mozilla.fenix.ext.settings
 
 /**
@@ -112,13 +109,10 @@
             (behavior as DynamicDownloadDialogBehavior).forceExpand(binding.root)
         }
 
-<<<<<<< HEAD
         if(!settings.shouldShowSuccessDownloadDialog && !didFail) {
             dismiss()
         }
-=======
         binding.root.visibility = View.VISIBLE
->>>>>>> a07f670f
     }
 
     @VisibleForTesting
