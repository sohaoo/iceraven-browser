/* This Source Code Form is subject to the terms of the Mozilla Public
 * License, v. 2.0. If a copy of the MPL was not distributed with this
 * file, You can obtain one at http://mozilla.org/MPL/2.0/. */

package org.mozilla.fenix.components.metrics

import androidx.annotation.VisibleForTesting
import mozilla.components.browser.menu.facts.BrowserMenuFacts
import mozilla.components.browser.toolbar.facts.ToolbarFacts
import mozilla.components.concept.awesomebar.AwesomeBar
import mozilla.components.feature.autofill.facts.AutofillFacts
import mozilla.components.feature.awesomebar.facts.AwesomeBarFacts
import mozilla.components.feature.awesomebar.provider.BookmarksStorageSuggestionProvider
import mozilla.components.feature.awesomebar.provider.ClipboardSuggestionProvider
import mozilla.components.feature.awesomebar.provider.HistoryStorageSuggestionProvider
import mozilla.components.feature.awesomebar.provider.SearchSuggestionProvider
import mozilla.components.feature.awesomebar.provider.SessionSuggestionProvider
import mozilla.components.feature.contextmenu.facts.ContextMenuFacts
import mozilla.components.feature.fxsuggest.FxSuggestInteractionInfo
import mozilla.components.feature.fxsuggest.facts.FxSuggestFacts
import mozilla.components.feature.media.facts.MediaFacts
import mozilla.components.feature.prompts.dialog.GeneratedPasswordFacts
import mozilla.components.feature.prompts.dialog.LoginDialogFacts
import mozilla.components.feature.prompts.facts.AddressAutofillDialogFacts
import mozilla.components.feature.prompts.facts.CreditCardAutofillDialogFacts
import mozilla.components.feature.prompts.facts.LoginAutofillDialogFacts
import mozilla.components.feature.pwa.ProgressiveWebAppFacts
import mozilla.components.feature.search.telemetry.ads.AdsTelemetry
import mozilla.components.feature.search.telemetry.incontent.InContentTelemetry
import mozilla.components.feature.sitepermissions.SitePermissionsFacts
import mozilla.components.feature.syncedtabs.facts.SyncedTabsFacts
import mozilla.components.feature.top.sites.facts.TopSitesFacts
import mozilla.components.service.fxa.SyncFacts
import mozilla.components.support.base.Component
import mozilla.components.support.base.facts.Action
import mozilla.components.support.base.facts.Fact
import mozilla.components.support.base.facts.FactProcessor
import mozilla.components.support.base.facts.Facts
import mozilla.components.support.base.log.logger.Logger
import mozilla.components.support.webextensions.facts.WebExtensionFacts
import mozilla.telemetry.glean.private.NoExtras
import org.mozilla.fenix.BuildConfig
import org.mozilla.fenix.GleanMetrics.Addons
import org.mozilla.fenix.GleanMetrics.Addresses
import org.mozilla.fenix.GleanMetrics.AndroidAutofill
import org.mozilla.fenix.GleanMetrics.Awesomebar
import org.mozilla.fenix.GleanMetrics.BrowserSearch
import org.mozilla.fenix.GleanMetrics.ContextMenu
import org.mozilla.fenix.GleanMetrics.ContextualMenu
import org.mozilla.fenix.GleanMetrics.CreditCards
import org.mozilla.fenix.GleanMetrics.Events
import org.mozilla.fenix.GleanMetrics.FxSuggest
import org.mozilla.fenix.GleanMetrics.GeneratedPasswordDialog
import org.mozilla.fenix.GleanMetrics.LoginDialog
import org.mozilla.fenix.GleanMetrics.Logins
import org.mozilla.fenix.GleanMetrics.MediaNotification
import org.mozilla.fenix.GleanMetrics.MediaState
import org.mozilla.fenix.GleanMetrics.NavigationBar
import org.mozilla.fenix.GleanMetrics.PerfAwesomebar
import org.mozilla.fenix.GleanMetrics.Pings
import org.mozilla.fenix.GleanMetrics.ProgressiveWebApp
import org.mozilla.fenix.GleanMetrics.SitePermissions
import org.mozilla.fenix.GleanMetrics.Sync
import org.mozilla.fenix.GleanMetrics.SyncedTabs
import org.mozilla.fenix.search.awesomebar.ShortcutsSuggestionProvider
import org.mozilla.fenix.utils.Settings
import java.util.UUID
import mozilla.components.compose.browser.awesomebar.AwesomeBarFacts as ComposeAwesomeBarFacts

interface MetricController {
    fun start(type: MetricServiceType)
    fun stop(type: MetricServiceType)
    fun track(event: Event)

    companion object {
        fun create(
            services: List<MetricsService>,
            isDataTelemetryEnabled: () -> Boolean,
            isMarketingDataTelemetryEnabled: () -> Boolean,
            settings: Settings,
        ): MetricController {
            return if (BuildConfig.TELEMETRY) {
                ReleaseMetricController(
                    services,
                    isDataTelemetryEnabled,
                    isMarketingDataTelemetryEnabled,
                    settings,
                )
            } else {
                DebugMetricController()
            }
        }
    }
}

@VisibleForTesting
internal class DebugMetricController(
    private val logger: Logger = Logger(),
) : MetricController {

    override fun start(type: MetricServiceType) {
        logger.debug("DebugMetricController: start")
    }

    override fun stop(type: MetricServiceType) {
        logger.debug("DebugMetricController: stop")
    }

    override fun track(event: Event) {
        logger.debug("DebugMetricController: track event: $event")
    }
}

@VisibleForTesting
@Suppress("LargeClass")
internal class ReleaseMetricController(
    private val services: List<MetricsService>,
    private val isDataTelemetryEnabled: () -> Boolean,
    private val isMarketingDataTelemetryEnabled: () -> Boolean,
    private val settings: Settings,
) : MetricController {
    private var initialized = mutableSetOf<MetricServiceType>()

    init {
        Facts.registerProcessor(
            object : FactProcessor {
                override fun process(fact: Fact) {
                    fact.process()
                }
            },
        )
    }

    @VisibleForTesting
    @Suppress("LongMethod")
    internal fun Fact.process(): Unit = when (component to item) {
        Component.FEATURE_PROMPTS to LoginDialogFacts.Items.DISPLAY -> {
            LoginDialog.displayed.record(NoExtras())
        }
        Component.FEATURE_PROMPTS to LoginDialogFacts.Items.CANCEL -> {
            LoginDialog.cancelled.record(NoExtras())
        }
        Component.FEATURE_PROMPTS to LoginDialogFacts.Items.NEVER_SAVE -> {
            LoginDialog.neverSave.record(NoExtras())
        }
        Component.FEATURE_PROMPTS to LoginDialogFacts.Items.SAVE -> {
            LoginDialog.saved.record(NoExtras())
        }
        Component.FEATURE_PROMPTS to GeneratedPasswordFacts.Items.SHOWN -> {
            GeneratedPasswordDialog.shown.record(NoExtras())
        }
        Component.FEATURE_PROMPTS to GeneratedPasswordFacts.Items.FILLED -> {
            GeneratedPasswordDialog.filled.record(NoExtras())
        }
        Component.FEATURE_MEDIA to MediaFacts.Items.STATE -> {
            when (action) {
                Action.PLAY -> MediaState.play.record(NoExtras())
                Action.PAUSE -> MediaState.pause.record(NoExtras())
                Action.STOP -> MediaState.stop.record(NoExtras())
                else -> Unit
            }
        }
        Component.FEATURE_MEDIA to MediaFacts.Items.NOTIFICATION -> {
            when (action) {
                Action.PLAY -> MediaNotification.play.record(NoExtras())
                Action.PAUSE -> MediaNotification.pause.record(NoExtras())
                else -> Unit
            }
        }
        Component.BROWSER_TOOLBAR to ToolbarFacts.Items.MENU -> {
            if (settings.navigationToolbarEnabled) {
<<<<<<< HEAD
                NavigationBar.browserMenuTapped.record(NoExtras())
=======
                Events.browserToolbarAction.record(Events.BrowserToolbarActionExtra("menu_press"))
>>>>>>> 07ff4473
            } else {
                Events.toolbarMenuVisible.record(NoExtras())
            }
        }
        Component.UI_TABCOUNTER to ToolbarFacts.Items.TOOLBAR -> {
<<<<<<< HEAD
            if (settings.navigationToolbarEnabled) {
                NavigationBar.browserTabTrayTapped.record(NoExtras())
            } else {
                Unit
            }
        }
        Component.UI_TABCOUNTER to ToolbarFacts.Items.MENU -> {
            if (settings.navigationToolbarEnabled) {
                NavigationBar.browserTabTrayLongTapped.record(NoExtras())
            } else {
                Unit
            }
=======
            Events.browserToolbarAction.record(Events.BrowserToolbarActionExtra("tabs_tray"))
        }
        Component.UI_TABCOUNTER to ToolbarFacts.Items.MENU -> {
            Events.browserToolbarAction.record(Events.BrowserToolbarActionExtra("tabs_tray_long_press"))
>>>>>>> 07ff4473
        }
        Component.FEATURE_CONTEXTMENU to ContextMenuFacts.Items.ITEM -> {
            metadata?.get("item")?.let { item ->
                contextMenuAllowList[item]?.let { extraKey ->
                    ContextMenu.itemTapped.record(ContextMenu.ItemTappedExtra(extraKey))
                }
            }
            Unit
        }

        Component.BROWSER_MENU to BrowserMenuFacts.Items.WEB_EXTENSION_MENU_ITEM -> {
            metadata?.get("id")?.let {
                Addons.openAddonInToolbarMenu.record(Addons.OpenAddonInToolbarMenuExtra(it.toString()))
            }
            Unit
        }
        Component.FEATURE_PROMPTS to CreditCardAutofillDialogFacts.Items.AUTOFILL_CREDIT_CARD_FORM_DETECTED ->
            CreditCards.formDetected.record(NoExtras())
        Component.FEATURE_PROMPTS to CreditCardAutofillDialogFacts.Items.AUTOFILL_CREDIT_CARD_SUCCESS ->
            CreditCards.autofilled.record(NoExtras())
        Component.FEATURE_PROMPTS to CreditCardAutofillDialogFacts.Items.AUTOFILL_CREDIT_CARD_PROMPT_SHOWN ->
            CreditCards.autofillPromptShown.record(NoExtras())
        Component.FEATURE_PROMPTS to CreditCardAutofillDialogFacts.Items.AUTOFILL_CREDIT_CARD_PROMPT_EXPANDED ->
            CreditCards.autofillPromptExpanded.record(NoExtras())
        Component.FEATURE_PROMPTS to CreditCardAutofillDialogFacts.Items.AUTOFILL_CREDIT_CARD_PROMPT_DISMISSED ->
            CreditCards.autofillPromptDismissed.record(NoExtras())
        Component.FEATURE_PROMPTS to CreditCardAutofillDialogFacts.Items.AUTOFILL_CREDIT_CARD_CREATED ->
            CreditCards.savePromptCreate.record(NoExtras())
        Component.FEATURE_PROMPTS to CreditCardAutofillDialogFacts.Items.AUTOFILL_CREDIT_CARD_UPDATED ->
            CreditCards.savePromptUpdate.record(NoExtras())
        Component.FEATURE_PROMPTS to CreditCardAutofillDialogFacts.Items.AUTOFILL_CREDIT_CARD_SAVE_PROMPT_SHOWN ->
            CreditCards.savePromptShown.record(NoExtras())

        Component.FEATURE_PROMPTS to AddressAutofillDialogFacts.Items.AUTOFILL_ADDRESS_FORM_DETECTED ->
            Addresses.formDetected.record(NoExtras())
        Component.FEATURE_PROMPTS to AddressAutofillDialogFacts.Items.AUTOFILL_ADDRESS_SUCCESS ->
            Addresses.autofilled.record(NoExtras())
        Component.FEATURE_PROMPTS to AddressAutofillDialogFacts.Items.AUTOFILL_ADDRESS_PROMPT_SHOWN ->
            Addresses.autofillPromptShown.record(NoExtras())
        Component.FEATURE_PROMPTS to AddressAutofillDialogFacts.Items.AUTOFILL_ADDRESS_PROMPT_EXPANDED ->
            Addresses.autofillPromptExpanded.record(NoExtras())
        Component.FEATURE_PROMPTS to AddressAutofillDialogFacts.Items.AUTOFILL_ADDRESS_PROMPT_DISMISSED ->
            Addresses.autofillPromptDismissed.record(NoExtras())

        Component.FEATURE_PROMPTS to LoginAutofillDialogFacts.Items.AUTOFILL_LOGIN_PERFORMED ->
            Logins.autofilled.record(NoExtras())
        Component.FEATURE_PROMPTS to LoginAutofillDialogFacts.Items.AUTOFILL_LOGIN_PROMPT_SHOWN ->
            Logins.autofillPromptShown.record(NoExtras())
        Component.FEATURE_PROMPTS to LoginAutofillDialogFacts.Items.AUTOFILL_LOGIN_PROMPT_DISMISSED ->
            Logins.autofillPromptDismissed.record(NoExtras())

        Component.FEATURE_AUTOFILL to AutofillFacts.Items.AUTOFILL_REQUEST -> {
            val hasMatchingLogins =
                metadata?.get(AutofillFacts.Metadata.HAS_MATCHING_LOGINS) as Boolean?
            if (hasMatchingLogins == true) {
                AndroidAutofill.requestMatchingLogins.record(NoExtras())
            } else {
                AndroidAutofill.requestNoMatchingLogins.record(NoExtras())
            }
        }
        Component.FEATURE_AUTOFILL to AutofillFacts.Items.AUTOFILL_SEARCH -> {
            if (action == Action.SELECT) {
                AndroidAutofill.searchItemSelected.record(NoExtras())
            } else {
                AndroidAutofill.searchDisplayed.record(NoExtras())
            }
        }
        Component.FEATURE_AUTOFILL to AutofillFacts.Items.AUTOFILL_CONFIRMATION -> {
            if (action == Action.CONFIRM) {
                AndroidAutofill.confirmSuccessful.record(NoExtras())
            } else {
                AndroidAutofill.confirmCancelled.record(NoExtras())
            }
        }
        Component.FEATURE_AUTOFILL to AutofillFacts.Items.AUTOFILL_LOCK -> {
            if (action == Action.CONFIRM) {
                AndroidAutofill.unlockSuccessful.record(NoExtras())
            } else {
                AndroidAutofill.unlockCancelled.record(NoExtras())
            }
        }
        Component.FEATURE_AUTOFILL to AutofillFacts.Items.AUTOFILL_LOGIN_PASSWORD_DETECTED -> {
            Logins.passwordDetected.record(NoExtras())
        }
        Component.FEATURE_SYNCEDTABS to SyncedTabsFacts.Items.SYNCED_TABS_SUGGESTION_CLICKED -> {
            SyncedTabs.syncedTabsSuggestionClicked.record(NoExtras())
        }
        Component.FEATURE_AWESOMEBAR to AwesomeBarFacts.Items.BOOKMARK_SUGGESTION_CLICKED -> {
            Awesomebar.bookmarkSuggestionClicked.record(NoExtras())
        }
        Component.FEATURE_AWESOMEBAR to AwesomeBarFacts.Items.CLIPBOARD_SUGGESTION_CLICKED -> {
            Awesomebar.clipboardSuggestionClicked.record(NoExtras())
        }
        Component.FEATURE_AWESOMEBAR to AwesomeBarFacts.Items.HISTORY_SUGGESTION_CLICKED -> {
            Awesomebar.historySuggestionClicked.record(NoExtras())
        }
        Component.FEATURE_AWESOMEBAR to AwesomeBarFacts.Items.SEARCH_ACTION_CLICKED -> {
            Awesomebar.searchActionClicked.record(NoExtras())
        }
        Component.FEATURE_AWESOMEBAR to AwesomeBarFacts.Items.SEARCH_SUGGESTION_CLICKED -> {
            Awesomebar.searchSuggestionClicked.record(NoExtras())
        }
        Component.FEATURE_AWESOMEBAR to AwesomeBarFacts.Items.OPENED_TAB_SUGGESTION_CLICKED -> {
            Awesomebar.openedTabSuggestionClicked.record(NoExtras())
        }
        Component.FEATURE_AWESOMEBAR to AwesomeBarFacts.Items.SEARCH_TERM_SUGGESTION_CLICKED -> {
            Awesomebar.searchTermSuggestionClicked.record(NoExtras())
        }
        Component.FEATURE_CONTEXTMENU to ContextMenuFacts.Items.TEXT_SELECTION_OPTION -> {
            when (metadata?.get("textSelectionOption")?.toString()) {
                CONTEXT_MENU_COPY -> ContextualMenu.copyTapped.record(NoExtras())
                CONTEXT_MENU_SEARCH,
                CONTEXT_MENU_SEARCH_PRIVATELY,
                -> ContextualMenu.searchTapped.record(NoExtras())
                CONTEXT_MENU_SELECT_ALL -> ContextualMenu.selectAllTapped.record(NoExtras())
                CONTEXT_MENU_SHARE -> ContextualMenu.shareTapped.record(NoExtras())
                else -> Unit
            }
        }

        Component.FEATURE_FXSUGGEST to FxSuggestFacts.Items.AMP_SUGGESTION_CLICKED,
        Component.FEATURE_FXSUGGEST to FxSuggestFacts.Items.WIKIPEDIA_SUGGESTION_CLICKED,
        -> {
            val clickInfo = metadata?.get(FxSuggestFacts.MetadataKeys.INTERACTION_INFO)

            // Record an event for this click in the `events` ping. These events include the `client_id`.
            when (clickInfo) {
                is FxSuggestInteractionInfo.Amp -> {
                    Awesomebar.sponsoredSuggestionClicked.record(
                        Awesomebar.SponsoredSuggestionClickedExtra(
                            provider = "amp",
                        ),
                    )
                }
                is FxSuggestInteractionInfo.Wikipedia -> {
                    Awesomebar.nonSponsoredSuggestionClicked.record(
                        Awesomebar.NonSponsoredSuggestionClickedExtra(
                            provider = "wikipedia",
                        ),
                    )
                }
            }

            // Submit a separate `fx-suggest` ping for this click. These pings do not include the `client_id`.
            FxSuggest.pingType.set("fxsuggest-click")
            FxSuggest.isClicked.set(true)
            (metadata?.get(FxSuggestFacts.MetadataKeys.POSITION) as? Long)?.let {
                FxSuggest.position.set(it)
            }
            when (clickInfo) {
                is FxSuggestInteractionInfo.Amp -> {
                    FxSuggest.blockId.set(clickInfo.blockId)
                    FxSuggest.advertiser.set(clickInfo.advertiser)
                    FxSuggest.reportingUrl.set(clickInfo.reportingUrl)
                    FxSuggest.iabCategory.set(clickInfo.iabCategory)
                    FxSuggest.contextId.set(UUID.fromString(clickInfo.contextId))
                }
                is FxSuggestInteractionInfo.Wikipedia -> {
                    FxSuggest.advertiser.set("wikipedia")
                    FxSuggest.contextId.set(UUID.fromString(clickInfo.contextId))
                }
            }
            Pings.fxSuggest.submit()
        }

        Component.FEATURE_FXSUGGEST to FxSuggestFacts.Items.AMP_SUGGESTION_IMPRESSED,
        Component.FEATURE_FXSUGGEST to FxSuggestFacts.Items.WIKIPEDIA_SUGGESTION_IMPRESSED,
        -> {
            val impressionInfo = metadata?.get(FxSuggestFacts.MetadataKeys.INTERACTION_INFO)
            val engagementAbandoned = metadata?.get(FxSuggestFacts.MetadataKeys.ENGAGEMENT_ABANDONED) as? Boolean
                ?: false

            // Record an event for this impression in the `events` ping. These events include the `client_id`, and
            // we record them for engaged and abandoned search sessions.
            when (impressionInfo) {
                is FxSuggestInteractionInfo.Amp -> {
                    Awesomebar.sponsoredSuggestionImpressed.record(
                        Awesomebar.SponsoredSuggestionImpressedExtra(
                            provider = "amp",
                        ),
                    )
                }
                is FxSuggestInteractionInfo.Wikipedia -> {
                    Awesomebar.nonSponsoredSuggestionImpressed.record(
                        Awesomebar.NonSponsoredSuggestionImpressedExtra(
                            provider = "wikipedia",
                        ),
                    )
                }
            }

            // Submit a separate `fx-suggest` ping for this impression. These pings do not include the `client_id`,
            // and we submit them for engaged search sessions only.
            if (!engagementAbandoned) {
                FxSuggest.pingType.set("fxsuggest-impression")
                (metadata?.get(FxSuggestFacts.MetadataKeys.IS_CLICKED) as? Boolean)?.let {
                    FxSuggest.isClicked.set(it)
                }
                (metadata?.get(FxSuggestFacts.MetadataKeys.POSITION) as? Long)?.let {
                    FxSuggest.position.set(it)
                }
                when (impressionInfo) {
                    is FxSuggestInteractionInfo.Amp -> {
                        FxSuggest.blockId.set(impressionInfo.blockId)
                        FxSuggest.advertiser.set(impressionInfo.advertiser)
                        FxSuggest.reportingUrl.set(impressionInfo.reportingUrl)
                        FxSuggest.iabCategory.set(impressionInfo.iabCategory)
                        FxSuggest.contextId.set(UUID.fromString(impressionInfo.contextId))
                    }
                    is FxSuggestInteractionInfo.Wikipedia -> {
                        FxSuggest.advertiser.set("wikipedia")
                        FxSuggest.contextId.set(UUID.fromString(impressionInfo.contextId))
                    }
                }
                Pings.fxSuggest.submit()
            }

            Unit
        }

        Component.FEATURE_PWA to ProgressiveWebAppFacts.Items.HOMESCREEN_ICON_TAP -> {
            ProgressiveWebApp.homescreenTap.record(NoExtras())
        }
        Component.FEATURE_PWA to ProgressiveWebAppFacts.Items.INSTALL_SHORTCUT -> {
            ProgressiveWebApp.installTap.record(NoExtras())
        }

        Component.FEATURE_SEARCH to AdsTelemetry.SERP_ADD_CLICKED -> {
            BrowserSearch.adClicks[value!!].add()
            track(Event.GrowthData.SerpAdClicked)
        }
        Component.FEATURE_SEARCH to AdsTelemetry.SERP_SHOWN_WITH_ADDS -> {
            BrowserSearch.withAds[value!!].add()
        }
        Component.FEATURE_SEARCH to InContentTelemetry.IN_CONTENT_SEARCH -> {
            BrowserSearch.inContent[value!!].add()
            track(Event.GrowthData.UserActivated(fromSearch = true))
        }
        Component.SUPPORT_WEBEXTENSIONS to WebExtensionFacts.Items.WEB_EXTENSIONS_INITIALIZED -> {
            metadata?.get("installed")?.let { installedAddons ->
                if (installedAddons is List<*>) {
                    settings.installedAddonsCount = installedAddons.size
                    settings.installedAddonsList = installedAddons.joinToString(",")
                }
            }

            metadata?.get("enabled")?.let { enabledAddons ->
                if (enabledAddons is List<*>) {
                    settings.enabledAddonsCount = enabledAddons.size
                    settings.enabledAddonsList = enabledAddons.joinToString(",")
                }
            }
            Unit
        }
        Component.COMPOSE_AWESOMEBAR to ComposeAwesomeBarFacts.Items.PROVIDER_DURATION -> {
            metadata?.get(ComposeAwesomeBarFacts.MetadataKeys.DURATION_PAIR)
                ?.let { providerTiming ->
                    require(providerTiming is Pair<*, *>) { "Expected providerTiming to be a Pair" }
                    when (val provider = providerTiming.first as AwesomeBar.SuggestionProvider) {
                        is HistoryStorageSuggestionProvider -> PerfAwesomebar.historySuggestions
                        is BookmarksStorageSuggestionProvider -> PerfAwesomebar.bookmarkSuggestions
                        is SessionSuggestionProvider -> PerfAwesomebar.sessionSuggestions
                        is SearchSuggestionProvider -> PerfAwesomebar.searchEngineSuggestions
                        is ClipboardSuggestionProvider -> PerfAwesomebar.clipboardSuggestions
                        is ShortcutsSuggestionProvider -> PerfAwesomebar.shortcutsSuggestions
                        // NB: add PerfAwesomebar.syncedTabsSuggestions once we're using SyncedTabsSuggestionProvider
                        else -> {
                            Logger("Metrics").error("Unknown suggestion provider: $provider")
                            null
                        }
                    }?.accumulateSamples(listOf(providerTiming.second as Long))
                }
            Unit
        }
        Component.FEATURE_TOP_SITES to TopSitesFacts.Items.COUNT -> {
            value?.let {
                var count = 0
                try {
                    count = it.toInt()
                } catch (e: NumberFormatException) {
                    // Do nothing
                }

                settings.topSitesSize = count
            }
            Unit
        }
        Component.FEATURE_SITEPERMISSIONS to SitePermissionsFacts.Items.PERMISSIONS -> {
            when (action) {
                Action.DISPLAY -> SitePermissions.promptShown.record(
                    SitePermissions.PromptShownExtra(
                        value,
                    ),
                )
                Action.CONFIRM ->
                    SitePermissions.permissionsAllowed.record(
                        SitePermissions.PermissionsAllowedExtra(
                            value,
                        ),
                    )
                Action.CANCEL ->
                    SitePermissions.permissionsDenied.record(
                        SitePermissions.PermissionsDeniedExtra(
                            value,
                        ),
                    )
                else -> {
                    // no-op
                }
            }
        }
        Component.SERVICE_FIREFOX_ACCOUNTS to SyncFacts.Items.SYNC_FAILED -> {
            Sync.failed.record(NoExtras())
        }

        else -> {
            // no-op
        }
    }

    override fun start(type: MetricServiceType) {
        val isEnabled = isTelemetryEnabled(type)
        val isInitialized = isInitialized(type)
        if (!isEnabled || isInitialized) {
            return
        }

        services
            .filter { it.type == type }
            .forEach { it.start() }

        initialized.add(type)
    }

    override fun stop(type: MetricServiceType) {
        val isEnabled = isTelemetryEnabled(type)
        val isInitialized = isInitialized(type)
        if (isEnabled || !isInitialized) {
            return
        }

        services
            .filter { it.type == type }
            .forEach { it.stop() }

        initialized.remove(type)
    }

    override fun track(event: Event) {
        services
            .filter { it.shouldTrack(event) }
            .forEach {
                val isEnabled = isTelemetryEnabled(it.type)
                val isInitialized = isInitialized(it.type)
                if (!isEnabled || !isInitialized) {
                    return@forEach
                }

                it.track(event)
            }
    }

    private fun isInitialized(type: MetricServiceType): Boolean = initialized.contains(type)

    private fun isTelemetryEnabled(type: MetricServiceType): Boolean = when (type) {
        MetricServiceType.Data -> isDataTelemetryEnabled()
        MetricServiceType.Marketing -> isMarketingDataTelemetryEnabled()
    }

    companion object {
        /**
         * Text selection long press context items to be tracked.
         */
        const val CONTEXT_MENU_COPY = "org.mozilla.geckoview.COPY"
        const val CONTEXT_MENU_SEARCH = "CUSTOM_CONTEXT_MENU_SEARCH"
        const val CONTEXT_MENU_SEARCH_PRIVATELY = "CUSTOM_CONTEXT_MENU_SEARCH_PRIVATELY"
        const val CONTEXT_MENU_SELECT_ALL = "org.mozilla.geckoview.SELECT_ALL"
        const val CONTEXT_MENU_SHARE = "CUSTOM_CONTEXT_MENU_SHARE"

        /**
         * Non - Text selection long press context menu items to be tracked.
         */
        private val contextMenuAllowList = mapOf(
            "mozac.feature.contextmenu.open_in_new_tab" to "open_in_new_tab",
            "mozac.feature.contextmenu.open_in_private_tab" to "open_in_private_tab",
            "mozac.feature.contextmenu.open_image_in_new_tab" to "open_image_in_new_tab",
            "mozac.feature.contextmenu.save_image" to "save_image",
            "mozac.feature.contextmenu.share_link" to "share_link",
            "mozac.feature.contextmenu.copy_link" to "copy_link",
            "mozac.feature.contextmenu.copy_image_location" to "copy_image_location",
            "mozac.feature.contextmenu.share_image" to "share_image",
        )
    }
}<|MERGE_RESOLUTION|>--- conflicted
+++ resolved
@@ -169,35 +169,16 @@
         }
         Component.BROWSER_TOOLBAR to ToolbarFacts.Items.MENU -> {
             if (settings.navigationToolbarEnabled) {
-<<<<<<< HEAD
-                NavigationBar.browserMenuTapped.record(NoExtras())
-=======
                 Events.browserToolbarAction.record(Events.BrowserToolbarActionExtra("menu_press"))
->>>>>>> 07ff4473
             } else {
                 Events.toolbarMenuVisible.record(NoExtras())
             }
         }
         Component.UI_TABCOUNTER to ToolbarFacts.Items.TOOLBAR -> {
-<<<<<<< HEAD
-            if (settings.navigationToolbarEnabled) {
-                NavigationBar.browserTabTrayTapped.record(NoExtras())
-            } else {
-                Unit
-            }
-        }
-        Component.UI_TABCOUNTER to ToolbarFacts.Items.MENU -> {
-            if (settings.navigationToolbarEnabled) {
-                NavigationBar.browserTabTrayLongTapped.record(NoExtras())
-            } else {
-                Unit
-            }
-=======
             Events.browserToolbarAction.record(Events.BrowserToolbarActionExtra("tabs_tray"))
         }
         Component.UI_TABCOUNTER to ToolbarFacts.Items.MENU -> {
             Events.browserToolbarAction.record(Events.BrowserToolbarActionExtra("tabs_tray_long_press"))
->>>>>>> 07ff4473
         }
         Component.FEATURE_CONTEXTMENU to ContextMenuFacts.Items.ITEM -> {
             metadata?.get("item")?.let { item ->
