/* This Source Code Form is subject to the terms of the Mozilla Public
 * License, v. 2.0. If a copy of the MPL was not distributed with this
 * file, You can obtain one at http://mozilla.org/MPL/2.0/. */

package org.mozilla.fenix.components.metrics

import android.content.Context
import android.os.RemoteException
import mozilla.components.support.base.log.logger.Logger
import org.json.JSONException
import org.json.JSONObject
import org.mozilla.fenix.FeatureFlags
import org.mozilla.fenix.GleanMetrics.MetaAttribution
import org.mozilla.fenix.GleanMetrics.PlayStoreAttribution
import org.mozilla.fenix.ext.components
import org.mozilla.fenix.ext.settings
import org.mozilla.fenix.utils.Settings
import java.io.UnsupportedEncodingException
import java.net.URLDecoder

/**
 * A metrics service used to derive the UTM parameters with the Google Play Install Referrer library.
 *
 * At first startup, the [UTMParams] and/or [MetaParams] are derived from the install referrer URL
 * and stored in settings.
 */
class InstallReferrerMetricsService(private val context: Context) : MetricsService {
    private val logger = Logger("InstallReferrerMetricsService")
    override val type = MetricServiceType.Data

    override fun start() {
        if (context.settings().utmParamsKnown) {
            return
        }
<<<<<<< HEAD
=======

        val timerId = PlayStoreAttribution.attributionTime.start()
        val client = InstallReferrerClient.newBuilder(context).build()
        referrerClient = client

        client.startConnection(
            object : InstallReferrerStateListener {
                override fun onInstallReferrerSetupFinished(responseCode: Int) {
                    PlayStoreAttribution.attributionTime.stopAndAccumulate(timerId)
                    val firstSession = FirstSessionPing(context, context.components.core.store)
                    when (responseCode) {
                        InstallReferrerClient.InstallReferrerResponse.OK -> {
                            // Connection established.
                            val installReferrerResponse = try {
                                client.installReferrer.installReferrer
                            } catch (e: RemoteException) {
                                // We can't do anything about this.
                                logger.error("Failed to retrieve install referrer response", e)
                                null
                            } catch (e: SecurityException) {
                                logger.error("Failed to retrieve install referrer response", e)
                                null
                            }

                            if (installReferrerResponse.isNullOrBlank()) {
                                return
                            }

                            PlayStoreAttribution.installReferrerResponse.set(installReferrerResponse)

                            val utmParams = UTMParams.parseUTMParameters(installReferrerResponse)
                            if (FeatureFlags.metaAttributionEnabled) {
                                MetaParams.extractMetaAttribution(utmParams.content)
                                    ?.recordMetaAttribution()
                            }

                            utmParams.recordInstallReferrer(context.settings())
                            context.settings().utmParamsKnown = true

                            firstSession.checkAndSend()
                        }

                        InstallReferrerClient.InstallReferrerResponse.FEATURE_NOT_SUPPORTED,
                        InstallReferrerClient.InstallReferrerResponse.DEVELOPER_ERROR,
                        InstallReferrerClient.InstallReferrerResponse.PERMISSION_ERROR,
                        -> {
                            // unrecoverable errors, but we still want to send the first-session ping.
                            context.settings().utmParamsKnown = true
                            firstSession.checkAndSend()
                        }

                        InstallReferrerClient.InstallReferrerResponse.SERVICE_UNAVAILABLE -> {
                            // Connection couldn't be established.
                        }
                    }
                    // End the connection, and null out the client.
                    stop()
                }

                override fun onInstallReferrerServiceDisconnected() {
                    // Try to restart the connection on the next request to
                    // Google Play by calling the startConnection() method.
                    referrerClient = null
                }
            },
        )
>>>>>>> a07f670f
    }

    override fun stop() {
    }

    override fun track(event: Event) = Unit

    override fun shouldTrack(event: Event): Boolean = false
}

/**
 * Descriptions of utm parameters comes from
 * https://support.google.com/analytics/answer/1033863
 * - utm_source
 *  Identify the advertiser, site, publication, etc.
 *  that is sending traffic to your property, for example: google, newsletter4, billboard.
 * - utm_medium
 *  The advertising or marketing medium, for example: cpc, banner, email newsletter.
 * utm_campaign
 *  The individual campaign name, slogan, promo code, etc. for a product.
 * - utm_term
 *  Identify paid search keywords.
 *  If you're manually tagging paid keyword campaigns, you should also use
 *  utm_term to specify the keyword.
 * - utm_content
 *  Used to differentiate similar content, or links within the same ad.
 *  For example, if you have two call-to-action links within the same email message,
 *  you can use utm_content and set different values for each so you can tell
 *  which version is more effective.
 */
data class UTMParams(
    val source: String,
    val medium: String,
    val campaign: String,
    val content: String,
    val term: String,
) {

    companion object {
        const val UTM_SOURCE = "utm_source"
        const val UTM_MEDIUM = "utm_medium"
        const val UTM_CAMPAIGN = "utm_campaign"
        const val UTM_CONTENT = "utm_content"
        const val UTM_TERM = "utm_term"

        /**
         * Try and unpack the install referrer response.
         */
        fun parseUTMParameters(installReferrerResponse: String): UTMParams {
            val utmParams = mutableMapOf<String, String>()
            val params = installReferrerResponse.split("&")

            for (param in params) {
                val keyValue = param.split("=")
                if (keyValue.size == 2) {
                    val key = keyValue[0]
                    val value = keyValue[1]
                    utmParams[key] = value
                }
            }

            return UTMParams(
                source = utmParams[UTM_SOURCE] ?: "",
                medium = utmParams[UTM_MEDIUM] ?: "",
                campaign = utmParams[UTM_CAMPAIGN] ?: "",
                content = utmParams[UTM_CONTENT] ?: "",
                term = utmParams[UTM_TERM] ?: "",
            )
        }

        /**
         * Derive the set of UTM parameters stored in Settings.
         */
        fun fromSettings(settings: Settings): UTMParams =
            with(settings) {
                UTMParams(
                    source = utmSource,
                    medium = utmMedium,
                    campaign = utmCampaign,
                    content = utmContent,
                    term = utmTerm,
                )
            }
    }

    /**
     * Persist the UTM params into Settings.
     */
    fun intoSettings(settings: Settings) {
        with(settings) {
            utmSource = source
            utmMedium = medium
            utmCampaign = campaign
            utmTerm = term
            utmContent = content
        }
    }

    /**
     * Check if this UTM param is empty
     *
     * @Return [Boolean] true if none of the utm params are set.
     */
    fun isEmpty(): Boolean {
        return source.isBlank() &&
            medium.isBlank() &&
            campaign.isBlank() &&
            term.isBlank() &&
            content.isBlank()
    }

    /**
     * record UTM params into settings and telemetry
     *
     * @param settings [Settings] application settings.
     */
    fun recordInstallReferrer(settings: Settings) {
        if (isEmpty()) {
            return
        }
        intoSettings(settings)

        PlayStoreAttribution.source.set(source)
        PlayStoreAttribution.medium.set(medium)
        PlayStoreAttribution.campaign.set(campaign)
        PlayStoreAttribution.content.set(content)
        PlayStoreAttribution.term.set(term)
    }
}

/**
 * Descriptions of Meta attribution parameters comes from
 * https://developers.facebook.com/docs/marketing-api/reference/ad-campaign#fields
 *
 * @property app the ID of application in the referrer response.
 * @property t the value of user interaction in the referrer response.
 * @property data the encrypted data in the referrer response.
 * @property nonce the nonce for decrypting [data] in the referrer response.
 */
data class MetaParams(
    val app: String,
    val t: String,
    val data: String,
    val nonce: String,
) {
    companion object {
        private val logger = Logger("MetaParams")
        private const val APP = "app"
        private const val T = "t"
        private const val SOURCE = "source"
        private const val DATA = "data"
        private const val NONCE = "nonce"

        @Suppress("ReturnCount")
        internal fun extractMetaAttribution(contentString: String?): MetaParams? {
            if (contentString == null) {
                return null
            }
            val decodedContentString = try {
                // content string can be in percent format
                URLDecoder.decode(contentString, "UTF-8")
            } catch (e: UnsupportedEncodingException) {
                logger.error("failed to decode content string", e)
                // can't recover from this
                return null
            }

            val data: String
            val nonce: String

            val contentJson = try {
                JSONObject(decodedContentString)
            } catch (e: JSONException) {
                logger.error("content is not JSON", e)
                // can't recover from this
                return null
            }

            val app = try {
                contentJson.optString(APP) ?: ""
            } catch (e: JSONException) {
                logger.error("failed to extract app", e)
                // this is an acceptable outcome
                ""
            }

            val t = try {
                contentJson.optString(T) ?: ""
            } catch (e: JSONException) {
                logger.error("failed to extract t", e)
                // this is an acceptable outcome
                ""
            }

            try {
                val source = contentJson.optJSONObject(SOURCE)
                data = source?.optString(DATA) ?: ""
                nonce = source?.optString(NONCE) ?: ""
            } catch (e: JSONException) {
                logger.error("failed to extract data or nonce", e)
                // can't recover from this
                return null
            }

            if (data.isBlank() || nonce.isBlank()) {
                return null
            }

            return MetaParams(
                app = app,
                t = t,
                data = data,
                nonce = nonce,
            )
        }
    }

    /**
     * record META attribution params to telemetry
     */
    fun recordMetaAttribution() {
        MetaAttribution.app.set(app)
        MetaAttribution.t.set(t)
        MetaAttribution.data.set(data)
        MetaAttribution.nonce.set(nonce)
    }
}<|MERGE_RESOLUTION|>--- conflicted
+++ resolved
@@ -32,75 +32,6 @@
         if (context.settings().utmParamsKnown) {
             return
         }
-<<<<<<< HEAD
-=======
-
-        val timerId = PlayStoreAttribution.attributionTime.start()
-        val client = InstallReferrerClient.newBuilder(context).build()
-        referrerClient = client
-
-        client.startConnection(
-            object : InstallReferrerStateListener {
-                override fun onInstallReferrerSetupFinished(responseCode: Int) {
-                    PlayStoreAttribution.attributionTime.stopAndAccumulate(timerId)
-                    val firstSession = FirstSessionPing(context, context.components.core.store)
-                    when (responseCode) {
-                        InstallReferrerClient.InstallReferrerResponse.OK -> {
-                            // Connection established.
-                            val installReferrerResponse = try {
-                                client.installReferrer.installReferrer
-                            } catch (e: RemoteException) {
-                                // We can't do anything about this.
-                                logger.error("Failed to retrieve install referrer response", e)
-                                null
-                            } catch (e: SecurityException) {
-                                logger.error("Failed to retrieve install referrer response", e)
-                                null
-                            }
-
-                            if (installReferrerResponse.isNullOrBlank()) {
-                                return
-                            }
-
-                            PlayStoreAttribution.installReferrerResponse.set(installReferrerResponse)
-
-                            val utmParams = UTMParams.parseUTMParameters(installReferrerResponse)
-                            if (FeatureFlags.metaAttributionEnabled) {
-                                MetaParams.extractMetaAttribution(utmParams.content)
-                                    ?.recordMetaAttribution()
-                            }
-
-                            utmParams.recordInstallReferrer(context.settings())
-                            context.settings().utmParamsKnown = true
-
-                            firstSession.checkAndSend()
-                        }
-
-                        InstallReferrerClient.InstallReferrerResponse.FEATURE_NOT_SUPPORTED,
-                        InstallReferrerClient.InstallReferrerResponse.DEVELOPER_ERROR,
-                        InstallReferrerClient.InstallReferrerResponse.PERMISSION_ERROR,
-                        -> {
-                            // unrecoverable errors, but we still want to send the first-session ping.
-                            context.settings().utmParamsKnown = true
-                            firstSession.checkAndSend()
-                        }
-
-                        InstallReferrerClient.InstallReferrerResponse.SERVICE_UNAVAILABLE -> {
-                            // Connection couldn't be established.
-                        }
-                    }
-                    // End the connection, and null out the client.
-                    stop()
-                }
-
-                override fun onInstallReferrerServiceDisconnected() {
-                    // Try to restart the connection on the next request to
-                    // Google Play by calling the startConnection() method.
-                    referrerClient = null
-                }
-            },
-        )
->>>>>>> a07f670f
     }
 
     override fun stop() {
