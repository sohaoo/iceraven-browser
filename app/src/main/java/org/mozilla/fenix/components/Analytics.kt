--- conflicted
+++ resolved
@@ -139,11 +139,7 @@
         MetricController.create(
             listOf(
                 GleanMetricsService(context),
-<<<<<<< HEAD
-                AdjustMetricsService(context as Application),
-=======
                 InstallReferrerMetricsService(context),
->>>>>>> 4f2c8394
             ),
             isDataTelemetryEnabled = { context.settings().isTelemetryEnabled },
             isMarketingDataTelemetryEnabled = { context.settings().isMarketingTelemetryEnabled },
