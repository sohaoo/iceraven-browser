/* This Source Code Form is subject to the terms of the Mozilla Public
 * License, v. 2.0. If a copy of the MPL was not distributed with this
 * file, You can obtain one at http://mozilla.org/MPL/2.0/. */

package org.mozilla.fenix.components.metrics

import android.app.Activity
import android.app.Application
import android.os.Bundle
import android.util.Log
import com.adjust.sdk.Adjust
import com.adjust.sdk.AdjustConfig
import com.adjust.sdk.LogLevel
import org.mozilla.fenix.BuildConfig
import org.mozilla.fenix.Config
import org.mozilla.fenix.GleanMetrics.FirstSession
import org.mozilla.fenix.ext.settings

class AdjustMetricsService(private val application: Application) : MetricsService {
    override val type = MetricServiceType.Marketing

    override fun start() {
        if ((BuildConfig.ADJUST_TOKEN.isNullOrBlank())) {
            Log.i(LOGTAG, "No adjust token defined")

            if (Config.channel.isReleased) {
                throw IllegalStateException("No adjust token defined for release build")
            }

            return
        }

        val config = AdjustConfig(
            application,
            BuildConfig.ADJUST_TOKEN,
            AdjustConfig.ENVIRONMENT_PRODUCTION,
            true,
        )
        config.setPreinstallTrackingEnabled(true)

        val installationPing = FirstSessionPing(application)

        val timerId = FirstSession.adjustAttributionTime.start()
        config.setOnAttributionChangedListener {
            FirstSession.adjustAttributionTime.stopAndAccumulate(timerId)
            if (!it.network.isNullOrEmpty()) {
                application.applicationContext.settings().adjustNetwork =
                    it.network
            }
            if (!it.adgroup.isNullOrEmpty()) {
                application.applicationContext.settings().adjustAdGroup =
                    it.adgroup
            }
            if (!it.creative.isNullOrEmpty()) {
                application.applicationContext.settings().adjustCreative =
                    it.creative
            }
            if (!it.campaign.isNullOrEmpty()) {
                application.applicationContext.settings().adjustCampaignId =
                    it.campaign
            }

            installationPing.checkAndSend()
        }

        config.setLogLevel(LogLevel.SUPRESS)
        Adjust.onCreate(config)
        Adjust.setEnabled(true)
        application.registerActivityLifecycleCallbacks(AdjustLifecycleCallbacks())
    }

    override fun stop() {
        Adjust.setEnabled(false)
        Adjust.gdprForgetMe(application.applicationContext)
    }

<<<<<<< HEAD
    // We're not currently sending events directly to Adjust
    override fun track(event: Event) { /* noop */ }
    override fun shouldTrack(event: Event): Boolean = false
=======
    @Suppress("TooGenericExceptionCaught")
    override fun track(event: Event) {
        CoroutineScope(dispatcher).launch {
            try {
                if (event is Event.GrowthData) {
                    if (storage.shouldTrack(event)) {
                        Adjust.trackEvent(AdjustEvent(event.tokenName))
                        storage.updateSentState(event)
                    } else {
                        storage.updatePersistentState(event)
                    }
                }
            } catch (e: Exception) {
                crashReporter.submitCaughtException(e)
            }
        }
    }

    override fun shouldTrack(event: Event): Boolean =
        event is Event.GrowthData
>>>>>>> 8788eeb1

    companion object {
        private const val LOGTAG = "AdjustMetricsService"
    }

    private class AdjustLifecycleCallbacks : Application.ActivityLifecycleCallbacks {
        override fun onActivityResumed(activity: Activity) {
            Adjust.onResume()
        }

        override fun onActivityPaused(activity: Activity) {
            Adjust.onPause()
        }

        override fun onActivityCreated(activity: Activity, savedInstanceState: Bundle?) { /* noop */ }

        override fun onActivityStarted(activity: Activity) { /* noop */ }

        override fun onActivityStopped(activity: Activity) { /* noop */ }

        override fun onActivitySaveInstanceState(activity: Activity, outState: Bundle) { /* noop */ }

        override fun onActivityDestroyed(activity: Activity) { /* noop */ }
    }
}<|MERGE_RESOLUTION|>--- conflicted
+++ resolved
@@ -74,32 +74,9 @@
         Adjust.gdprForgetMe(application.applicationContext)
     }
 
-<<<<<<< HEAD
     // We're not currently sending events directly to Adjust
     override fun track(event: Event) { /* noop */ }
     override fun shouldTrack(event: Event): Boolean = false
-=======
-    @Suppress("TooGenericExceptionCaught")
-    override fun track(event: Event) {
-        CoroutineScope(dispatcher).launch {
-            try {
-                if (event is Event.GrowthData) {
-                    if (storage.shouldTrack(event)) {
-                        Adjust.trackEvent(AdjustEvent(event.tokenName))
-                        storage.updateSentState(event)
-                    } else {
-                        storage.updatePersistentState(event)
-                    }
-                }
-            } catch (e: Exception) {
-                crashReporter.submitCaughtException(e)
-            }
-        }
-    }
-
-    override fun shouldTrack(event: Event): Boolean =
-        event is Event.GrowthData
->>>>>>> 8788eeb1
 
     companion object {
         private const val LOGTAG = "AdjustMetricsService"
