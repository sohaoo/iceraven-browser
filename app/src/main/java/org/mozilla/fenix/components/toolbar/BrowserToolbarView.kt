--- conflicted
+++ resolved
@@ -156,12 +156,12 @@
                     ThemeManager.resolveAttribute(R.attr.borderToolbarDivider, context),
                 )
 
-<<<<<<< HEAD
                 display.urlFormatter =
-                    if (settings.shouldStripUrl) {
-                        {
-                                url ->
-                            URLStringUtils.toDisplayUrl(url)
+                    if (settings.shouldStripUrl && isNavBarEnabled) {
+                        if (isNavBarEnabled) {
+                            {url -> Uri.parse(url.toString()).host ?: url}
+                        } else {
+                            {url -> URLStringUtils.toDisplayUrl(url)}
                         }
                     } else {
                         {
@@ -169,7 +169,6 @@
                             url
                         }
                     }
-=======
                 display.urlFormatter = { url ->
                     if (isNavBarEnabled) {
                         Uri.parse(url.toString()).host ?: url
@@ -177,7 +176,6 @@
                         URLStringUtils.toDisplayUrl(url)
                     }
                 }
->>>>>>> 7fda8002
 
                 display.colors = display.colors.copy(
                     text = primaryTextColor,
