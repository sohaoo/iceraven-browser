/* This Source Code Form is subject to the terms of the Mozilla Public
 * License, v. 2.0. If a copy of the MPL was not distributed with this
 * file, You can obtain one at http://mozilla.org/MPL/2.0/. */

package org.mozilla.fenix.gecko

import android.content.Context
import androidx.annotation.VisibleForTesting
import mozilla.components.browser.engine.gecko.autofill.GeckoAutocompleteStorageDelegate
import mozilla.components.browser.engine.gecko.ext.toContentBlockingSetting
import mozilla.components.browser.engine.gecko.glean.GeckoAdapter
import mozilla.components.concept.engine.EngineSession.TrackingProtectionPolicy
import mozilla.components.concept.storage.CreditCardsAddressesStorage
import mozilla.components.concept.storage.LoginsStorage
import mozilla.components.experiment.NimbusExperimentDelegate
import mozilla.components.lib.crash.handler.CrashHandlerService
import mozilla.components.service.sync.autofill.GeckoCreditCardsAddressesStorageDelegate
import mozilla.components.service.sync.logins.GeckoLoginStorageDelegate
import org.mozilla.fenix.Config
import org.mozilla.fenix.ext.components
import org.mozilla.fenix.ext.settings
import org.mozilla.geckoview.ContentBlocking
import org.mozilla.geckoview.ContentBlocking.SafeBrowsingProvider
import org.mozilla.geckoview.GeckoRuntime
import org.mozilla.geckoview.GeckoRuntimeSettings

object GeckoProvider {
    private var runtime: GeckoRuntime? = null
    private const val CN_UPDATE_URL =
        "https://sb.firefox.com.cn/downloads?client=SAFEBROWSING_ID&appver=%MAJOR_VERSION%&pver=2.2"
    private const val CN_GET_HASH_URL =
        "https://sb.firefox.com.cn/gethash?client=SAFEBROWSING_ID&appver=%MAJOR_VERSION%&pver=2.2"

    @Synchronized
    fun getOrCreateRuntime(
        context: Context,
        autofillStorage: Lazy<CreditCardsAddressesStorage>,
        loginStorage: Lazy<LoginsStorage>,
        trackingProtectionPolicy: TrackingProtectionPolicy,
    ): GeckoRuntime {
        if (runtime == null) {
            runtime =
                createRuntime(context, autofillStorage, loginStorage, trackingProtectionPolicy)
        }

        return runtime!!
    }

    private fun createRuntime(
        context: Context,
        autofillStorage: Lazy<CreditCardsAddressesStorage>,
        loginStorage: Lazy<LoginsStorage>,
        policy: TrackingProtectionPolicy,
    ): GeckoRuntime {
        val runtimeSettings = createRuntimeSettings(context, policy)

        val settings = context.components.settings
        if (!settings.shouldUseAutoSize) {
            runtimeSettings.automaticFontSizeAdjustment = false
            val fontSize = settings.fontSizeFactor
            runtimeSettings.fontSizeFactor = fontSize
        }

        // Add safebrowsing providers for China
        if (Config.channel.isMozillaOnline) {
            val mozcn = SafeBrowsingProvider
                .withName("mozcn")
                .version("2.2")
                .lists("m6eb-phish-shavar", "m6ib-phish-shavar")
                .updateUrl(CN_UPDATE_URL)
                .getHashUrl(CN_GET_HASH_URL)
                .build()

            runtimeSettings.contentBlocking.setSafeBrowsingProviders(
                mozcn,
                // Keep the existing configuration
                ContentBlocking.GOOGLE_SAFE_BROWSING_PROVIDER,
                ContentBlocking.GOOGLE_LEGACY_SAFE_BROWSING_PROVIDER,
            )

            runtimeSettings.contentBlocking.setSafeBrowsingPhishingTable(
                "m6eb-phish-shavar",
                "m6ib-phish-shavar",
                // Existing configuration
                "goog-phish-proto",
            )
        }

        val geckoRuntime = GeckoRuntime.create(context, runtimeSettings)

        geckoRuntime.autocompleteStorageDelegate = GeckoAutocompleteStorageDelegate(
            GeckoCreditCardsAddressesStorageDelegate(
                storage = autofillStorage,
                isCreditCardAutofillEnabled = { context.settings().shouldAutofillCreditCardDetails },
                isAddressAutofillEnabled = { context.settings().shouldAutofillAddressDetails },
            ),
            GeckoLoginStorageDelegate(loginStorage),
        )

        return geckoRuntime
    }

    @VisibleForTesting
    internal fun createRuntimeSettings(
        context: Context,
        policy: TrackingProtectionPolicy,
    ): GeckoRuntimeSettings {
        return GeckoRuntimeSettings.Builder()
            .crashHandler(CrashHandlerService::class.java)
            .telemetryDelegate(GeckoAdapter())
            .experimentDelegate(NimbusExperimentDelegate())
            .contentBlocking(
                policy.toContentBlockingSetting(
                    cookieBannerHandlingMode = context.settings().getCookieBannerHandling(),
                    cookieBannerHandlingModePrivateBrowsing = context.settings()
                        .getCookieBannerHandlingPrivateMode(),
                    cookieBannerHandlingDetectOnlyMode =
                    context.settings().shouldEnableCookieBannerDetectOnly,
                    cookieBannerGlobalRulesEnabled =
                    context.settings().shouldEnableCookieBannerGlobalRules,
                    cookieBannerGlobalRulesSubFramesEnabled =
                    context.settings().shouldEnableCookieBannerGlobalRulesSubFrame,
                    queryParameterStripping =
                    context.settings().shouldEnableQueryParameterStripping,
                    queryParameterStrippingPrivateBrowsing =
                    context.settings().shouldEnableQueryParameterStrippingPrivateBrowsing,
                    queryParameterStrippingAllowList =
                    context.settings().queryParameterStrippingAllowList,
                    queryParameterStrippingStripList =
                    context.settings().queryParameterStrippingStripList,
                ),
            )
            .consoleOutput(context.components.settings.enableGeckoLogs)
            .debugLogging(Config.channel.isDebug || context.components.settings.enableGeckoLogs)
<<<<<<< HEAD
            .aboutConfigEnabled(true)
            .extensionsProcessEnabled(FxNimbus.features.extensionsProcess.value().enabled)
=======
            .aboutConfigEnabled(Config.channel.isBeta || Config.channel.isNightlyOrDebug)
            .extensionsProcessEnabled(true)
>>>>>>> 02782e4f
            .extensionsWebAPIEnabled(true)
            .build()
    }
}<|MERGE_RESOLUTION|>--- conflicted
+++ resolved
@@ -132,13 +132,8 @@
             )
             .consoleOutput(context.components.settings.enableGeckoLogs)
             .debugLogging(Config.channel.isDebug || context.components.settings.enableGeckoLogs)
-<<<<<<< HEAD
             .aboutConfigEnabled(true)
-            .extensionsProcessEnabled(FxNimbus.features.extensionsProcess.value().enabled)
-=======
-            .aboutConfigEnabled(Config.channel.isBeta || Config.channel.isNightlyOrDebug)
             .extensionsProcessEnabled(true)
->>>>>>> 02782e4f
             .extensionsWebAPIEnabled(true)
             .build()
     }
