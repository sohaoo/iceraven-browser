/* This Source Code Form is subject to the terms of the Mozilla Public
 * License, v. 2.0. If a copy of the MPL was not distributed with this
 * file, You can obtain one at http://mozilla.org/MPL/2.0/. */

package org.mozilla.fenix.browser

import android.content.Context
import android.os.StrictMode
import android.view.View
import android.view.ViewGroup
import androidx.annotation.VisibleForTesting
import androidx.appcompat.content.res.AppCompatResources
<<<<<<< HEAD
import androidx.compose.ui.platform.ViewCompositionStrategy
import androidx.core.content.ContextCompat
import androidx.core.view.isVisible
=======
import androidx.core.content.ContextCompat
>>>>>>> b8e57309
import androidx.fragment.app.setFragmentResultListener
import androidx.lifecycle.Observer
import androidx.lifecycle.lifecycleScope
import androidx.navigation.fragment.findNavController
import com.google.android.material.snackbar.Snackbar
import kotlinx.coroutines.Dispatchers
import kotlinx.coroutines.launch
import kotlinx.coroutines.withContext
import mozilla.components.browser.state.selector.findTab
import mozilla.components.browser.state.state.SessionState
import mozilla.components.browser.state.state.TabSessionState
import mozilla.components.browser.thumbnails.BrowserThumbnails
import mozilla.components.browser.toolbar.BrowserToolbar
import mozilla.components.concept.engine.permission.SitePermissions
import mozilla.components.concept.toolbar.Toolbar
import mozilla.components.feature.app.links.AppLinksUseCases
import mozilla.components.feature.contextmenu.ContextMenuCandidate
import mozilla.components.feature.readerview.ReaderViewFeature
import mozilla.components.feature.tab.collections.TabCollection
import mozilla.components.feature.tabs.WindowFeature
import mozilla.components.service.glean.private.NoExtras
import mozilla.components.support.base.feature.UserInteractionHandler
import mozilla.components.support.base.feature.ViewBoundFeatureWrapper
<<<<<<< HEAD
import org.mozilla.fenix.GleanMetrics.ReaderMode
import org.mozilla.fenix.GleanMetrics.Shopping
import org.mozilla.fenix.HomeActivity
import org.mozilla.fenix.NavGraphDirections
import org.mozilla.fenix.R
import org.mozilla.fenix.browser.tabstrip.TabStrip
=======
import org.mozilla.fenix.GleanMetrics.AddressToolbar
import org.mozilla.fenix.GleanMetrics.ReaderMode
import org.mozilla.fenix.GleanMetrics.Shopping
import org.mozilla.fenix.HomeActivity
import org.mozilla.fenix.R
>>>>>>> b8e57309
import org.mozilla.fenix.components.FenixSnackbar
import org.mozilla.fenix.components.TabCollectionStorage
import org.mozilla.fenix.components.appstate.AppAction
import org.mozilla.fenix.components.toolbar.BrowserToolbarView
import org.mozilla.fenix.components.toolbar.IncompleteRedesignToolbarFeature
import org.mozilla.fenix.components.toolbar.ToolbarMenu
import org.mozilla.fenix.ext.components
import org.mozilla.fenix.ext.nav
import org.mozilla.fenix.ext.requireComponents
import org.mozilla.fenix.ext.runIfFragmentIsAttached
import org.mozilla.fenix.ext.settings
<<<<<<< HEAD
import org.mozilla.fenix.ext.tabClosedUndoMessage
=======
>>>>>>> b8e57309
import org.mozilla.fenix.home.HomeFragment
import org.mozilla.fenix.nimbus.FxNimbus
import org.mozilla.fenix.settings.quicksettings.protections.cookiebanners.getCookieBannerUIMode
import org.mozilla.fenix.shopping.DefaultShoppingExperienceFeature
import org.mozilla.fenix.shopping.ReviewQualityCheckFeature
import org.mozilla.fenix.shortcut.PwaOnboardingObserver
<<<<<<< HEAD
import org.mozilla.fenix.theme.FirefoxTheme
=======
>>>>>>> b8e57309
import org.mozilla.fenix.theme.ThemeManager
import org.mozilla.fenix.translations.TranslationsDialogFragment.Companion.SESSION_ID
import org.mozilla.fenix.translations.TranslationsDialogFragment.Companion.TRANSLATION_IN_PROGRESS

/**
 * Fragment used for browsing the web within the main app.
 */
@Suppress("TooManyFunctions", "LargeClass")
class BrowserFragment : BaseBrowserFragment(), UserInteractionHandler {
<<<<<<< HEAD

    private val windowFeature = ViewBoundFeatureWrapper<WindowFeature>()
    private val openInAppOnboardingObserver = ViewBoundFeatureWrapper<OpenInAppOnboardingObserver>()
    private val standardSnackbarErrorBinding =
        ViewBoundFeatureWrapper<StandardSnackbarErrorBinding>()
    private val reviewQualityCheckFeature = ViewBoundFeatureWrapper<ReviewQualityCheckFeature>()
    private val translationsBinding = ViewBoundFeatureWrapper<TranslationsBinding>()

    private var readerModeAvailable = false
    private var reviewQualityCheckAvailable = false
    private var translationsAvailable = false

    private var pwaOnboardingObserver: PwaOnboardingObserver? = null

    private var forwardAction: BrowserToolbar.TwoStateButton? = null
    private var backAction: BrowserToolbar.TwoStateButton? = null
    private var refreshAction: BrowserToolbar.TwoStateButton? = null
    private var isTablet: Boolean = false

    @Suppress("LongMethod")
    override fun initializeUI(view: View, tab: SessionState) {
        super.initializeUI(view, tab)

        val context = requireContext()
        val components = context.components
        val isTabletAndTabStripEnabled = context.settings().isTabletAndTabStripEnabled
        if (isTabletAndTabStripEnabled) {
            initTabStrip()
        }

        if (!isTabletAndTabStripEnabled && context.settings().isSwipeToolbarToSwitchTabsEnabled) {
            binding.gestureLayout.addGestureListener(
                ToolbarGestureHandler(
                    activity = requireActivity(),
                    contentLayout = binding.browserLayout,
                    tabPreview = binding.tabPreview,
                    toolbarLayout = browserToolbarView.view,
                    store = components.core.store,
                    selectTabUseCase = components.useCases.tabsUseCases.selectTab,
                    onSwipeStarted = {
                        thumbnailsFeature.get()?.requestScreenshot()
                    },
                ),
            )
        }

        val isPrivate = (activity as HomeActivity).browsingModeManager.mode.isPrivate

        if (!IncompleteRedesignToolbarFeature(context.settings()).isEnabled) {
            val leadingAction = if (isPrivate && context.settings().feltPrivateBrowsingEnabled) {
                BrowserToolbar.Button(
                    imageDrawable = AppCompatResources.getDrawable(
                        context,
                        R.drawable.mozac_ic_data_clearance_24,
                    )!!,
                    contentDescription = context.getString(R.string.browser_toolbar_erase),
                    iconTintColorResource = ThemeManager.resolveAttribute(R.attr.textPrimary, context),
                    listener = browserToolbarInteractor::onEraseButtonClicked,
                )
            } else {
                BrowserToolbar.Button(
                    imageDrawable = AppCompatResources.getDrawable(
                        context,
                        R.drawable.mozac_ic_home_24,
                    )!!,
                    contentDescription = context.getString(R.string.browser_toolbar_home),
                    iconTintColorResource = ThemeManager.resolveAttribute(R.attr.textPrimary, context),
                    listener = browserToolbarInteractor::onHomeButtonClicked,
                )
            }

            browserToolbarView.view.addNavigationAction(leadingAction)
=======
    private val windowFeature = ViewBoundFeatureWrapper<WindowFeature>()
    private val openInAppOnboardingObserver = ViewBoundFeatureWrapper<OpenInAppOnboardingObserver>()
    private val standardSnackbarErrorBinding =
        ViewBoundFeatureWrapper<StandardSnackbarErrorBinding>()
    private val reviewQualityCheckFeature = ViewBoundFeatureWrapper<ReviewQualityCheckFeature>()
    private val translationsBinding = ViewBoundFeatureWrapper<TranslationsBinding>()

    private var readerModeAvailable = false
    private var reviewQualityCheckAvailable = false
    private var translationsAvailable = false

    private var pwaOnboardingObserver: PwaOnboardingObserver? = null

    private var forwardAction: BrowserToolbar.TwoStateButton? = null
    private var backAction: BrowserToolbar.TwoStateButton? = null
    private var refreshAction: BrowserToolbar.TwoStateButton? = null
    private var isTablet: Boolean = false

    @Suppress("LongMethod")
    override fun initializeUI(view: View, tab: SessionState) {
        super.initializeUI(view, tab)

        val context = requireContext()
        val components = context.components
        val isTabletAndTabStripEnabled = context.settings().isTabletAndTabStripEnabled

        if (!isTabletAndTabStripEnabled && context.settings().isSwipeToolbarToSwitchTabsEnabled) {
            binding.gestureLayout.addGestureListener(
                ToolbarGestureHandler(
                    activity = requireActivity(),
                    contentLayout = binding.browserLayout,
                    tabPreview = binding.tabPreview,
                    toolbarLayout = browserToolbarView.view,
                    store = components.core.store,
                    selectTabUseCase = components.useCases.tabsUseCases.selectTab,
                    onSwipeStarted = {
                        thumbnailsFeature.get()?.requestScreenshot()
                    },
                ),
            )
        }

        if (!IncompleteRedesignToolbarFeature(context.settings()).isEnabled) {
            val isPrivate = (activity as HomeActivity).browsingModeManager.mode.isPrivate
            initLeadingAction(
                context = context,
                isPrivate = isPrivate,
            )
>>>>>>> b8e57309
        }

        updateToolbarActions(isTablet = resources.getBoolean(R.bool.tablet))

        val readerModeAction =
            BrowserToolbar.ToggleButton(
                image = AppCompatResources.getDrawable(
                    context,
                    R.drawable.ic_readermode,
                )!!,
                imageSelected =
                AppCompatResources.getDrawable(
                    context,
                    R.drawable.ic_readermode_selected,
                )!!,
                contentDescription = context.getString(R.string.browser_menu_read),
                contentDescriptionSelected = context.getString(R.string.browser_menu_read_close),
                visible = {
                    readerModeAvailable && !reviewQualityCheckAvailable
                },
<<<<<<< HEAD
=======
                weight = { READER_MODE_WEIGHT },
>>>>>>> b8e57309
                selected = getCurrentTab()?.let {
                    activity?.components?.core?.store?.state?.findTab(it.id)?.readerState?.active
                } ?: false,
                listener = browserToolbarInteractor::onReaderModePressed,
            )

        browserToolbarView.view.addPageAction(readerModeAction)

        initTranslationsAction(context, view)
<<<<<<< HEAD
        initSharePageAction(context)
        initReviewQualityCheck(context, view)
=======
        initReviewQualityCheck(context, view)
        initSharePageAction(context)
>>>>>>> b8e57309
        initReloadAction(context)

        thumbnailsFeature.set(
            feature = BrowserThumbnails(context, binding.engineView, components.core.store),
            owner = this,
            view = view,
        )

        readerViewFeature.set(
            feature = components.strictMode.resetAfter(StrictMode.allowThreadDiskReads()) {
                ReaderViewFeature(
                    context,
                    components.core.engine,
                    components.core.store,
                    binding.readerViewControlsBar,
                ) { available, active ->
                    if (available) {
                        ReaderMode.available.record(NoExtras())
                    }

                    readerModeAvailable = available
                    readerModeAction.setSelected(active)
                    safeInvalidateBrowserToolbarView()
                }
            },
            owner = this,
            view = view,
<<<<<<< HEAD
=======
        )

        windowFeature.set(
            feature = WindowFeature(
                store = components.core.store,
                tabsUseCases = components.useCases.tabsUseCases,
            ),
            owner = this,
            view = view,
        )

        if (context.settings().shouldShowOpenInAppCfr) {
            openInAppOnboardingObserver.set(
                feature = OpenInAppOnboardingObserver(
                    context = context,
                    store = context.components.core.store,
                    lifecycleOwner = this,
                    navController = findNavController(),
                    settings = context.settings(),
                    appLinksUseCases = context.components.useCases.appLinksUseCases,
                    container = binding.browserLayout as ViewGroup,
                    shouldScrollWithTopToolbar = !context.settings().shouldUseBottomToolbar,
                ),
                owner = this,
                view = view,
            )
        }

        standardSnackbarErrorBinding.set(
            feature = StandardSnackbarErrorBinding(
                requireActivity(),
                requireActivity().components.appStore,
            ),
            owner = viewLifecycleOwner,
            view = binding.root,
        )

        setTranslationFragmentResultListener()
    }

    private fun setTranslationFragmentResultListener() {
        setFragmentResultListener(
            TRANSLATION_IN_PROGRESS,
        ) { _, result ->
            result.getString(SESSION_ID)?.let {
                if (it == getCurrentTab()?.id) {
                    FenixSnackbar.make(
                        view = binding.dynamicSnackbarContainer,
                        duration = Snackbar.LENGTH_LONG,
                        isDisplayedWithBrowserToolbar = true,
                    )
                        .setText(requireContext().getString(R.string.translation_in_progress_snackbar))
                        .show()
                }
            }
        }
    }

    private fun initSharePageAction(context: Context) {
        if (!IncompleteRedesignToolbarFeature(context.settings()).isEnabled) {
            return
        }

        val sharePageAction =
            BrowserToolbar.Button(
                imageDrawable = AppCompatResources.getDrawable(
                    context,
                    R.drawable.mozac_ic_share_android_24,
                )!!,
                contentDescription = getString(R.string.browser_menu_share),
                weight = { SHARE_WEIGHT },
                iconTintColorResource = ThemeManager.resolveAttribute(R.attr.textPrimary, context),
                listener = {
                    AddressToolbar.shareTapped.record((NoExtras()))
                    browserToolbarInteractor.onShareActionClicked()
                },
            )

        browserToolbarView.view.addPageAction(sharePageAction)
    }

    private fun initTranslationsAction(context: Context, view: View) {
        if (
            !FxNimbus.features.translations.value().mainFlowToolbarEnabled
        ) {
            return
        }

        val translationsAction = Toolbar.ActionButton(
            AppCompatResources.getDrawable(
                context,
                R.drawable.mozac_ic_translate_24,
            ),
            contentDescription = context.getString(R.string.browser_toolbar_translate),
            iconTintColorResource = ThemeManager.resolveAttribute(R.attr.textPrimary, context),
            visible = { translationsAvailable },
            weight = { TRANSLATIONS_WEIGHT },
            listener = {
                browserToolbarInteractor.onTranslationsButtonClicked()
            },
>>>>>>> b8e57309
        )
        browserToolbarView.view.addPageAction(translationsAction)

        translationsBinding.set(
            feature = TranslationsBinding(
                browserStore = context.components.core.store,
                onTranslationsActionUpdated = {
                    translationsAvailable = it.isVisible

<<<<<<< HEAD
        windowFeature.set(
            feature = WindowFeature(
                store = components.core.store,
                tabsUseCases = components.useCases.tabsUseCases,
=======
                    translationsAction.updateView(
                        tintColorResource = if (it.isTranslated) {
                            R.color.fx_mobile_icon_color_accent_violet
                        } else {
                            ThemeManager.resolveAttribute(R.attr.textPrimary, context)
                        },
                        contentDescription = if (it.isTranslated) {
                            context.getString(
                                R.string.browser_toolbar_translated_successfully,
                                it.fromSelectedLanguage?.localizedDisplayName,
                                it.toSelectedLanguage?.localizedDisplayName,
                            )
                        } else {
                            context.getString(R.string.browser_toolbar_translate)
                        },
                    )

                    safeInvalidateBrowserToolbarView()
                },
                onShowTranslationsDialog = {
                    browserToolbarInteractor.onTranslationsButtonClicked()
                },
>>>>>>> b8e57309
            ),
            owner = this,
            view = view,
        )
    }

    private fun initReloadAction(context: Context) {
        if (!IncompleteRedesignToolbarFeature(context.settings()).isEnabled || refreshAction != null) {
            return
        }

        refreshAction =
            BrowserToolbar.TwoStateButton(
                primaryImage = AppCompatResources.getDrawable(
                    context,
                    R.drawable.mozac_ic_arrow_clockwise_24,
                )!!,
                primaryContentDescription = context.getString(R.string.browser_menu_refresh),
                primaryImageTintResource = ThemeManager.resolveAttribute(R.attr.textPrimary, context),
                isInPrimaryState = {
                    getCurrentTab()?.content?.loading == false
                },
                secondaryImage = AppCompatResources.getDrawable(
                    context,
                    R.drawable.mozac_ic_stop,
                )!!,
                secondaryContentDescription = context.getString(R.string.browser_menu_stop),
                disableInSecondaryState = false,
                weight = { RELOAD_WEIGHT },
                longClickListener = {
                    browserToolbarInteractor.onBrowserToolbarMenuItemTapped(
                        ToolbarMenu.Item.Reload(bypassCache = true),
                    )
                },
                listener = {
                    if (getCurrentTab()?.content?.loading == true) {
                        AddressToolbar.cancelTapped.record((NoExtras()))
                        browserToolbarInteractor.onBrowserToolbarMenuItemTapped(ToolbarMenu.Item.Stop)
                    } else {
                        AddressToolbar.reloadTapped.record((NoExtras()))
                        browserToolbarInteractor.onBrowserToolbarMenuItemTapped(
                            ToolbarMenu.Item.Reload(bypassCache = false),
                        )
                    }
                },
            )

        refreshAction?.let {
            browserToolbarView.view.addPageAction(it)
        }
    }

    private fun initReviewQualityCheck(context: Context, view: View) {
        val reviewQualityCheck =
            BrowserToolbar.ToggleButton(
                image = AppCompatResources.getDrawable(
                    context,
                    R.drawable.mozac_ic_shopping_24,
                )!!.apply {
                    setTint(ContextCompat.getColor(context, R.color.fx_mobile_text_color_primary))
                },
                imageSelected = AppCompatResources.getDrawable(
                    context,
                    R.drawable.ic_shopping_selected,
                )!!,
                contentDescription = context.getString(R.string.review_quality_check_open_handle_content_description),
                contentDescriptionSelected =
                context.getString(R.string.review_quality_check_close_handle_content_description),
                visible = { reviewQualityCheckAvailable },
                weight = { REVIEW_QUALITY_CHECK_WEIGHT },
                listener = { _ ->
                    requireComponents.appStore.dispatch(
                        AppAction.ShoppingAction.ShoppingSheetStateUpdated(expanded = true),
                    )

                    findNavController().navigate(
                        BrowserFragmentDirections.actionBrowserFragmentToReviewQualityCheckDialogFragment(),
                    )
                    Shopping.addressBarIconClicked.record()
                },
            )

<<<<<<< HEAD
        if (context.settings().shouldShowOpenInAppCfr) {
            openInAppOnboardingObserver.set(
                feature = OpenInAppOnboardingObserver(
                    context = context,
                    store = context.components.core.store,
                    lifecycleOwner = this,
                    navController = findNavController(),
                    settings = context.settings(),
                    appLinksUseCases = context.components.useCases.appLinksUseCases,
                    container = binding.browserLayout as ViewGroup,
                    shouldScrollWithTopToolbar = !context.settings().shouldUseBottomToolbar,
                ),
                owner = this,
                view = view,
            )
        }

        standardSnackbarErrorBinding.set(
            feature = StandardSnackbarErrorBinding(
                requireActivity(),
                requireActivity().components.appStore,
            ),
            owner = viewLifecycleOwner,
            view = binding.root,
=======
        browserToolbarView.view.addPageAction(reviewQualityCheck)

        reviewQualityCheckFeature.set(
            feature = ReviewQualityCheckFeature(
                appStore = requireComponents.appStore,
                browserStore = context.components.core.store,
                shoppingExperienceFeature = DefaultShoppingExperienceFeature(),
                onIconVisibilityChange = {
                    if (!reviewQualityCheckAvailable && it) {
                        Shopping.addressBarIconDisplayed.record()
                    }
                    reviewQualityCheckAvailable = it
                    safeInvalidateBrowserToolbarView()
                },
                onBottomSheetStateChange = {
                    reviewQualityCheck.setSelected(selected = it, notifyListener = false)
                },
                onProductPageDetected = {
                    Shopping.productPageVisits.add()
                },
            ),
            owner = this,
            view = view,
>>>>>>> b8e57309
        )

        setTranslationFragmentResultListener()
    }

    private fun setTranslationFragmentResultListener() {
        setFragmentResultListener(
            TRANSLATION_IN_PROGRESS,
        ) { _, result ->
            result.getString(SESSION_ID)?.let {
                if (it == getCurrentTab()?.id) {
                    FenixSnackbar.make(
                        view = binding.dynamicSnackbarContainer,
                        duration = Snackbar.LENGTH_LONG,
                        isDisplayedWithBrowserToolbar = true,
                    )
                        .setText(requireContext().getString(R.string.translation_in_progress_snackbar))
                        .show()
                }
            }
        }
    }

    private fun initTabStrip() {
        binding.tabStripView.isVisible = true
        binding.tabStripView.apply {
            setViewCompositionStrategy(ViewCompositionStrategy.DisposeOnViewTreeLifecycleDestroyed)
            setContent {
                FirefoxTheme {
                    TabStrip(
                        onAddTabClick = {
                            findNavController().navigate(
                                NavGraphDirections.actionGlobalHome(
                                    focusOnAddressBar = true,
                                ),
                            )
                        },
                        onLastTabClose = { isPrivate ->
                            requireComponents.appStore.dispatch(
                                AppAction.TabStripAction.UpdateLastTabClosed(isPrivate),
                            )
                            findNavController().navigate(
                                BrowserFragmentDirections.actionGlobalHome(),
                            )
                        },
                        onSelectedTabClick = {},
                        onCloseTabClick = { isPrivate ->
                            showUndoSnackbar(requireContext().tabClosedUndoMessage(isPrivate))
                        },
                    )
                }
            }
        }
    }

    private fun initSharePageAction(context: Context) {
        if (!IncompleteRedesignToolbarFeature(context.settings()).isEnabled) {
            return
        }

        val sharePageAction =
            BrowserToolbar.Button(
                imageDrawable = AppCompatResources.getDrawable(
                    context,
                    R.drawable.mozac_ic_share_android_24,
                )!!,
                contentDescription = getString(R.string.browser_menu_share),
                iconTintColorResource = ThemeManager.resolveAttribute(R.attr.textPrimary, context),
                listener = { browserToolbarInteractor.onShareActionClicked() },
            )

        browserToolbarView.view.addPageAction(sharePageAction)
    }

    private fun initTranslationsAction(context: Context, view: View) {
        val isEngineSupported =
            context.components.core.store.state.translationEngine.isEngineSupported

        if (isEngineSupported != true ||
            !FxNimbus.features.translations.value().mainFlowToolbarEnabled
        ) {
            return
        }

        val translationsAction = Toolbar.ActionButton(
            AppCompatResources.getDrawable(
                context,
                R.drawable.mozac_ic_translate_24,
            ),
            contentDescription = context.getString(R.string.browser_toolbar_translate),
            iconTintColorResource = ThemeManager.resolveAttribute(R.attr.textPrimary, context),
            visible = { translationsAvailable },
            listener = {
                browserToolbarInteractor.onTranslationsButtonClicked()
            },
        )
        browserToolbarView.view.addPageAction(translationsAction)

        getCurrentTab()?.let {
            translationsBinding.set(
                feature = TranslationsBinding(
                    browserStore = context.components.core.store,
                    sessionId = it.id,
                    onStateUpdated = { isVisible, isTranslated, fromSelectedLanguage, toSelectedLanguage ->
                        translationsAvailable = isVisible

                        translationsAction.updateView(
                            tintColorResource = if (isTranslated) {
                                R.color.fx_mobile_icon_color_accent_violet
                            } else {
                                ThemeManager.resolveAttribute(R.attr.textPrimary, context)
                            },
                            contentDescription = if (isTranslated) {
                                context.getString(
                                    R.string.browser_toolbar_translated_successfully,
                                    fromSelectedLanguage?.localizedDisplayName,
                                    toSelectedLanguage?.localizedDisplayName,
                                )
                            } else {
                                context.getString(R.string.browser_toolbar_translate)
                            },
                        )

                        safeInvalidateBrowserToolbarView()
                    },
                    onShowTranslationsDialog = {
                        browserToolbarInteractor.onTranslationsButtonClicked()
                    },
                ),
                owner = this,
                view = view,
            )
        }
    }

    private fun initReloadAction(context: Context) {
        if (!IncompleteRedesignToolbarFeature(context.settings()).isEnabled || refreshAction != null) {
            return
        }

        refreshAction =
            BrowserToolbar.TwoStateButton(
                primaryImage = AppCompatResources.getDrawable(
                    context,
                    R.drawable.mozac_ic_arrow_clockwise_24,
                )!!,
                primaryContentDescription = context.getString(R.string.browser_menu_refresh),
                primaryImageTintResource = ThemeManager.resolveAttribute(R.attr.textPrimary, context),
                isInPrimaryState = {
                    getCurrentTab()?.content?.loading == false
                },
                secondaryImage = AppCompatResources.getDrawable(
                    context,
                    R.drawable.mozac_ic_stop,
                )!!,
                secondaryContentDescription = context.getString(R.string.browser_menu_stop),
                disableInSecondaryState = false,
                longClickListener = {
                    browserToolbarInteractor.onBrowserToolbarMenuItemTapped(
                        ToolbarMenu.Item.Reload(bypassCache = true),
                    )
                },
                listener = {
                    if (getCurrentTab()?.content?.loading == true) {
                        browserToolbarInteractor.onBrowserToolbarMenuItemTapped(ToolbarMenu.Item.Stop)
                    } else {
                        browserToolbarInteractor.onBrowserToolbarMenuItemTapped(
                            ToolbarMenu.Item.Reload(bypassCache = false),
                        )
                    }
                },
            )

        refreshAction?.let {
            browserToolbarView.view.addPageAction(it)
        }
    }

    private fun initReviewQualityCheck(context: Context, view: View) {
        val reviewQualityCheck =
            BrowserToolbar.ToggleButton(
                image = AppCompatResources.getDrawable(
                    context,
                    R.drawable.mozac_ic_shopping_24,
                )!!.apply {
                    setTint(ContextCompat.getColor(context, R.color.fx_mobile_text_color_primary))
                },
                imageSelected = AppCompatResources.getDrawable(
                    context,
                    R.drawable.ic_shopping_selected,
                )!!,
                contentDescription = context.getString(R.string.review_quality_check_open_handle_content_description),
                contentDescriptionSelected =
                context.getString(R.string.review_quality_check_close_handle_content_description),
                visible = { reviewQualityCheckAvailable },
                listener = { _ ->
                    requireComponents.appStore.dispatch(
                        AppAction.ShoppingAction.ShoppingSheetStateUpdated(expanded = true),
                    )

                    findNavController().navigate(
                        BrowserFragmentDirections.actionBrowserFragmentToReviewQualityCheckDialogFragment(),
                    )
                    Shopping.addressBarIconClicked.record()
                },
            )

        browserToolbarView.view.addPageAction(reviewQualityCheck)

        reviewQualityCheckFeature.set(
            feature = ReviewQualityCheckFeature(
                appStore = requireComponents.appStore,
                browserStore = context.components.core.store,
                shoppingExperienceFeature = DefaultShoppingExperienceFeature(),
                onIconVisibilityChange = {
                    if (!reviewQualityCheckAvailable && it) {
                        Shopping.addressBarIconDisplayed.record()
                    }
                    reviewQualityCheckAvailable = it
                    safeInvalidateBrowserToolbarView()
                },
                onBottomSheetStateChange = {
                    reviewQualityCheck.setSelected(selected = it, notifyListener = false)
                },
                onProductPageDetected = {
                    Shopping.productPageVisits.add()
                },
            ),
            owner = this,
            view = view,
        )
    }

    override fun onUpdateToolbarForConfigurationChange(toolbar: BrowserToolbarView) {
        super.onUpdateToolbarForConfigurationChange(toolbar)

        updateToolbarActions(isTablet = resources.getBoolean(R.bool.tablet))
    }

    @VisibleForTesting
    internal fun updateToolbarActions(isTablet: Boolean) {
        if (isTablet == this.isTablet) return

        if (isTablet) {
            addTabletActions(requireContext())
        } else {
            removeTabletActions()
        }

        this.isTablet = isTablet
    }

    @Suppress("LongMethod")
    private fun addTabletActions(context: Context) {
        val enableTint = ThemeManager.resolveAttribute(R.attr.textPrimary, context)
        val disableTint = ThemeManager.resolveAttribute(R.attr.textDisabled, context)

        if (backAction == null) {
            backAction = BrowserToolbar.TwoStateButton(
                primaryImage = AppCompatResources.getDrawable(
                    context,
                    R.drawable.mozac_ic_back_24,
                )!!,
                primaryContentDescription = context.getString(R.string.browser_menu_back),
                primaryImageTintResource = enableTint,
                isInPrimaryState = { getCurrentTab()?.content?.canGoBack ?: false },
                secondaryImageTintResource = disableTint,
                disableInSecondaryState = true,
                longClickListener = {
                    browserToolbarInteractor.onBrowserToolbarMenuItemTapped(
                        ToolbarMenu.Item.Back(viewHistory = true),
                    )
                },
                listener = {
                    browserToolbarInteractor.onBrowserToolbarMenuItemTapped(
                        ToolbarMenu.Item.Back(viewHistory = false),
                    )
                },
            )
        }

        backAction?.let {
            browserToolbarView.view.addNavigationAction(it)
        }

        if (forwardAction == null) {
            forwardAction = BrowserToolbar.TwoStateButton(
                primaryImage = AppCompatResources.getDrawable(
                    context,
                    R.drawable.mozac_ic_forward_24,
                )!!,
                primaryContentDescription = context.getString(R.string.browser_menu_forward),
                primaryImageTintResource = enableTint,
                isInPrimaryState = { getCurrentTab()?.content?.canGoForward ?: false },
                secondaryImageTintResource = disableTint,
                disableInSecondaryState = true,
                longClickListener = {
                    browserToolbarInteractor.onBrowserToolbarMenuItemTapped(
                        ToolbarMenu.Item.Forward(viewHistory = true),
                    )
                },
                listener = {
                    browserToolbarInteractor.onBrowserToolbarMenuItemTapped(
                        ToolbarMenu.Item.Forward(viewHistory = false),
                    )
                },
            )
        }

        forwardAction?.let {
            browserToolbarView.view.addNavigationAction(it)
        }

        if (refreshAction == null) {
            refreshAction = BrowserToolbar.TwoStateButton(
                primaryImage = AppCompatResources.getDrawable(
                    context,
                    R.drawable.mozac_ic_arrow_clockwise_24,
                )!!,
                primaryContentDescription = context.getString(R.string.browser_menu_refresh),
                primaryImageTintResource = enableTint,
                isInPrimaryState = {
                    getCurrentTab()?.content?.loading == false
                },
                secondaryImage = AppCompatResources.getDrawable(
                    context,
                    R.drawable.mozac_ic_stop,
                )!!,
                secondaryContentDescription = context.getString(R.string.browser_menu_stop),
                disableInSecondaryState = false,
                longClickListener = {
                    browserToolbarInteractor.onBrowserToolbarMenuItemTapped(
                        ToolbarMenu.Item.Reload(bypassCache = true),
                    )
                },
                listener = {
                    if (getCurrentTab()?.content?.loading == true) {
                        browserToolbarInteractor.onBrowserToolbarMenuItemTapped(ToolbarMenu.Item.Stop)
                    } else {
                        browserToolbarInteractor.onBrowserToolbarMenuItemTapped(
                            ToolbarMenu.Item.Reload(bypassCache = false),
                        )
                    }
                },
            )
        }

        refreshAction?.let {
            browserToolbarView.view.addNavigationAction(it)
        }

        browserToolbarView.view.invalidateActions()
    }

<<<<<<< HEAD
=======
    // Adds a home button to BrowserToolbar or, if FeltPrivateBrowsing is enabled, a clear data button instead.
    private fun initLeadingAction(
        context: Context,
        isPrivate: Boolean,
    ) {
        val leadingAction = if (isPrivate && context.settings().feltPrivateBrowsingEnabled) {
            BrowserToolbar.Button(
                imageDrawable = AppCompatResources.getDrawable(
                    context,
                    R.drawable.mozac_ic_data_clearance_24,
                )!!,
                contentDescription = context.getString(R.string.browser_toolbar_erase),
                iconTintColorResource = ThemeManager.resolveAttribute(R.attr.textPrimary, context),
                listener = browserToolbarInteractor::onEraseButtonClicked,
            )
        } else {
            BrowserToolbar.Button(
                imageDrawable = AppCompatResources.getDrawable(
                    context,
                    R.drawable.mozac_ic_home_24,
                )!!,
                contentDescription = context.getString(R.string.browser_toolbar_home),
                iconTintColorResource = ThemeManager.resolveAttribute(R.attr.textPrimary, context),
                listener = browserToolbarInteractor::onHomeButtonClicked,
            )
        }

        browserToolbarView.view.addNavigationAction(leadingAction)
    }

    override fun onUpdateToolbarForConfigurationChange(toolbar: BrowserToolbarView) {
        super.onUpdateToolbarForConfigurationChange(toolbar)

        updateToolbarActions(isTablet = resources.getBoolean(R.bool.tablet))
    }

    @VisibleForTesting
    internal fun updateToolbarActions(isTablet: Boolean) {
        if (isTablet == this.isTablet) return

        if (isTablet) {
            addTabletActions(requireContext())
        } else {
            removeTabletActions()
        }

        this.isTablet = isTablet
    }

    @Suppress("LongMethod")
    private fun addTabletActions(context: Context) {
        val enableTint = ThemeManager.resolveAttribute(R.attr.textPrimary, context)
        val disableTint = ThemeManager.resolveAttribute(R.attr.textDisabled, context)

        if (backAction == null) {
            backAction = BrowserToolbar.TwoStateButton(
                primaryImage = AppCompatResources.getDrawable(
                    context,
                    R.drawable.mozac_ic_back_24,
                )!!,
                primaryContentDescription = context.getString(R.string.browser_menu_back),
                primaryImageTintResource = enableTint,
                isInPrimaryState = { getCurrentTab()?.content?.canGoBack ?: false },
                secondaryImageTintResource = disableTint,
                disableInSecondaryState = true,
                longClickListener = {
                    browserToolbarInteractor.onBrowserToolbarMenuItemTapped(
                        ToolbarMenu.Item.Back(viewHistory = true),
                    )
                },
                listener = {
                    browserToolbarInteractor.onBrowserToolbarMenuItemTapped(
                        ToolbarMenu.Item.Back(viewHistory = false),
                    )
                },
            )
        }

        backAction?.let {
            browserToolbarView.view.addNavigationAction(it)
        }

        if (forwardAction == null) {
            forwardAction = BrowserToolbar.TwoStateButton(
                primaryImage = AppCompatResources.getDrawable(
                    context,
                    R.drawable.mozac_ic_forward_24,
                )!!,
                primaryContentDescription = context.getString(R.string.browser_menu_forward),
                primaryImageTintResource = enableTint,
                isInPrimaryState = { getCurrentTab()?.content?.canGoForward ?: false },
                secondaryImageTintResource = disableTint,
                disableInSecondaryState = true,
                longClickListener = {
                    browserToolbarInteractor.onBrowserToolbarMenuItemTapped(
                        ToolbarMenu.Item.Forward(viewHistory = true),
                    )
                },
                listener = {
                    browserToolbarInteractor.onBrowserToolbarMenuItemTapped(
                        ToolbarMenu.Item.Forward(viewHistory = false),
                    )
                },
            )
        }

        forwardAction?.let {
            browserToolbarView.view.addNavigationAction(it)
        }

        if (refreshAction == null) {
            refreshAction = BrowserToolbar.TwoStateButton(
                primaryImage = AppCompatResources.getDrawable(
                    context,
                    R.drawable.mozac_ic_arrow_clockwise_24,
                )!!,
                primaryContentDescription = context.getString(R.string.browser_menu_refresh),
                primaryImageTintResource = enableTint,
                isInPrimaryState = {
                    getCurrentTab()?.content?.loading == false
                },
                secondaryImage = AppCompatResources.getDrawable(
                    context,
                    R.drawable.mozac_ic_stop,
                )!!,
                secondaryContentDescription = context.getString(R.string.browser_menu_stop),
                disableInSecondaryState = false,
                longClickListener = {
                    browserToolbarInteractor.onBrowserToolbarMenuItemTapped(
                        ToolbarMenu.Item.Reload(bypassCache = true),
                    )
                },
                listener = {
                    if (getCurrentTab()?.content?.loading == true) {
                        browserToolbarInteractor.onBrowserToolbarMenuItemTapped(ToolbarMenu.Item.Stop)
                    } else {
                        browserToolbarInteractor.onBrowserToolbarMenuItemTapped(
                            ToolbarMenu.Item.Reload(bypassCache = false),
                        )
                    }
                },
            )
        }

        refreshAction?.let {
            browserToolbarView.view.addNavigationAction(it)
        }

        browserToolbarView.view.invalidateActions()
    }

>>>>>>> b8e57309
    private fun removeTabletActions() {
        forwardAction?.let {
            browserToolbarView.view.removeNavigationAction(it)
        }
        backAction?.let {
            browserToolbarView.view.removeNavigationAction(it)
        }
        refreshAction?.let {
            browserToolbarView.view.removeNavigationAction(it)
        }

        browserToolbarView.view.invalidateActions()
<<<<<<< HEAD
    }

    override fun onStart() {
        super.onStart()
        val context = requireContext()
        val settings = context.settings()

        if (!settings.userKnowsAboutPwas) {
            pwaOnboardingObserver = PwaOnboardingObserver(
                store = context.components.core.store,
                lifecycleOwner = this,
                navController = findNavController(),
                settings = settings,
                webAppUseCases = context.components.useCases.webAppUseCases,
            ).also {
                it.start()
            }
        }

        subscribeToTabCollections()
        updateLastBrowseActivity()
    }

    override fun onStop() {
        super.onStop()
        updateLastBrowseActivity()
        updateHistoryMetadata()
        pwaOnboardingObserver?.stop()
    }

    override fun onDestroyView() {
        super.onDestroyView()
        isTablet = false
    }

    private fun updateHistoryMetadata() {
        getCurrentTab()?.let { tab ->
            (tab as? TabSessionState)?.historyMetadata?.let {
                requireComponents.core.historyMetadataService.updateMetadata(it, tab)
            }
        }
    }

    private fun subscribeToTabCollections() {
        Observer<List<TabCollection>> {
            requireComponents.core.tabCollectionStorage.cachedTabCollections = it
        }.also { observer ->
            requireComponents.core.tabCollectionStorage.getCollections()
                .observe(viewLifecycleOwner, observer)
        }
    }

    override fun onResume() {
        super.onResume()
        requireComponents.core.tabCollectionStorage.register(collectionStorageObserver, this)
    }

    override fun onBackPressed(): Boolean {
        return readerViewFeature.onBackPressed() || super.onBackPressed()
    }

    override fun navToQuickSettingsSheet(tab: SessionState, sitePermissions: SitePermissions?) {
        val useCase = requireComponents.useCases.trackingProtectionUseCases
        FxNimbus.features.cookieBanners.recordExposure()
        useCase.containsException(tab.id) { hasTrackingProtectionException ->
            lifecycleScope.launch {
                val cookieBannersStorage = requireComponents.core.cookieBannersStorage
                val cookieBannerUIMode = cookieBannersStorage.getCookieBannerUIMode(
                    requireContext(),
                    tab,
                )
                withContext(Dispatchers.Main) {
                    runIfFragmentIsAttached {
                        val isTrackingProtectionEnabled =
                            tab.trackingProtection.enabled && !hasTrackingProtectionException
                        val directions =
                            BrowserFragmentDirections.actionBrowserFragmentToQuickSettingsSheetDialogFragment(
                                sessionId = tab.id,
                                url = tab.content.url,
                                title = tab.content.title,
                                isSecured = tab.content.securityInfo.secure,
                                sitePermissions = sitePermissions,
                                gravity = getAppropriateLayoutGravity(),
                                certificateName = tab.content.securityInfo.issuer,
                                permissionHighlights = tab.content.permissionHighlights,
                                isTrackingProtectionEnabled = isTrackingProtectionEnabled,
                                cookieBannerUIMode = cookieBannerUIMode,
                            )
                        nav(R.id.browserFragment, directions)
                    }
                }
            }
        }
    }

    private val collectionStorageObserver = object : TabCollectionStorage.Observer {
        override fun onCollectionCreated(
            title: String,
            sessions: List<TabSessionState>,
            id: Long?,
        ) {
            showTabSavedToCollectionSnackbar(sessions.size, true)
        }

        override fun onTabsAdded(tabCollection: TabCollection, sessions: List<TabSessionState>) {
            showTabSavedToCollectionSnackbar(sessions.size)
        }

        private fun showTabSavedToCollectionSnackbar(
            tabSize: Int,
            isNewCollection: Boolean = false,
        ) {
            view?.let { view ->
                val messageStringRes = when {
                    isNewCollection -> {
                        R.string.create_collection_tabs_saved_new_collection
                    }
                    tabSize > 1 -> {
                        R.string.create_collection_tabs_saved
                    }
                    else -> {
                        R.string.create_collection_tab_saved
                    }
                }
                FenixSnackbar.make(
                    view = binding.dynamicSnackbarContainer,
                    duration = Snackbar.LENGTH_SHORT,
                    isDisplayedWithBrowserToolbar = true,
                )
                    .setText(view.context.getString(messageStringRes))
                    .setAction(requireContext().getString(R.string.create_collection_view)) {
                        findNavController().navigate(
                            BrowserFragmentDirections.actionGlobalHome(
                                focusOnAddressBar = false,
                                scrollToCollection = true,
                            ),
                        )
                    }
                    .show()
            }
        }
    }

    override fun getContextMenuCandidates(
        context: Context,
        view: View,
    ): List<ContextMenuCandidate> {
        val contextMenuCandidateAppLinksUseCases = AppLinksUseCases(
            requireContext(),
            { true },
        )

        return ContextMenuCandidate.defaultCandidates(
            context,
            context.components.useCases.tabsUseCases,
            context.components.useCases.contextMenuUseCases,
            view,
            FenixSnackbarDelegate(view),
        ) + ContextMenuCandidate.createOpenInExternalAppCandidate(
            requireContext(),
            contextMenuCandidateAppLinksUseCases,
        )
    }

    /**
     * Updates the last time the user was active on the [BrowserFragment].
     * This is useful to determine if the user has to start on the [HomeFragment]
     * or it should go directly to the [BrowserFragment].
     */
    @VisibleForTesting
    internal fun updateLastBrowseActivity() {
        requireContext().settings().lastBrowseActivity = System.currentTimeMillis()
=======
    }

    override fun onStart() {
        super.onStart()
        val context = requireContext()
        val settings = context.settings()

        if (!settings.userKnowsAboutPwas) {
            pwaOnboardingObserver = PwaOnboardingObserver(
                store = context.components.core.store,
                lifecycleOwner = this,
                navController = findNavController(),
                settings = settings,
                webAppUseCases = context.components.useCases.webAppUseCases,
            ).also {
                it.start()
            }
        }

        subscribeToTabCollections()
        updateLastBrowseActivity()
    }

    override fun onStop() {
        super.onStop()
        updateLastBrowseActivity()
        updateHistoryMetadata()
        pwaOnboardingObserver?.stop()
    }

    override fun onDestroyView() {
        super.onDestroyView()
        isTablet = false
    }

    private fun updateHistoryMetadata() {
        getCurrentTab()?.let { tab ->
            (tab as? TabSessionState)?.historyMetadata?.let {
                requireComponents.core.historyMetadataService.updateMetadata(it, tab)
            }
        }
    }

    private fun subscribeToTabCollections() {
        Observer<List<TabCollection>> {
            requireComponents.core.tabCollectionStorage.cachedTabCollections = it
        }.also { observer ->
            requireComponents.core.tabCollectionStorage.getCollections()
                .observe(viewLifecycleOwner, observer)
        }
    }

    override fun onResume() {
        super.onResume()
        requireComponents.core.tabCollectionStorage.register(collectionStorageObserver, this)
    }

    override fun onBackPressed(): Boolean {
        return readerViewFeature.onBackPressed() || super.onBackPressed()
    }

    override fun navToQuickSettingsSheet(tab: SessionState, sitePermissions: SitePermissions?) {
        val useCase = requireComponents.useCases.trackingProtectionUseCases
        FxNimbus.features.cookieBanners.recordExposure()
        useCase.containsException(tab.id) { hasTrackingProtectionException ->
            lifecycleScope.launch {
                val cookieBannersStorage = requireComponents.core.cookieBannersStorage
                val cookieBannerUIMode = cookieBannersStorage.getCookieBannerUIMode(
                    requireContext(),
                    tab,
                )
                withContext(Dispatchers.Main) {
                    runIfFragmentIsAttached {
                        val isTrackingProtectionEnabled =
                            tab.trackingProtection.enabled && !hasTrackingProtectionException
                        val directions =
                            BrowserFragmentDirections.actionBrowserFragmentToQuickSettingsSheetDialogFragment(
                                sessionId = tab.id,
                                url = tab.content.url,
                                title = tab.content.title,
                                isSecured = tab.content.securityInfo.secure,
                                sitePermissions = sitePermissions,
                                gravity = getAppropriateLayoutGravity(),
                                certificateName = tab.content.securityInfo.issuer,
                                permissionHighlights = tab.content.permissionHighlights,
                                isTrackingProtectionEnabled = isTrackingProtectionEnabled,
                                cookieBannerUIMode = cookieBannerUIMode,
                            )
                        nav(R.id.browserFragment, directions)
                    }
                }
            }
        }
    }

    private val collectionStorageObserver = object : TabCollectionStorage.Observer {
        override fun onCollectionCreated(
            title: String,
            sessions: List<TabSessionState>,
            id: Long?,
        ) {
            showTabSavedToCollectionSnackbar(sessions.size, true)
        }

        override fun onTabsAdded(tabCollection: TabCollection, sessions: List<TabSessionState>) {
            showTabSavedToCollectionSnackbar(sessions.size)
        }

        private fun showTabSavedToCollectionSnackbar(
            tabSize: Int,
            isNewCollection: Boolean = false,
        ) {
            view?.let { view ->
                val messageStringRes = when {
                    isNewCollection -> {
                        R.string.create_collection_tabs_saved_new_collection
                    }
                    tabSize > 1 -> {
                        R.string.create_collection_tabs_saved
                    }
                    else -> {
                        R.string.create_collection_tab_saved
                    }
                }
                FenixSnackbar.make(
                    view = binding.dynamicSnackbarContainer,
                    duration = Snackbar.LENGTH_SHORT,
                    isDisplayedWithBrowserToolbar = true,
                )
                    .setText(view.context.getString(messageStringRes))
                    .setAction(requireContext().getString(R.string.create_collection_view)) {
                        findNavController().navigate(
                            BrowserFragmentDirections.actionGlobalHome(
                                focusOnAddressBar = false,
                                scrollToCollection = true,
                            ),
                        )
                    }
                    .show()
            }
        }
    }

    override fun getContextMenuCandidates(
        context: Context,
        view: View,
    ): List<ContextMenuCandidate> {
        val contextMenuCandidateAppLinksUseCases = AppLinksUseCases(
            requireContext(),
            { true },
        )

        return ContextMenuCandidate.defaultCandidates(
            context,
            context.components.useCases.tabsUseCases,
            context.components.useCases.contextMenuUseCases,
            view,
            FenixSnackbarDelegate(view),
        ) + ContextMenuCandidate.createOpenInExternalAppCandidate(
            requireContext(),
            contextMenuCandidateAppLinksUseCases,
        )
    }

    /**
     * Updates the last time the user was active on the [BrowserFragment].
     * This is useful to determine if the user has to start on the [HomeFragment]
     * or it should go directly to the [BrowserFragment].
     */
    @VisibleForTesting
    internal fun updateLastBrowseActivity() {
        requireContext().settings().lastBrowseActivity = System.currentTimeMillis()
    }

    companion object {
        /** Indicates weight of an action. The lesser the weight, the closer it is to the url.
         * A default weight -1 indicates, the position is not cared for
         * and action will be appended at the end.
         */
        const val READER_MODE_WEIGHT = 1
        const val TRANSLATIONS_WEIGHT = 2
        const val REVIEW_QUALITY_CHECK_WEIGHT = 3
        const val SHARE_WEIGHT = 4
        const val RELOAD_WEIGHT = 5
>>>>>>> b8e57309
    }
}<|MERGE_RESOLUTION|>--- conflicted
+++ resolved
@@ -10,13 +10,7 @@
 import android.view.ViewGroup
 import androidx.annotation.VisibleForTesting
 import androidx.appcompat.content.res.AppCompatResources
-<<<<<<< HEAD
-import androidx.compose.ui.platform.ViewCompositionStrategy
 import androidx.core.content.ContextCompat
-import androidx.core.view.isVisible
-=======
-import androidx.core.content.ContextCompat
->>>>>>> b8e57309
 import androidx.fragment.app.setFragmentResultListener
 import androidx.lifecycle.Observer
 import androidx.lifecycle.lifecycleScope
@@ -40,20 +34,11 @@
 import mozilla.components.service.glean.private.NoExtras
 import mozilla.components.support.base.feature.UserInteractionHandler
 import mozilla.components.support.base.feature.ViewBoundFeatureWrapper
-<<<<<<< HEAD
-import org.mozilla.fenix.GleanMetrics.ReaderMode
-import org.mozilla.fenix.GleanMetrics.Shopping
-import org.mozilla.fenix.HomeActivity
-import org.mozilla.fenix.NavGraphDirections
-import org.mozilla.fenix.R
-import org.mozilla.fenix.browser.tabstrip.TabStrip
-=======
 import org.mozilla.fenix.GleanMetrics.AddressToolbar
 import org.mozilla.fenix.GleanMetrics.ReaderMode
 import org.mozilla.fenix.GleanMetrics.Shopping
 import org.mozilla.fenix.HomeActivity
 import org.mozilla.fenix.R
->>>>>>> b8e57309
 import org.mozilla.fenix.components.FenixSnackbar
 import org.mozilla.fenix.components.TabCollectionStorage
 import org.mozilla.fenix.components.appstate.AppAction
@@ -65,20 +50,12 @@
 import org.mozilla.fenix.ext.requireComponents
 import org.mozilla.fenix.ext.runIfFragmentIsAttached
 import org.mozilla.fenix.ext.settings
-<<<<<<< HEAD
-import org.mozilla.fenix.ext.tabClosedUndoMessage
-=======
->>>>>>> b8e57309
 import org.mozilla.fenix.home.HomeFragment
 import org.mozilla.fenix.nimbus.FxNimbus
 import org.mozilla.fenix.settings.quicksettings.protections.cookiebanners.getCookieBannerUIMode
 import org.mozilla.fenix.shopping.DefaultShoppingExperienceFeature
 import org.mozilla.fenix.shopping.ReviewQualityCheckFeature
 import org.mozilla.fenix.shortcut.PwaOnboardingObserver
-<<<<<<< HEAD
-import org.mozilla.fenix.theme.FirefoxTheme
-=======
->>>>>>> b8e57309
 import org.mozilla.fenix.theme.ThemeManager
 import org.mozilla.fenix.translations.TranslationsDialogFragment.Companion.SESSION_ID
 import org.mozilla.fenix.translations.TranslationsDialogFragment.Companion.TRANSLATION_IN_PROGRESS
@@ -88,8 +65,6 @@
  */
 @Suppress("TooManyFunctions", "LargeClass")
 class BrowserFragment : BaseBrowserFragment(), UserInteractionHandler {
-<<<<<<< HEAD
-
     private val windowFeature = ViewBoundFeatureWrapper<WindowFeature>()
     private val openInAppOnboardingObserver = ViewBoundFeatureWrapper<OpenInAppOnboardingObserver>()
     private val standardSnackbarErrorBinding =
@@ -115,9 +90,6 @@
         val context = requireContext()
         val components = context.components
         val isTabletAndTabStripEnabled = context.settings().isTabletAndTabStripEnabled
-        if (isTabletAndTabStripEnabled) {
-            initTabStrip()
-        }
 
         if (!isTabletAndTabStripEnabled && context.settings().isSwipeToolbarToSwitchTabsEnabled) {
             binding.gestureLayout.addGestureListener(
@@ -135,82 +107,12 @@
             )
         }
 
-        val isPrivate = (activity as HomeActivity).browsingModeManager.mode.isPrivate
-
-        if (!IncompleteRedesignToolbarFeature(context.settings()).isEnabled) {
-            val leadingAction = if (isPrivate && context.settings().feltPrivateBrowsingEnabled) {
-                BrowserToolbar.Button(
-                    imageDrawable = AppCompatResources.getDrawable(
-                        context,
-                        R.drawable.mozac_ic_data_clearance_24,
-                    )!!,
-                    contentDescription = context.getString(R.string.browser_toolbar_erase),
-                    iconTintColorResource = ThemeManager.resolveAttribute(R.attr.textPrimary, context),
-                    listener = browserToolbarInteractor::onEraseButtonClicked,
-                )
-            } else {
-                BrowserToolbar.Button(
-                    imageDrawable = AppCompatResources.getDrawable(
-                        context,
-                        R.drawable.mozac_ic_home_24,
-                    )!!,
-                    contentDescription = context.getString(R.string.browser_toolbar_home),
-                    iconTintColorResource = ThemeManager.resolveAttribute(R.attr.textPrimary, context),
-                    listener = browserToolbarInteractor::onHomeButtonClicked,
-                )
-            }
-
-            browserToolbarView.view.addNavigationAction(leadingAction)
-=======
-    private val windowFeature = ViewBoundFeatureWrapper<WindowFeature>()
-    private val openInAppOnboardingObserver = ViewBoundFeatureWrapper<OpenInAppOnboardingObserver>()
-    private val standardSnackbarErrorBinding =
-        ViewBoundFeatureWrapper<StandardSnackbarErrorBinding>()
-    private val reviewQualityCheckFeature = ViewBoundFeatureWrapper<ReviewQualityCheckFeature>()
-    private val translationsBinding = ViewBoundFeatureWrapper<TranslationsBinding>()
-
-    private var readerModeAvailable = false
-    private var reviewQualityCheckAvailable = false
-    private var translationsAvailable = false
-
-    private var pwaOnboardingObserver: PwaOnboardingObserver? = null
-
-    private var forwardAction: BrowserToolbar.TwoStateButton? = null
-    private var backAction: BrowserToolbar.TwoStateButton? = null
-    private var refreshAction: BrowserToolbar.TwoStateButton? = null
-    private var isTablet: Boolean = false
-
-    @Suppress("LongMethod")
-    override fun initializeUI(view: View, tab: SessionState) {
-        super.initializeUI(view, tab)
-
-        val context = requireContext()
-        val components = context.components
-        val isTabletAndTabStripEnabled = context.settings().isTabletAndTabStripEnabled
-
-        if (!isTabletAndTabStripEnabled && context.settings().isSwipeToolbarToSwitchTabsEnabled) {
-            binding.gestureLayout.addGestureListener(
-                ToolbarGestureHandler(
-                    activity = requireActivity(),
-                    contentLayout = binding.browserLayout,
-                    tabPreview = binding.tabPreview,
-                    toolbarLayout = browserToolbarView.view,
-                    store = components.core.store,
-                    selectTabUseCase = components.useCases.tabsUseCases.selectTab,
-                    onSwipeStarted = {
-                        thumbnailsFeature.get()?.requestScreenshot()
-                    },
-                ),
-            )
-        }
-
         if (!IncompleteRedesignToolbarFeature(context.settings()).isEnabled) {
             val isPrivate = (activity as HomeActivity).browsingModeManager.mode.isPrivate
             initLeadingAction(
                 context = context,
                 isPrivate = isPrivate,
             )
->>>>>>> b8e57309
         }
 
         updateToolbarActions(isTablet = resources.getBoolean(R.bool.tablet))
@@ -231,10 +133,7 @@
                 visible = {
                     readerModeAvailable && !reviewQualityCheckAvailable
                 },
-<<<<<<< HEAD
-=======
                 weight = { READER_MODE_WEIGHT },
->>>>>>> b8e57309
                 selected = getCurrentTab()?.let {
                     activity?.components?.core?.store?.state?.findTab(it.id)?.readerState?.active
                 } ?: false,
@@ -244,13 +143,8 @@
         browserToolbarView.view.addPageAction(readerModeAction)
 
         initTranslationsAction(context, view)
-<<<<<<< HEAD
-        initSharePageAction(context)
-        initReviewQualityCheck(context, view)
-=======
         initReviewQualityCheck(context, view)
         initSharePageAction(context)
->>>>>>> b8e57309
         initReloadAction(context)
 
         thumbnailsFeature.set(
@@ -278,8 +172,6 @@
             },
             owner = this,
             view = view,
-<<<<<<< HEAD
-=======
         )
 
         windowFeature.set(
@@ -380,7 +272,6 @@
             listener = {
                 browserToolbarInteractor.onTranslationsButtonClicked()
             },
->>>>>>> b8e57309
         )
         browserToolbarView.view.addPageAction(translationsAction)
 
@@ -390,12 +281,6 @@
                 onTranslationsActionUpdated = {
                     translationsAvailable = it.isVisible
 
-<<<<<<< HEAD
-        windowFeature.set(
-            feature = WindowFeature(
-                store = components.core.store,
-                tabsUseCases = components.useCases.tabsUseCases,
-=======
                     translationsAction.updateView(
                         tintColorResource = if (it.isTranslated) {
                             R.color.fx_mobile_icon_color_accent_violet
@@ -418,7 +303,6 @@
                 onShowTranslationsDialog = {
                     browserToolbarInteractor.onTranslationsButtonClicked()
                 },
->>>>>>> b8e57309
             ),
             owner = this,
             view = view,
@@ -501,32 +385,6 @@
                 },
             )
 
-<<<<<<< HEAD
-        if (context.settings().shouldShowOpenInAppCfr) {
-            openInAppOnboardingObserver.set(
-                feature = OpenInAppOnboardingObserver(
-                    context = context,
-                    store = context.components.core.store,
-                    lifecycleOwner = this,
-                    navController = findNavController(),
-                    settings = context.settings(),
-                    appLinksUseCases = context.components.useCases.appLinksUseCases,
-                    container = binding.browserLayout as ViewGroup,
-                    shouldScrollWithTopToolbar = !context.settings().shouldUseBottomToolbar,
-                ),
-                owner = this,
-                view = view,
-            )
-        }
-
-        standardSnackbarErrorBinding.set(
-            feature = StandardSnackbarErrorBinding(
-                requireActivity(),
-                requireActivity().components.appStore,
-            ),
-            owner = viewLifecycleOwner,
-            view = binding.root,
-=======
         browserToolbarView.view.addPageAction(reviewQualityCheck)
 
         reviewQualityCheckFeature.set(
@@ -550,238 +408,37 @@
             ),
             owner = this,
             view = view,
->>>>>>> b8e57309
-        )
-
-        setTranslationFragmentResultListener()
-    }
-
-    private fun setTranslationFragmentResultListener() {
-        setFragmentResultListener(
-            TRANSLATION_IN_PROGRESS,
-        ) { _, result ->
-            result.getString(SESSION_ID)?.let {
-                if (it == getCurrentTab()?.id) {
-                    FenixSnackbar.make(
-                        view = binding.dynamicSnackbarContainer,
-                        duration = Snackbar.LENGTH_LONG,
-                        isDisplayedWithBrowserToolbar = true,
-                    )
-                        .setText(requireContext().getString(R.string.translation_in_progress_snackbar))
-                        .show()
-                }
-            }
-        }
-    }
-
-    private fun initTabStrip() {
-        binding.tabStripView.isVisible = true
-        binding.tabStripView.apply {
-            setViewCompositionStrategy(ViewCompositionStrategy.DisposeOnViewTreeLifecycleDestroyed)
-            setContent {
-                FirefoxTheme {
-                    TabStrip(
-                        onAddTabClick = {
-                            findNavController().navigate(
-                                NavGraphDirections.actionGlobalHome(
-                                    focusOnAddressBar = true,
-                                ),
-                            )
-                        },
-                        onLastTabClose = { isPrivate ->
-                            requireComponents.appStore.dispatch(
-                                AppAction.TabStripAction.UpdateLastTabClosed(isPrivate),
-                            )
-                            findNavController().navigate(
-                                BrowserFragmentDirections.actionGlobalHome(),
-                            )
-                        },
-                        onSelectedTabClick = {},
-                        onCloseTabClick = { isPrivate ->
-                            showUndoSnackbar(requireContext().tabClosedUndoMessage(isPrivate))
-                        },
-                    )
-                }
-            }
-        }
-    }
-
-    private fun initSharePageAction(context: Context) {
-        if (!IncompleteRedesignToolbarFeature(context.settings()).isEnabled) {
-            return
-        }
-
-        val sharePageAction =
+        )
+    }
+
+    // Adds a home button to BrowserToolbar or, if FeltPrivateBrowsing is enabled, a clear data button instead.
+    private fun initLeadingAction(
+        context: Context,
+        isPrivate: Boolean,
+    ) {
+        val leadingAction = if (isPrivate && context.settings().feltPrivateBrowsingEnabled) {
             BrowserToolbar.Button(
                 imageDrawable = AppCompatResources.getDrawable(
                     context,
-                    R.drawable.mozac_ic_share_android_24,
-                )!!,
-                contentDescription = getString(R.string.browser_menu_share),
+                    R.drawable.mozac_ic_data_clearance_24,
+                )!!,
+                contentDescription = context.getString(R.string.browser_toolbar_erase),
                 iconTintColorResource = ThemeManager.resolveAttribute(R.attr.textPrimary, context),
-                listener = { browserToolbarInteractor.onShareActionClicked() },
-            )
-
-        browserToolbarView.view.addPageAction(sharePageAction)
-    }
-
-    private fun initTranslationsAction(context: Context, view: View) {
-        val isEngineSupported =
-            context.components.core.store.state.translationEngine.isEngineSupported
-
-        if (isEngineSupported != true ||
-            !FxNimbus.features.translations.value().mainFlowToolbarEnabled
-        ) {
-            return
-        }
-
-        val translationsAction = Toolbar.ActionButton(
-            AppCompatResources.getDrawable(
-                context,
-                R.drawable.mozac_ic_translate_24,
-            ),
-            contentDescription = context.getString(R.string.browser_toolbar_translate),
-            iconTintColorResource = ThemeManager.resolveAttribute(R.attr.textPrimary, context),
-            visible = { translationsAvailable },
-            listener = {
-                browserToolbarInteractor.onTranslationsButtonClicked()
-            },
-        )
-        browserToolbarView.view.addPageAction(translationsAction)
-
-        getCurrentTab()?.let {
-            translationsBinding.set(
-                feature = TranslationsBinding(
-                    browserStore = context.components.core.store,
-                    sessionId = it.id,
-                    onStateUpdated = { isVisible, isTranslated, fromSelectedLanguage, toSelectedLanguage ->
-                        translationsAvailable = isVisible
-
-                        translationsAction.updateView(
-                            tintColorResource = if (isTranslated) {
-                                R.color.fx_mobile_icon_color_accent_violet
-                            } else {
-                                ThemeManager.resolveAttribute(R.attr.textPrimary, context)
-                            },
-                            contentDescription = if (isTranslated) {
-                                context.getString(
-                                    R.string.browser_toolbar_translated_successfully,
-                                    fromSelectedLanguage?.localizedDisplayName,
-                                    toSelectedLanguage?.localizedDisplayName,
-                                )
-                            } else {
-                                context.getString(R.string.browser_toolbar_translate)
-                            },
-                        )
-
-                        safeInvalidateBrowserToolbarView()
-                    },
-                    onShowTranslationsDialog = {
-                        browserToolbarInteractor.onTranslationsButtonClicked()
-                    },
-                ),
-                owner = this,
-                view = view,
-            )
-        }
-    }
-
-    private fun initReloadAction(context: Context) {
-        if (!IncompleteRedesignToolbarFeature(context.settings()).isEnabled || refreshAction != null) {
-            return
-        }
-
-        refreshAction =
-            BrowserToolbar.TwoStateButton(
-                primaryImage = AppCompatResources.getDrawable(
-                    context,
-                    R.drawable.mozac_ic_arrow_clockwise_24,
-                )!!,
-                primaryContentDescription = context.getString(R.string.browser_menu_refresh),
-                primaryImageTintResource = ThemeManager.resolveAttribute(R.attr.textPrimary, context),
-                isInPrimaryState = {
-                    getCurrentTab()?.content?.loading == false
-                },
-                secondaryImage = AppCompatResources.getDrawable(
-                    context,
-                    R.drawable.mozac_ic_stop,
-                )!!,
-                secondaryContentDescription = context.getString(R.string.browser_menu_stop),
-                disableInSecondaryState = false,
-                longClickListener = {
-                    browserToolbarInteractor.onBrowserToolbarMenuItemTapped(
-                        ToolbarMenu.Item.Reload(bypassCache = true),
-                    )
-                },
-                listener = {
-                    if (getCurrentTab()?.content?.loading == true) {
-                        browserToolbarInteractor.onBrowserToolbarMenuItemTapped(ToolbarMenu.Item.Stop)
-                    } else {
-                        browserToolbarInteractor.onBrowserToolbarMenuItemTapped(
-                            ToolbarMenu.Item.Reload(bypassCache = false),
-                        )
-                    }
-                },
-            )
-
-        refreshAction?.let {
-            browserToolbarView.view.addPageAction(it)
-        }
-    }
-
-    private fun initReviewQualityCheck(context: Context, view: View) {
-        val reviewQualityCheck =
-            BrowserToolbar.ToggleButton(
-                image = AppCompatResources.getDrawable(
-                    context,
-                    R.drawable.mozac_ic_shopping_24,
-                )!!.apply {
-                    setTint(ContextCompat.getColor(context, R.color.fx_mobile_text_color_primary))
-                },
-                imageSelected = AppCompatResources.getDrawable(
-                    context,
-                    R.drawable.ic_shopping_selected,
-                )!!,
-                contentDescription = context.getString(R.string.review_quality_check_open_handle_content_description),
-                contentDescriptionSelected =
-                context.getString(R.string.review_quality_check_close_handle_content_description),
-                visible = { reviewQualityCheckAvailable },
-                listener = { _ ->
-                    requireComponents.appStore.dispatch(
-                        AppAction.ShoppingAction.ShoppingSheetStateUpdated(expanded = true),
-                    )
-
-                    findNavController().navigate(
-                        BrowserFragmentDirections.actionBrowserFragmentToReviewQualityCheckDialogFragment(),
-                    )
-                    Shopping.addressBarIconClicked.record()
-                },
-            )
-
-        browserToolbarView.view.addPageAction(reviewQualityCheck)
-
-        reviewQualityCheckFeature.set(
-            feature = ReviewQualityCheckFeature(
-                appStore = requireComponents.appStore,
-                browserStore = context.components.core.store,
-                shoppingExperienceFeature = DefaultShoppingExperienceFeature(),
-                onIconVisibilityChange = {
-                    if (!reviewQualityCheckAvailable && it) {
-                        Shopping.addressBarIconDisplayed.record()
-                    }
-                    reviewQualityCheckAvailable = it
-                    safeInvalidateBrowserToolbarView()
-                },
-                onBottomSheetStateChange = {
-                    reviewQualityCheck.setSelected(selected = it, notifyListener = false)
-                },
-                onProductPageDetected = {
-                    Shopping.productPageVisits.add()
-                },
-            ),
-            owner = this,
-            view = view,
-        )
+                listener = browserToolbarInteractor::onEraseButtonClicked,
+            )
+        } else {
+            BrowserToolbar.Button(
+                imageDrawable = AppCompatResources.getDrawable(
+                    context,
+                    R.drawable.mozac_ic_home_24,
+                )!!,
+                contentDescription = context.getString(R.string.browser_toolbar_home),
+                iconTintColorResource = ThemeManager.resolveAttribute(R.attr.textPrimary, context),
+                listener = browserToolbarInteractor::onHomeButtonClicked,
+            )
+        }
+
+        browserToolbarView.view.addNavigationAction(leadingAction)
     }
 
     override fun onUpdateToolbarForConfigurationChange(toolbar: BrowserToolbarView) {
@@ -905,160 +562,6 @@
         browserToolbarView.view.invalidateActions()
     }
 
-<<<<<<< HEAD
-=======
-    // Adds a home button to BrowserToolbar or, if FeltPrivateBrowsing is enabled, a clear data button instead.
-    private fun initLeadingAction(
-        context: Context,
-        isPrivate: Boolean,
-    ) {
-        val leadingAction = if (isPrivate && context.settings().feltPrivateBrowsingEnabled) {
-            BrowserToolbar.Button(
-                imageDrawable = AppCompatResources.getDrawable(
-                    context,
-                    R.drawable.mozac_ic_data_clearance_24,
-                )!!,
-                contentDescription = context.getString(R.string.browser_toolbar_erase),
-                iconTintColorResource = ThemeManager.resolveAttribute(R.attr.textPrimary, context),
-                listener = browserToolbarInteractor::onEraseButtonClicked,
-            )
-        } else {
-            BrowserToolbar.Button(
-                imageDrawable = AppCompatResources.getDrawable(
-                    context,
-                    R.drawable.mozac_ic_home_24,
-                )!!,
-                contentDescription = context.getString(R.string.browser_toolbar_home),
-                iconTintColorResource = ThemeManager.resolveAttribute(R.attr.textPrimary, context),
-                listener = browserToolbarInteractor::onHomeButtonClicked,
-            )
-        }
-
-        browserToolbarView.view.addNavigationAction(leadingAction)
-    }
-
-    override fun onUpdateToolbarForConfigurationChange(toolbar: BrowserToolbarView) {
-        super.onUpdateToolbarForConfigurationChange(toolbar)
-
-        updateToolbarActions(isTablet = resources.getBoolean(R.bool.tablet))
-    }
-
-    @VisibleForTesting
-    internal fun updateToolbarActions(isTablet: Boolean) {
-        if (isTablet == this.isTablet) return
-
-        if (isTablet) {
-            addTabletActions(requireContext())
-        } else {
-            removeTabletActions()
-        }
-
-        this.isTablet = isTablet
-    }
-
-    @Suppress("LongMethod")
-    private fun addTabletActions(context: Context) {
-        val enableTint = ThemeManager.resolveAttribute(R.attr.textPrimary, context)
-        val disableTint = ThemeManager.resolveAttribute(R.attr.textDisabled, context)
-
-        if (backAction == null) {
-            backAction = BrowserToolbar.TwoStateButton(
-                primaryImage = AppCompatResources.getDrawable(
-                    context,
-                    R.drawable.mozac_ic_back_24,
-                )!!,
-                primaryContentDescription = context.getString(R.string.browser_menu_back),
-                primaryImageTintResource = enableTint,
-                isInPrimaryState = { getCurrentTab()?.content?.canGoBack ?: false },
-                secondaryImageTintResource = disableTint,
-                disableInSecondaryState = true,
-                longClickListener = {
-                    browserToolbarInteractor.onBrowserToolbarMenuItemTapped(
-                        ToolbarMenu.Item.Back(viewHistory = true),
-                    )
-                },
-                listener = {
-                    browserToolbarInteractor.onBrowserToolbarMenuItemTapped(
-                        ToolbarMenu.Item.Back(viewHistory = false),
-                    )
-                },
-            )
-        }
-
-        backAction?.let {
-            browserToolbarView.view.addNavigationAction(it)
-        }
-
-        if (forwardAction == null) {
-            forwardAction = BrowserToolbar.TwoStateButton(
-                primaryImage = AppCompatResources.getDrawable(
-                    context,
-                    R.drawable.mozac_ic_forward_24,
-                )!!,
-                primaryContentDescription = context.getString(R.string.browser_menu_forward),
-                primaryImageTintResource = enableTint,
-                isInPrimaryState = { getCurrentTab()?.content?.canGoForward ?: false },
-                secondaryImageTintResource = disableTint,
-                disableInSecondaryState = true,
-                longClickListener = {
-                    browserToolbarInteractor.onBrowserToolbarMenuItemTapped(
-                        ToolbarMenu.Item.Forward(viewHistory = true),
-                    )
-                },
-                listener = {
-                    browserToolbarInteractor.onBrowserToolbarMenuItemTapped(
-                        ToolbarMenu.Item.Forward(viewHistory = false),
-                    )
-                },
-            )
-        }
-
-        forwardAction?.let {
-            browserToolbarView.view.addNavigationAction(it)
-        }
-
-        if (refreshAction == null) {
-            refreshAction = BrowserToolbar.TwoStateButton(
-                primaryImage = AppCompatResources.getDrawable(
-                    context,
-                    R.drawable.mozac_ic_arrow_clockwise_24,
-                )!!,
-                primaryContentDescription = context.getString(R.string.browser_menu_refresh),
-                primaryImageTintResource = enableTint,
-                isInPrimaryState = {
-                    getCurrentTab()?.content?.loading == false
-                },
-                secondaryImage = AppCompatResources.getDrawable(
-                    context,
-                    R.drawable.mozac_ic_stop,
-                )!!,
-                secondaryContentDescription = context.getString(R.string.browser_menu_stop),
-                disableInSecondaryState = false,
-                longClickListener = {
-                    browserToolbarInteractor.onBrowserToolbarMenuItemTapped(
-                        ToolbarMenu.Item.Reload(bypassCache = true),
-                    )
-                },
-                listener = {
-                    if (getCurrentTab()?.content?.loading == true) {
-                        browserToolbarInteractor.onBrowserToolbarMenuItemTapped(ToolbarMenu.Item.Stop)
-                    } else {
-                        browserToolbarInteractor.onBrowserToolbarMenuItemTapped(
-                            ToolbarMenu.Item.Reload(bypassCache = false),
-                        )
-                    }
-                },
-            )
-        }
-
-        refreshAction?.let {
-            browserToolbarView.view.addNavigationAction(it)
-        }
-
-        browserToolbarView.view.invalidateActions()
-    }
-
->>>>>>> b8e57309
     private fun removeTabletActions() {
         forwardAction?.let {
             browserToolbarView.view.removeNavigationAction(it)
@@ -1071,7 +574,6 @@
         }
 
         browserToolbarView.view.invalidateActions()
-<<<<<<< HEAD
     }
 
     override fun onStart() {
@@ -1244,179 +746,6 @@
     @VisibleForTesting
     internal fun updateLastBrowseActivity() {
         requireContext().settings().lastBrowseActivity = System.currentTimeMillis()
-=======
-    }
-
-    override fun onStart() {
-        super.onStart()
-        val context = requireContext()
-        val settings = context.settings()
-
-        if (!settings.userKnowsAboutPwas) {
-            pwaOnboardingObserver = PwaOnboardingObserver(
-                store = context.components.core.store,
-                lifecycleOwner = this,
-                navController = findNavController(),
-                settings = settings,
-                webAppUseCases = context.components.useCases.webAppUseCases,
-            ).also {
-                it.start()
-            }
-        }
-
-        subscribeToTabCollections()
-        updateLastBrowseActivity()
-    }
-
-    override fun onStop() {
-        super.onStop()
-        updateLastBrowseActivity()
-        updateHistoryMetadata()
-        pwaOnboardingObserver?.stop()
-    }
-
-    override fun onDestroyView() {
-        super.onDestroyView()
-        isTablet = false
-    }
-
-    private fun updateHistoryMetadata() {
-        getCurrentTab()?.let { tab ->
-            (tab as? TabSessionState)?.historyMetadata?.let {
-                requireComponents.core.historyMetadataService.updateMetadata(it, tab)
-            }
-        }
-    }
-
-    private fun subscribeToTabCollections() {
-        Observer<List<TabCollection>> {
-            requireComponents.core.tabCollectionStorage.cachedTabCollections = it
-        }.also { observer ->
-            requireComponents.core.tabCollectionStorage.getCollections()
-                .observe(viewLifecycleOwner, observer)
-        }
-    }
-
-    override fun onResume() {
-        super.onResume()
-        requireComponents.core.tabCollectionStorage.register(collectionStorageObserver, this)
-    }
-
-    override fun onBackPressed(): Boolean {
-        return readerViewFeature.onBackPressed() || super.onBackPressed()
-    }
-
-    override fun navToQuickSettingsSheet(tab: SessionState, sitePermissions: SitePermissions?) {
-        val useCase = requireComponents.useCases.trackingProtectionUseCases
-        FxNimbus.features.cookieBanners.recordExposure()
-        useCase.containsException(tab.id) { hasTrackingProtectionException ->
-            lifecycleScope.launch {
-                val cookieBannersStorage = requireComponents.core.cookieBannersStorage
-                val cookieBannerUIMode = cookieBannersStorage.getCookieBannerUIMode(
-                    requireContext(),
-                    tab,
-                )
-                withContext(Dispatchers.Main) {
-                    runIfFragmentIsAttached {
-                        val isTrackingProtectionEnabled =
-                            tab.trackingProtection.enabled && !hasTrackingProtectionException
-                        val directions =
-                            BrowserFragmentDirections.actionBrowserFragmentToQuickSettingsSheetDialogFragment(
-                                sessionId = tab.id,
-                                url = tab.content.url,
-                                title = tab.content.title,
-                                isSecured = tab.content.securityInfo.secure,
-                                sitePermissions = sitePermissions,
-                                gravity = getAppropriateLayoutGravity(),
-                                certificateName = tab.content.securityInfo.issuer,
-                                permissionHighlights = tab.content.permissionHighlights,
-                                isTrackingProtectionEnabled = isTrackingProtectionEnabled,
-                                cookieBannerUIMode = cookieBannerUIMode,
-                            )
-                        nav(R.id.browserFragment, directions)
-                    }
-                }
-            }
-        }
-    }
-
-    private val collectionStorageObserver = object : TabCollectionStorage.Observer {
-        override fun onCollectionCreated(
-            title: String,
-            sessions: List<TabSessionState>,
-            id: Long?,
-        ) {
-            showTabSavedToCollectionSnackbar(sessions.size, true)
-        }
-
-        override fun onTabsAdded(tabCollection: TabCollection, sessions: List<TabSessionState>) {
-            showTabSavedToCollectionSnackbar(sessions.size)
-        }
-
-        private fun showTabSavedToCollectionSnackbar(
-            tabSize: Int,
-            isNewCollection: Boolean = false,
-        ) {
-            view?.let { view ->
-                val messageStringRes = when {
-                    isNewCollection -> {
-                        R.string.create_collection_tabs_saved_new_collection
-                    }
-                    tabSize > 1 -> {
-                        R.string.create_collection_tabs_saved
-                    }
-                    else -> {
-                        R.string.create_collection_tab_saved
-                    }
-                }
-                FenixSnackbar.make(
-                    view = binding.dynamicSnackbarContainer,
-                    duration = Snackbar.LENGTH_SHORT,
-                    isDisplayedWithBrowserToolbar = true,
-                )
-                    .setText(view.context.getString(messageStringRes))
-                    .setAction(requireContext().getString(R.string.create_collection_view)) {
-                        findNavController().navigate(
-                            BrowserFragmentDirections.actionGlobalHome(
-                                focusOnAddressBar = false,
-                                scrollToCollection = true,
-                            ),
-                        )
-                    }
-                    .show()
-            }
-        }
-    }
-
-    override fun getContextMenuCandidates(
-        context: Context,
-        view: View,
-    ): List<ContextMenuCandidate> {
-        val contextMenuCandidateAppLinksUseCases = AppLinksUseCases(
-            requireContext(),
-            { true },
-        )
-
-        return ContextMenuCandidate.defaultCandidates(
-            context,
-            context.components.useCases.tabsUseCases,
-            context.components.useCases.contextMenuUseCases,
-            view,
-            FenixSnackbarDelegate(view),
-        ) + ContextMenuCandidate.createOpenInExternalAppCandidate(
-            requireContext(),
-            contextMenuCandidateAppLinksUseCases,
-        )
-    }
-
-    /**
-     * Updates the last time the user was active on the [BrowserFragment].
-     * This is useful to determine if the user has to start on the [HomeFragment]
-     * or it should go directly to the [BrowserFragment].
-     */
-    @VisibleForTesting
-    internal fun updateLastBrowseActivity() {
-        requireContext().settings().lastBrowseActivity = System.currentTimeMillis()
     }
 
     companion object {
@@ -1429,6 +758,5 @@
         const val REVIEW_QUALITY_CHECK_WEIGHT = 3
         const val SHARE_WEIGHT = 4
         const val RELOAD_WEIGHT = 5
->>>>>>> b8e57309
     }
 }