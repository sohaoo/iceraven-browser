/* This Source Code Form is subject to the terms of the Mozilla Public
 * License, v. 2.0. If a copy of the MPL was not distributed with this
 * file, You can obtain one at http://mozilla.org/MPL/2.0/. */

package org.mozilla.fenix.browser

import android.app.KeyguardManager
import android.content.Context
import android.content.DialogInterface
import android.content.Intent
import android.content.res.Configuration
import android.os.Build
import android.os.Bundle
import android.provider.Settings
import android.util.Log
import android.view.Gravity
import android.view.LayoutInflater
import android.view.View
import android.view.ViewGroup
import android.view.accessibility.AccessibilityManager
import androidx.activity.result.ActivityResultLauncher
import androidx.annotation.CallSuper
import androidx.annotation.VisibleForTesting
import androidx.appcompat.app.AlertDialog
import androidx.compose.foundation.layout.Column
import androidx.compose.material.Text
import androidx.compose.runtime.Composable
import androidx.compose.runtime.getValue
import androidx.compose.runtime.mutableLongStateOf
import androidx.compose.runtime.mutableStateOf
import androidx.compose.runtime.remember
import androidx.compose.runtime.setValue
import androidx.compose.ui.graphics.toArgb
import androidx.compose.ui.res.stringResource
import androidx.compose.ui.unit.dp
import androidx.compose.ui.viewinterop.AndroidView
import androidx.coordinatorlayout.widget.CoordinatorLayout
import androidx.core.content.ContextCompat.getColor
import androidx.core.content.getSystemService
import androidx.core.content.res.ResourcesCompat
import androidx.core.view.OnApplyWindowInsetsListener
import androidx.core.view.isVisible
import androidx.fragment.app.Fragment
import androidx.fragment.app.activityViewModels
import androidx.lifecycle.lifecycleScope
import androidx.navigation.NavController
import androidx.navigation.fragment.findNavController
import androidx.preference.PreferenceManager
import com.google.android.material.snackbar.Snackbar
import kotlinx.coroutines.Deferred
import kotlinx.coroutines.Dispatchers.IO
import kotlinx.coroutines.Dispatchers.Main
import kotlinx.coroutines.Job
import kotlinx.coroutines.async
import kotlinx.coroutines.flow.distinctUntilChanged
import kotlinx.coroutines.flow.distinctUntilChangedBy
import kotlinx.coroutines.flow.map
import kotlinx.coroutines.flow.mapNotNull
import kotlinx.coroutines.launch
import kotlinx.coroutines.withContext
import mozilla.appservices.places.BookmarkRoot
import mozilla.appservices.places.uniffi.PlacesApiException
import mozilla.components.browser.menu.view.MenuButton
import mozilla.components.browser.state.action.ContentAction
import mozilla.components.browser.state.selector.findCustomTab
import mozilla.components.browser.state.selector.findCustomTabOrSelectedTab
import mozilla.components.browser.state.selector.findTab
import mozilla.components.browser.state.selector.findTabOrCustomTab
import mozilla.components.browser.state.selector.findTabOrCustomTabOrSelectedTab
import mozilla.components.browser.state.selector.getNormalOrPrivateTabs
import mozilla.components.browser.state.selector.selectedTab
import mozilla.components.browser.state.state.CustomTabSessionState
import mozilla.components.browser.state.state.SessionState
import mozilla.components.browser.state.state.TabSessionState
import mozilla.components.browser.state.state.content.DownloadState
import mozilla.components.browser.state.store.BrowserStore
import mozilla.components.browser.thumbnails.BrowserThumbnails
import mozilla.components.browser.toolbar.BrowserToolbar
import mozilla.components.compose.cfr.CFRPopup
import mozilla.components.compose.cfr.CFRPopupLayout
import mozilla.components.compose.cfr.CFRPopupProperties
import mozilla.components.concept.base.crash.Breadcrumb
import mozilla.components.concept.engine.permission.SitePermissions
import mozilla.components.concept.engine.prompt.ShareData
import mozilla.components.concept.storage.LoginEntry
import mozilla.components.feature.accounts.push.SendTabUseCases
import mozilla.components.feature.app.links.AppLinksFeature
import mozilla.components.feature.contextmenu.ContextMenuCandidate
import mozilla.components.feature.contextmenu.ContextMenuFeature
import mozilla.components.feature.downloads.DownloadsFeature
import mozilla.components.feature.downloads.manager.FetchDownloadManager
import mozilla.components.feature.downloads.temporary.CopyDownloadFeature
import mozilla.components.feature.downloads.temporary.ShareDownloadFeature
import mozilla.components.feature.intent.ext.EXTRA_SESSION_ID
import mozilla.components.feature.media.fullscreen.MediaSessionFullscreenFeature
import mozilla.components.feature.privatemode.feature.SecureWindowFeature
import mozilla.components.feature.prompts.PromptFeature
import mozilla.components.feature.prompts.PromptFeature.Companion.PIN_REQUEST
import mozilla.components.feature.prompts.address.AddressDelegate
import mozilla.components.feature.prompts.creditcard.CreditCardDelegate
import mozilla.components.feature.prompts.dialog.FullScreenNotificationToast
import mozilla.components.feature.prompts.dialog.GestureNavUtils
import mozilla.components.feature.prompts.file.AndroidPhotoPicker
import mozilla.components.feature.prompts.identitycredential.DialogColors
import mozilla.components.feature.prompts.identitycredential.DialogColorsProvider
import mozilla.components.feature.prompts.login.LoginDelegate
import mozilla.components.feature.prompts.login.PasswordGeneratorDialogColors
import mozilla.components.feature.prompts.login.PasswordGeneratorDialogColorsProvider
import mozilla.components.feature.prompts.login.SuggestStrongPasswordDelegate
import mozilla.components.feature.prompts.share.ShareDelegate
import mozilla.components.feature.readerview.ReaderViewFeature
import mozilla.components.feature.search.SearchFeature
import mozilla.components.feature.session.FullScreenFeature
import mozilla.components.feature.session.PictureInPictureFeature
import mozilla.components.feature.session.ScreenOrientationFeature
import mozilla.components.feature.session.SessionFeature
import mozilla.components.feature.session.SwipeRefreshFeature
import mozilla.components.feature.sitepermissions.SitePermissionsFeature
import mozilla.components.feature.webauthn.WebAuthnFeature
import mozilla.components.lib.state.ext.consumeFlow
import mozilla.components.lib.state.ext.consumeFrom
import mozilla.components.lib.state.ext.flowScoped
import mozilla.components.service.sync.autofill.DefaultCreditCardValidationDelegate
import mozilla.components.service.sync.logins.DefaultLoginValidationDelegate
import mozilla.components.service.sync.logins.LoginsApiException
import mozilla.components.service.sync.logins.SyncableLoginsStorage
import mozilla.components.support.base.feature.ActivityResultHandler
import mozilla.components.support.base.feature.PermissionsFeature
import mozilla.components.support.base.feature.UserInteractionHandler
import mozilla.components.support.base.feature.ViewBoundFeatureWrapper
import mozilla.components.support.ktx.android.view.enterImmersiveMode
import mozilla.components.support.ktx.android.view.exitImmersiveMode
import mozilla.components.support.ktx.android.view.hideKeyboard
import mozilla.components.support.ktx.kotlin.getOrigin
import mozilla.components.support.ktx.kotlinx.coroutines.flow.ifAnyChanged
import mozilla.components.support.locale.ActivityContextWrapper
import mozilla.components.ui.widgets.withCenterAlignedButtons
import mozilla.telemetry.glean.private.NoExtras
import org.mozilla.fenix.BuildConfig
import org.mozilla.fenix.FeatureFlags
import org.mozilla.fenix.GleanMetrics.Events
import org.mozilla.fenix.GleanMetrics.Logins
import org.mozilla.fenix.GleanMetrics.MediaState
import org.mozilla.fenix.GleanMetrics.NavigationBar
import org.mozilla.fenix.GleanMetrics.PullToRefreshInBrowser
import org.mozilla.fenix.HomeActivity
import org.mozilla.fenix.IntentReceiverActivity
import org.mozilla.fenix.NavGraphDirections
import org.mozilla.fenix.OnLongPressedListener
import org.mozilla.fenix.OpenInFirefoxBinding
import org.mozilla.fenix.R
import org.mozilla.fenix.ReaderViewBinding
import org.mozilla.fenix.bindings.FindInPageBinding
import org.mozilla.fenix.browser.browsingmode.BrowsingMode
import org.mozilla.fenix.browser.readermode.DefaultReaderModeController
import org.mozilla.fenix.browser.tabstrip.TabStrip
import org.mozilla.fenix.browser.tabstrip.isTabStripEnabled
import org.mozilla.fenix.components.Components
import org.mozilla.fenix.components.FenixSnackbar
import org.mozilla.fenix.components.FindInPageIntegration
import org.mozilla.fenix.components.StoreProvider
import org.mozilla.fenix.components.accounts.FxaWebChannelIntegration
import org.mozilla.fenix.components.appstate.AppAction
import org.mozilla.fenix.components.appstate.AppAction.MessagingAction
import org.mozilla.fenix.components.appstate.AppAction.MessagingAction.MicrosurveyAction
import org.mozilla.fenix.components.menu.MenuAccessPoint
import org.mozilla.fenix.components.metrics.MetricsUtils
import org.mozilla.fenix.components.toolbar.BottomToolbarContainerIntegration
import org.mozilla.fenix.components.toolbar.BottomToolbarContainerView
import org.mozilla.fenix.components.toolbar.BrowserFragmentState
import org.mozilla.fenix.components.toolbar.BrowserFragmentStore
import org.mozilla.fenix.components.toolbar.BrowserToolbarView
import org.mozilla.fenix.components.toolbar.DefaultBrowserToolbarController
import org.mozilla.fenix.components.toolbar.DefaultBrowserToolbarMenuController
import org.mozilla.fenix.components.toolbar.FenixTabCounterMenu
import org.mozilla.fenix.components.toolbar.NewTabMenu
import org.mozilla.fenix.components.toolbar.ToolbarContainerView
import org.mozilla.fenix.components.toolbar.ToolbarIntegration
import org.mozilla.fenix.components.toolbar.ToolbarMenu
import org.mozilla.fenix.components.toolbar.ToolbarPosition
import org.mozilla.fenix.components.toolbar.interactor.BrowserToolbarInteractor
import org.mozilla.fenix.components.toolbar.interactor.DefaultBrowserToolbarInteractor
import org.mozilla.fenix.components.toolbar.navbar.BrowserNavBar
import org.mozilla.fenix.components.toolbar.navbar.EngineViewClippingBehavior
import org.mozilla.fenix.components.toolbar.navbar.shouldAddNavigationBar
import org.mozilla.fenix.components.toolbar.navbar.updateNavBarForConfigurationChange
import org.mozilla.fenix.compose.Divider
import org.mozilla.fenix.crashes.CrashContentIntegration
import org.mozilla.fenix.customtabs.ExternalAppBrowserActivity
import org.mozilla.fenix.databinding.FragmentBrowserBinding
import org.mozilla.fenix.downloads.DownloadService
import org.mozilla.fenix.downloads.dialog.DynamicDownloadDialog
import org.mozilla.fenix.downloads.dialog.FirstPartyDownloadDialog
import org.mozilla.fenix.downloads.dialog.StartDownloadDialog
import org.mozilla.fenix.downloads.dialog.ThirdPartyDownloadDialog
import org.mozilla.fenix.ext.accessibilityManager
import org.mozilla.fenix.ext.breadcrumb
import org.mozilla.fenix.ext.components
import org.mozilla.fenix.ext.getPreferenceKey
import org.mozilla.fenix.ext.hideToolbar
import org.mozilla.fenix.ext.isKeyboardVisible
import org.mozilla.fenix.ext.isTablet
import org.mozilla.fenix.ext.isToolbarAtBottom
import org.mozilla.fenix.ext.nav
import org.mozilla.fenix.ext.navigateWithBreadcrumb
import org.mozilla.fenix.ext.registerForActivityResult
import org.mozilla.fenix.ext.requireComponents
import org.mozilla.fenix.ext.runIfFragmentIsAttached
import org.mozilla.fenix.ext.secure
import org.mozilla.fenix.ext.settings
import org.mozilla.fenix.ext.tabClosedUndoMessage
import org.mozilla.fenix.ext.updateMicrosurveyPromptForConfigurationChange
import org.mozilla.fenix.home.HomeScreenViewModel
import org.mozilla.fenix.home.SharedViewModel
import org.mozilla.fenix.library.bookmarks.friendlyRootTitle
import org.mozilla.fenix.messaging.FenixMessageSurfaceId
import org.mozilla.fenix.messaging.MessagingFeature
import org.mozilla.fenix.microsurvey.ui.MicrosurveyRequestPrompt
import org.mozilla.fenix.microsurvey.ui.ext.MicrosurveyUIData
import org.mozilla.fenix.microsurvey.ui.ext.toMicrosurveyUIData
import org.mozilla.fenix.perf.MarkersFragmentLifecycleCallbacks
import org.mozilla.fenix.settings.SupportUtils
import org.mozilla.fenix.settings.biometric.BiometricPromptFeature
import org.mozilla.fenix.snackbar.FenixSnackbarDelegate
import org.mozilla.fenix.snackbar.SnackbarBinding
import org.mozilla.fenix.tabstray.Page
import org.mozilla.fenix.tabstray.ext.toDisplayTitle
import org.mozilla.fenix.theme.FirefoxTheme
import org.mozilla.fenix.theme.ThemeManager
import org.mozilla.fenix.utils.allowUndo
import org.mozilla.fenix.wifi.SitePermissionsWifiIntegration
import java.lang.ref.WeakReference
import kotlin.coroutines.cancellation.CancellationException
import mozilla.components.ui.widgets.behavior.EngineViewClippingBehavior as OldEngineViewClippingBehavior
import mozilla.components.ui.widgets.behavior.ToolbarPosition as OldToolbarPosition
import org.mozilla.fenix.GleanMetrics.TabStrip as TabStripMetrics

private const val NAVIGATION_CFR_VERTICAL_OFFSET = 10
private const val NAVIGATION_CFR_ARROW_OFFSET = 48
private const val NAVIGATION_CFR_MAX_MS_BETWEEN_CLICKS = 5000

/**
 * Base fragment extended by [BrowserFragment].
 * This class only contains shared code focused on the main browsing content.
 * UI code specific to the app or to custom tabs can be found in the subclasses.
 */
@Suppress("TooManyFunctions", "LargeClass")
abstract class BaseBrowserFragment :
    Fragment(),
    UserInteractionHandler,
    ActivityResultHandler,
    OnLongPressedListener,
    AccessibilityManager.AccessibilityStateChangeListener {

    private var _binding: FragmentBrowserBinding? = null
    internal val binding get() = _binding!!

    private lateinit var browserFragmentStore: BrowserFragmentStore
    private lateinit var browserAnimator: BrowserAnimator
    private lateinit var startForResult: ActivityResultLauncher<Intent>

    private var _browserToolbarInteractor: BrowserToolbarInteractor? = null

    @VisibleForTesting(otherwise = VisibleForTesting.PROTECTED)
    internal val browserToolbarInteractor: BrowserToolbarInteractor
        get() = _browserToolbarInteractor!!

    @VisibleForTesting
    @Suppress("VariableNaming")
    internal var _browserToolbarView: BrowserToolbarView? = null

    @VisibleForTesting
    internal val browserToolbarView: BrowserToolbarView
        get() = _browserToolbarView!!

    private var _bottomToolbarContainerView: BottomToolbarContainerView? = null
    protected val bottomToolbarContainerView: BottomToolbarContainerView
        get() = _bottomToolbarContainerView!!

    protected val readerViewFeature = ViewBoundFeatureWrapper<ReaderViewFeature>()
    protected val thumbnailsFeature = ViewBoundFeatureWrapper<BrowserThumbnails>()

    @VisibleForTesting
    internal val messagingFeatureMicrosurvey = ViewBoundFeatureWrapper<MessagingFeature>()

    private val sessionFeature = ViewBoundFeatureWrapper<SessionFeature>()
    private val contextMenuFeature = ViewBoundFeatureWrapper<ContextMenuFeature>()
    private val downloadsFeature = ViewBoundFeatureWrapper<DownloadsFeature>()
    private val shareDownloadsFeature = ViewBoundFeatureWrapper<ShareDownloadFeature>()
    private val copyDownloadsFeature = ViewBoundFeatureWrapper<CopyDownloadFeature>()
    private val appLinksFeature = ViewBoundFeatureWrapper<AppLinksFeature>()
    private val promptsFeature = ViewBoundFeatureWrapper<PromptFeature>()

    @VisibleForTesting
    internal val findInPageIntegration = ViewBoundFeatureWrapper<FindInPageIntegration>()
    private val toolbarIntegration = ViewBoundFeatureWrapper<ToolbarIntegration>()
    private val bottomToolbarContainerIntegration = ViewBoundFeatureWrapper<BottomToolbarContainerIntegration>()
    private val sitePermissionsFeature = ViewBoundFeatureWrapper<SitePermissionsFeature>()
    private val fullScreenFeature = ViewBoundFeatureWrapper<FullScreenFeature>()
    private val swipeRefreshFeature = ViewBoundFeatureWrapper<SwipeRefreshFeature>()
    private val webchannelIntegration = ViewBoundFeatureWrapper<FxaWebChannelIntegration>()
    private val sitePermissionWifiIntegration =
        ViewBoundFeatureWrapper<SitePermissionsWifiIntegration>()
    private val secureWindowFeature = ViewBoundFeatureWrapper<SecureWindowFeature>()
    private var fullScreenMediaSessionFeature =
        ViewBoundFeatureWrapper<MediaSessionFullscreenFeature>()
    private val searchFeature = ViewBoundFeatureWrapper<SearchFeature>()
    private val webAuthnFeature = ViewBoundFeatureWrapper<WebAuthnFeature>()
    private val screenOrientationFeature = ViewBoundFeatureWrapper<ScreenOrientationFeature>()
    private val biometricPromptFeature = ViewBoundFeatureWrapper<BiometricPromptFeature>()
    private val crashContentIntegration = ViewBoundFeatureWrapper<CrashContentIntegration>()
    private val readerViewBinding = ViewBoundFeatureWrapper<ReaderViewBinding>()
    private val openInFirefoxBinding = ViewBoundFeatureWrapper<OpenInFirefoxBinding>()
    private val findInPageBinding = ViewBoundFeatureWrapper<FindInPageBinding>()
    private val snackbarBinding = ViewBoundFeatureWrapper<SnackbarBinding>()
    private val standardSnackbarErrorBinding = ViewBoundFeatureWrapper<StandardSnackbarErrorBinding>()

    private var pipFeature: PictureInPictureFeature? = null

    var customTabSessionId: String? = null

    @VisibleForTesting
    internal var browserInitialized: Boolean = false
    private var initUIJob: Job? = null

    @VisibleForTesting(otherwise = VisibleForTesting.PROTECTED)
    internal var webAppToolbarShouldBeVisible = true

    internal val sharedViewModel: SharedViewModel by activityViewModels()
    private val homeViewModel: HomeScreenViewModel by activityViewModels()

    private var currentStartDownloadDialog: StartDownloadDialog? = null

    private lateinit var savedLoginsLauncher: ActivityResultLauncher<Intent>

    private var lastSavedGeneratedPassword: String? = null

    // Registers a photo picker activity launcher in single-select mode.
    private val singleMediaPicker =
        AndroidPhotoPicker.singleMediaPicker(
            { getFragment() },
            { getPromptsFeature() },
        )

    // Registers a photo picker activity launcher in multi-select mode.
    private val multipleMediaPicker =
        AndroidPhotoPicker.multipleMediaPicker(
            { getFragment() },
            { getPromptsFeature() },
        )

    override fun onCreate(savedInstanceState: Bundle?) {
        super.onCreate(savedInstanceState)
        savedLoginsLauncher = registerForActivityResult { navigateToSavedLoginsFragment() }
    }

    private fun getFragment(): Fragment {
        return this
    }

    private fun getPromptsFeature(): PromptFeature? {
        return promptsFeature.get()
    }

    @CallSuper
    override fun onCreateView(
        inflater: LayoutInflater,
        container: ViewGroup?,
        savedInstanceState: Bundle?,
    ): View {
        // DO NOT ADD ANYTHING ABOVE THIS getProfilerTime CALL!
        val profilerStartTime = requireComponents.core.engine.profiler?.getProfilerTime()

        customTabSessionId = requireArguments().getString(EXTRA_SESSION_ID)

        // Diagnostic breadcrumb for "Display already aquired" crash:
        // https://github.com/mozilla-mobile/android-components/issues/7960
        breadcrumb(
            message = "onCreateView()",
            data = mapOf(
                "customTabSessionId" to customTabSessionId.toString(),
            ),
        )

        _binding = FragmentBrowserBinding.inflate(inflater, container, false)

        val activity = activity as HomeActivity
        // ExternalAppBrowserActivity exclusively handles it's own theming unless in private mode.
        if (activity !is ExternalAppBrowserActivity || activity.browsingModeManager.mode.isPrivate) {
            activity.themeManager.applyStatusBarTheme(activity)
        }

        val originalContext = ActivityContextWrapper.getOriginalContext(activity)
        binding.engineView.setActivityContext(originalContext)

        browserFragmentStore = StoreProvider.get(this) {
            BrowserFragmentStore(
                BrowserFragmentState(),
            )
        }

        startForResult = registerForActivityResult { result ->
            listOf(
                promptsFeature,
                webAuthnFeature,
            ).any {
                it.onActivityResult(PIN_REQUEST, result.data, result.resultCode)
            }
        }

        // DO NOT MOVE ANYTHING BELOW THIS addMarker CALL!
        requireComponents.core.engine.profiler?.addMarker(
            MarkersFragmentLifecycleCallbacks.MARKER_NAME,
            profilerStartTime,
            "BaseBrowserFragment.onCreateView",
        )
        return binding.root
    }

    final override fun onViewCreated(view: View, savedInstanceState: Bundle?) {
        // DO NOT ADD ANYTHING ABOVE THIS getProfilerTime CALL!
        val profilerStartTime = requireComponents.core.engine.profiler?.getProfilerTime()

        initializeUI(view)

        if (customTabSessionId == null) {
            // We currently only need this observer to navigate to home
            // in case all tabs have been removed on startup. No need to
            // this if we have a known session to display.
            observeRestoreComplete(requireComponents.core.store, findNavController())
        }

        observeTabSelection(requireComponents.core.store)

        if (!requireComponents.fenixOnboarding.userHasBeenOnboarded()) {
            observeTabSource(requireComponents.core.store)
        }

        requireContext().accessibilityManager.addAccessibilityStateChangeListener(this)

        requireComponents.backgroundServices.closeSyncedTabsCommandReceiver.register(
            observer = CloseLastSyncedTabObserver(
                scope = viewLifecycleOwner.lifecycleScope,
                navController = findNavController(),
            ),
            view = view,
        )

        // DO NOT MOVE ANYTHING BELOW THIS addMarker CALL!
        requireComponents.core.engine.profiler?.addMarker(
            MarkersFragmentLifecycleCallbacks.MARKER_NAME,
            profilerStartTime,
            "BaseBrowserFragment.onViewCreated",
        )
    }

    private fun initializeUI(view: View) {
        val tab = getCurrentTab()
        browserInitialized = if (tab != null) {
            initializeUI(view, tab)
            true
        } else {
            false
        }
    }

    @Suppress("ComplexMethod", "LongMethod", "DEPRECATION")
    // https://github.com/mozilla-mobile/fenix/issues/19920
    @CallSuper
    internal open fun initializeUI(view: View, tab: SessionState) {
        val context = requireContext()
        val store = context.components.core.store
        val activity = requireActivity() as HomeActivity

        browserAnimator = BrowserAnimator(
            fragment = WeakReference(this),
            engineView = WeakReference(binding.engineView),
            swipeRefresh = WeakReference(binding.swipeRefresh),
            viewLifecycleScope = WeakReference(viewLifecycleOwner.lifecycleScope),
        ).apply {
            beginAnimateInIfNecessary()
        }

        val openInFenixIntent = Intent(context, IntentReceiverActivity::class.java).apply {
            action = Intent.ACTION_VIEW
            putExtra(HomeActivity.OPEN_TO_BROWSER, true)
        }

        val readerMenuController = DefaultReaderModeController(
            readerViewFeature,
            binding.readerViewControlsBar,
            isPrivate = activity.browsingModeManager.mode.isPrivate,
            onReaderModeChanged = { activity.finishActionMode() },
        )
        val browserToolbarController = DefaultBrowserToolbarController(
            store = store,
            appStore = context.components.appStore,
            tabsUseCases = requireComponents.useCases.tabsUseCases,
            activity = activity,
            settings = context.settings(),
            navController = findNavController(),
            readerModeController = readerMenuController,
            engineView = binding.engineView,
            homeViewModel = homeViewModel,
            customTabSessionId = customTabSessionId,
            browserAnimator = browserAnimator,
            onTabCounterClicked = {
                thumbnailsFeature.get()?.requestScreenshot()
                findNavController().nav(
                    R.id.browserFragment,
                    BrowserFragmentDirections.actionGlobalTabsTrayFragment(
                        page = when (activity.browsingModeManager.mode) {
                            BrowsingMode.Normal -> Page.NormalTabs
                            BrowsingMode.Private -> Page.PrivateTabs
                        },
                    ),
                )
            },
            onCloseTab = { closedSession ->
                val closedTab = store.state.findTab(closedSession.id) ?: return@DefaultBrowserToolbarController
                showUndoSnackbar(context.tabClosedUndoMessage(closedTab.content.private))
            },
        )
        val browserToolbarMenuController = DefaultBrowserToolbarMenuController(
            fragment = this,
            store = store,
            appStore = requireComponents.appStore,
            activity = activity,
            navController = findNavController(),
            settings = context.settings(),
            readerModeController = readerMenuController,
            sessionFeature = sessionFeature,
            findInPageLauncher = { findInPageIntegration.withFeature { it.launch() } },
            browserAnimator = browserAnimator,
            customTabSessionId = customTabSessionId,
            openInFenixIntent = openInFenixIntent,
            bookmarkTapped = { url: String, title: String ->
                viewLifecycleOwner.lifecycleScope.launch {
                    bookmarkTapped(url, title)
                }
            },
            scope = viewLifecycleOwner.lifecycleScope,
            tabCollectionStorage = requireComponents.core.tabCollectionStorage,
            topSitesStorage = requireComponents.core.topSitesStorage,
            pinnedSiteStorage = requireComponents.core.pinnedSiteStorage,
        )

        _browserToolbarInteractor = DefaultBrowserToolbarInteractor(
            browserToolbarController,
            browserToolbarMenuController,
        )

        _browserToolbarView = BrowserToolbarView(
            context = context,
            container = binding.browserLayout,
            snackbarParent = binding.dynamicSnackbarContainer,
            settings = context.settings(),
            interactor = browserToolbarInteractor,
            customTabSession = customTabSessionId?.let { store.state.findCustomTab(it) },
            lifecycleOwner = viewLifecycleOwner,
            tabStripContent = {
                FirefoxTheme {
                    TabStrip(
                        onAddTabClick = {
                            findNavController().navigate(
                                NavGraphDirections.actionGlobalHome(
                                    focusOnAddressBar = true,
                                ),
                            )
                            TabStripMetrics.newTabTapped.record()
                        },
                        onLastTabClose = { isPrivate ->
                            requireComponents.appStore.dispatch(
                                AppAction.TabStripAction.UpdateLastTabClosed(isPrivate),
                            )
                            findNavController().navigate(
                                BrowserFragmentDirections.actionGlobalHome(),
                            )
                        },
                        onSelectedTabClick = {
                            TabStripMetrics.selectTab.record()
                        },
                        onCloseTabClick = { isPrivate ->
                            showUndoSnackbar(context.tabClosedUndoMessage(isPrivate))
                            TabStripMetrics.closeTab.record()
                        },
                    )
                }
            },
        )

        val shouldAddNavigationBar = context.shouldAddNavigationBar() && webAppToolbarShouldBeVisible
        if (shouldAddNavigationBar) {
            initializeNavBar(
                browserToolbar = browserToolbarView.view,
                view = view,
                context = context,
                activity = activity,
            )
        }

        if (context.settings().microsurveyFeatureEnabled) {
            listenForMicrosurveyMessage(context)
        }

        toolbarIntegration.set(
            feature = browserToolbarView.toolbarIntegration,
            owner = this,
            view = view,
        )

        findInPageIntegration.set(
            feature = FindInPageIntegration(
                store = store,
                appStore = requireComponents.appStore,
                sessionId = customTabSessionId,
                view = binding.findInPageView,
                engineView = binding.engineView,
                toolbars = {
                    listOf(
                        _bottomToolbarContainerView?.toolbarContainerView,
                        browserToolbarView.layout as? ViewGroup?,
                    )
                },
                toolbarsResetCallback = {
                    onUpdateToolbarForConfigurationChange(browserToolbarView)
                },
            ),
            owner = this,
            view = view,
        )

        findInPageBinding.set(
            feature = FindInPageBinding(
                appStore = context.components.appStore,
                onFindInPageLaunch = { findInPageIntegration.withFeature { it.launch() } },
            ),
            owner = this,
            view = view,
        )

        readerViewBinding.set(
            feature = ReaderViewBinding(
                appStore = context.components.appStore,
                readerMenuController = readerMenuController,
            ),
            owner = this,
            view = view,
        )

        openInFirefoxBinding.set(
            feature = OpenInFirefoxBinding(
                activity = activity,
                appStore = context.components.appStore,
                customTabSessionId = customTabSessionId,
                customTabsUseCases = context.components.useCases.customTabsUseCases,
                openInFenixIntent = openInFenixIntent,
                sessionFeature = sessionFeature,
            ),
            owner = this,
            view = view,
        )

        browserToolbarView.view.display.setOnSiteSecurityClickedListener {
            showQuickSettingsDialog()
            Events.browserToolbarSecurityIndicatorTapped.record()
        }

        contextMenuFeature.set(
            feature = ContextMenuFeature(
                fragmentManager = parentFragmentManager,
                store = store,
                candidates = getContextMenuCandidates(context, binding.dynamicSnackbarContainer),
                engineView = binding.engineView,
                useCases = context.components.useCases.contextMenuUseCases,
                tabId = customTabSessionId,
            ),
            owner = this,
            view = view,
        )

        snackbarBinding.set(
            feature = SnackbarBinding(
                context = context,
                browserStore = context.components.core.store,
                appStore = context.components.appStore,
                snackbarDelegate = FenixSnackbarDelegate(binding.dynamicSnackbarContainer),
                navController = findNavController(),
                sendTabUseCases = SendTabUseCases(requireComponents.backgroundServices.accountManager),
                customTabSessionId = customTabSessionId,
            ),
            owner = this,
            view = view,
        )

        standardSnackbarErrorBinding.set(
            feature = StandardSnackbarErrorBinding(
                requireActivity(),
                binding.dynamicSnackbarContainer,
                requireActivity().components.appStore,
            ),
            owner = viewLifecycleOwner,
            view = binding.root,
        )

        val allowScreenshotsInPrivateMode = context.settings().allowScreenshotsInPrivateMode
        secureWindowFeature.set(
            feature = SecureWindowFeature(
                window = requireActivity().window,
                store = store,
                customTabId = customTabSessionId,
                isSecure = { !allowScreenshotsInPrivateMode && it.content.private },
                clearFlagOnStop = false,
            ),
            owner = this,
            view = view,
        )

        fullScreenMediaSessionFeature.set(
            feature = MediaSessionFullscreenFeature(
                requireActivity(),
                context.components.core.store,
                customTabSessionId,
            ),
            owner = this,
            view = view,
        )

        val shareDownloadFeature = ShareDownloadFeature(
            context = context.applicationContext,
            httpClient = context.components.core.client,
            store = store,
            tabId = customTabSessionId,
        )

        val copyDownloadFeature = CopyDownloadFeature(
            context = context.applicationContext,
            httpClient = context.components.core.client,
            store = store,
            tabId = customTabSessionId,
            onCopyConfirmation = {
                showSnackbarForClipboardCopy()
            },
        )

        val downloadFeature = DownloadsFeature(
            context.applicationContext,
            store = store,
            useCases = context.components.useCases.downloadUseCases,
            fragmentManager = childFragmentManager,
            tabId = customTabSessionId,
            downloadManager = FetchDownloadManager(
                context.applicationContext,
                store,
                DownloadService::class,
                notificationsDelegate = context.components.notificationsDelegate,
            ),
            shouldForwardToThirdParties = {
                PreferenceManager.getDefaultSharedPreferences(context).getBoolean(
                    context.getPreferenceKey(R.string.pref_key_external_download_manager),
                    false,
                )
            },
            promptsStyling = DownloadsFeature.PromptsStyling(
                gravity = Gravity.BOTTOM,
                shouldWidthMatchParent = true,
                positiveButtonBackgroundColor = ThemeManager.resolveAttribute(
                    R.attr.accent,
                    context,
                ),
                positiveButtonTextColor = ThemeManager.resolveAttribute(
                    R.attr.textOnColorPrimary,
                    context,
                ),
                positiveButtonRadius = (resources.getDimensionPixelSize(R.dimen.tab_corner_radius)).toFloat(),
            ),
            onNeedToRequestPermissions = { permissions ->
                requestPermissions(permissions, REQUEST_CODE_DOWNLOAD_PERMISSIONS)
            },
            customFirstPartyDownloadDialog = { filename, contentSize, positiveAction, negativeAction ->
                run {
                    if (currentStartDownloadDialog == null) {
                        context.components.analytics.crashReporter.recordCrashBreadcrumb(
                            Breadcrumb("FirstPartyDownloadDialog created"),
                        )
                        FirstPartyDownloadDialog(
                            activity = requireActivity(),
                            filename = filename.value,
                            contentSize = contentSize.value,
                            positiveButtonAction = positiveAction.value,
                            negativeButtonAction = negativeAction.value,
                        ).onDismiss {
                            context.components.analytics.crashReporter.recordCrashBreadcrumb(
                                Breadcrumb("FirstPartyDownloadDialog onDismiss"),
                            )
                            currentStartDownloadDialog = null
                        }.show(binding.startDownloadDialogContainer)
                            .also {
                                currentStartDownloadDialog = it
                            }
                    }
                }
            },
            customThirdPartyDownloadDialog = { downloaderApps, onAppSelected, negativeActionCallback ->
                run {
                    if (currentStartDownloadDialog == null) {
                        context.components.analytics.crashReporter.recordCrashBreadcrumb(
                            Breadcrumb("ThirdPartyDownloadDialog created"),
                        )
                        ThirdPartyDownloadDialog(
                            activity = requireActivity(),
                            downloaderApps = downloaderApps.value,
                            onAppSelected = onAppSelected.value,
                            negativeButtonAction = negativeActionCallback.value,
                        ).onDismiss {
                            context.components.analytics.crashReporter.recordCrashBreadcrumb(
                                Breadcrumb("ThirdPartyDownloadDialog onDismiss"),
                            )
                            currentStartDownloadDialog = null
                        }.show(binding.startDownloadDialogContainer).also {
                            currentStartDownloadDialog = it
                        }
                    }
                }
            },
        )

        val passwordGeneratorColorsProvider = PasswordGeneratorDialogColorsProvider {
            PasswordGeneratorDialogColors(
                title = ThemeManager.resolveAttributeColor(attribute = R.attr.textPrimary),
                description = ThemeManager.resolveAttributeColor(attribute = R.attr.textSecondary),
                background = ThemeManager.resolveAttributeColor(attribute = R.attr.layer1),
                cancelText = ThemeManager.resolveAttributeColor(attribute = R.attr.textAccent),
                confirmButton = ThemeManager.resolveAttributeColor(attribute = R.attr.actionPrimary),
                passwordBox = ThemeManager.resolveAttributeColor(attribute = R.attr.layer2),
                boxBorder = ThemeManager.resolveAttributeColor(attribute = R.attr.textDisabled),
            )
        }

        val bottomToolbarHeight = context.settings().getBottomToolbarHeight(context)

        downloadFeature.onDownloadStopped = { downloadState, _, downloadJobStatus ->
            handleOnDownloadFinished(
                downloadState = downloadState,
                downloadJobStatus = downloadJobStatus,
                tryAgain = downloadFeature::tryAgain,
                browserToolbars = listOfNotNull(
                    browserToolbarView,
                    _bottomToolbarContainerView?.toolbarContainerView,
                ),
            )
        }

        resumeDownloadDialogState(
            getCurrentTab()?.id,
            store,
            context,
        )

        shareDownloadsFeature.set(
            shareDownloadFeature,
            owner = this,
            view = view,
        )

        copyDownloadsFeature.set(
            copyDownloadFeature,
            owner = this,
            view = view,
        )

        downloadsFeature.set(
            downloadFeature,
            owner = this,
            view = view,
        )

        pipFeature = PictureInPictureFeature(
            store = store,
            activity = requireActivity(),
            crashReporting = context.components.analytics.crashReporter,
            tabId = customTabSessionId,
        )

        appLinksFeature.set(
            feature = AppLinksFeature(
                context,
                store = store,
                sessionId = customTabSessionId,
                fragmentManager = parentFragmentManager,
                launchInApp = { context.settings().shouldOpenLinksInApp(customTabSessionId != null) },
                loadUrlUseCase = context.components.useCases.sessionUseCases.loadUrl,
                shouldPrompt = { context.settings().shouldPromptOpenLinksInApp() },
                failedToLaunchAction = { fallbackUrl ->
                    fallbackUrl?.let {
                        val appLinksUseCases = activity.components.useCases.appLinksUseCases
                        val getRedirect = appLinksUseCases.appLinkRedirect
                        val redirect = getRedirect.invoke(fallbackUrl)
                        redirect.appIntent?.flags = Intent.FLAG_ACTIVITY_NEW_TASK
                        appLinksUseCases.openAppLink.invoke(redirect.appIntent)
                    }
                },
            ),
            owner = this,
            view = view,
        )

        biometricPromptFeature.set(
            feature = BiometricPromptFeature(
                context = context,
                fragment = this,
                onAuthFailure = {
                    promptsFeature.get()?.onBiometricResult(isAuthenticated = false)
                },
                onAuthSuccess = {
                    promptsFeature.get()?.onBiometricResult(isAuthenticated = true)
                },
            ),
            owner = this,
            view = view,
        )

        val colorsProvider = DialogColorsProvider {
            DialogColors(
                title = ThemeManager.resolveAttributeColor(attribute = R.attr.textPrimary),
                description = ThemeManager.resolveAttributeColor(attribute = R.attr.textSecondary),
            )
        }

        promptsFeature.set(
            feature = PromptFeature(
                activity = activity,
                store = store,
                customTabId = customTabSessionId,
                fragmentManager = parentFragmentManager,
                identityCredentialColorsProvider = colorsProvider,
                tabsUseCases = requireComponents.useCases.tabsUseCases,
                fileUploadsDirCleaner = requireComponents.core.fileUploadsDirCleaner,
                creditCardValidationDelegate = DefaultCreditCardValidationDelegate(
                    context.components.core.lazyAutofillStorage,
                ),
                loginValidationDelegate = DefaultLoginValidationDelegate(
                    context.components.core.lazyPasswordsStorage,
                ),
                isLoginAutofillEnabled = {
                    context.settings().shouldAutofillLogins
                },
                isSaveLoginEnabled = {
                    context.settings().shouldPromptToSaveLogins
                },
                isCreditCardAutofillEnabled = {
                    context.settings().shouldAutofillCreditCardDetails
                },
                isAddressAutofillEnabled = {
                    context.settings().addressFeature && context.settings().shouldAutofillAddressDetails
                },
                loginExceptionStorage = context.components.core.loginExceptionStorage,
                shareDelegate = object : ShareDelegate {
                    override fun showShareSheet(
                        context: Context,
                        shareData: ShareData,
                        onDismiss: () -> Unit,
                        onSuccess: () -> Unit,
                    ) {
                        val directions = NavGraphDirections.actionGlobalShareFragment(
                            data = arrayOf(shareData),
                            showPage = true,
                            sessionId = getCurrentTab()?.id,
                        )
                        findNavController().navigate(directions)
                    }
                },
                onNeedToRequestPermissions = { permissions ->
                    requestPermissions(permissions, REQUEST_CODE_PROMPT_PERMISSIONS)
                },
                loginDelegate = object : LoginDelegate {
                    override val loginPickerView
                        get() = binding.loginSelectBar
                    override val onManageLogins = {
                        browserAnimator.captureEngineViewAndDrawStatically {
                            val directions =
                                NavGraphDirections.actionGlobalSavedLoginsAuthFragment()
                            findNavController().navigate(directions)
                        }
                    }
                },
                suggestStrongPasswordDelegate = object : SuggestStrongPasswordDelegate {
                    override val strongPasswordPromptViewListenerView
                        get() = binding.suggestStrongPasswordBar
                },
                shouldAutomaticallyShowSuggestedPassword = { context.settings().isFirstTimeEngagingWithSignup },
                onFirstTimeEngagedWithSignup = {
                    context.settings().isFirstTimeEngagingWithSignup = false
                },
                onSaveLoginWithStrongPassword = { url, password ->
                    handleOnSaveLoginWithGeneratedStrongPassword(
                        passwordsStorage = context.components.core.passwordsStorage,
                        url = url,
                        password = password,
                    )
                },
                onSaveLogin = { isUpdate ->
                    showSnackbarAfterLoginChange(
                        isUpdate,
                    )
                },
                passwordGeneratorColorsProvider = passwordGeneratorColorsProvider,
                hideUpdateFragmentAfterSavingGeneratedPassword = { username, password ->
                    hideUpdateFragmentAfterSavingGeneratedPassword(
                        username,
                        password,
                    )
                },
                removeLastSavedGeneratedPassword = { removeLastSavedGeneratedPassword() },
                creditCardDelegate = object : CreditCardDelegate {
                    override val creditCardPickerView
                        get() = binding.creditCardSelectBar
                    override val onManageCreditCards = {
                        val directions =
                            NavGraphDirections.actionGlobalAutofillSettingFragment()
                        findNavController().navigate(directions)
                    }
                    override val onSelectCreditCard = {
                        showBiometricPrompt(context)
                    }
                },
                addressDelegate = object : AddressDelegate {
                    override val addressPickerView
                        get() = binding.addressSelectBar
                    override val onManageAddresses = {
                        val directions = NavGraphDirections.actionGlobalAutofillSettingFragment()
                        findNavController().navigate(directions)
                    }
                },
                androidPhotoPicker = AndroidPhotoPicker(
                    requireContext(),
                    singleMediaPicker,
                    multipleMediaPicker,
                ),
            ),
            owner = this,
            view = view,
        )

        sessionFeature.set(
            feature = SessionFeature(
                requireComponents.core.store,
                requireComponents.useCases.sessionUseCases.goBack,
                requireComponents.useCases.sessionUseCases.goForward,
                binding.engineView,
                customTabSessionId,
            ),
            owner = this,
            view = view,
        )

        crashContentIntegration.set(
            feature = CrashContentIntegration(
                context = context,
                browserStore = requireComponents.core.store,
                appStore = requireComponents.appStore,
                toolbar = browserToolbarView.view,
                crashReporterView = binding.crashReporterView,
                components = requireComponents,
                settings = context.settings(),
                navController = findNavController(),
                sessionId = customTabSessionId,
            ),
            owner = this,
            view = view,
        )

        searchFeature.set(
            feature = SearchFeature(store, customTabSessionId) { request, tabId ->
                val parentSession = store.state.findTabOrCustomTab(tabId)
                val useCase = if (request.isPrivate) {
                    requireComponents.useCases.searchUseCases.newPrivateTabSearch
                } else {
                    requireComponents.useCases.searchUseCases.newTabSearch
                }

                if (parentSession is CustomTabSessionState) {
                    useCase.invoke(request.query)
                    requireActivity().startActivity(openInFenixIntent)
                } else {
                    useCase.invoke(request.query, parentSessionId = parentSession?.id)
                }
            },
            owner = this,
            view = view,
        )

        val accentHighContrastColor =
            ThemeManager.resolveAttribute(R.attr.actionPrimary, context)

        sitePermissionsFeature.set(
            feature = SitePermissionsFeature(
                context = context,
                storage = context.components.core.geckoSitePermissionsStorage,
                fragmentManager = parentFragmentManager,
                promptsStyling = SitePermissionsFeature.PromptsStyling(
                    gravity = getAppropriateLayoutGravity(),
                    shouldWidthMatchParent = true,
                    positiveButtonBackgroundColor = accentHighContrastColor,
                    positiveButtonTextColor = R.color.fx_mobile_text_color_action_primary,
                ),
                sessionId = customTabSessionId,
                onNeedToRequestPermissions = { permissions ->
                    requestPermissions(permissions, REQUEST_CODE_APP_PERMISSIONS)
                },
                onShouldShowRequestPermissionRationale = {
                    shouldShowRequestPermissionRationale(
                        it,
                    )
                },
                store = store,
            ),
            owner = this,
            view = view,
        )

        sitePermissionWifiIntegration.set(
            feature = SitePermissionsWifiIntegration(
                settings = context.settings(),
                wifiConnectionMonitor = context.components.wifiConnectionMonitor,
            ),
            owner = this,
            view = view,
        )

        // This component feature only works on Fenix when built on Mozilla infrastructure.
        if (BuildConfig.MOZILLA_OFFICIAL) {
            webAuthnFeature.set(
                feature = WebAuthnFeature(
                    engine = requireComponents.core.engine,
                    activity = requireActivity(),
                    exitFullScreen = requireComponents.useCases.sessionUseCases.exitFullscreen::invoke,
                    currentTab = { store.state.selectedTabId },
                ),
                owner = this,
                view = view,
            )
        }

        screenOrientationFeature.set(
            feature = ScreenOrientationFeature(
                engine = requireComponents.core.engine,
                activity = requireActivity(),
            ),
            owner = this,
            view = view,
        )

        context.settings().setSitePermissionSettingListener(viewLifecycleOwner) {
            // If the user connects to WIFI while on the BrowserFragment, this will update the
            // SitePermissionsRules (specifically autoplay) accordingly
            runIfFragmentIsAttached {
                assignSitePermissionsRules()
            }
        }
        assignSitePermissionsRules()

        fullScreenFeature.set(
            feature = FullScreenFeature(
                requireComponents.core.store,
                requireComponents.useCases.sessionUseCases,
                customTabSessionId,
                ::viewportFitChange,
                ::fullScreenChanged,
            ),
            owner = this,
            view = view,
        )

        closeFindInPageBarOnNavigation(store)

        store.flowScoped(viewLifecycleOwner) { flow ->
            flow.mapNotNull { state -> state.findTabOrCustomTabOrSelectedTab(customTabSessionId) }
                .distinctUntilChangedBy { tab -> tab.content.pictureInPictureEnabled }
                .collect { tab -> pipModeChanged(tab) }
        }

        binding.swipeRefresh.isEnabled = shouldPullToRefreshBeEnabled(false)

        if (binding.swipeRefresh.isEnabled) {
            val primaryTextColor = ThemeManager.resolveAttribute(R.attr.textPrimary, context)
            val primaryBackgroundColor = ThemeManager.resolveAttribute(R.attr.layer2, context)
            binding.swipeRefresh.apply {
                setColorSchemeResources(primaryTextColor)
                setProgressBackgroundColorSchemeResource(primaryBackgroundColor)
            }
            swipeRefreshFeature.set(
                feature = SwipeRefreshFeature(
                    requireComponents.core.store,
                    context.components.useCases.sessionUseCases.reload,
                    binding.swipeRefresh,
                    { PullToRefreshInBrowser.executed.record(NoExtras()) },
                    customTabSessionId,
                ),
                owner = this,
                view = view,
            )
        }

        webchannelIntegration.set(
            feature = FxaWebChannelIntegration(
                customTabSessionId = customTabSessionId,
                runtime = requireComponents.core.engine,
                store = requireComponents.core.store,
                accountManager = requireComponents.backgroundServices.accountManager,
                serverConfig = requireComponents.backgroundServices.serverConfig,
                activityRef = WeakReference(getActivity()),
            ),
            owner = this,
            view = view,
        )

        initializeEngineView(
            topToolbarHeight = context.settings().getTopToolbarHeight(
                includeTabStrip = customTabSessionId == null && context.isTabStripEnabled(),
            ),
            bottomToolbarHeight = bottomToolbarHeight,
        )

        initializeMicrosurveyFeature(context)
    }

    private fun showUndoSnackbar(message: String) {
        viewLifecycleOwner.lifecycleScope.allowUndo(
            binding.dynamicSnackbarContainer,
            message,
            requireContext().getString(R.string.snackbar_deleted_undo),
            {
                requireComponents.useCases.tabsUseCases.undo.invoke()
            },
            operation = { },
        )
    }

    /**
     * Show a [Snackbar] when data is set to the device clipboard. To avoid duplicate displays of
     * information only show a [Snackbar] for Android 12 and lower.
     *
     * [See details](https://developer.android.com/develop/ui/views/touch-and-input/copy-paste#duplicate-notifications).
     */
    private fun showSnackbarForClipboardCopy() {
        if (Build.VERSION.SDK_INT <= Build.VERSION_CODES.S_V2) {
            ContextMenuSnackbarDelegate().show(
                snackBarParentView = binding.dynamicSnackbarContainer,
                text = R.string.snackbar_copy_image_to_clipboard_confirmation,
                duration = Snackbar.LENGTH_LONG,
            )
        }
    }

    /**
     * Show a [Snackbar] when credentials are saved or updated.
     */
    private fun showSnackbarAfterLoginChange(isUpdate: Boolean) {
        val snackbarText = if (isUpdate) {
            R.string.mozac_feature_prompt_login_snackbar_username_updated
        } else {
            R.string.mozac_feature_prompts_suggest_strong_password_saved_snackbar_title
        }
        ContextMenuSnackbarDelegate().show(
            snackBarParentView = binding.dynamicSnackbarContainer,
            text = snackbarText,
            duration = Snackbar.LENGTH_LONG,
        )
    }

    /**
     * Shows a biometric prompt and fallback to prompting for the password.
     */
    private fun showBiometricPrompt(context: Context) {
        if (BiometricPromptFeature.canUseFeature(context)) {
            biometricPromptFeature.get()
                ?.requestAuthentication(getString(R.string.credit_cards_biometric_prompt_unlock_message_2))
            return
        }

        // Fallback to prompting for password with the KeyguardManager
        val manager = context.getSystemService<KeyguardManager>()
        if (manager?.isKeyguardSecure == true) {
            showPinVerification(manager)
        } else {
            // Warn that the device has not been secured
            if (context.settings().shouldShowSecurityPinWarning) {
                showPinDialogWarning(context)
            } else {
                promptsFeature.get()?.onBiometricResult(isAuthenticated = true)
            }
        }
    }

    /**
     * Shows a pin request prompt. This is only used when BiometricPrompt is unavailable.
     */
    @Suppress("DEPRECATION")
    private fun showPinVerification(manager: KeyguardManager) {
        val intent = manager.createConfirmDeviceCredentialIntent(
            getString(R.string.credit_cards_biometric_prompt_message_pin),
            getString(R.string.credit_cards_biometric_prompt_unlock_message_2),
        )

        startForResult.launch(intent)
    }

    /**
     * Shows a dialog warning about setting up a device lock PIN.
     */
    private fun showPinDialogWarning(context: Context) {
        AlertDialog.Builder(context).apply {
            setTitle(getString(R.string.credit_cards_warning_dialog_title_2))
            setMessage(getString(R.string.credit_cards_warning_dialog_message_3))

            setNegativeButton(getString(R.string.credit_cards_warning_dialog_later)) { _: DialogInterface, _ ->
                promptsFeature.get()?.onBiometricResult(isAuthenticated = false)
            }

            setPositiveButton(getString(R.string.credit_cards_warning_dialog_set_up_now)) { it: DialogInterface, _ ->
                it.dismiss()
                promptsFeature.get()?.onBiometricResult(isAuthenticated = false)
                startActivity(Intent(Settings.ACTION_SECURITY_SETTINGS))
            }

            create()
        }.show().withCenterAlignedButtons().secure(activity)

        context.settings().incrementSecureWarningCount()
    }

    private fun closeFindInPageBarOnNavigation(store: BrowserStore) {
        consumeFlow(store) { flow ->
            flow.mapNotNull { state ->
                state.findCustomTabOrSelectedTab(customTabSessionId)
            }
                .ifAnyChanged {
                        tab ->
                    arrayOf(tab.content.url, tab.content.loadRequest)
                }
                .collect {
                    findInPageIntegration.onBackPressed()
                }
        }
    }

    /**
     * Preserves current state of the [DynamicDownloadDialog] to persist through tab changes and
     * other fragments navigation.
     * */
    internal fun saveDownloadDialogState(
        sessionId: String?,
        downloadState: DownloadState,
        downloadJobStatus: DownloadState.Status,
    ) {
        sessionId?.let { id ->
            sharedViewModel.downloadDialogState[id] = Pair(
                downloadState,
                downloadJobStatus == DownloadState.Status.FAILED,
            )
        }
    }

    /**
     * Re-initializes [DynamicDownloadDialog] if the user hasn't dismissed the dialog
     * before navigating away from it's original tab.
     * onTryAgain it will use [ContentAction.UpdateDownloadAction] to re-enqueue the former failed
     * download, because [DownloadsFeature] clears any queued downloads onStop.
     * */
    @VisibleForTesting
    internal fun resumeDownloadDialogState(
        sessionId: String?,
        store: BrowserStore,
        context: Context,
    ) {
        val savedDownloadState =
            sharedViewModel.downloadDialogState[sessionId]

        if (savedDownloadState == null || sessionId == null) {
            binding.viewDynamicDownloadDialog.root.visibility = View.GONE
            return
        }

        val onTryAgain: (String) -> Unit = {
            savedDownloadState.first?.let { dlState ->
                store.dispatch(
                    ContentAction.UpdateDownloadAction(
                        sessionId,
                        dlState.copy(skipConfirmation = true),
                    ),
                )
            }
        }

        val onDismiss: () -> Unit =
            { sharedViewModel.downloadDialogState.remove(sessionId) }

        DynamicDownloadDialog(
            context = context,
            downloadState = savedDownloadState.first,
            didFail = savedDownloadState.second,
            tryAgain = onTryAgain,
            onCannotOpenFile = {
                showCannotOpenFileError(binding.dynamicSnackbarContainer, context, it)
            },
            binding = binding.viewDynamicDownloadDialog,
            onDismiss = onDismiss,
        ).show()

        browserToolbarView.expand()
    }

    @VisibleForTesting
    internal fun shouldPullToRefreshBeEnabled(inFullScreen: Boolean): Boolean {
        return FeatureFlags.pullToRefreshEnabled &&
            requireContext().settings().isPullToRefreshEnabledInBrowser &&
            !inFullScreen
    }

    /**
     * Sets up the necessary layout configurations for the engine view. If the toolbar is dynamic, this method sets a
     * [CoordinatorLayout.Behavior] that will adjust the top/bottom paddings when the tab content is being scrolled.
     * If the toolbar is not dynamic, it simply sets the top and bottom margins to ensure that content is always
     * displayed above or below the respective toolbars.
     *
     * @param topToolbarHeight The height of the top toolbar, which could be zero if the toolbar is positioned at the
     * bottom, or it could be equal to the height of [BrowserToolbar].
     * @param bottomToolbarHeight The height of the bottom toolbar, which could be equal to the height of
     * [BrowserToolbar] or [ToolbarContainerView], or zero if the toolbar is positioned at the top without a navigation
     * bar.
     */
    @VisibleForTesting
    internal fun initializeEngineView(
        topToolbarHeight: Int,
        bottomToolbarHeight: Int,
    ) {
        val context = requireContext()

        if (isToolbarDynamic(context)) {
            getEngineView().setDynamicToolbarMaxHeight(topToolbarHeight + bottomToolbarHeight)

            if (context.settings().navigationToolbarEnabled || shouldShowMicrosurveyPrompt(context)) {
                (getSwipeRefreshLayout().layoutParams as CoordinatorLayout.LayoutParams).behavior =
                    EngineViewClippingBehavior(
                        context = context,
                        attrs = null,
                        engineViewParent = getSwipeRefreshLayout(),
                        topToolbarHeight = topToolbarHeight,
                    )
            } else {
                val toolbarPosition = when (context.settings().toolbarPosition) {
                    ToolbarPosition.BOTTOM -> OldToolbarPosition.BOTTOM
                    ToolbarPosition.TOP -> OldToolbarPosition.TOP
                }

                val toolbarHeight = when (toolbarPosition) {
                    OldToolbarPosition.BOTTOM -> bottomToolbarHeight
                    OldToolbarPosition.TOP -> topToolbarHeight
                }
                (getSwipeRefreshLayout().layoutParams as CoordinatorLayout.LayoutParams).behavior =
                    OldEngineViewClippingBehavior(
                        context,
                        null,
                        getSwipeRefreshLayout(),
                        toolbarHeight,
                        toolbarPosition,
                    )
            }
        } else {
            // Ensure webpage's bottom elements are aligned to the very bottom of the engineView.
            getEngineView().setDynamicToolbarMaxHeight(0)

            // Effectively place the engineView on top/below of the toolbars if that is not dynamic.
            val swipeRefreshParams = getSwipeRefreshLayout().layoutParams as CoordinatorLayout.LayoutParams
            swipeRefreshParams.topMargin = topToolbarHeight
            swipeRefreshParams.bottomMargin = bottomToolbarHeight
        }
    }

    @Suppress("LongMethod")
    private fun initializeNavBar(
        browserToolbar: BrowserToolbar,
        view: View,
        context: Context,
        activity: HomeActivity,
    ) {
        val isToolbarAtBottom = context.isToolbarAtBottom()

        // The toolbar view has already been added directly to the container.
        // We should remove it and add the view to the navigation bar container.
        // Should refactor this so there is no added view to remove to begin with:
        // https://bugzilla.mozilla.org/show_bug.cgi?id=1870976
        if (isToolbarAtBottom) {
            binding.browserLayout.removeView(browserToolbar)
        }

        _bottomToolbarContainerView = BottomToolbarContainerView(
            context = context,
            parent = binding.browserLayout,
            hideOnScroll = isToolbarDynamic(context),
            content = {
                FirefoxTheme {
                    Column {
                        if (!activity.isMicrosurveyPromptDismissed.value) {
                            currentMicrosurvey?.let {
                                if (isToolbarAtBottom) {
                                    updateBrowserToolbarForMicrosurveyPrompt(browserToolbar)
                                }

                                Divider()

                                MicrosurveyRequestPrompt(
                                    microsurvey = it,
                                    activity = activity,
                                    onStartSurveyClicked = {
                                        context.components.appStore.dispatch(MicrosurveyAction.Started(it.id))
                                        findNavController().nav(
                                            R.id.browserFragment,
                                            BrowserFragmentDirections.actionGlobalMicrosurveyDialog(it.id),
                                        )
                                    },
                                    onCloseButtonClicked = {
                                        context.components.appStore.dispatch(
                                            MicrosurveyAction.Dismissed(it.id),
                                        )

                                        context.settings().shouldShowMicrosurveyPrompt = false
                                        activity.isMicrosurveyPromptDismissed.value = true

                                        resumeDownloadDialogState(
                                            getCurrentTab()?.id,
                                            context.components.core.store,
                                            context,
                                        )
                                    },
                                )
                            }
                        } else {
                            restoreBrowserToolbarAfterMicrosurveyPrompt(browserToolbar)
                        }

                        if (isToolbarAtBottom) {
                            AndroidView(factory = { _ -> browserToolbar })
                        }

                        NavigationButtonsCFR(context = context, activity = activity)
                    }
                }
            },
        )

        bottomToolbarContainerIntegration.set(
            feature = BottomToolbarContainerIntegration(
                toolbar = bottomToolbarContainerView.toolbarContainerView,
                store = requireComponents.core.store,
                appStore = requireComponents.appStore,
                bottomToolbarContainerView = bottomToolbarContainerView,
                sessionId = customTabSessionId,
                findInPageFeature = { findInPageIntegration.get() },
            ),
            owner = this,
            view = view,
        )
    }

    @Suppress("LongMethod")
    @Composable
    internal fun NavigationButtonsCFR(
        context: Context,
        activity: HomeActivity,
    ) {
        var showCFR by remember { mutableStateOf(false) }
        val lastTimeNavigationButtonsClicked = remember { mutableLongStateOf(0L) }

        // We need a second menu button, but we could reuse the existing builder.
        val menuButton = MenuButton(context).apply {
            menuBuilder = browserToolbarView.menuToolbar.menuBuilder
            // We have to set colorFilter manually as the button isn't being managed by a [BrowserToolbarView].
            setColorFilter(
                getColor(
                    context,
                    ThemeManager.resolveAttribute(R.attr.textPrimary, context),
                ),
            )
            recordClickEvent = { NavigationBar.browserMenuTapped.record(NoExtras()) }
        }

        CFRPopupLayout(
            showCFR = showCFR && context.settings().shouldShowNavigationButtonsCFR,
            properties = CFRPopupProperties(
                popupBodyColors = listOf(
                    FirefoxTheme.colors.layerGradientEnd.toArgb(),
                    FirefoxTheme.colors.layerGradientStart.toArgb(),
                ),
                dismissButtonColor = FirefoxTheme.colors.iconOnColor.toArgb(),
                indicatorDirection = CFRPopup.IndicatorDirection.DOWN,
                popupVerticalOffset = NAVIGATION_CFR_VERTICAL_OFFSET.dp,
                indicatorArrowStartOffset = NAVIGATION_CFR_ARROW_OFFSET.dp,
            ),
            onCFRShown = {
                NavigationBar.navigationButtonsCfrShown.record(NoExtras())
            },
            onDismiss = {
                context.settings().shouldShowNavigationButtonsCFR = false
                context.settings().lastCfrShownTimeInMillis = System.currentTimeMillis()
                NavigationBar.navigationButtonsCfrDismissed.record(NoExtras())
            },
            text = {
                FirefoxTheme {
                    Text(
                        text = stringResource(R.string.navbar_navigation_buttons_cfr_message),
                        color = FirefoxTheme.colors.textOnColorPrimary,
                        style = FirefoxTheme.typography.body2,
                    )
                }
            },
        ) {
            val tabCounterMenu = lazy {
                FenixTabCounterMenu(
                    context = context,
                    onItemTapped = { item ->
                        browserToolbarInteractor.onTabCounterMenuItemTapped(item)
                    },
                    iconColor = when (activity.browsingModeManager.mode.isPrivate) {
                        true -> getColor(context, R.color.fx_mobile_private_icon_color_primary)
                        else -> null
                    },
                ).also {
                    it.updateMenu(
                        toolbarPosition = context.settings().toolbarPosition,
                    )
                }
            }

            BrowserNavBar(
                isPrivateMode = activity.browsingModeManager.mode.isPrivate,
                browserStore = context.components.core.store,
                menuButton = menuButton,
                newTabMenu = NewTabMenu(
                    context = context,
                    onItemTapped = { item ->
                        browserToolbarInteractor.onTabCounterMenuItemTapped(item)
                    },
                    iconColor = when (activity.browsingModeManager.mode.isPrivate) {
                        true -> getColor(context, R.color.fx_mobile_private_icon_color_primary)
                        else -> null
                    },
                ),
                tabsCounterMenu = tabCounterMenu,
                onBackButtonClick = {
                    if (context.settings().shouldShowNavigationButtonsCFR) {
                        val currentTime = System.currentTimeMillis()
                        if (currentTime - lastTimeNavigationButtonsClicked.longValue <=
                            NAVIGATION_CFR_MAX_MS_BETWEEN_CLICKS
                        ) {
                            showCFR = true
                        }
                        lastTimeNavigationButtonsClicked.longValue = currentTime
                    }
                    NavigationBar.browserBackTapped.record(NoExtras())
                    browserToolbarInteractor.onBrowserToolbarMenuItemTapped(
                        ToolbarMenu.Item.Back(viewHistory = false),
                    )
                },
                onBackButtonLongPress = {
                    NavigationBar.browserBackLongTapped.record(NoExtras())
                    browserToolbarInteractor.onBrowserToolbarMenuItemTapped(
                        ToolbarMenu.Item.Back(viewHistory = true),
                    )
                },
                onForwardButtonClick = {
                    if (context.settings().shouldShowNavigationButtonsCFR) {
                        val currentTime = System.currentTimeMillis()
                        if (currentTime - lastTimeNavigationButtonsClicked.longValue <=
                            NAVIGATION_CFR_MAX_MS_BETWEEN_CLICKS
                        ) {
                            showCFR = true
                        }
                        lastTimeNavigationButtonsClicked.longValue = currentTime
                    }
                    NavigationBar.browserForwardTapped.record(NoExtras())
                    browserToolbarInteractor.onBrowserToolbarMenuItemTapped(
                        ToolbarMenu.Item.Forward(viewHistory = false),
                    )
                },
                onForwardButtonLongPress = {
                    NavigationBar.browserForwardLongTapped.record(NoExtras())
                    browserToolbarInteractor.onBrowserToolbarMenuItemTapped(
                        ToolbarMenu.Item.Forward(viewHistory = true),
                    )
                },
                onNewTabButtonClick = {
                    browserToolbarInteractor.onNewTabButtonClicked()
                },
                onNewTabButtonLongPress = {
                    browserToolbarInteractor.onNewTabButtonLongClicked()
                },
                onTabsButtonClick = {
                    NavigationBar.browserTabTrayTapped.record(NoExtras())
                    thumbnailsFeature.get()?.requestScreenshot()
                    findNavController().nav(
                        R.id.browserFragment,
                        BrowserFragmentDirections.actionGlobalTabsTrayFragment(
                            page = when (activity.browsingModeManager.mode) {
                                BrowsingMode.Normal -> Page.NormalTabs
                                BrowsingMode.Private -> Page.PrivateTabs
                            },
                        ),
                    )
                },
                onTabsButtonLongPress = {
                    NavigationBar.browserTabTrayLongTapped.record(NoExtras())
                },
                onMenuButtonClick = {
                    findNavController().nav(
                        R.id.browserFragment,
                        BrowserFragmentDirections.actionGlobalMenuDialogFragment(
                            accesspoint = MenuAccessPoint.Browser,
                        ),
                    )
                },
                onVisibilityUpdated = {
                    configureEngineViewWithDynamicToolbarsMaxHeight()
                },
            )
        }
    }

    @VisibleForTesting
    internal fun initializeMicrosurveyFeature(context: Context) {
        if (context.settings().isExperimentationEnabled && context.settings().microsurveyFeatureEnabled) {
            messagingFeatureMicrosurvey.set(
                feature = MessagingFeature(
                    appStore = requireComponents.appStore,
                    surface = FenixMessageSurfaceId.MICROSURVEY,
                ),
                owner = viewLifecycleOwner,
                view = binding.root,
            )
        }
    }

    @Suppress("LongMethod")
    private fun initializeMicrosurveyPrompt() {
        val context = requireContext()
        val view = requireView()

        val isToolbarAtBottom = context.isToolbarAtBottom()
        val browserToolbar = browserToolbarView.view
        // The toolbar view has already been added directly to the container.
        // See initializeNavBar for more details on improving this.
        if (isToolbarAtBottom) {
            binding.browserLayout.removeView(browserToolbar)
        }

        _bottomToolbarContainerView = BottomToolbarContainerView(
            context = context,
            parent = binding.browserLayout,
            hideOnScroll = isToolbarDynamic(context),
            content = {
                FirefoxTheme {
                    Column {
                        val activity = requireActivity() as HomeActivity

                        if (!activity.isMicrosurveyPromptDismissed.value) {
                            currentMicrosurvey?.let {
                                if (isToolbarAtBottom) {
                                    updateBrowserToolbarForMicrosurveyPrompt(browserToolbar)
                                }

                                Divider()

                                MicrosurveyRequestPrompt(
                                    microsurvey = it,
                                    activity = activity,
                                    onStartSurveyClicked = {
                                        context.components.appStore.dispatch(MicrosurveyAction.Started(it.id))
                                        findNavController().nav(
                                            R.id.browserFragment,
                                            BrowserFragmentDirections.actionGlobalMicrosurveyDialog(it.id),
                                        )
                                    },
                                    onCloseButtonClicked = {
                                        context.components.appStore.dispatch(
                                            MicrosurveyAction.Dismissed(it.id),
                                        )

                                        context.settings().shouldShowMicrosurveyPrompt = false
                                        activity.isMicrosurveyPromptDismissed.value = true

                                        resumeDownloadDialogState(
                                            getCurrentTab()?.id,
                                            context.components.core.store,
                                            context,
                                        )
                                    },
                                )
                            }
                        } else {
                            restoreBrowserToolbarAfterMicrosurveyPrompt(browserToolbar)
                        }

                        if (isToolbarAtBottom) {
                            AndroidView(factory = { _ -> browserToolbar })
                        } else {
                            Divider()
                        }
                    }
                }
            },
        ).apply {
            // This covers the usecase when the app goes into fullscreen mode from portrait orientation.
            // Transition to fullscreen happens first, and orientation change follows. Microsurvey container is getting
            // reinitialized when going into landscape mode, but it shouldn't be visible if the app is already in the
            // fullscreen mode. It still has to be initialized to be shown after the user exits the fullscreen.
            val isFullscreen = fullScreenFeature.get()?.isFullScreen == true
            toolbarContainerView.isVisible = !isFullscreen
        }

        bottomToolbarContainerIntegration.set(
            feature = BottomToolbarContainerIntegration(
                toolbar = bottomToolbarContainerView.toolbarContainerView,
                store = requireComponents.core.store,
                appStore = requireComponents.appStore,
                bottomToolbarContainerView = bottomToolbarContainerView,
                sessionId = customTabSessionId,
                findInPageFeature = { findInPageIntegration.get() },
            ),
            owner = this,
            view = view,
        )

        reinitializeEngineView()
    }

    private fun updateBrowserToolbarForMicrosurveyPrompt(browserToolbar: BrowserToolbar) {
        val drawable = ResourcesCompat.getDrawable(
            resources,
            R.drawable.toolbar_background_no_divider,
            null,
        )
        browserToolbar.background = drawable
        browserToolbar.elevation = 0.0f
    }

    private fun restoreBrowserToolbarAfterMicrosurveyPrompt(browserToolbar: BrowserToolbar) {
        val defaultBackground = ResourcesCompat.getDrawable(
            resources,
            R.drawable.toolbar_background,
            context?.theme,
        )
        browserToolbar.background = defaultBackground
    }

    private var currentMicrosurvey: MicrosurveyUIData? = null

    /**
     * Listens for the microsurvey message and initializes the microsurvey prompt if one is available.
     */
    private fun listenForMicrosurveyMessage(context: Context) {
        binding.root.consumeFrom(context.components.appStore, viewLifecycleOwner) { state ->
            state.messaging.messageToShow[FenixMessageSurfaceId.MICROSURVEY]?.let { message ->
                if (message.id != currentMicrosurvey?.id) {
                    message.toMicrosurveyUIData()?.let { microsurvey ->
                        context.components.settings.shouldShowMicrosurveyPrompt = true
                        currentMicrosurvey = microsurvey

                        _bottomToolbarContainerView?.toolbarContainerView.let {
                            binding.browserLayout.removeView(it)
                        }

                        if (context.shouldAddNavigationBar()) {
                            reinitializeNavBar()
                        } else {
                            initializeMicrosurveyPrompt()
                        }
                    }
                }
            }
        }
    }

    private fun shouldShowMicrosurveyPrompt(context: Context) =
        context.components.settings.shouldShowMicrosurveyPrompt

    private fun isToolbarDynamic(context: Context) =
        !context.settings().shouldUseFixedTopToolbar && context.settings().isDynamicToolbarEnabled

    /**
     * Returns a list of context menu items [ContextMenuCandidate] for the context menu
     */
    protected abstract fun getContextMenuCandidates(
        context: Context,
        view: View,
    ): List<ContextMenuCandidate>

    @VisibleForTesting
    internal fun observeRestoreComplete(store: BrowserStore, navController: NavController) {
        val activity = activity as HomeActivity
        consumeFlow(store) { flow ->
            flow.map { state -> state.restoreComplete }
                .distinctUntilChanged()
                .collect { restored ->
                    if (restored) {
                        // Once tab restoration is complete, if there are no tabs to show in the browser, go home
                        val tabs =
                            store.state.getNormalOrPrivateTabs(
                                activity.browsingModeManager.mode.isPrivate,
                            )
                        if (tabs.isEmpty() || store.state.selectedTabId == null) {
                            navController.popBackStack(R.id.homeFragment, false)
                        }
                    }
                }
        }
    }

    @VisibleForTesting
    internal fun observeTabSelection(store: BrowserStore) {
        consumeFlow(store) { flow ->
            flow.distinctUntilChangedBy {
                it.selectedTabId
            }
                .mapNotNull {
                    it.selectedTab
                }
                .collect {
                    currentStartDownloadDialog?.dismiss()
                    handleTabSelected(it)
                }
        }
    }

    @VisibleForTesting
    @Suppress("ComplexCondition")
    internal fun observeTabSource(store: BrowserStore) {
        consumeFlow(store) { flow ->
            flow.mapNotNull { state ->
                state.selectedTab
            }
                .collect {
                    if (!requireComponents.fenixOnboarding.userHasBeenOnboarded() &&
                        it.content.loadRequest?.triggeredByRedirect != true &&
                        it.source !is SessionState.Source.External &&
                        it.content.url !in onboardingLinksList
                    ) {
                        requireComponents.fenixOnboarding.finish()
                    }
                }
        }
    }

    private fun handleTabSelected(selectedTab: TabSessionState) {
        if (!this.isRemoving) {
            updateThemeForSession(selectedTab)
        }

        if (browserInitialized) {
            view?.let {
                fullScreenChanged(false)
                browserToolbarView.expand()

                val context = requireContext()
                resumeDownloadDialogState(selectedTab.id, context.components.core.store, context)
                it.announceForAccessibility(selectedTab.toDisplayTitle())
            }
        } else {
            view?.let { view -> initializeUI(view) }
        }
    }

    @CallSuper
    override fun onResume() {
        super.onResume()
        val components = requireComponents

        val preferredColorScheme = components.core.getPreferredColorScheme()
        if (components.core.engine.settings.preferredColorScheme != preferredColorScheme) {
            components.core.engine.settings.preferredColorScheme = preferredColorScheme
            components.useCases.sessionUseCases.reload()
        }
        hideToolbar()

        context?.settings()?.shouldOpenLinksInApp(customTabSessionId != null)
            ?.let { openLinksInExternalApp ->
                components.services.appLinksInterceptor.updateLaunchInApp {
                    openLinksInExternalApp
                }
            }

        evaluateMessagesForMicrosurvey(components)
    }

    private fun evaluateMessagesForMicrosurvey(components: Components) =
        components.appStore.dispatch(MessagingAction.Evaluate(FenixMessageSurfaceId.MICROSURVEY))

    @CallSuper
    override fun onPause() {
        super.onPause()
        if (findNavController().currentDestination?.id != R.id.searchDialogFragment) {
            view?.hideKeyboard()
        }
    }

    @CallSuper
    override fun onStop() {
        super.onStop()
        initUIJob?.cancel()
        currentStartDownloadDialog?.dismiss()

        requireComponents.core.store.state.findTabOrCustomTabOrSelectedTab(customTabSessionId)
            ?.let { session ->
                // If we didn't enter PiP, exit full screen on stop
                if (!session.content.pictureInPictureEnabled && fullScreenFeature.onBackPressed()) {
                    fullScreenChanged(false)
                }
            }
    }

    @CallSuper
    override fun onBackPressed(): Boolean {
        return findInPageIntegration.onBackPressed() ||
            fullScreenFeature.onBackPressed() ||
            promptsFeature.onBackPressed() ||
            currentStartDownloadDialog?.let {
                it.dismiss()
                true
            } ?: false ||
            sessionFeature.onBackPressed() ||
            removeSessionIfNeeded()
    }

    @CallSuper
    override fun onForwardPressed(): Boolean {
        return sessionFeature.onForwardPressed()
    }

    /**
     * Forwards activity results to the [ActivityResultHandler] features.
     */
    override fun onActivityResult(requestCode: Int, data: Intent?, resultCode: Int): Boolean {
        return listOf(
            promptsFeature,
            webAuthnFeature,
        ).any { it.onActivityResult(requestCode, data, resultCode) }
    }

    /**
     * Navigate to GlobalTabHistoryDialogFragment.
     */
    private fun navigateToGlobalTabHistoryDialogFragment() {
        findNavController().navigate(
            NavGraphDirections.actionGlobalTabHistoryDialogFragment(
                activeSessionId = customTabSessionId,
            ),
        )
    }

    override fun onBackLongPressed(): Boolean {
        navigateToGlobalTabHistoryDialogFragment()
        return true
    }

    override fun onForwardLongPressed(): Boolean {
        navigateToGlobalTabHistoryDialogFragment()
        return true
    }

    /**
     * Saves the external app session ID to be restored later in [onViewStateRestored].
     */
    final override fun onSaveInstanceState(outState: Bundle) {
        super.onSaveInstanceState(outState)
        outState.putString(KEY_CUSTOM_TAB_SESSION_ID, customTabSessionId)
        outState.putString(LAST_SAVED_GENERATED_PASSWORD, lastSavedGeneratedPassword)
    }

    /**
     * Retrieves the external app session ID saved by [onSaveInstanceState].
     */
    final override fun onViewStateRestored(savedInstanceState: Bundle?) {
        super.onViewStateRestored(savedInstanceState)
        savedInstanceState?.getString(KEY_CUSTOM_TAB_SESSION_ID)?.let {
            if (requireComponents.core.store.state.findCustomTab(it) != null) {
                customTabSessionId = it
            }
        }
        lastSavedGeneratedPassword = savedInstanceState?.getString(LAST_SAVED_GENERATED_PASSWORD)
    }

    /**
     * Forwards permission grant results to one of the features.
     */
    final override fun onRequestPermissionsResult(
        requestCode: Int,
        permissions: Array<String>,
        grantResults: IntArray,
    ) {
        val feature: PermissionsFeature? = when (requestCode) {
            REQUEST_CODE_DOWNLOAD_PERMISSIONS -> downloadsFeature.get()
            REQUEST_CODE_PROMPT_PERMISSIONS -> promptsFeature.get()
            REQUEST_CODE_APP_PERMISSIONS -> sitePermissionsFeature.get()
            else -> null
        }
        feature?.onPermissionsResult(permissions, grantResults)
    }

    /**
     * Removes the session if it was opened by an ACTION_VIEW intent
     * or if it has a parent session and no more history
     */
    protected open fun removeSessionIfNeeded(): Boolean {
        getCurrentTab()?.let { session ->
            return if (session.source is SessionState.Source.External && !session.restored) {
                activity?.finish()
                requireComponents.useCases.tabsUseCases.removeTab(session.id)
                true
            } else {
                val hasParentSession = session is TabSessionState && session.parentId != null
                if (hasParentSession) {
                    requireComponents.useCases.tabsUseCases.removeTab(session.id, selectParentIfExists = true)
                }
                // We want to return to home if this session didn't have a parent session to select.
                val goToOverview = !hasParentSession
                !goToOverview
            }
        }
        return false
    }

    protected abstract fun navToQuickSettingsSheet(
        tab: SessionState,
        sitePermissions: SitePermissions?,
    )

    /**
     * Returns the layout [android.view.Gravity] for the quick settings and ETP dialog.
     */
    protected fun getAppropriateLayoutGravity(): Int =
        requireComponents.settings.toolbarPosition.androidGravity

    /**
     * Configure the engine view to know where to place website's dynamic elements
     * depending on the space taken by any dynamic toolbar.
     */
    @VisibleForTesting(otherwise = VisibleForTesting.PROTECTED)
    internal fun configureEngineViewWithDynamicToolbarsMaxHeight() {
        val currentTab = requireComponents.core.store.state.findCustomTabOrSelectedTab(customTabSessionId)
        if (currentTab?.content?.isPdf == true) return
        if (findInPageIntegration.get()?.isFeatureActive == true) return
        val toolbarHeights = view?.let { probeToolbarHeights(it) } ?: return

        getEngineView().setDynamicToolbarMaxHeight(toolbarHeights.first + toolbarHeights.second)
    }

    /**
     * Get an instant reading of the top toolbar height and the bottom toolbar height.
     */
    private fun probeToolbarHeights(rootView: View): Pair<Int, Int> {
        val context = rootView.context
        // Avoid any change for scenarios where the toolbar is not shown / not dynamic
        if (fullScreenFeature.get()?.isFullScreen == true) return 0 to 0
        if (!isToolbarDynamic(context)) return 0 to 0

        val topToolbarHeight = context.settings().getTopToolbarHeight(
            includeTabStrip = customTabSessionId == null && context.isTabStripEnabled(),
        )
        val navbarHeight = context.resources.getDimensionPixelSize(R.dimen.browser_navbar_height)
        val isKeyboardShown = rootView.isKeyboardVisible()
        val bottomToolbarHeight = context.settings().getBottomToolbarHeight(context).minus(
            when (isKeyboardShown) {
                true -> navbarHeight // When keyboard is shown the navbar is expected to be hidden. Ignore it's height.
                false -> 0
            },
        )

        return topToolbarHeight to bottomToolbarHeight
    }

    /**
     * Updates the site permissions rules based on user settings.
     */
    private fun assignSitePermissionsRules() {
        val rules = requireComponents.settings.getSitePermissionsCustomSettingsRules()

        sitePermissionsFeature.withFeature {
            it.sitePermissionsRules = rules
        }
    }

    /**
     * Displays the quick settings dialog,
     * which lets the user control tracking protection and site settings.
     */
    private fun showQuickSettingsDialog() {
        val tab = getCurrentTab() ?: return
        viewLifecycleOwner.lifecycleScope.launch(Main) {
            val sitePermissions: SitePermissions? = tab.content.url.getOrigin()?.let { origin ->
                val storage = requireComponents.core.permissionStorage
                storage.findSitePermissionsBy(origin, tab.content.private)
            }

            view?.let {
                navToQuickSettingsSheet(tab, sitePermissions)
            }
        }
    }

    /**
     * Set the activity normal/private theme to match the current session.
     */
    @VisibleForTesting
    internal fun updateThemeForSession(session: SessionState) {
        val sessionMode = BrowsingMode.fromBoolean(session.content.private)
        (activity as HomeActivity).browsingModeManager.mode = sessionMode
    }

    /**
     * A safe version of [getCurrentTab] that safely checks for context nullability.
     */
    protected fun getSafeCurrentTab(): SessionState? {
        return context?.components?.core?.store?.state?.findCustomTabOrSelectedTab(customTabSessionId)
    }

    @VisibleForTesting
    internal fun getCurrentTab(): SessionState? {
        return requireComponents.core.store.state.findCustomTabOrSelectedTab(customTabSessionId)
    }

    private suspend fun bookmarkTapped(sessionUrl: String, sessionTitle: String) = withContext(IO) {
        val bookmarksStorage = requireComponents.core.bookmarksStorage
        val existing =
            bookmarksStorage.getBookmarksWithUrl(sessionUrl).firstOrNull { it.url == sessionUrl }
        if (existing != null) {
            // Bookmark exists, go to edit fragment
            withContext(Main) {
                nav(
                    R.id.browserFragment,
                    BrowserFragmentDirections.actionGlobalBookmarkEditFragment(existing.guid, true),
                )
            }
        } else {
            // Save bookmark, then go to edit fragment
            try {
                val parentNode = Result.runCatching {
                    val parentGuid = bookmarksStorage
                        .getRecentBookmarks(1)
                        .firstOrNull()
                        ?.parentGuid
                        ?: BookmarkRoot.Mobile.id

                    bookmarksStorage.getBookmark(parentGuid)!!
                }.getOrElse {
                    // this should be a temporary hack until the menu redesign is completed
                    // see MenuDialogMiddleware for the updated version
                    throw PlacesApiException.UrlParseFailed(reason = "no parent node")
                }

                val guid = bookmarksStorage.addItem(
                    parentNode.guid,
                    url = sessionUrl,
                    title = sessionTitle,
                    position = null,
                )

                MetricsUtils.recordBookmarkMetrics(MetricsUtils.BookmarkAction.ADD, METRIC_SOURCE)
                withContext(Main) {
                    view?.let {
                        FenixSnackbar.make(
                            view = binding.dynamicSnackbarContainer,
                            duration = FenixSnackbar.LENGTH_LONG,
                        )
                            .setText(
                                getString(
                                    R.string.bookmark_saved_in_folder_snackbar,
                                    friendlyRootTitle(requireContext(), parentNode),
                                ),
                            )
                            .setAction(getString(R.string.edit_bookmark_snackbar_action)) {
                                MetricsUtils.recordBookmarkMetrics(
                                    MetricsUtils.BookmarkAction.EDIT,
                                    TOAST_METRIC_SOURCE,
                                )
                                findNavController().navigateWithBreadcrumb(
                                    directions = BrowserFragmentDirections.actionGlobalBookmarkEditFragment(
                                        guid,
                                        true,
                                    ),
                                    navigateFrom = "BrowserFragment",
                                    navigateTo = "ActionGlobalBookmarkEditFragment",
                                    crashReporter = it.context.components.analytics.crashReporter,
                                )
                            }
                            .show()
                    }
                }
            } catch (e: PlacesApiException.UrlParseFailed) {
                withContext(Main) {
                    view?.let {
                        FenixSnackbar.make(
                            view = binding.dynamicSnackbarContainer,
                            duration = FenixSnackbar.LENGTH_LONG,
                        )
                            .setText(getString(R.string.bookmark_invalid_url_error))
                            .show()
                    }
                }
            }
        }
    }

    override fun onHomePressed() = pipFeature?.onHomePressed() ?: false

    /**
     * Exit fullscreen mode when exiting PIP mode
     */
    private fun pipModeChanged(session: SessionState) {
        if (!session.content.pictureInPictureEnabled && session.content.fullScreen && isAdded) {
            onBackPressed()
            fullScreenChanged(false)
        }
    }

    final override fun onPictureInPictureModeChanged(enabled: Boolean) {
        if (enabled) MediaState.pictureInPicture.record(NoExtras())
        pipFeature?.onPictureInPictureModeChanged(enabled)
    }

    private fun viewportFitChange(layoutInDisplayCutoutMode: Int) {
        if (Build.VERSION.SDK_INT >= Build.VERSION_CODES.P) {
            val layoutParams = activity?.window?.attributes
            layoutParams?.layoutInDisplayCutoutMode = layoutInDisplayCutoutMode
            activity?.window?.attributes = layoutParams
        }
    }

    @VisibleForTesting
    internal fun fullScreenChanged(inFullScreen: Boolean) {
        val activity = activity ?: return
        if (inFullScreen) {
            // Close find in page bar if opened
            findInPageIntegration.onBackPressed()

            FullScreenNotificationToast(
                activity = activity,
                gestureNavString = getString(R.string.exit_fullscreen_with_gesture_short),
                backButtonString = getString(R.string.exit_fullscreen_with_back_button_short),
                GestureNavUtils,
            ).show()

            activity.enterImmersiveMode(
                setOnApplyWindowInsetsListener = { key: String, listener: OnApplyWindowInsetsListener ->
                    binding.engineView.addWindowInsetsListener(key, listener)
                },
            )
            (view as? SwipeGestureLayout)?.isSwipeEnabled = false
            browserToolbarView.collapse()
            browserToolbarView.gone()
            _bottomToolbarContainerView?.toolbarContainerView?.apply {
                collapse()
                isVisible = false
            }
            val browserEngine = binding.swipeRefresh.layoutParams as CoordinatorLayout.LayoutParams
            browserEngine.bottomMargin = 0
            browserEngine.topMargin = 0
            binding.swipeRefresh.translationY = 0f

            binding.engineView.setDynamicToolbarMaxHeight(0)
            // Without this, fullscreen has a margin at the top.
            binding.engineView.setVerticalClipping(0)

            MediaState.fullscreen.record(NoExtras())
        } else {
            activity.exitImmersiveMode(
                unregisterOnApplyWindowInsetsListener = binding.engineView::removeWindowInsetsListener,
            )

            (view as? SwipeGestureLayout)?.isSwipeEnabled = true
            (activity as? HomeActivity)?.let { homeActivity ->
                // ExternalAppBrowserActivity exclusively handles it's own theming unless in private mode.
                if (homeActivity !is ExternalAppBrowserActivity || homeActivity.browsingModeManager.mode.isPrivate) {
                    homeActivity.themeManager.applyStatusBarTheme(homeActivity)
                }
            }
            if (webAppToolbarShouldBeVisible) {
                browserToolbarView.visible()
                _bottomToolbarContainerView?.toolbarContainerView?.isVisible = true
                reinitializeEngineView(inFullScreen)
                browserToolbarView.expand()
                _bottomToolbarContainerView?.toolbarContainerView?.expand()
            }
        }

        binding.swipeRefresh.isEnabled = shouldPullToRefreshBeEnabled(inFullScreen)
    }

    @CallSuper
    internal open fun onUpdateToolbarForConfigurationChange(toolbar: BrowserToolbarView) {
        toolbar.dismissMenu()

        // If the navbar feature could be visible, we should update it's state.
        val shouldUpdateNavBarState =
            requireContext().settings().navigationToolbarEnabled && !isTablet() && webAppToolbarShouldBeVisible
        if (shouldUpdateNavBarState) {
            updateNavBarForConfigurationChange(
                context = requireContext(),
                parent = binding.browserLayout,
                toolbarView = browserToolbarView.view,
                bottomToolbarContainerView = _bottomToolbarContainerView?.toolbarContainerView,
                reinitializeNavBar = ::reinitializeNavBar,
                reinitializeMicrosurveyPrompt = ::initializeMicrosurveyPrompt,
            )
        }

        reinitializeEngineView()

        // If the microsurvey feature is visible, we should update it's state.
        if (shouldShowMicrosurveyPrompt(requireContext()) && !shouldUpdateNavBarState) {
            updateMicrosurveyPromptForConfigurationChange(
                parent = binding.browserLayout,
                bottomToolbarContainerView = _bottomToolbarContainerView?.toolbarContainerView,
                reinitializeMicrosurveyPrompt = ::initializeMicrosurveyPrompt,
            )
        }
    }

    private fun reinitializeNavBar() {
        initializeNavBar(
            browserToolbar = browserToolbarView.view,
            view = requireView(),
            context = requireContext(),
            activity = requireActivity() as HomeActivity,
        )
    }

<<<<<<< HEAD
    private fun reinitializeEngineView(
        isFullscreen: Boolean = fullScreenFeature.get()?.isFullScreen == true,
    ) {
=======
    @VisibleForTesting
    internal fun reinitializeEngineView() {
        val isFullscreen = fullScreenFeature.get()?.isFullScreen == true
        val shouldToolbarsBeHidden = isFullscreen || !webAppToolbarShouldBeVisible
>>>>>>> a07f670f
        val topToolbarHeight = requireContext().settings().getTopToolbarHeight(
            includeTabStrip = customTabSessionId == null && requireContext().isTabStripEnabled(),
        )
        val bottomToolbarHeight = requireContext().settings().getBottomToolbarHeight(requireContext())

        initializeEngineView(
            topToolbarHeight = if (shouldToolbarsBeHidden) 0 else topToolbarHeight,
            bottomToolbarHeight = if (shouldToolbarsBeHidden) 0 else bottomToolbarHeight,
        )
    }

    /*
     * Dereference these views when the fragment view is destroyed to prevent memory leaks
     */
    override fun onDestroyView() {
        super.onDestroyView()

        // Diagnostic breadcrumb for "Display already aquired" crash:
        // https://github.com/mozilla-mobile/android-components/issues/7960
        breadcrumb(
            message = "onDestroyView()",
        )

        binding.engineView.setActivityContext(null)
        requireContext().accessibilityManager.removeAccessibilityStateChangeListener(this)

        _bottomToolbarContainerView = null
        _browserToolbarView = null
        _browserToolbarInteractor = null
        _binding = null
    }

    override fun onAttach(context: Context) {
        super.onAttach(context)

        // Diagnostic breadcrumb for "Display already aquired" crash:
        // https://github.com/mozilla-mobile/android-components/issues/7960
        breadcrumb(
            message = "onAttach()",
        )
    }

    override fun onDetach() {
        super.onDetach()

        // Diagnostic breadcrumb for "Display already aquired" crash:
        // https://github.com/mozilla-mobile/android-components/issues/7960
        breadcrumb(
            message = "onDetach()",
        )
    }

    internal fun showCannotOpenFileError(
        container: ViewGroup,
        context: Context,
        downloadState: DownloadState,
    ) {
        FenixSnackbar.make(
            view = container,
            duration = Snackbar.LENGTH_SHORT,
        ).setText(DynamicDownloadDialog.getCannotOpenFileErrorMessage(context, downloadState))
            .show()
    }

    companion object {
        private const val KEY_CUSTOM_TAB_SESSION_ID = "custom_tab_session_id"
        private const val REQUEST_CODE_DOWNLOAD_PERMISSIONS = 1
        private const val REQUEST_CODE_PROMPT_PERMISSIONS = 2
        private const val REQUEST_CODE_APP_PERMISSIONS = 3
        private const val METRIC_SOURCE = "page_action_menu"
        private const val TOAST_METRIC_SOURCE = "add_bookmark_toast"
        private const val LAST_SAVED_GENERATED_PASSWORD = "last_saved_generated_password"

        val onboardingLinksList: List<String> = listOf(
            SupportUtils.getMozillaPageUrl(SupportUtils.MozillaPage.PRIVATE_NOTICE),
            SupportUtils.getFirefoxAccountSumoUrl(),
        )
    }

    override fun onAccessibilityStateChanged(enabled: Boolean) {
        if (_browserToolbarView != null) {
            browserToolbarView.setToolbarBehavior(enabled)
        }
    }

    override fun onConfigurationChanged(newConfig: Configuration) {
        super.onConfigurationChanged(newConfig)

        if (findInPageIntegration.get()?.isFeatureActive != true) {
            _browserToolbarView?.let {
                onUpdateToolbarForConfigurationChange(it)
            }
        }
    }

    // This method is called in response to native web extension messages from
    // content scripts (e.g the reader view extension). By the time these
    // messages are processed the fragment/view may no longer be attached.
    internal fun safeInvalidateBrowserToolbarView() {
        runIfFragmentIsAttached {
            val toolbarView = _browserToolbarView
            if (toolbarView != null) {
                toolbarView.view.invalidateActions()
                toolbarView.toolbarIntegration.invalidateMenu()
            }
        }
    }

    /**
     * Convenience method for replacing EngineView (id/engineView) in unit tests.
     */
    @VisibleForTesting
    internal fun getEngineView() = binding.engineView

    /**
     * Convenience method for replacing SwipeRefreshLayout (id/swipeRefresh) in unit tests.
     */
    @VisibleForTesting
    internal fun getSwipeRefreshLayout() = binding.swipeRefresh

    internal fun shouldShowCompletedDownloadDialog(
        downloadState: DownloadState,
        status: DownloadState.Status,
    ): Boolean {
        val isValidStatus = status in listOf(DownloadState.Status.COMPLETED, DownloadState.Status.FAILED)
        val isSameTab = downloadState.sessionId == (getCurrentTab()?.id ?: false)

        return isValidStatus && isSameTab
    }

    private fun handleOnSaveLoginWithGeneratedStrongPassword(
        passwordsStorage: SyncableLoginsStorage,
        url: String,
        password: String,
    ) {
        lastSavedGeneratedPassword = password
        val loginToSave = LoginEntry(
            origin = url,
            httpRealm = url,
            username = "",
            password = password,
        )
        var saveLoginJob: Deferred<Unit>? = null
        lifecycleScope.launch(IO) {
            saveLoginJob = async {
                try {
                    passwordsStorage.add(loginToSave)
                } catch (loginException: LoginsApiException) {
                    loginException.printStackTrace()
                    Log.e(
                        "Add new login",
                        "Failed to add new login with generated password.",
                        loginException,
                    )
                }
                saveLoginJob?.await()
            }
            saveLoginJob?.invokeOnCompletion {
                if (it is CancellationException) {
                    saveLoginJob?.cancel()
                }
            }
        }
    }

    private fun hideUpdateFragmentAfterSavingGeneratedPassword(
        username: String,
        password: String,
    ): Boolean {
        return username.isEmpty() && password == lastSavedGeneratedPassword
    }

    private fun removeLastSavedGeneratedPassword() {
        lastSavedGeneratedPassword = null
    }

    private fun navigateToSavedLoginsFragment() {
        val navController = findNavController()
        if (navController.currentDestination?.id == R.id.browserFragment) {
            Logins.openLogins.record(NoExtras())
            val directions = BrowserFragmentDirections.actionLoginsListFragment()
            navController.navigate(directions)
        }
    }
}<|MERGE_RESOLUTION|>--- conflicted
+++ resolved
@@ -2434,16 +2434,10 @@
         )
     }
 
-<<<<<<< HEAD
-    private fun reinitializeEngineView(
-        isFullscreen: Boolean = fullScreenFeature.get()?.isFullScreen == true,
-    ) {
-=======
     @VisibleForTesting
     internal fun reinitializeEngineView() {
         val isFullscreen = fullScreenFeature.get()?.isFullScreen == true
         val shouldToolbarsBeHidden = isFullscreen || !webAppToolbarShouldBeVisible
->>>>>>> a07f670f
         val topToolbarHeight = requireContext().settings().getTopToolbarHeight(
             includeTabStrip = customTabSessionId == null && requireContext().isTabStripEnabled(),
         )
