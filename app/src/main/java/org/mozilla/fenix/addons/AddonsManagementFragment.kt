--- conflicted
+++ resolved
@@ -35,16 +35,13 @@
 import mozilla.components.feature.addons.Addon
 import mozilla.components.feature.addons.AddonManager
 import mozilla.components.feature.addons.AddonManagerException
-<<<<<<< HEAD
 import mozilla.components.feature.addons.ui.translateName
 import mozilla.components.support.base.feature.ViewBoundFeatureWrapper
 import mozilla.components.support.base.log.logger.Logger
 import mozilla.components.support.ktx.android.view.hideKeyboard
-=======
 import mozilla.components.feature.addons.ui.AddonsManagerAdapter
 import mozilla.components.support.base.feature.ViewBoundFeatureWrapper
 import org.mozilla.fenix.BrowserDirection
->>>>>>> 52cb89cf
 import org.mozilla.fenix.BuildConfig
 import org.mozilla.fenix.Config
 import org.mozilla.fenix.HomeActivity
@@ -58,11 +55,7 @@
 import org.mozilla.fenix.ext.showToolbar
 import org.mozilla.fenix.extension.WebExtensionPromptFeature
 import org.mozilla.fenix.theme.ThemeManager
-<<<<<<< HEAD
-import java.util.concurrent.CancellationException
 import java.util.Locale
-=======
->>>>>>> 52cb89cf
 
 /**
  * Fragment use for managing add-ons.
@@ -101,10 +94,6 @@
         webExtensionPromptFeature.set(
             feature = WebExtensionPromptFeature(
                 store = requireComponents.core.store,
-<<<<<<< HEAD
-                provideAddons = { addons!! },
-=======
->>>>>>> 52cb89cf
                 context = requireContext(),
                 fragmentManager = parentFragmentManager,
                 onAddonChanged = {
