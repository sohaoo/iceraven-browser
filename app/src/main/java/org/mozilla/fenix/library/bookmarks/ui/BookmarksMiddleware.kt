--- conflicted
+++ resolved
@@ -133,10 +133,6 @@
                     // state is null then we are on the list screen
                     preReductionState.bookmarksAddFolderState != null &&
                         context.state.bookmarksAddFolderState == null -> {
-<<<<<<< HEAD
-                        navController.popBackStack()
-=======
->>>>>>> 6f8a28bf
                         scope.launch(ioDispatcher) {
                             val newFolderTitle =
                                 preReductionState.bookmarksAddFolderState.folderBeingAddedTitle
