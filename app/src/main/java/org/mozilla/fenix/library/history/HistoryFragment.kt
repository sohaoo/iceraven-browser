--- conflicted
+++ resolved
@@ -144,11 +144,8 @@
                 )
             },
             onRecentlyClosedClicked = ::navigateToRecentlyClosed,
-<<<<<<< HEAD
-=======
             onHistoryItemClicked = ::openItem,
             onDeleteInitiated = ::onDeleteInitiated,
->>>>>>> 3a395140
         )
 
         return view
@@ -439,19 +436,6 @@
         findNavController().navigate(
             HistoryFragmentDirections.actionGlobalRecentlyClosed(),
             NavOptions.Builder().setPopUpTo(R.id.recentlyClosedFragment, true).build(),
-<<<<<<< HEAD
-        )
-    }
-
-    @Suppress("UnusedPrivateMember")
-    private suspend fun syncHistory() {
-        val accountManager = requireComponents.backgroundServices.accountManager
-        accountManager.syncNow(
-            reason = SyncReason.User,
-            debounce = true,
-            customEngineSubset = listOf(SyncEngine.History),
-=======
->>>>>>> 3a395140
         )
     }
 
