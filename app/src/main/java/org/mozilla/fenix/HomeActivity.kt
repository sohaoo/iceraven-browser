/* This Source Code Form is subject to the terms of the Mozilla Public
 * License, v. 2.0. If a copy of the MPL was not distributed with this
 * file, You can obtain one at http://mozilla.org/MPL/2.0/. */

package org.mozilla.fenix

import android.annotation.SuppressLint
import android.app.assist.AssistContent
import android.content.ComponentName
import android.content.Context
import android.content.Intent
import android.content.Intent.ACTION_MAIN
import android.content.Intent.FLAG_ACTIVITY_REORDER_TO_FRONT
import android.content.res.Configuration
import android.net.Uri
import android.os.Build
import android.os.Bundle
import android.os.StrictMode
import android.text.TextUtils
import android.text.format.DateUtils
import android.util.AttributeSet
import android.view.ActionMode
import android.view.KeyEvent
import android.view.LayoutInflater
import android.view.MotionEvent
import android.view.View
import android.view.ViewConfiguration
import android.view.WindowManager.LayoutParams.FLAG_SECURE
import androidx.annotation.CallSuper
import androidx.annotation.IdRes
import androidx.annotation.RequiresApi
import androidx.annotation.VisibleForTesting
import androidx.appcompat.app.ActionBar
import androidx.appcompat.widget.Toolbar
import androidx.compose.runtime.mutableStateOf
import androidx.core.splashscreen.SplashScreen.Companion.installSplashScreen
import androidx.core.view.doOnAttach
import androidx.lifecycle.lifecycleScope
import androidx.navigation.NavController
import androidx.navigation.fragment.NavHostFragment
import androidx.navigation.ui.AppBarConfiguration
import androidx.navigation.ui.NavigationUI
import kotlinx.coroutines.CoroutineScope
import kotlinx.coroutines.Dispatchers.IO
import kotlinx.coroutines.Dispatchers.Main
import kotlinx.coroutines.Job
import kotlinx.coroutines.MainScope
import kotlinx.coroutines.delay
import kotlinx.coroutines.flow.distinctUntilChanged
import kotlinx.coroutines.launch
import mozilla.appservices.places.BookmarkRoot
import mozilla.components.browser.state.action.ContentAction
import mozilla.components.browser.state.action.MediaSessionAction
import mozilla.components.browser.state.action.SearchAction
import mozilla.components.browser.state.search.SearchEngine
import mozilla.components.browser.state.selector.getNormalOrPrivateTabs
import mozilla.components.browser.state.selector.selectedTab
import mozilla.components.browser.state.state.SessionState
import mozilla.components.browser.state.state.WebExtensionState
import mozilla.components.concept.engine.EngineSession
import mozilla.components.concept.engine.EngineView
import mozilla.components.concept.storage.HistoryMetadataKey
import mozilla.components.feature.contextmenu.DefaultSelectionActionDelegate
import mozilla.components.feature.media.ext.findActiveMediaTab
import mozilla.components.feature.privatemode.notification.PrivateNotificationFeature
import mozilla.components.feature.search.BrowserStoreSearchAdapter
import mozilla.components.service.fxa.sync.SyncReason
import mozilla.components.support.base.feature.ActivityResultHandler
import mozilla.components.support.base.feature.UserInteractionHandler
import mozilla.components.support.base.log.logger.Logger
import mozilla.components.support.ktx.android.arch.lifecycle.addObservers
import mozilla.components.support.ktx.android.content.call
import mozilla.components.support.ktx.android.content.email
import mozilla.components.support.ktx.android.content.share
import mozilla.components.support.ktx.kotlin.isUrl
import mozilla.components.support.ktx.kotlin.toNormalizedUrl
import mozilla.components.support.locale.LocaleAwareAppCompatActivity
import mozilla.components.support.utils.BootUtils
import mozilla.components.support.utils.BrowsersCache
import mozilla.components.support.utils.ManufacturerCodes
import mozilla.components.support.utils.SafeIntent
import mozilla.components.support.utils.toSafeIntent
import mozilla.components.support.webextensions.WebExtensionPopupObserver
import mozilla.telemetry.glean.private.NoExtras
import org.mozilla.experiments.nimbus.initializeTooling
import org.mozilla.fenix.GleanMetrics.AppIcon
import org.mozilla.fenix.GleanMetrics.Events
import org.mozilla.fenix.GleanMetrics.Metrics
import org.mozilla.fenix.GleanMetrics.NavigationBar
import org.mozilla.fenix.GleanMetrics.SplashScreen
import org.mozilla.fenix.GleanMetrics.StartOnHome
import org.mozilla.fenix.addons.ExtensionsProcessDisabledBackgroundController
import org.mozilla.fenix.addons.ExtensionsProcessDisabledForegroundController
import org.mozilla.fenix.browser.browsingmode.BrowsingMode
import org.mozilla.fenix.browser.browsingmode.BrowsingModeManager
import org.mozilla.fenix.browser.browsingmode.DefaultBrowsingModeManager
import org.mozilla.fenix.components.appstate.AppAction
import org.mozilla.fenix.components.appstate.OrientationMode
import org.mozilla.fenix.components.metrics.BreadcrumbsRecorder
import org.mozilla.fenix.components.metrics.GrowthDataWorker
import org.mozilla.fenix.components.metrics.fonts.FontEnumerationWorker
import org.mozilla.fenix.crashes.CrashReporterBinding
import org.mozilla.fenix.crashes.UnsubmittedCrashDialog
import org.mozilla.fenix.customtabs.ExternalAppBrowserActivity
import org.mozilla.fenix.databinding.ActivityHomeBinding
import org.mozilla.fenix.debugsettings.data.DefaultDebugSettingsRepository
import org.mozilla.fenix.debugsettings.ui.FenixOverlay
import org.mozilla.fenix.experiments.ResearchSurfaceDialogFragment
import org.mozilla.fenix.ext.alreadyOnDestination
import org.mozilla.fenix.ext.breadcrumb
import org.mozilla.fenix.ext.components
import org.mozilla.fenix.ext.getBreadcrumbMessage
import org.mozilla.fenix.ext.getIntentSessionId
import org.mozilla.fenix.ext.getIntentSource
import org.mozilla.fenix.ext.getNavDirections
import org.mozilla.fenix.ext.hasTopDestination
import org.mozilla.fenix.ext.nav
import org.mozilla.fenix.ext.recordEventInNimbus
import org.mozilla.fenix.ext.setNavigationIcon
import org.mozilla.fenix.ext.settings
import org.mozilla.fenix.ext.systemGesturesInsets
import org.mozilla.fenix.extension.WebExtensionPromptFeature
import org.mozilla.fenix.home.intent.AssistIntentProcessor
import org.mozilla.fenix.home.intent.CrashReporterIntentProcessor
import org.mozilla.fenix.home.intent.HomeDeepLinkIntentProcessor
import org.mozilla.fenix.home.intent.OpenBrowserIntentProcessor
import org.mozilla.fenix.home.intent.OpenPasswordManagerIntentProcessor
import org.mozilla.fenix.home.intent.OpenRecentlyClosedIntentProcessor
import org.mozilla.fenix.home.intent.OpenSpecificTabIntentProcessor
import org.mozilla.fenix.home.intent.ReEngagementIntentProcessor
import org.mozilla.fenix.home.intent.SpeechProcessingIntentProcessor
import org.mozilla.fenix.home.intent.StartSearchIntentProcessor
import org.mozilla.fenix.library.bookmarks.DesktopFolders
import org.mozilla.fenix.messaging.FenixMessageSurfaceId
import org.mozilla.fenix.messaging.MessageNotificationWorker
import org.mozilla.fenix.nimbus.FxNimbus
import org.mozilla.fenix.onboarding.ReEngagementNotificationWorker
import org.mozilla.fenix.perf.MarkersActivityLifecycleCallbacks
import org.mozilla.fenix.perf.MarkersFragmentLifecycleCallbacks
import org.mozilla.fenix.perf.Performance
import org.mozilla.fenix.perf.PerformanceInflater
import org.mozilla.fenix.perf.ProfilerMarkers
import org.mozilla.fenix.perf.StartupPathProvider
import org.mozilla.fenix.perf.StartupTimeline
import org.mozilla.fenix.perf.StartupTypeTelemetry
import org.mozilla.fenix.session.PrivateNotificationService
import org.mozilla.fenix.shortcut.NewTabShortcutIntentProcessor.Companion.ACTION_OPEN_PRIVATE_TAB
import org.mozilla.fenix.tabhistory.TabHistoryDialogFragment
import org.mozilla.fenix.tabstray.TabsTrayFragment
import org.mozilla.fenix.theme.DefaultThemeManager
import org.mozilla.fenix.theme.ThemeManager
import org.mozilla.fenix.utils.Settings
import org.mozilla.fenix.utils.changeAppLauncherIconBackgroundColor
import java.lang.ref.WeakReference
import java.util.Locale

/**
 * The main activity of the application. The application is primarily a single Activity (this one)
 * with fragments switching out to display different views. The most important views shown here are the:
 * - home screen
 * - browser screen
 */
@SuppressWarnings("TooManyFunctions", "LargeClass", "LongMethod")
open class HomeActivity : LocaleAwareAppCompatActivity(), NavHostActivity {
    @VisibleForTesting
    internal lateinit var binding: ActivityHomeBinding
    lateinit var themeManager: ThemeManager
    lateinit var browsingModeManager: BrowsingModeManager

    private var isVisuallyComplete = false

    var isMicrosurveyPromptDismissed = mutableStateOf(false)

    private var privateNotificationObserver: PrivateNotificationFeature<PrivateNotificationService>? =
        null

    private var isToolbarInflated = false

    private val webExtensionPopupObserver by lazy {
        WebExtensionPopupObserver(components.core.store, ::openPopup)
    }

    val webExtensionPromptFeature by lazy {
        WebExtensionPromptFeature(
            store = components.core.store,
            context = this@HomeActivity,
            fragmentManager = supportFragmentManager,
        )
    }

    private val crashReporterBinding by lazy {
        CrashReporterBinding(
            store = components.appStore,
            onReporting = ::showCrashReporter,
        )
    }

    private val extensionsProcessDisabledForegroundController by lazy {
        ExtensionsProcessDisabledForegroundController(this@HomeActivity)
    }

    private val extensionsProcessDisabledBackgroundController by lazy {
        ExtensionsProcessDisabledBackgroundController(
            browserStore = components.core.store,
            appStore = components.appStore,
        )
    }

    private val serviceWorkerSupport by lazy {
        ServiceWorkerSupportFeature(this)
    }

    private var inflater: LayoutInflater? = null

    private val navHost by lazy {
        supportFragmentManager.findFragmentById(R.id.container) as NavHostFragment
    }

    private val externalSourceIntentProcessors by lazy {
        listOf(
            HomeDeepLinkIntentProcessor(this),
            SpeechProcessingIntentProcessor(this, components.core.store),
            AssistIntentProcessor(),
            StartSearchIntentProcessor(),
            OpenBrowserIntentProcessor(this, ::getIntentSessionId),
            OpenSpecificTabIntentProcessor(this),
            OpenPasswordManagerIntentProcessor(),
            OpenRecentlyClosedIntentProcessor(),
            ReEngagementIntentProcessor(this, settings()),
        )
    }

    // See onKeyDown for why this is necessary
    private var backLongPressJob: Job? = null

    private lateinit var navigationToolbar: Toolbar

    // Tracker for contextual menu (Copy|Search|Select all|etc...)
    private var actionMode: ActionMode? = null

    private val startupPathProvider = StartupPathProvider()
    private lateinit var startupTypeTelemetry: StartupTypeTelemetry

    @Suppress("ComplexMethod")
    final override fun onCreate(savedInstanceState: Bundle?) {
        // DO NOT MOVE ANYTHING ABOVE THIS getProfilerTime CALL.
        val startTimeProfiler = components.core.engine.profiler?.getProfilerTime()

        // Setup nimbus-cli tooling. This is a NOOP when launching normally.
        components.nimbus.sdk.initializeTooling(applicationContext, intent)
        components.strictMode.attachListenerToDisablePenaltyDeath(supportFragmentManager)
        MarkersFragmentLifecycleCallbacks.register(supportFragmentManager, components.core.engine)

        maybeShowSplashScreen()

        // There is disk read violations on some devices such as samsung and pixel for android 9/10
        components.strictMode.resetAfter(StrictMode.allowThreadDiskReads()) {
            // Browsing mode & theme setup should always be called before super.onCreate.
            setupBrowsingMode(getModeFromIntentOrLastKnown(intent))
            setupTheme()

            super.onCreate(savedInstanceState)
        }

        // Checks if Activity is currently in PiP mode if launched from external intents, then exits it
        checkAndExitPiP()

        // Diagnostic breadcrumb for "Display already aquired" crash:
        // https://github.com/mozilla-mobile/android-components/issues/7960
        breadcrumb(
            message = "onCreate()",
            data = mapOf(
                "recreated" to (savedInstanceState != null).toString(),
                "intent" to (intent?.action ?: "null"),
            ),
        )

        components.publicSuffixList.prefetch()

        // Changing a language on the Language screen restarts the activity, but the activity keeps
        // the old layout direction. We have to update the direction manually.
        window.decorView.layoutDirection = TextUtils.getLayoutDirectionFromLocale(Locale.getDefault())

        binding = ActivityHomeBinding.inflate(layoutInflater)

        lifecycleScope.launch {
            val debugSettingsRepository = DefaultDebugSettingsRepository(
                context = this@HomeActivity,
                writeScope = this,
            )

            debugSettingsRepository.debugDrawerEnabled
                .distinctUntilChanged()
                .collect { enabled ->
                    with(binding.debugOverlay) {
                        if (enabled) {
                            visibility = View.VISIBLE

                            setContent {
                                FenixOverlay(
                                    browserStore = components.core.store,
                                    inactiveTabsEnabled = settings().inactiveTabsAreEnabled,
                                    loginsStorage = components.core.passwordsStorage,
                                )
                            }
                        } else {
                            setContent {}

                            visibility = View.GONE
                        }
                    }
                }
        }

        setContentView(binding.root)
        ProfilerMarkers.addListenerForOnGlobalLayout(components.core.engine, this, binding.root)

        // Must be after we set the content view
        if (isVisuallyComplete) {
            components.performance.visualCompletenessQueue
                .attachViewToRunVisualCompletenessQueueLater(WeakReference(binding.rootContainer))
        }

        privateNotificationObserver = PrivateNotificationFeature(
            applicationContext,
            components.core.store,
            PrivateNotificationService::class,
        ).also {
            it.start()
        }

        if (settings().shouldShowOnboarding(
                hasUserBeenOnboarded = components.fenixOnboarding.userHasBeenOnboarded(),
                isLauncherIntent = intent.toSafeIntent().isLauncherIntent,
            )
        ) {
            // Unless activity is recreated due to config change, navigate to onboarding
            if (savedInstanceState == null) {
                navHost.navController.navigate(NavGraphDirections.actionGlobalOnboarding())
            }
        } else {
            lifecycleScope.launch(IO) {
                showFullscreenMessageIfNeeded(applicationContext)
            }

            // Unless the activity is recreated, navigate to home first (without rendering it)
            // to add it to the back stack.
            if (savedInstanceState == null) {
                navigateToHome(navHost.navController)
            }

            if (!shouldStartOnHome() && shouldNavigateToBrowserOnColdStart(savedInstanceState)) {
                navigateToBrowserOnColdStart()
            } else {
                StartOnHome.enterHomeScreen.record(NoExtras())
            }

            if (settings().showHomeOnboardingDialog && components.fenixOnboarding.userHasBeenOnboarded()) {
                navHost.navController.navigate(NavGraphDirections.actionGlobalHomeOnboardingDialog())
            }
        }

        Performance.processIntentIfPerformanceTest(intent, this)

        if (settings().isTelemetryEnabled) {
            lifecycle.addObserver(
                BreadcrumbsRecorder(
                    components.analytics.crashReporter,
                    navHost.navController,
                    ::getBreadcrumbMessage,
                ),
            )

            val safeIntent = intent?.toSafeIntent()
            safeIntent
                ?.let(::getIntentSource)
                ?.also { source ->
                    Events.appOpened.record(
                        Events.AppOpenedExtra(
                            source = source,
                        ),
                    )
                    // This will record an event in Nimbus' internal event store. Used for behavioral targeting
                    recordEventInNimbus("app_opened")

                    if (safeIntent.action.equals(ACTION_OPEN_PRIVATE_TAB) && source == APP_ICON) {
                        AppIcon.newPrivateTabTapped.record(NoExtras())
                    }
                }
        }
        supportActionBar?.hide()

        lifecycle.addObservers(
            webExtensionPopupObserver,
            extensionsProcessDisabledForegroundController,
            extensionsProcessDisabledBackgroundController,
            serviceWorkerSupport,
            webExtensionPromptFeature,
            crashReporterBinding,
        )

        if (shouldAddToRecentsScreen(intent)) {
            intent.removeExtra(START_IN_RECENTS_SCREEN)
            moveTaskToBack(true)
        }

        captureSnapshotTelemetryMetrics()

        startupTelemetryOnCreateCalled(intent.toSafeIntent())
        startupPathProvider.attachOnActivityOnCreate(lifecycle, intent)
        startupTypeTelemetry = StartupTypeTelemetry(components.startupStateProvider, startupPathProvider).apply {
            attachOnHomeActivityOnCreate(lifecycle)
        }

        components.core.requestInterceptor.setNavigationController(navHost.navController)

        if (settings().showContileFeature) {
            components.core.contileTopSitesUpdater.startPeriodicWork()
        }

        if (!settings().hiddenEnginesRestored) {
            settings().hiddenEnginesRestored = true
            components.useCases.searchUseCases.restoreHiddenSearchEngines.invoke()
        }

        // To assess whether the Pocket stories are to be downloaded or not multiple SharedPreferences
        // are read possibly needing to load them on the current thread. Move that to a background thread.
        lifecycleScope.launch(IO) {
            if (settings().showPocketRecommendationsFeature) {
                components.core.pocketStoriesService.startPeriodicStoriesRefresh()
            }
            if (settings().showPocketSponsoredStories) {
                components.core.pocketStoriesService.startPeriodicSponsoredStoriesRefresh()
                // If the secret setting for sponsored stories parameters is set,
                // force refresh the sponsored Pocket stories.
                if (settings().useCustomConfigurationForSponsoredStories) {
                    components.core.pocketStoriesService.refreshSponsoredStories()
                }
            }
        }

        components.backgroundServices.accountManagerAvailableQueue.runIfReadyOrQueue {
            lifecycleScope.launch(IO) {
                // If we're authenticated, kick-off a sync and a device state refresh.
                components.backgroundServices.accountManager.authenticatedAccount()?.let {
                    components.backgroundServices.accountManager.syncNow(reason = SyncReason.Startup)
                }
            }
        }

        components.core.engine.profiler?.addMarker(
            MarkersActivityLifecycleCallbacks.MARKER_NAME,
            startTimeProfiler,
            "HomeActivity.onCreate",
        )

        components.notificationsDelegate.bindToActivity(this)

        components.settings.coldStartsBetweenSetAsDefaultPrompts++

        components.appStore.dispatch(
            AppAction.OrientationChange(
                orientation = OrientationMode.fromInteger(resources.configuration.orientation),
            ),
        )

        StartupTimeline.onActivityCreateEndHome(this) // DO NOT MOVE ANYTHING BELOW HERE.
    }

    private fun maybeShowSplashScreen() {
        if (components.settings.isFirstSplashScreenShown) {
            return
        } else {
            components.settings.isFirstSplashScreenShown = true
            // Splash screen compat fails to draw icons on earlier versions.
            if (Build.VERSION.SDK_INT <= Build.VERSION_CODES.M) {
                return
            }
        }

        if (FxNimbus.features.splashScreen.value().enabled) {
            val splashScreen = installSplashScreen()
            var maxDurationReached = false
            val delay = FxNimbus.features.splashScreen.value().maximumDurationMs.toLong()
            splashScreen.setKeepOnScreenCondition {
                val dataFetched = components.settings.nimbusExperimentsFetched

                val keepOnScreen = !maxDurationReached && !dataFetched
                if (!keepOnScreen) {
                    SplashScreen.firstLaunchExtended.record(
                        SplashScreen.FirstLaunchExtendedExtra(dataFetched = dataFetched),
                    )
                }
                keepOnScreen
            }
            MainScope().launch {
                delay(timeMillis = delay)
                maxDurationReached = true
            }
        }
    }

    private fun checkAndExitPiP() {
        if (Build.VERSION.SDK_INT >= Build.VERSION_CODES.N && isInPictureInPictureMode && intent != null) {
            // Exit PiP mode
            moveTaskToBack(false)
            startActivity(Intent(this, this::class.java).setFlags(FLAG_ACTIVITY_REORDER_TO_FRONT))
        }
    }

    private fun startupTelemetryOnCreateCalled(safeIntent: SafeIntent) {
        // We intentionally only record this in HomeActivity and not ExternalBrowserActivity (e.g.
        // PWAs) so we don't include more unpredictable code paths in the results.
        components.performance.coldStartupDurationTelemetry.onHomeActivityOnCreate(
            components.performance.visualCompletenessQueue,
            components.startupStateProvider,
            safeIntent,
            binding.rootContainer,
        )
    }

    @CallSuper
    @Suppress("TooGenericExceptionCaught")
    override fun onResume() {
        super.onResume()

        // Diagnostic breadcrumb for "Display already aquired" crash:
        // https://github.com/mozilla-mobile/android-components/issues/7960
        breadcrumb(
            message = "onResume()",
        )

        lifecycleScope.launch(IO) {
            try {
                if (settings().showContileFeature) {
                    components.core.contileTopSitesProvider.refreshTopSitesIfCacheExpired()
                }
            } catch (e: Exception) {
                Logger.error("Failed to refresh contile top sites", e)
            }

            if (settings().checkIfFenixIsDefaultBrowserOnAppResume()) {
                Events.defaultBrowserChanged.record(NoExtras())
            }

            collectOSNavigationTelemetry()
            GrowthDataWorker.sendActivatedSignalIfNeeded(applicationContext)
            FontEnumerationWorker.sendActivatedSignalIfNeeded(applicationContext)
            ReEngagementNotificationWorker.setReEngagementNotificationIfNeeded(applicationContext)
            MessageNotificationWorker.setMessageNotificationWorker(applicationContext)
        }

        // This was done in order to refresh search engines when app is running in background
        // and the user changes the system language
        // More details here: https://github.com/mozilla-mobile/fenix/pull/27793#discussion_r1029892536
        components.core.store.dispatch(SearchAction.RefreshSearchEnginesAction)
    }

    final override fun onStart() {
        // DO NOT MOVE ANYTHING ABOVE THIS getProfilerTime CALL.
        val startProfilerTime = components.core.engine.profiler?.getProfilerTime()

        super.onStart()

        // Diagnostic breadcrumb for "Display already aquired" crash:
        // https://github.com/mozilla-mobile/android-components/issues/7960
        breadcrumb(
            message = "onStart()",
        )

        ProfilerMarkers.homeActivityOnStart(binding.rootContainer, components.core.engine.profiler)
        components.core.engine.profiler?.addMarker(
            MarkersActivityLifecycleCallbacks.MARKER_NAME,
            startProfilerTime,
            "HomeActivity.onStart",
        ) // DO NOT MOVE ANYTHING BELOW THIS addMarker CALL.
    }

    final override fun onStop() {
        super.onStop()

        // Diagnostic breadcrumb for "Display already aquired" crash:
        // https://github.com/mozilla-mobile/android-components/issues/7960
        breadcrumb(
            message = "onStop()",
            data = mapOf(
                "finishing" to isFinishing.toString(),
            ),
        )

        if (FxNimbus.features.alternativeAppLauncherIcon.value().enabled) {
            // User has been enrolled in alternative app icon experiment.
            with(applicationContext) {
                changeAppLauncherIconBackgroundColor(
                    packageManager = applicationContext.packageManager,
                    appAlias = ComponentName(this, "$packageName.App"),
                    alternativeAppAlias = ComponentName(this, "$packageName.AlternativeApp"),
                    resetToDefault = FxNimbus.features.alternativeAppLauncherIcon.value().resetToDefault,
                )
            }
        }
    }

    final override fun onPause() {
        // We should return to the browser if there were normal tabs when we left the app
        settings().shouldReturnToBrowser =
            components.core.store.state.getNormalOrPrivateTabs(private = false).isNotEmpty()

        lifecycleScope.launch(IO) {
            val desktopFolders = DesktopFolders(
                applicationContext,
                showMobileRoot = false,
            )
            settings().desktopBookmarksSize = desktopFolders.count()

            settings().mobileBookmarksSize = components.core.bookmarksStorage.countBookmarksInTrees(
                listOf(BookmarkRoot.Mobile.id),
            ).toInt()
        }

        super.onPause()

        // Diagnostic breadcrumb for "Display already aquired" crash:
        // https://github.com/mozilla-mobile/android-components/issues/7960
        breadcrumb(
            message = "onPause()",
            data = mapOf(
                "finishing" to isFinishing.toString(),
            ),
        )

        // Every time the application goes into the background, it is possible that the user
        // is about to change the browsers installed on their system. Therefore, we reset the cache of
        // all the installed browsers.
        //
        // NB: There are ways for the user to install new products without leaving the browser.
        BrowsersCache.resetAll()
    }

    @RequiresApi(Build.VERSION_CODES.M)
    override fun onProvideAssistContent(outContent: AssistContent?) {
        super.onProvideAssistContent(outContent)
        val currentTabUrl = components.core.store.state.selectedTab?.content?.url
        outContent?.webUri = currentTabUrl?.let { Uri.parse(it) }
    }

    @CallSuper
    override fun onDestroy() {
        super.onDestroy()

        // Diagnostic breadcrumb for "Display already aquired" crash:
        // https://github.com/mozilla-mobile/android-components/issues/7960
        breadcrumb(
            message = "onDestroy()",
            data = mapOf(
                "finishing" to isFinishing.toString(),
            ),
        )

        components.core.contileTopSitesUpdater.stopPeriodicWork()
        components.core.pocketStoriesService.stopPeriodicStoriesRefresh()
        components.core.pocketStoriesService.stopPeriodicSponsoredStoriesRefresh()
        privateNotificationObserver?.stop()
        components.notificationsDelegate.unBindActivity(this)

        val activityStartedWithLink = startupPathProvider.startupPathForActivity == StartupPathProvider.StartupPath.VIEW
        if (this !is ExternalAppBrowserActivity && !activityStartedWithLink) {
            stopMediaSession()
        }
    }

    final override fun onConfigurationChanged(newConfig: Configuration) {
        super.onConfigurationChanged(newConfig)

        // Diagnostic breadcrumb for "Display already aquired" crash:
        // https://github.com/mozilla-mobile/android-components/issues/7960
        breadcrumb(
            message = "onConfigurationChanged()",
        )

        components.appStore.dispatch(
            AppAction.OrientationChange(
                orientation = OrientationMode.fromInteger(newConfig.orientation),
            ),
        )
    }

    final override fun recreate() {
        // Diagnostic breadcrumb for "Display already aquired" crash:
        // https://github.com/mozilla-mobile/android-components/issues/7960
        breadcrumb(
            message = "recreate()",
        )

        super.recreate()
    }

    /**
     * Handles intents received when the activity is open.
     */
    final override fun onNewIntent(intent: Intent) {
        super.onNewIntent(intent)
        handleNewIntent(intent)
        startupPathProvider.onIntentReceived(intent)
    }

    @VisibleForTesting
    internal fun handleNewIntent(intent: Intent) {
        if (this is ExternalAppBrowserActivity) {
            return
        }

        // Diagnostic breadcrumb for "Display already aquired" crash:
        // https://github.com/mozilla-mobile/android-components/issues/7960
        breadcrumb(
            message = "onNewIntent()",
            data = mapOf(
                "intent" to intent.action.toString(),
            ),
        )

        val tab = components.core.store.state.findActiveMediaTab()
        if (tab != null) {
            components.useCases.sessionUseCases.exitFullscreen(tab.id)
        }

        val intentProcessors =
            listOf(
                CrashReporterIntentProcessor(components.appStore),
            ) + externalSourceIntentProcessors
        val intentHandled =
            intentProcessors.any { it.process(intent, navHost.navController, this.intent) }
        browsingModeManager.mode = getModeFromIntentOrLastKnown(intent)

        if (intentHandled) {
            supportFragmentManager
                .primaryNavigationFragment
                ?.childFragmentManager
                ?.fragments
                ?.lastOrNull()
                ?.let { it as? TabsTrayFragment }
                ?.also { it.dismissAllowingStateLoss() }
        }
    }

    /**
     * Overrides view inflation to inject a custom [EngineView] from [components].
     */
    final override fun onCreateView(
        parent: View?,
        name: String,
        context: Context,
        attrs: AttributeSet,
    ): View? = when (name) {
        EngineView::class.java.name -> components.core.engine.createView(context, attrs).apply {
            selectionActionDelegate = DefaultSelectionActionDelegate(
                BrowserStoreSearchAdapter(
                    components.core.store,
                    tabId = getIntentSessionId(intent.toSafeIntent()),
                ),
                resources = context.resources,
                shareTextClicked = { share(it) },
                emailTextClicked = { email(it) },
                callTextClicked = { call(it) },
                actionSorter = ::actionSorter,
            )
        }.asView()
        else -> super.onCreateView(parent, name, context, attrs)
    }

    final override fun onActionModeStarted(mode: ActionMode?) {
        actionMode = mode
        super.onActionModeStarted(mode)
    }

    final override fun onActionModeFinished(mode: ActionMode?) {
        actionMode = null
        super.onActionModeFinished(mode)
    }

    fun finishActionMode() {
        actionMode?.finish().also { actionMode = null }
    }

    @Suppress("MagicNumber")
    // Defining the positions as constants doesn't seem super useful here.
    private fun actionSorter(actions: Array<String>): Array<String> {
        val order = hashMapOf<String, Int>()

        order["CUSTOM_CONTEXT_MENU_EMAIL"] = 0
        order["CUSTOM_CONTEXT_MENU_CALL"] = 1
        order["org.mozilla.geckoview.COPY"] = 2
        order["CUSTOM_CONTEXT_MENU_SEARCH"] = 3
        order["CUSTOM_CONTEXT_MENU_SEARCH_PRIVATELY"] = 4
        order["org.mozilla.geckoview.PASTE"] = 5
        order["org.mozilla.geckoview.SELECT_ALL"] = 6
        order["CUSTOM_CONTEXT_MENU_SHARE"] = 7

        return actions.sortedBy { actionName ->
            // Sort the actions in our preferred order, putting "other" actions unsorted at the end
            order[actionName] ?: actions.size
        }.toTypedArray()
    }

    @Suppress("MissingSuperCall", "OVERRIDE_DEPRECATION")
    final override fun onBackPressed() {
        supportFragmentManager.primaryNavigationFragment?.childFragmentManager?.fragments?.forEach {
            if (it is UserInteractionHandler && it.onBackPressed()) {
                return
            }
        }
        onBackPressedDispatcher.onBackPressed()
    }

    @Deprecated("Deprecated in Java")
    // https://github.com/mozilla-mobile/fenix/issues/19919
    final override fun onActivityResult(requestCode: Int, resultCode: Int, data: Intent?) {
        supportFragmentManager.primaryNavigationFragment?.childFragmentManager?.fragments?.forEach {
            if (it is ActivityResultHandler && it.onActivityResult(requestCode, data, resultCode)) {
                return
            }
        }
        @Suppress("DEPRECATION")
        super.onActivityResult(requestCode, resultCode, data)
    }

    private fun shouldUseCustomBackLongPress(): Boolean {
        val isAndroidN =
            Build.VERSION.SDK_INT == Build.VERSION_CODES.N || Build.VERSION.SDK_INT == Build.VERSION_CODES.N_MR1
        // Huawei devices seem to have problems with onKeyLongPress
        // See https://github.com/mozilla-mobile/fenix/issues/13498
        return isAndroidN || ManufacturerCodes.isHuawei
    }

    private fun handleBackLongPress(): Boolean {
        supportFragmentManager.primaryNavigationFragment?.childFragmentManager?.fragments?.forEach {
            if (it is OnLongPressedListener && it.onBackLongPressed()) {
                return true
            }
        }
        return false
    }

    private fun handleForwardLongPress(): Boolean {
        supportFragmentManager.primaryNavigationFragment?.childFragmentManager?.fragments?.forEach {
            if (it is OnLongPressedListener && it.onForwardLongPressed()) {
                return true
            }
        }
        return false
    }

    final override fun dispatchTouchEvent(ev: MotionEvent?): Boolean {
        ProfilerMarkers.addForDispatchTouchEvent(components.core.engine.profiler, ev)
        return super.dispatchTouchEvent(ev)
    }

    final override fun onKeyDown(keyCode: Int, event: KeyEvent?): Boolean {
        // Inspired by https://searchfox.org/mozilla-esr68/source/mobile/android/base/java/org/mozilla/gecko/BrowserApp.java#584-613
        // Android N and Huawei devices have broken onKeyLongPress events for the back button, so we
        // instead implement the long press behavior ourselves
        // - For short presses, we cancel the callback in onKeyUp
        // - For long presses, the normal keypress is marked as cancelled, hence won't be handled elsewhere
        //   (but Android still provides the haptic feedback), and the long press action is run
        if (shouldUseCustomBackLongPress() && keyCode == KeyEvent.KEYCODE_BACK) {
            backLongPressJob = lifecycleScope.launch {
                delay(ViewConfiguration.getLongPressTimeout().toLong())
                handleBackLongPress()
            }
        }

        if (keyCode == KeyEvent.KEYCODE_FORWARD) {
            event?.startTracking()
            return true
        }

        return super.onKeyDown(keyCode, event)
    }

    @Suppress("ReturnCount")
    final override fun onKeyUp(keyCode: Int, event: KeyEvent): Boolean {
        if (shouldUseCustomBackLongPress() && keyCode == KeyEvent.KEYCODE_BACK) {
            backLongPressJob?.cancel()

            // check if the key has been pressed for longer than the time needed for a press to turn into a long press
            // and if tab history is already visible we do not want to dismiss it.
            if (event.eventTime - event.downTime >= ViewConfiguration.getLongPressTimeout() &&
                navHost.navController.hasTopDestination(TabHistoryDialogFragment.NAME)
            ) {
                // returning true avoids further processing of the KeyUp event and avoids dismissing tab history.
                return true
            }
        }

        if (keyCode == KeyEvent.KEYCODE_FORWARD) {
            if (navHost.navController.hasTopDestination(TabHistoryDialogFragment.NAME)) {
                // returning true avoids further processing of the KeyUp event
                return true
            }

            supportFragmentManager.primaryNavigationFragment?.childFragmentManager?.fragments?.forEach {
                if (it is UserInteractionHandler && it.onForwardPressed()) {
                    return true
                }
            }
        }

        return super.onKeyUp(keyCode, event)
    }

    final override fun onKeyLongPress(keyCode: Int, event: KeyEvent?): Boolean {
        // onKeyLongPress is broken in Android N so we don't handle back button long presses here
        // for N. The version check ensures we don't handle back button long presses twice.
        if (!shouldUseCustomBackLongPress() && keyCode == KeyEvent.KEYCODE_BACK) {
            return handleBackLongPress()
        }

        if (keyCode == KeyEvent.KEYCODE_FORWARD) {
            return handleForwardLongPress()
        }

        return super.onKeyLongPress(keyCode, event)
    }

    final override fun onUserLeaveHint() {
        // The notification permission prompt will trigger onUserLeaveHint too.
        // We shouldn't treat this situation as user leaving.
        if (!components.notificationsDelegate.isRequestingPermission) {
            supportFragmentManager.primaryNavigationFragment?.childFragmentManager?.fragments?.forEach {
                if (it is UserInteractionHandler && it.onHomePressed()) {
                    return
                }
            }
        }

        super.onUserLeaveHint()
    }

    /**
     * External sources such as 3rd party links and shortcuts use this function to enter
     * private mode directly before the content view is created. Returns the mode set by the intent
     * otherwise falls back to the last known mode.
     */
    @VisibleForTesting
    internal fun getModeFromIntentOrLastKnown(intent: Intent?): BrowsingMode {
        intent?.toSafeIntent()?.let {
            if (it.hasExtra(PRIVATE_BROWSING_MODE)) {
                val startPrivateMode = it.getBooleanExtra(PRIVATE_BROWSING_MODE, false)
                return BrowsingMode.fromBoolean(isPrivate = startPrivateMode)
            }
        }
        return settings().lastKnownMode
    }

    /**
     * Determines whether the activity should be pushed to be backstack (i.e., 'minimized' to the recents
     * screen) upon starting.
     * @param intent - The intent that started this activity. Is checked for having the 'START_IN_RECENTS_SCREEN'-extra.
     * @return true if the activity should be started and pushed to the recents screen, false otherwise.
     */
    private fun shouldAddToRecentsScreen(intent: Intent?): Boolean {
        intent?.toSafeIntent()?.let {
            return it.getBooleanExtra(START_IN_RECENTS_SCREEN, false)
        }
        return false
    }

    private fun setupBrowsingMode(mode: BrowsingMode) {
        settings().lastKnownMode = mode
        browsingModeManager = createBrowsingModeManager(mode)
    }

    private fun setupTheme() {
        themeManager = createThemeManager()
        // ExternalAppBrowserActivity exclusively handles it's own theming unless in private mode.
        if (this !is ExternalAppBrowserActivity || browsingModeManager.mode.isPrivate) {
            themeManager.setActivityTheme(this)
            themeManager.applyStatusBarTheme(this)
        }
    }

    // Stop active media when activity is destroyed.
    private fun stopMediaSession() {
        if (isFinishing) {
            components.core.store.state.tabs.forEach {
                it.mediaSessionState?.controller?.stop()
            }

            components.core.store.state.findActiveMediaTab()?.let {
                components.core.store.dispatch(
                    MediaSessionAction.DeactivatedMediaSessionAction(
                        it.id,
                    ),
                )
            }
        }
    }

    /**
     * Returns the [supportActionBar], inflating it if necessary.
     * Everyone should call this instead of supportActionBar.
     */
    final override fun getSupportActionBarAndInflateIfNecessary(): ActionBar {
        if (!isToolbarInflated) {
            navigationToolbar = binding.navigationToolbarStub.inflate() as Toolbar

            setSupportActionBar(navigationToolbar)
            // Add ids to this that we don't want to have a toolbar back button
            setupNavigationToolbar()
            setNavigationIcon(R.drawable.ic_back_button)

            isToolbarInflated = true
        }
        return supportActionBar!!
    }

    @Suppress("SpreadOperator")
    private fun setupNavigationToolbar(vararg topLevelDestinationIds: Int) {
        NavigationUI.setupWithNavController(
            navigationToolbar,
            navHost.navController,
            AppBarConfiguration.Builder(*topLevelDestinationIds).build(),
        )

        navigationToolbar.setNavigationOnClickListener {
            onBackPressed()
        }
    }

    /**
     * Navigates to the browser fragment and loads a URL or performs a search (depending on the
     * value of [searchTermOrURL]).
     *
     * @param searchTermOrURL The entered search term to search or URL to be loaded.
     * @param newTab Whether or not to load the URL in a new tab.
     * @param from The [BrowserDirection] to indicate which fragment the browser is being
     * opened from.
     * @param customTabSessionId Optional custom tab session ID if navigating from a custom tab.
     * @param engine Optional [SearchEngine] to use when performing a search.
     * @param forceSearch Whether or not to force performing a search.
     * @param flags Flags that will be used when loading the URL (not applied to searches).
     * @param requestDesktopMode Whether or not to request the desktop mode for the session.
     * @param historyMetadata The [HistoryMetadataKey] of the new tab in case this tab
     * was opened from history.
     * @param additionalHeaders The extra headers to use when loading the URL.
     */
    fun openToBrowserAndLoad(
        searchTermOrURL: String,
        newTab: Boolean,
        from: BrowserDirection,
        customTabSessionId: String? = null,
        engine: SearchEngine? = null,
        forceSearch: Boolean = false,
        flags: EngineSession.LoadUrlFlags = EngineSession.LoadUrlFlags.none(),
        requestDesktopMode: Boolean = false,
        historyMetadata: HistoryMetadataKey? = null,
        additionalHeaders: Map<String, String>? = null,
    ) {
        openToBrowser(from, customTabSessionId)
        load(
            searchTermOrURL = searchTermOrURL,
            newTab = newTab,
            engine = engine,
            forceSearch = forceSearch,
            flags = flags,
            requestDesktopMode = requestDesktopMode,
            historyMetadata = historyMetadata,
            additionalHeaders = additionalHeaders,
        )
    }

    fun openToBrowser(from: BrowserDirection, customTabSessionId: String? = null) {
        if (navHost.navController.alreadyOnDestination(R.id.browserFragment)) return
        @IdRes val fragmentId = if (from.fragmentId != 0) from.fragmentId else null
        val directions = getNavDirections(from, customTabSessionId)
        if (directions != null) {
            navHost.navController.nav(fragmentId, directions)
        }
    }

    /**
     * Loads a URL or performs a search (depending on the value of [searchTermOrURL]).
     *
     * @param searchTermOrURL The entered search term to search or URL to be loaded.
     * @param newTab Whether or not to load the URL in a new tab.
     * @param engine Optional [SearchEngine] to use when performing a search.
     * @param forceSearch Whether or not to force performing a search.
     * @param flags Flags that will be used when loading the URL (not applied to searches).
     * @param requestDesktopMode Whether or not to request the desktop mode for the session.
     * @param historyMetadata The [HistoryMetadataKey] of the new tab in case this tab
     * was opened from history.
     * @param additionalHeaders The extra headers to use when loading the URL.
     */
    private fun load(
        searchTermOrURL: String,
        newTab: Boolean,
        engine: SearchEngine?,
        forceSearch: Boolean,
        flags: EngineSession.LoadUrlFlags = EngineSession.LoadUrlFlags.none(),
        requestDesktopMode: Boolean = false,
        historyMetadata: HistoryMetadataKey? = null,
        additionalHeaders: Map<String, String>? = null,
    ) {
        val startTime = components.core.engine.profiler?.getProfilerTime()
        val mode = browsingModeManager.mode

        val private = when (mode) {
            BrowsingMode.Private -> true
            BrowsingMode.Normal -> false
        }

        // In situations where we want to perform a search but have no search engine (e.g. the user
        // has removed all of them, or we couldn't load any) we will pass searchTermOrURL to Gecko
        // and let it try to load whatever was entered.
        if ((!forceSearch && searchTermOrURL.isUrl()) || engine == null) {
            val tabId = if (newTab) {
                components.useCases.tabsUseCases.addTab(
                    url = searchTermOrURL.toNormalizedUrl(),
                    flags = flags,
                    private = private,
                    historyMetadata = historyMetadata,
                )
            } else {
                components.useCases.sessionUseCases.loadUrl(
                    url = searchTermOrURL.toNormalizedUrl(),
                    flags = flags,
                )
                components.core.store.state.selectedTabId
            }

            if (requestDesktopMode && tabId != null) {
                handleRequestDesktopMode(tabId)
            }
        } else {
            if (newTab) {
                val searchUseCase = if (mode.isPrivate) {
                    components.useCases.searchUseCases.newPrivateTabSearch
                } else {
                    components.useCases.searchUseCases.newTabSearch
                }
                searchUseCase.invoke(
                    searchTerms = searchTermOrURL,
                    source = SessionState.Source.Internal.UserEntered,
                    selected = true,
                    searchEngine = engine,
                    flags = flags,
                    additionalHeaders = additionalHeaders,
                )
            } else {
                components.useCases.searchUseCases.defaultSearch.invoke(
                    searchTerms = searchTermOrURL,
                    searchEngine = engine,
                    flags = flags,
                    additionalHeaders = additionalHeaders,
                )
            }
        }

        if (components.core.engine.profiler?.isProfilerActive() == true) {
            // Wrapping the `addMarker` method with `isProfilerActive` even though it's no-op when
            // profiler is not active. That way, `text` argument will not create a string builder all the time.
            components.core.engine.profiler?.addMarker(
                "HomeActivity.load",
                startTime,
                "newTab: $newTab",
            )
        }
    }

    internal fun handleRequestDesktopMode(tabId: String) {
        components.useCases.sessionUseCases.requestDesktopSite(true, tabId)
        components.core.store.dispatch(ContentAction.UpdateDesktopModeAction(tabId, true))

        // Reset preference value after opening the tab in desktop mode
        settings().openNextTabInDesktopMode = false
    }

    @VisibleForTesting
    internal fun navigateToBrowserOnColdStart() {
        if (this is ExternalAppBrowserActivity) {
            return
        }

        // Normal tabs + cold start -> Should go back to browser if we had any tabs open when we left last
        // except for PBM + Cold Start there won't be any tabs since they're evicted so we never will navigate
        if (settings().shouldReturnToBrowser && !browsingModeManager.mode.isPrivate) {
            // Navigate to home first (without rendering it) to add it to the back stack.
            openToBrowser(BrowserDirection.FromGlobal, null)
        }
    }

    @VisibleForTesting
    internal fun navigateToHome(navController: NavController) {
        if (this is ExternalAppBrowserActivity) {
            return
        }

        navController.navigate(NavGraphDirections.actionStartupHome())
    }

    final override fun attachBaseContext(base: Context) {
        base.components.strictMode.resetAfter(StrictMode.allowThreadDiskReads()) {
            super.attachBaseContext(base)
        }
    }

    final override fun getSystemService(name: String): Any? {
        // Issue #17759 had a crash with the PerformanceInflater.kt on Android 5.0 and 5.1
        // when using the TimePicker. Since the inflater was created for performance monitoring
        // purposes and that we test on new android versions, this means that any difference in
        // inflation will be caught on those devices.
        if (LAYOUT_INFLATER_SERVICE == name && Build.VERSION.SDK_INT > Build.VERSION_CODES.LOLLIPOP_MR1) {
            if (inflater == null) {
                inflater = PerformanceInflater(LayoutInflater.from(baseContext), this)
            }
            return inflater
        }
        return super.getSystemService(name)
    }

    private fun createBrowsingModeManager(initialMode: BrowsingMode): BrowsingModeManager {
        return DefaultBrowsingModeManager(initialMode, components.settings) { newMode ->
            updateSecureWindowFlags(newMode)
            themeManager.currentTheme = newMode
        }.also {
            updateSecureWindowFlags(initialMode)
        }
    }

    private fun updateSecureWindowFlags(mode: BrowsingMode = browsingModeManager.mode) {
        if (mode == BrowsingMode.Private && !settings().allowScreenshotsInPrivateMode) {
            window.addFlags(FLAG_SECURE)
        } else {
            window.clearFlags(FLAG_SECURE)
        }
    }

    private fun createThemeManager(): ThemeManager {
        return DefaultThemeManager(browsingModeManager.mode, this)
    }

    private fun openPopup(webExtensionState: WebExtensionState) {
        val action = NavGraphDirections.actionGlobalWebExtensionActionPopupFragment(
            webExtensionId = webExtensionState.id,
            webExtensionTitle = webExtensionState.name,
        )
        navHost.navController.navigate(action)
    }

    /**
     * The root container is null at this point, so let the HomeActivity know that
     * we are visually complete.
     */
    fun setVisualCompletenessQueueReady() {
        isVisuallyComplete = true
    }

    private fun captureSnapshotTelemetryMetrics() = CoroutineScope(IO).launch {
        // PWA
        val recentlyUsedPwaCount = components.core.webAppShortcutManager.recentlyUsedWebAppsCount(
            activeThresholdMs = PWA_RECENTLY_USED_THRESHOLD,
        )
        if (recentlyUsedPwaCount == 0) {
            Metrics.hasRecentPwas.set(false)
        } else {
            Metrics.hasRecentPwas.set(true)
            // This metric's lifecycle is set to 'application', meaning that it gets reset upon
            // application restart. Combined with the behaviour of the metric type itself (a growing counter),
            // it's important that this metric is only set once per application's lifetime.
            // Otherwise, we're going to over-count.
            Metrics.recentlyUsedPwaCount.add(recentlyUsedPwaCount)
        }
    }

    @VisibleForTesting
    internal fun isActivityColdStarted(startingIntent: Intent, activityIcicle: Bundle?): Boolean {
        // First time opening this activity in the task.
        // Cold start / start from Recents after back press.
        return activityIcicle == null &&
            // Activity was restarted from Recents after it was destroyed by Android while in background
            // in cases of memory pressure / "Don't keep activities".
            startingIntent.flags and Intent.FLAG_ACTIVITY_LAUNCHED_FROM_HISTORY == 0
    }

    /**
     *  Indicates if the user should be redirected to the [BrowserFragment] or to the [HomeFragment],
     *  links from an external apps should always opened in the [BrowserFragment].
     */
    @VisibleForTesting
    internal fun shouldStartOnHome(intent: Intent? = this.intent): Boolean {
        return components.strictMode.resetAfter(StrictMode.allowThreadDiskReads()) {
            // We only want to open on home when users tap the app,
            // we want to ignore other cases when the app gets open by users clicking on links.
            getSettings().shouldStartOnHome() && intent?.action == ACTION_MAIN
        }
    }

    fun processIntent(intent: Intent): Boolean {
        return externalSourceIntentProcessors.any {
            it.process(
                intent,
                navHost.navController,
                this.intent,
            )
        }
    }

    @VisibleForTesting
    internal fun getSettings(): Settings = settings()

    private fun shouldNavigateToBrowserOnColdStart(savedInstanceState: Bundle?): Boolean {
        return isActivityColdStarted(intent, savedInstanceState) &&
            !processIntent(intent)
    }

    private suspend fun showFullscreenMessageIfNeeded(context: Context) {
        val messaging = context.components.nimbus.messaging
        val nextMessage = messaging.getNextMessage(FenixMessageSurfaceId.SURVEY) ?: return
        val researchSurfaceDialogFragment = ResearchSurfaceDialogFragment.newInstance(
            keyMessageText = nextMessage.text,
            keyAcceptButtonText = nextMessage.buttonLabel,
            keyDismissButtonText = null,
        )

        researchSurfaceDialogFragment.onAccept = {
            processIntent(messaging.getIntentForMessage(nextMessage))
            components.appStore.dispatch(AppAction.MessagingAction.MessageClicked(nextMessage))
        }

        researchSurfaceDialogFragment.onDismiss = {
            components.appStore.dispatch(AppAction.MessagingAction.MessageDismissed(nextMessage))
        }

        lifecycleScope.launch(Main) {
            researchSurfaceDialogFragment.showNow(
                supportFragmentManager,
                ResearchSurfaceDialogFragment.FRAGMENT_TAG,
            )
        }

        // Update message as displayed.
        val currentBootUniqueIdentifier = BootUtils.getBootIdentifier(context)

        messaging.onMessageDisplayed(nextMessage, currentBootUniqueIdentifier)
    }

    @VisibleForTesting
    @SuppressLint("NewApi") // The Android Q check is done in the systemGesturesInsets property getter
    internal fun collectOSNavigationTelemetry() {
        binding.root.doOnAttach {
            val systemGestureInsets = binding.root.systemGesturesInsets

            val isUsingGesturesNavigation =
                (systemGestureInsets?.left ?: 0) > 0 && (systemGestureInsets?.right ?: 0) > 0
            NavigationBar.osNavigationUsesGestures.set(isUsingGesturesNavigation)
        }
    }

<<<<<<< HEAD
=======
    private fun showCrashReporter() {
        UnsubmittedCrashDialog(
            dispatcher = { action -> components.appStore.dispatch(AppAction.CrashActionWrapper(action)) },
        ).show(supportFragmentManager, UnsubmittedCrashDialog.TAG)
    }

>>>>>>> a07f670f
    companion object {
        const val OPEN_TO_BROWSER = "open_to_browser"
        const val OPEN_TO_BROWSER_AND_LOAD = "open_to_browser_and_load"
        const val OPEN_TO_SEARCH = "open_to_search"
        const val PRIVATE_BROWSING_MODE = "private_browsing_mode"
        const val START_IN_RECENTS_SCREEN = "start_in_recents_screen"
        const val OPEN_PASSWORD_MANAGER = "open_password_manager"
        const val APP_ICON = "APP_ICON"

        // PWA must have been used within last 30 days to be considered "recently used" for the
        // telemetry purposes.
        private const val PWA_RECENTLY_USED_THRESHOLD = DateUtils.DAY_IN_MILLIS * 30L
    }
}<|MERGE_RESOLUTION|>--- conflicted
+++ resolved
@@ -1356,15 +1356,12 @@
         }
     }
 
-<<<<<<< HEAD
-=======
     private fun showCrashReporter() {
         UnsubmittedCrashDialog(
             dispatcher = { action -> components.appStore.dispatch(AppAction.CrashActionWrapper(action)) },
         ).show(supportFragmentManager, UnsubmittedCrashDialog.TAG)
     }
 
->>>>>>> a07f670f
     companion object {
         const val OPEN_TO_BROWSER = "open_to_browser"
         const val OPEN_TO_BROWSER_AND_LOAD = "open_to_browser_and_load"
