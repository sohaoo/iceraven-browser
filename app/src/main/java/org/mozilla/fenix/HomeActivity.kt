/* This Source Code Form is subject to the terms of the Mozilla Public
 * License, v. 2.0. If a copy of the MPL was not distributed with this
 * file, You can obtain one at http://mozilla.org/MPL/2.0/. */

package org.mozilla.fenix

import android.app.assist.AssistContent
import android.content.Context
import android.content.Intent
import android.content.Intent.ACTION_MAIN
import android.content.Intent.FLAG_ACTIVITY_REORDER_TO_FRONT
import android.content.res.Configuration
import android.net.Uri
import android.os.Build
import android.os.Bundle
import android.os.StrictMode
import android.text.TextUtils
import android.text.format.DateUtils
import android.util.AttributeSet
import android.view.ActionMode
import android.view.KeyEvent
import android.view.LayoutInflater
import android.view.MotionEvent
import android.view.View
import android.view.ViewConfiguration
import android.view.WindowManager.LayoutParams.FLAG_SECURE
import androidx.annotation.CallSuper
import androidx.annotation.IdRes
import androidx.annotation.RequiresApi
import androidx.annotation.VisibleForTesting
import androidx.appcompat.app.ActionBar
import androidx.appcompat.widget.Toolbar
import androidx.core.splashscreen.SplashScreen.Companion.installSplashScreen
import androidx.lifecycle.lifecycleScope
import androidx.navigation.NavController
import androidx.navigation.fragment.NavHostFragment
import androidx.navigation.ui.AppBarConfiguration
import androidx.navigation.ui.NavigationUI
import kotlinx.coroutines.CoroutineScope
import kotlinx.coroutines.Dispatchers.IO
import kotlinx.coroutines.Dispatchers.Main
import kotlinx.coroutines.Job
import kotlinx.coroutines.MainScope
import kotlinx.coroutines.delay
import kotlinx.coroutines.flow.distinctUntilChanged
import kotlinx.coroutines.launch
import mozilla.appservices.places.BookmarkRoot
import mozilla.components.browser.state.action.ContentAction
import mozilla.components.browser.state.action.MediaSessionAction
import mozilla.components.browser.state.action.SearchAction
import mozilla.components.browser.state.search.SearchEngine
import mozilla.components.browser.state.selector.getNormalOrPrivateTabs
import mozilla.components.browser.state.selector.selectedTab
import mozilla.components.browser.state.state.SessionState
import mozilla.components.browser.state.state.WebExtensionState
import mozilla.components.concept.engine.EngineSession
import mozilla.components.concept.engine.EngineView
import mozilla.components.concept.storage.HistoryMetadataKey
import mozilla.components.feature.contextmenu.DefaultSelectionActionDelegate
import mozilla.components.feature.media.ext.findActiveMediaTab
import mozilla.components.feature.privatemode.notification.PrivateNotificationFeature
import mozilla.components.feature.search.BrowserStoreSearchAdapter
import mozilla.components.service.fxa.sync.SyncReason
import mozilla.components.support.base.feature.ActivityResultHandler
import mozilla.components.support.base.feature.UserInteractionHandler
import mozilla.components.support.base.log.logger.Logger
import mozilla.components.support.ktx.android.arch.lifecycle.addObservers
import mozilla.components.support.ktx.android.content.call
import mozilla.components.support.ktx.android.content.email
import mozilla.components.support.ktx.android.content.share
import mozilla.components.support.ktx.kotlin.isUrl
import mozilla.components.support.ktx.kotlin.toNormalizedUrl
import mozilla.components.support.locale.LocaleAwareAppCompatActivity
import mozilla.components.support.utils.BootUtils
import mozilla.components.support.utils.BrowsersCache
import mozilla.components.support.utils.ManufacturerCodes
import mozilla.components.support.utils.SafeIntent
import mozilla.components.support.utils.toSafeIntent
import mozilla.components.support.webextensions.WebExtensionPopupObserver
import mozilla.telemetry.glean.private.NoExtras
import org.mozilla.experiments.nimbus.initializeTooling
import org.mozilla.fenix.GleanMetrics.AppIcon
import org.mozilla.fenix.GleanMetrics.Events
import org.mozilla.fenix.GleanMetrics.Metrics
import org.mozilla.fenix.GleanMetrics.SplashScreen
import org.mozilla.fenix.GleanMetrics.StartOnHome
import org.mozilla.fenix.addons.ExtensionsProcessDisabledBackgroundController
import org.mozilla.fenix.addons.ExtensionsProcessDisabledForegroundController
import org.mozilla.fenix.browser.browsingmode.BrowsingMode
import org.mozilla.fenix.browser.browsingmode.BrowsingModeManager
import org.mozilla.fenix.browser.browsingmode.DefaultBrowsingModeManager
import org.mozilla.fenix.components.appstate.AppAction
import org.mozilla.fenix.components.metrics.BreadcrumbsRecorder
import org.mozilla.fenix.components.metrics.GrowthDataWorker
import org.mozilla.fenix.components.metrics.fonts.FontEnumerationWorker
import org.mozilla.fenix.customtabs.ExternalAppBrowserActivity
import org.mozilla.fenix.databinding.ActivityHomeBinding
import org.mozilla.fenix.debugsettings.data.DefaultDebugSettingsRepository
import org.mozilla.fenix.debugsettings.ui.FenixOverlay
import org.mozilla.fenix.experiments.ResearchSurfaceDialogFragment
import org.mozilla.fenix.ext.alreadyOnDestination
import org.mozilla.fenix.ext.breadcrumb
import org.mozilla.fenix.ext.components
import org.mozilla.fenix.ext.getBreadcrumbMessage
import org.mozilla.fenix.ext.getIntentSessionId
import org.mozilla.fenix.ext.getIntentSource
import org.mozilla.fenix.ext.getNavDirections
import org.mozilla.fenix.ext.hasTopDestination
import org.mozilla.fenix.ext.nav
import org.mozilla.fenix.ext.setNavigationIcon
import org.mozilla.fenix.ext.settings
import org.mozilla.fenix.extension.WebExtensionPromptFeature
import org.mozilla.fenix.home.intent.AssistIntentProcessor
import org.mozilla.fenix.home.intent.CrashReporterIntentProcessor
import org.mozilla.fenix.home.intent.HomeDeepLinkIntentProcessor
import org.mozilla.fenix.home.intent.OpenBrowserIntentProcessor
import org.mozilla.fenix.home.intent.OpenPasswordManagerIntentProcessor
import org.mozilla.fenix.home.intent.OpenSpecificTabIntentProcessor
import org.mozilla.fenix.home.intent.ReEngagementIntentProcessor
import org.mozilla.fenix.home.intent.SpeechProcessingIntentProcessor
import org.mozilla.fenix.home.intent.StartSearchIntentProcessor
import org.mozilla.fenix.library.bookmarks.DesktopFolders
import org.mozilla.fenix.messaging.FenixMessageSurfaceId
import org.mozilla.fenix.messaging.MessageNotificationWorker
import org.mozilla.fenix.nimbus.FxNimbus
import org.mozilla.fenix.onboarding.ReEngagementNotificationWorker
import org.mozilla.fenix.perf.MarkersActivityLifecycleCallbacks
import org.mozilla.fenix.perf.MarkersFragmentLifecycleCallbacks
import org.mozilla.fenix.perf.Performance
import org.mozilla.fenix.perf.PerformanceInflater
import org.mozilla.fenix.perf.ProfilerMarkers
import org.mozilla.fenix.perf.StartupPathProvider
import org.mozilla.fenix.perf.StartupTimeline
import org.mozilla.fenix.perf.StartupTypeTelemetry
import org.mozilla.fenix.session.PrivateNotificationService
import org.mozilla.fenix.shortcut.NewTabShortcutIntentProcessor.Companion.ACTION_OPEN_PRIVATE_TAB
import org.mozilla.fenix.tabhistory.TabHistoryDialogFragment
import org.mozilla.fenix.tabstray.TabsTrayFragment
import org.mozilla.fenix.theme.DefaultThemeManager
import org.mozilla.fenix.theme.ThemeManager
import org.mozilla.fenix.utils.Settings
import java.lang.ref.WeakReference
import java.util.Locale

/**
 * The main activity of the application. The application is primarily a single Activity (this one)
 * with fragments switching out to display different views. The most important views shown here are the:
 * - home screen
 * - browser screen
 */
@SuppressWarnings("TooManyFunctions", "LargeClass", "LongMethod")
open class HomeActivity : LocaleAwareAppCompatActivity(), NavHostActivity {
    private lateinit var binding: ActivityHomeBinding
    lateinit var themeManager: ThemeManager
    lateinit var browsingModeManager: BrowsingModeManager

    private var isVisuallyComplete = false

    private var privateNotificationObserver: PrivateNotificationFeature<PrivateNotificationService>? =
        null

    private var isToolbarInflated = false

    private val webExtensionPopupObserver by lazy {
        WebExtensionPopupObserver(components.core.store, ::openPopup)
    }

    val webExtensionPromptFeature by lazy {
        WebExtensionPromptFeature(
            store = components.core.store,
            context = this@HomeActivity,
            fragmentManager = supportFragmentManager,
        )
    }

    private val extensionsProcessDisabledForegroundController by lazy {
        ExtensionsProcessDisabledForegroundController(this@HomeActivity)
    }

    private val extensionsProcessDisabledBackgroundController by lazy {
        ExtensionsProcessDisabledBackgroundController(
            browserStore = components.core.store,
            appStore = components.appStore,
        )
    }

    private val serviceWorkerSupport by lazy {
        ServiceWorkerSupportFeature(this)
    }

    private var inflater: LayoutInflater? = null

    private val navHost by lazy {
        supportFragmentManager.findFragmentById(R.id.container) as NavHostFragment
    }

    private val externalSourceIntentProcessors by lazy {
        listOf(
            HomeDeepLinkIntentProcessor(this),
            SpeechProcessingIntentProcessor(this, components.core.store),
            AssistIntentProcessor(),
            StartSearchIntentProcessor(),
            OpenBrowserIntentProcessor(this, ::getIntentSessionId),
            OpenSpecificTabIntentProcessor(this),
            OpenPasswordManagerIntentProcessor(),
            ReEngagementIntentProcessor(this, settings()),
        )
    }

    // See onKeyDown for why this is necessary
    private var backLongPressJob: Job? = null

    private lateinit var navigationToolbar: Toolbar

    // Tracker for contextual menu (Copy|Search|Select all|etc...)
    private var actionMode: ActionMode? = null

    private val startupPathProvider = StartupPathProvider()
    private lateinit var startupTypeTelemetry: StartupTypeTelemetry

    @Suppress("ComplexMethod")
    final override fun onCreate(savedInstanceState: Bundle?) {
        // DO NOT MOVE ANYTHING ABOVE THIS getProfilerTime CALL.
        val startTimeProfiler = components.core.engine.profiler?.getProfilerTime()

        // Setup nimbus-cli tooling. This is a NOOP when launching normally.
        components.nimbus.sdk.initializeTooling(applicationContext, intent)
        components.strictMode.attachListenerToDisablePenaltyDeath(supportFragmentManager)
        MarkersFragmentLifecycleCallbacks.register(supportFragmentManager, components.core.engine)

        maybeShowSplashScreen()

        // There is disk read violations on some devices such as samsung and pixel for android 9/10
        components.strictMode.resetAfter(StrictMode.allowThreadDiskReads()) {
            // Browsing mode & theme setup should always be called before super.onCreate.
            setupBrowsingMode(getModeFromIntentOrLastKnown(intent))
            setupTheme()

            super.onCreate(savedInstanceState)
        }

        // Checks if Activity is currently in PiP mode if launched from external intents, then exits it
        checkAndExitPiP()

        // Diagnostic breadcrumb for "Display already aquired" crash:
        // https://github.com/mozilla-mobile/android-components/issues/7960
        breadcrumb(
            message = "onCreate()",
            data = mapOf(
                "recreated" to (savedInstanceState != null).toString(),
                "intent" to (intent?.action ?: "null"),
            ),
        )

        components.publicSuffixList.prefetch()

        // Changing a language on the Language screen restarts the activity, but the activity keeps
        // the old layout direction. We have to update the direction manually.
        window.decorView.layoutDirection = TextUtils.getLayoutDirectionFromLocale(Locale.getDefault())

        binding = ActivityHomeBinding.inflate(layoutInflater)

        lifecycleScope.launch {
            val debugSettingsRepository = DefaultDebugSettingsRepository(
                context = this@HomeActivity,
                writeScope = this,
            )

            debugSettingsRepository.debugDrawerEnabled
                .distinctUntilChanged()
                .collect { enabled ->
                    with(binding.debugOverlay) {
                        if (enabled) {
                            visibility = View.VISIBLE

                            setContent {
                                FenixOverlay(
                                    browserStore = components.core.store,
                                    inactiveTabsEnabled = settings().inactiveTabsAreEnabled,
<<<<<<< HEAD
=======
                                    loginsStorage = components.core.passwordsStorage,
>>>>>>> b8e57309
                                )
                            }
                        } else {
                            setContent {}

                            visibility = View.GONE
                        }
                    }
                }
        }

        setContentView(binding.root)
        ProfilerMarkers.addListenerForOnGlobalLayout(components.core.engine, this, binding.root)

        // Must be after we set the content view
        if (isVisuallyComplete) {
            components.performance.visualCompletenessQueue
                .attachViewToRunVisualCompletenessQueueLater(WeakReference(binding.rootContainer))
        }

        privateNotificationObserver = PrivateNotificationFeature(
            applicationContext,
            components.core.store,
            PrivateNotificationService::class,
        ).also {
            it.start()
        }

        if (settings().shouldShowOnboarding(
                hasUserBeenOnboarded = components.fenixOnboarding.userHasBeenOnboarded(),
                isLauncherIntent = intent.toSafeIntent().isLauncherIntent,
            )
        ) {
            // Unless activity is recreated due to config change, navigate to onboarding
            if (savedInstanceState == null) {
                navHost.navController.navigate(NavGraphDirections.actionGlobalOnboarding())
            }
        } else {
            lifecycleScope.launch(IO) {
                showFullscreenMessageIfNeeded(applicationContext)
            }

            // Unless the activity is recreated, navigate to home first (without rendering it)
            // to add it to the back stack.
            if (savedInstanceState == null) {
                navigateToHome(navHost.navController)
            }

            if (!shouldStartOnHome() && shouldNavigateToBrowserOnColdStart(savedInstanceState)) {
                navigateToBrowserOnColdStart()
            } else {
                StartOnHome.enterHomeScreen.record(NoExtras())
            }

            if (settings().showHomeOnboardingDialog && components.fenixOnboarding.userHasBeenOnboarded()) {
                navHost.navController.navigate(NavGraphDirections.actionGlobalHomeOnboardingDialog())
            }
        }

        Performance.processIntentIfPerformanceTest(intent, this)

        if (settings().isTelemetryEnabled) {
            lifecycle.addObserver(
                BreadcrumbsRecorder(
                    components.analytics.crashReporter,
                    navHost.navController,
                    ::getBreadcrumbMessage,
                ),
            )

            val safeIntent = intent?.toSafeIntent()
            safeIntent
                ?.let(::getIntentSource)
                ?.also {
                    Events.appOpened.record(Events.AppOpenedExtra(it))
                    // This will record an event in Nimbus' internal event store. Used for behavioral targeting
                    components.nimbus.events.recordEvent("app_opened")

                    if (safeIntent.action.equals(ACTION_OPEN_PRIVATE_TAB) && it == APP_ICON) {
                        AppIcon.newPrivateTabTapped.record(NoExtras())
                    }
                }
        }
        supportActionBar?.hide()

        lifecycle.addObservers(
            webExtensionPopupObserver,
            extensionsProcessDisabledForegroundController,
            extensionsProcessDisabledBackgroundController,
            serviceWorkerSupport,
            webExtensionPromptFeature,
        )

        if (shouldAddToRecentsScreen(intent)) {
            intent.removeExtra(START_IN_RECENTS_SCREEN)
            moveTaskToBack(true)
        }

        captureSnapshotTelemetryMetrics()

        startupTelemetryOnCreateCalled(intent.toSafeIntent())
        startupPathProvider.attachOnActivityOnCreate(lifecycle, intent)
        startupTypeTelemetry = StartupTypeTelemetry(components.startupStateProvider, startupPathProvider).apply {
            attachOnHomeActivityOnCreate(lifecycle)
        }

        components.core.requestInterceptor.setNavigationController(navHost.navController)

        if (settings().showContileFeature) {
            components.core.contileTopSitesUpdater.startPeriodicWork()
        }

        if (!settings().hiddenEnginesRestored) {
            settings().hiddenEnginesRestored = true
            components.useCases.searchUseCases.restoreHiddenSearchEngines.invoke()
        }

        // To assess whether the Pocket stories are to be downloaded or not multiple SharedPreferences
        // are read possibly needing to load them on the current thread. Move that to a background thread.
        lifecycleScope.launch(IO) {
            if (settings().showPocketRecommendationsFeature) {
                components.core.pocketStoriesService.startPeriodicStoriesRefresh()
            }
            if (settings().showPocketSponsoredStories) {
                components.core.pocketStoriesService.startPeriodicSponsoredStoriesRefresh()
                // If the secret setting for sponsored stories parameters is set,
                // force refresh the sponsored Pocket stories.
                if (settings().useCustomConfigurationForSponsoredStories) {
                    components.core.pocketStoriesService.refreshSponsoredStories()
                }
            }
        }

        components.backgroundServices.accountManagerAvailableQueue.runIfReadyOrQueue {
            lifecycleScope.launch(IO) {
                // If we're authenticated, kick-off a sync and a device state refresh.
                components.backgroundServices.accountManager.authenticatedAccount()?.let {
                    components.backgroundServices.accountManager.syncNow(reason = SyncReason.Startup)
                }
            }
        }

        components.core.engine.profiler?.addMarker(
            MarkersActivityLifecycleCallbacks.MARKER_NAME,
            startTimeProfiler,
            "HomeActivity.onCreate",
        )

        components.notificationsDelegate.bindToActivity(this)

        StartupTimeline.onActivityCreateEndHome(this) // DO NOT MOVE ANYTHING BELOW HERE.
    }

    private fun maybeShowSplashScreen() {
        if (components.settings.isFirstSplashScreenShown) {
            return
        } else {
            components.settings.isFirstSplashScreenShown = true
            // Splash screen compat fails to draw icons on earlier versions.
            if (Build.VERSION.SDK_INT <= Build.VERSION_CODES.M) {
                return
            }
        }

        if (FxNimbus.features.splashScreen.value().enabled) {
            val splashScreen = installSplashScreen()
            var maxDurationReached = false
            val delay = FxNimbus.features.splashScreen.value().maximumDurationMs.toLong()
            splashScreen.setKeepOnScreenCondition {
                val dataFetched = components.settings.nimbusExperimentsFetched

                val keepOnScreen = !maxDurationReached && !dataFetched
                if (!keepOnScreen) {
                    SplashScreen.firstLaunchExtended.record(
                        SplashScreen.FirstLaunchExtendedExtra(dataFetched = dataFetched),
                    )
                }
                keepOnScreen
            }
            MainScope().launch {
                delay(timeMillis = delay)
                maxDurationReached = true
            }
        }
    }

    private fun checkAndExitPiP() {
        if (Build.VERSION.SDK_INT >= Build.VERSION_CODES.N && isInPictureInPictureMode && intent != null) {
            // Exit PiP mode
            moveTaskToBack(false)
            startActivity(Intent(this, this::class.java).setFlags(FLAG_ACTIVITY_REORDER_TO_FRONT))
        }
    }

    private fun startupTelemetryOnCreateCalled(safeIntent: SafeIntent) {
        // We intentionally only record this in HomeActivity and not ExternalBrowserActivity (e.g.
        // PWAs) so we don't include more unpredictable code paths in the results.
        components.performance.coldStartupDurationTelemetry.onHomeActivityOnCreate(
            components.performance.visualCompletenessQueue,
            components.startupStateProvider,
            safeIntent,
            binding.rootContainer,
        )
    }

    @CallSuper
    @Suppress("TooGenericExceptionCaught")
    override fun onResume() {
        super.onResume()

        // Diagnostic breadcrumb for "Display already aquired" crash:
        // https://github.com/mozilla-mobile/android-components/issues/7960
        breadcrumb(
            message = "onResume()",
        )

        lifecycleScope.launch(IO) {
            try {
                if (settings().showContileFeature) {
                    components.core.contileTopSitesProvider.refreshTopSitesIfCacheExpired()
                }
            } catch (e: Exception) {
                Logger.error("Failed to refresh contile top sites", e)
            }

            if (settings().checkIfFenixIsDefaultBrowserOnAppResume()) {
                Events.defaultBrowserChanged.record(NoExtras())
            }

            GrowthDataWorker.sendActivatedSignalIfNeeded(applicationContext)
            FontEnumerationWorker.sendActivatedSignalIfNeeded(applicationContext)
            ReEngagementNotificationWorker.setReEngagementNotificationIfNeeded(applicationContext)
            MessageNotificationWorker.setMessageNotificationWorker(applicationContext)
        }

        // This was done in order to refresh search engines when app is running in background
        // and the user changes the system language
        // More details here: https://github.com/mozilla-mobile/fenix/pull/27793#discussion_r1029892536
        components.core.store.dispatch(SearchAction.RefreshSearchEnginesAction)
    }

    final override fun onStart() {
        // DO NOT MOVE ANYTHING ABOVE THIS getProfilerTime CALL.
        val startProfilerTime = components.core.engine.profiler?.getProfilerTime()

        super.onStart()

        // Diagnostic breadcrumb for "Display already aquired" crash:
        // https://github.com/mozilla-mobile/android-components/issues/7960
        breadcrumb(
            message = "onStart()",
        )

        ProfilerMarkers.homeActivityOnStart(binding.rootContainer, components.core.engine.profiler)
        components.core.engine.profiler?.addMarker(
            MarkersActivityLifecycleCallbacks.MARKER_NAME,
            startProfilerTime,
            "HomeActivity.onStart",
        ) // DO NOT MOVE ANYTHING BELOW THIS addMarker CALL.
    }

    final override fun onStop() {
        super.onStop()

        // Diagnostic breadcrumb for "Display already aquired" crash:
        // https://github.com/mozilla-mobile/android-components/issues/7960
        breadcrumb(
            message = "onStop()",
            data = mapOf(
                "finishing" to isFinishing.toString(),
            ),
        )
    }

    final override fun onPause() {
        // We should return to the browser if there were normal tabs when we left the app
        settings().shouldReturnToBrowser =
            components.core.store.state.getNormalOrPrivateTabs(private = false).isNotEmpty()

        lifecycleScope.launch(IO) {
            val desktopFolders = DesktopFolders(
                applicationContext,
                showMobileRoot = false,
            )
            settings().desktopBookmarksSize = desktopFolders.count()

            settings().mobileBookmarksSize = components.core.bookmarksStorage.countBookmarksInTrees(
                listOf(BookmarkRoot.Mobile.id),
            ).toInt()
        }

        super.onPause()

        // Diagnostic breadcrumb for "Display already aquired" crash:
        // https://github.com/mozilla-mobile/android-components/issues/7960
        breadcrumb(
            message = "onPause()",
            data = mapOf(
                "finishing" to isFinishing.toString(),
            ),
        )

        // Every time the application goes into the background, it is possible that the user
        // is about to change the browsers installed on their system. Therefore, we reset the cache of
        // all the installed browsers.
        //
        // NB: There are ways for the user to install new products without leaving the browser.
        BrowsersCache.resetAll()
    }

    @RequiresApi(Build.VERSION_CODES.M)
    override fun onProvideAssistContent(outContent: AssistContent?) {
        super.onProvideAssistContent(outContent)
        val currentTabUrl = components.core.store.state.selectedTab?.content?.url
        outContent?.webUri = currentTabUrl?.let { Uri.parse(it) }
    }

    @CallSuper
    override fun onDestroy() {
        super.onDestroy()

        // Diagnostic breadcrumb for "Display already aquired" crash:
        // https://github.com/mozilla-mobile/android-components/issues/7960
        breadcrumb(
            message = "onDestroy()",
            data = mapOf(
                "finishing" to isFinishing.toString(),
            ),
        )

        components.core.contileTopSitesUpdater.stopPeriodicWork()
        components.core.pocketStoriesService.stopPeriodicStoriesRefresh()
        components.core.pocketStoriesService.stopPeriodicSponsoredStoriesRefresh()
        privateNotificationObserver?.stop()
        components.notificationsDelegate.unBindActivity(this)

        val activityStartedWithLink = startupPathProvider.startupPathForActivity == StartupPathProvider.StartupPath.VIEW
        if (this !is ExternalAppBrowserActivity && !activityStartedWithLink) {
            stopMediaSession()
        }
    }

    final override fun onConfigurationChanged(newConfig: Configuration) {
        super.onConfigurationChanged(newConfig)

        // Diagnostic breadcrumb for "Display already aquired" crash:
        // https://github.com/mozilla-mobile/android-components/issues/7960
        breadcrumb(
            message = "onConfigurationChanged()",
        )
    }

    final override fun recreate() {
        // Diagnostic breadcrumb for "Display already aquired" crash:
        // https://github.com/mozilla-mobile/android-components/issues/7960
        breadcrumb(
            message = "recreate()",
        )

        super.recreate()
    }

    /**
     * Handles intents received when the activity is open.
     */
    final override fun onNewIntent(intent: Intent?) {
        super.onNewIntent(intent)
        intent?.let {
            handleNewIntent(it)
        }
        startupPathProvider.onIntentReceived(intent)
    }

    @VisibleForTesting
    internal fun handleNewIntent(intent: Intent) {
        if (this is ExternalAppBrowserActivity) {
            return
        }

        // Diagnostic breadcrumb for "Display already aquired" crash:
        // https://github.com/mozilla-mobile/android-components/issues/7960
        breadcrumb(
            message = "onNewIntent()",
            data = mapOf(
                "intent" to intent.action.toString(),
            ),
        )

        val tab = components.core.store.state.findActiveMediaTab()
        if (tab != null) {
            components.useCases.sessionUseCases.exitFullscreen(tab.id)
        }

        val intentProcessors =
            listOf(
                CrashReporterIntentProcessor(components.appStore),
            ) + externalSourceIntentProcessors
        val intentHandled =
            intentProcessors.any { it.process(intent, navHost.navController, this.intent) }
        browsingModeManager.mode = getModeFromIntentOrLastKnown(intent)

        if (intentHandled) {
            supportFragmentManager
                .primaryNavigationFragment
                ?.childFragmentManager
                ?.fragments
                ?.lastOrNull()
                ?.let { it as? TabsTrayFragment }
                ?.also { it.dismissAllowingStateLoss() }
        }
    }

    /**
     * Overrides view inflation to inject a custom [EngineView] from [components].
     */
    final override fun onCreateView(
        parent: View?,
        name: String,
        context: Context,
        attrs: AttributeSet,
    ): View? = when (name) {
        EngineView::class.java.name -> components.core.engine.createView(context, attrs).apply {
            selectionActionDelegate = DefaultSelectionActionDelegate(
                BrowserStoreSearchAdapter(
                    components.core.store,
                    tabId = getIntentSessionId(intent.toSafeIntent()),
                ),
                resources = context.resources,
                shareTextClicked = { share(it) },
                emailTextClicked = { email(it) },
                callTextClicked = { call(it) },
                actionSorter = ::actionSorter,
            )
        }.asView()
        else -> super.onCreateView(parent, name, context, attrs)
    }

    final override fun onActionModeStarted(mode: ActionMode?) {
        actionMode = mode
        super.onActionModeStarted(mode)
    }

    final override fun onActionModeFinished(mode: ActionMode?) {
        actionMode = null
        super.onActionModeFinished(mode)
    }

    fun finishActionMode() {
        actionMode?.finish().also { actionMode = null }
    }

    @Suppress("MagicNumber")
    // Defining the positions as constants doesn't seem super useful here.
    private fun actionSorter(actions: Array<String>): Array<String> {
        val order = hashMapOf<String, Int>()

        order["CUSTOM_CONTEXT_MENU_EMAIL"] = 0
        order["CUSTOM_CONTEXT_MENU_CALL"] = 1
        order["org.mozilla.geckoview.COPY"] = 2
        order["CUSTOM_CONTEXT_MENU_SEARCH"] = 3
        order["CUSTOM_CONTEXT_MENU_SEARCH_PRIVATELY"] = 4
        order["org.mozilla.geckoview.PASTE"] = 5
        order["org.mozilla.geckoview.SELECT_ALL"] = 6
        order["CUSTOM_CONTEXT_MENU_SHARE"] = 7

        return actions.sortedBy { actionName ->
            // Sort the actions in our preferred order, putting "other" actions unsorted at the end
            order[actionName] ?: actions.size
        }.toTypedArray()
    }

    final override fun onBackPressed() {
        supportFragmentManager.primaryNavigationFragment?.childFragmentManager?.fragments?.forEach {
            if (it is UserInteractionHandler && it.onBackPressed()) {
                return
            }
        }
        onBackPressedDispatcher.onBackPressed()
    }

    @Deprecated("Deprecated in Java")
    // https://github.com/mozilla-mobile/fenix/issues/19919
    final override fun onActivityResult(requestCode: Int, resultCode: Int, data: Intent?) {
        supportFragmentManager.primaryNavigationFragment?.childFragmentManager?.fragments?.forEach {
            if (it is ActivityResultHandler && it.onActivityResult(requestCode, data, resultCode)) {
                return
            }
        }
        @Suppress("DEPRECATION")
        super.onActivityResult(requestCode, resultCode, data)
    }

    private fun shouldUseCustomBackLongPress(): Boolean {
        val isAndroidN =
            Build.VERSION.SDK_INT == Build.VERSION_CODES.N || Build.VERSION.SDK_INT == Build.VERSION_CODES.N_MR1
        // Huawei devices seem to have problems with onKeyLongPress
        // See https://github.com/mozilla-mobile/fenix/issues/13498
        return isAndroidN || ManufacturerCodes.isHuawei
    }

    private fun handleBackLongPress(): Boolean {
        supportFragmentManager.primaryNavigationFragment?.childFragmentManager?.fragments?.forEach {
            if (it is OnBackLongPressedListener && it.onBackLongPressed()) {
                return true
            }
        }
        return false
    }

    final override fun dispatchTouchEvent(ev: MotionEvent?): Boolean {
        ProfilerMarkers.addForDispatchTouchEvent(components.core.engine.profiler, ev)
        return super.dispatchTouchEvent(ev)
    }

    final override fun onKeyDown(keyCode: Int, event: KeyEvent?): Boolean {
        // Inspired by https://searchfox.org/mozilla-esr68/source/mobile/android/base/java/org/mozilla/gecko/BrowserApp.java#584-613
        // Android N and Huawei devices have broken onKeyLongPress events for the back button, so we
        // instead implement the long press behavior ourselves
        // - For short presses, we cancel the callback in onKeyUp
        // - For long presses, the normal keypress is marked as cancelled, hence won't be handled elsewhere
        //   (but Android still provides the haptic feedback), and the long press action is run
        if (shouldUseCustomBackLongPress() && keyCode == KeyEvent.KEYCODE_BACK) {
            backLongPressJob = lifecycleScope.launch {
                delay(ViewConfiguration.getLongPressTimeout().toLong())
                handleBackLongPress()
            }
        }
        return super.onKeyDown(keyCode, event)
    }

    final override fun onKeyUp(keyCode: Int, event: KeyEvent): Boolean {
        if (shouldUseCustomBackLongPress() && keyCode == KeyEvent.KEYCODE_BACK) {
            backLongPressJob?.cancel()

            // check if the key has been pressed for longer than the time needed for a press to turn into a long press
            // and if tab history is already visible we do not want to dismiss it.
            if (event.eventTime - event.downTime >= ViewConfiguration.getLongPressTimeout() &&
                navHost.navController.hasTopDestination(TabHistoryDialogFragment.NAME)
            ) {
                // returning true avoids further processing of the KeyUp event and avoids dismissing tab history.
                return true
            }
        }
        return super.onKeyUp(keyCode, event)
    }

    final override fun onKeyLongPress(keyCode: Int, event: KeyEvent?): Boolean {
        // onKeyLongPress is broken in Android N so we don't handle back button long presses here
        // for N. The version check ensures we don't handle back button long presses twice.
        if (!shouldUseCustomBackLongPress() && keyCode == KeyEvent.KEYCODE_BACK) {
            return handleBackLongPress()
        }
        return super.onKeyLongPress(keyCode, event)
    }

    final override fun onUserLeaveHint() {
        // The notification permission prompt will trigger onUserLeaveHint too.
        // We shouldn't treat this situation as user leaving.
        if (!components.notificationsDelegate.isRequestingPermission) {
            supportFragmentManager.primaryNavigationFragment?.childFragmentManager?.fragments?.forEach {
                if (it is UserInteractionHandler && it.onHomePressed()) {
                    return
                }
            }
        }

        super.onUserLeaveHint()
    }

    /**
     * External sources such as 3rd party links and shortcuts use this function to enter
     * private mode directly before the content view is created. Returns the mode set by the intent
     * otherwise falls back to the last known mode.
     */
    @VisibleForTesting
    internal fun getModeFromIntentOrLastKnown(intent: Intent?): BrowsingMode {
        intent?.toSafeIntent()?.let {
            if (it.hasExtra(PRIVATE_BROWSING_MODE)) {
                val startPrivateMode = it.getBooleanExtra(PRIVATE_BROWSING_MODE, false)
                return BrowsingMode.fromBoolean(isPrivate = startPrivateMode)
            }
        }
        return settings().lastKnownMode
    }

    /**
     * Determines whether the activity should be pushed to be backstack (i.e., 'minimized' to the recents
     * screen) upon starting.
     * @param intent - The intent that started this activity. Is checked for having the 'START_IN_RECENTS_SCREEN'-extra.
     * @return true if the activity should be started and pushed to the recents screen, false otherwise.
     */
    private fun shouldAddToRecentsScreen(intent: Intent?): Boolean {
        intent?.toSafeIntent()?.let {
            return it.getBooleanExtra(START_IN_RECENTS_SCREEN, false)
        }
        return false
    }

    private fun setupBrowsingMode(mode: BrowsingMode) {
        settings().lastKnownMode = mode
        browsingModeManager = createBrowsingModeManager(mode)
    }

    private fun setupTheme() {
        themeManager = createThemeManager()
        // ExternalAppBrowserActivity exclusively handles it's own theming unless in private mode.
        if (this !is ExternalAppBrowserActivity || browsingModeManager.mode.isPrivate) {
            themeManager.setActivityTheme(this)
            themeManager.applyStatusBarTheme(this)
        }
    }

    // Stop active media when activity is destroyed.
    private fun stopMediaSession() {
        if (isFinishing) {
            components.core.store.state.tabs.forEach {
                it.mediaSessionState?.controller?.stop()
            }

            components.core.store.state.findActiveMediaTab()?.let {
                components.core.store.dispatch(
                    MediaSessionAction.DeactivatedMediaSessionAction(
                        it.id,
                    ),
                )
            }
        }
    }

    /**
     * Returns the [supportActionBar], inflating it if necessary.
     * Everyone should call this instead of supportActionBar.
     */
    final override fun getSupportActionBarAndInflateIfNecessary(): ActionBar {
        if (!isToolbarInflated) {
            navigationToolbar = binding.navigationToolbarStub.inflate() as Toolbar

            setSupportActionBar(navigationToolbar)
            // Add ids to this that we don't want to have a toolbar back button
            setupNavigationToolbar()
            setNavigationIcon(R.drawable.ic_back_button)

            isToolbarInflated = true
        }
        return supportActionBar!!
    }

    @Suppress("SpreadOperator")
    private fun setupNavigationToolbar(vararg topLevelDestinationIds: Int) {
        NavigationUI.setupWithNavController(
            navigationToolbar,
            navHost.navController,
            AppBarConfiguration.Builder(*topLevelDestinationIds).build(),
        )

        navigationToolbar.setNavigationOnClickListener {
            onBackPressed()
        }
    }

    /**
     * Navigates to the browser fragment and loads a URL or performs a search (depending on the
     * value of [searchTermOrURL]).
     *
     * @param searchTermOrURL The entered search term to search or URL to be loaded.
     * @param newTab Whether or not to load the URL in a new tab.
     * @param from The [BrowserDirection] to indicate which fragment the browser is being
     * opened from.
     * @param customTabSessionId Optional custom tab session ID if navigating from a custom tab.
     * @param engine Optional [SearchEngine] to use when performing a search.
     * @param forceSearch Whether or not to force performing a search.
     * @param flags Flags that will be used when loading the URL (not applied to searches).
     * @param requestDesktopMode Whether or not to request the desktop mode for the session.
     * @param historyMetadata The [HistoryMetadataKey] of the new tab in case this tab
     * was opened from history.
     * @param additionalHeaders The extra headers to use when loading the URL.
     */
    fun openToBrowserAndLoad(
        searchTermOrURL: String,
        newTab: Boolean,
        from: BrowserDirection,
        customTabSessionId: String? = null,
        engine: SearchEngine? = null,
        forceSearch: Boolean = false,
        flags: EngineSession.LoadUrlFlags = EngineSession.LoadUrlFlags.none(),
        requestDesktopMode: Boolean = false,
        historyMetadata: HistoryMetadataKey? = null,
        additionalHeaders: Map<String, String>? = null,
    ) {
        openToBrowser(from, customTabSessionId)
        load(
            searchTermOrURL = searchTermOrURL,
            newTab = newTab,
            engine = engine,
            forceSearch = forceSearch,
            flags = flags,
            requestDesktopMode = requestDesktopMode,
            historyMetadata = historyMetadata,
            additionalHeaders = additionalHeaders,
        )
    }

    fun openToBrowser(from: BrowserDirection, customTabSessionId: String? = null) {
        if (navHost.navController.alreadyOnDestination(R.id.browserFragment)) return
        @IdRes val fragmentId = if (from.fragmentId != 0) from.fragmentId else null
        val directions = getNavDirections(from, customTabSessionId)
        if (directions != null) {
            navHost.navController.nav(fragmentId, directions)
        }
    }

    /**
     * Loads a URL or performs a search (depending on the value of [searchTermOrURL]).
     *
     * @param searchTermOrURL The entered search term to search or URL to be loaded.
     * @param newTab Whether or not to load the URL in a new tab.
     * @param engine Optional [SearchEngine] to use when performing a search.
     * @param forceSearch Whether or not to force performing a search.
     * @param flags Flags that will be used when loading the URL (not applied to searches).
     * @param requestDesktopMode Whether or not to request the desktop mode for the session.
     * @param historyMetadata The [HistoryMetadataKey] of the new tab in case this tab
     * was opened from history.
     * @param additionalHeaders The extra headers to use when loading the URL.
     */
    private fun load(
        searchTermOrURL: String,
        newTab: Boolean,
        engine: SearchEngine?,
        forceSearch: Boolean,
        flags: EngineSession.LoadUrlFlags = EngineSession.LoadUrlFlags.none(),
        requestDesktopMode: Boolean = false,
        historyMetadata: HistoryMetadataKey? = null,
        additionalHeaders: Map<String, String>? = null,
    ) {
        val startTime = components.core.engine.profiler?.getProfilerTime()
        val mode = browsingModeManager.mode

        val private = when (mode) {
            BrowsingMode.Private -> true
            BrowsingMode.Normal -> false
        }

        // In situations where we want to perform a search but have no search engine (e.g. the user
        // has removed all of them, or we couldn't load any) we will pass searchTermOrURL to Gecko
        // and let it try to load whatever was entered.
        if ((!forceSearch && searchTermOrURL.isUrl()) || engine == null) {
            val tabId = if (newTab) {
                components.useCases.tabsUseCases.addTab(
                    url = searchTermOrURL.toNormalizedUrl(),
                    flags = flags,
                    private = private,
                    historyMetadata = historyMetadata,
                )
            } else {
                components.useCases.sessionUseCases.loadUrl(
                    url = searchTermOrURL.toNormalizedUrl(),
                    flags = flags,
                )
                components.core.store.state.selectedTabId
            }

            if (requestDesktopMode && tabId != null) {
                handleRequestDesktopMode(tabId)
            }
        } else {
            if (newTab) {
                val searchUseCase = if (mode.isPrivate) {
                    components.useCases.searchUseCases.newPrivateTabSearch
                } else {
                    components.useCases.searchUseCases.newTabSearch
                }
                searchUseCase.invoke(
                    searchTerms = searchTermOrURL,
                    source = SessionState.Source.Internal.UserEntered,
                    selected = true,
                    searchEngine = engine,
                    flags = flags,
                    additionalHeaders = additionalHeaders,
                )
            } else {
                components.useCases.searchUseCases.defaultSearch.invoke(
                    searchTerms = searchTermOrURL,
                    searchEngine = engine,
                    flags = flags,
                    additionalHeaders = additionalHeaders,
                )
            }
        }

        if (components.core.engine.profiler?.isProfilerActive() == true) {
            // Wrapping the `addMarker` method with `isProfilerActive` even though it's no-op when
            // profiler is not active. That way, `text` argument will not create a string builder all the time.
            components.core.engine.profiler?.addMarker(
                "HomeActivity.load",
                startTime,
                "newTab: $newTab",
            )
        }
    }

    internal fun handleRequestDesktopMode(tabId: String) {
        components.useCases.sessionUseCases.requestDesktopSite(true, tabId)
        components.core.store.dispatch(ContentAction.UpdateDesktopModeAction(tabId, true))

        // Reset preference value after opening the tab in desktop mode
        settings().openNextTabInDesktopMode = false
    }

    @VisibleForTesting
    internal fun navigateToBrowserOnColdStart() {
        if (this is ExternalAppBrowserActivity) {
            return
        }

        // Normal tabs + cold start -> Should go back to browser if we had any tabs open when we left last
        // except for PBM + Cold Start there won't be any tabs since they're evicted so we never will navigate
        if (settings().shouldReturnToBrowser && !browsingModeManager.mode.isPrivate) {
            // Navigate to home first (without rendering it) to add it to the back stack.
            openToBrowser(BrowserDirection.FromGlobal, null)
        }
    }

    @VisibleForTesting
    internal fun navigateToHome(navController: NavController) {
        if (this is ExternalAppBrowserActivity) {
            return
        }

        navController.navigate(NavGraphDirections.actionStartupHome())
    }

    final override fun attachBaseContext(base: Context) {
        base.components.strictMode.resetAfter(StrictMode.allowThreadDiskReads()) {
            super.attachBaseContext(base)
        }
    }

    final override fun getSystemService(name: String): Any? {
        // Issue #17759 had a crash with the PerformanceInflater.kt on Android 5.0 and 5.1
        // when using the TimePicker. Since the inflater was created for performance monitoring
        // purposes and that we test on new android versions, this means that any difference in
        // inflation will be caught on those devices.
        if (LAYOUT_INFLATER_SERVICE == name && Build.VERSION.SDK_INT > Build.VERSION_CODES.LOLLIPOP_MR1) {
            if (inflater == null) {
                inflater = PerformanceInflater(LayoutInflater.from(baseContext), this)
            }
            return inflater
        }
        return super.getSystemService(name)
    }

    private fun createBrowsingModeManager(initialMode: BrowsingMode): BrowsingModeManager {
        return DefaultBrowsingModeManager(initialMode, components.settings) { newMode ->
            updateSecureWindowFlags(newMode)
            themeManager.currentTheme = newMode
        }.also {
            updateSecureWindowFlags(initialMode)
        }
    }

    private fun updateSecureWindowFlags(mode: BrowsingMode = browsingModeManager.mode) {
        if (mode == BrowsingMode.Private && !settings().allowScreenshotsInPrivateMode) {
            window.addFlags(FLAG_SECURE)
        } else {
            window.clearFlags(FLAG_SECURE)
        }
    }

    private fun createThemeManager(): ThemeManager {
        return DefaultThemeManager(browsingModeManager.mode, this)
    }

    private fun openPopup(webExtensionState: WebExtensionState) {
        val action = NavGraphDirections.actionGlobalWebExtensionActionPopupFragment(
            webExtensionId = webExtensionState.id,
            webExtensionTitle = webExtensionState.name,
        )
        navHost.navController.navigate(action)
    }

    /**
     * The root container is null at this point, so let the HomeActivity know that
     * we are visually complete.
     */
    fun setVisualCompletenessQueueReady() {
        isVisuallyComplete = true
    }

    private fun captureSnapshotTelemetryMetrics() = CoroutineScope(IO).launch {
        // PWA
        val recentlyUsedPwaCount = components.core.webAppShortcutManager.recentlyUsedWebAppsCount(
            activeThresholdMs = PWA_RECENTLY_USED_THRESHOLD,
        )
        if (recentlyUsedPwaCount == 0) {
            Metrics.hasRecentPwas.set(false)
        } else {
            Metrics.hasRecentPwas.set(true)
            // This metric's lifecycle is set to 'application', meaning that it gets reset upon
            // application restart. Combined with the behaviour of the metric type itself (a growing counter),
            // it's important that this metric is only set once per application's lifetime.
            // Otherwise, we're going to over-count.
            Metrics.recentlyUsedPwaCount.add(recentlyUsedPwaCount)
        }
    }

    @VisibleForTesting
    internal fun isActivityColdStarted(startingIntent: Intent, activityIcicle: Bundle?): Boolean {
        // First time opening this activity in the task.
        // Cold start / start from Recents after back press.
        return activityIcicle == null &&
            // Activity was restarted from Recents after it was destroyed by Android while in background
            // in cases of memory pressure / "Don't keep activities".
            startingIntent.flags and Intent.FLAG_ACTIVITY_LAUNCHED_FROM_HISTORY == 0
    }

    /**
     *  Indicates if the user should be redirected to the [BrowserFragment] or to the [HomeFragment],
     *  links from an external apps should always opened in the [BrowserFragment].
     */
    @VisibleForTesting
    internal fun shouldStartOnHome(intent: Intent? = this.intent): Boolean {
        return components.strictMode.resetAfter(StrictMode.allowThreadDiskReads()) {
            // We only want to open on home when users tap the app,
            // we want to ignore other cases when the app gets open by users clicking on links.
            getSettings().shouldStartOnHome() && intent?.action == ACTION_MAIN
        }
    }

    fun processIntent(intent: Intent): Boolean {
        return externalSourceIntentProcessors.any {
            it.process(
                intent,
                navHost.navController,
                this.intent,
            )
        }
    }

    @VisibleForTesting
    internal fun getSettings(): Settings = settings()

    private fun shouldNavigateToBrowserOnColdStart(savedInstanceState: Bundle?): Boolean {
        return isActivityColdStarted(intent, savedInstanceState) &&
            !processIntent(intent)
    }

    private suspend fun showFullscreenMessageIfNeeded(context: Context) {
        val messaging = context.components.nimbus.messaging
        val nextMessage = messaging.getNextMessage(FenixMessageSurfaceId.SURVEY) ?: return
        val researchSurfaceDialogFragment = ResearchSurfaceDialogFragment.newInstance(
            keyMessageText = nextMessage.text,
            keyAcceptButtonText = nextMessage.buttonLabel,
            keyDismissButtonText = null,
        )

        researchSurfaceDialogFragment.onAccept = {
            processIntent(messaging.getIntentForMessage(nextMessage))
            components.appStore.dispatch(AppAction.MessagingAction.MessageClicked(nextMessage))
        }

        researchSurfaceDialogFragment.onDismiss = {
            components.appStore.dispatch(AppAction.MessagingAction.MessageDismissed(nextMessage))
        }

        lifecycleScope.launch(Main) {
            researchSurfaceDialogFragment.showNow(
                supportFragmentManager,
                ResearchSurfaceDialogFragment.FRAGMENT_TAG,
            )
        }

        // Update message as displayed.
        val currentBootUniqueIdentifier = BootUtils.getBootIdentifier(context)

        messaging.onMessageDisplayed(nextMessage, currentBootUniqueIdentifier)
    }

    companion object {
        const val OPEN_TO_BROWSER = "open_to_browser"
        const val OPEN_TO_BROWSER_AND_LOAD = "open_to_browser_and_load"
        const val OPEN_TO_SEARCH = "open_to_search"
        const val PRIVATE_BROWSING_MODE = "private_browsing_mode"
        const val START_IN_RECENTS_SCREEN = "start_in_recents_screen"
        const val OPEN_PASSWORD_MANAGER = "open_password_manager"
        const val APP_ICON = "APP_ICON"

        // PWA must have been used within last 30 days to be considered "recently used" for the
        // telemetry purposes.
        private const val PWA_RECENTLY_USED_THRESHOLD = DateUtils.DAY_IN_MILLIS * 30L
    }
}<|MERGE_RESOLUTION|>--- conflicted
+++ resolved
@@ -277,10 +277,7 @@
                                 FenixOverlay(
                                     browserStore = components.core.store,
                                     inactiveTabsEnabled = settings().inactiveTabsAreEnabled,
-<<<<<<< HEAD
-=======
                                     loginsStorage = components.core.passwordsStorage,
->>>>>>> b8e57309
                                 )
                             }
                         } else {
