/* This Source Code Form is subject to the terms of the Mozilla Public
 * License, v. 2.0. If a copy of the MPL was not distributed with this
 * file, You can obtain one at http://mozilla.org/MPL/2.0/. */

package org.mozilla.fenix.onboarding

import android.content.Context
import android.view.View
import androidx.compose.material.Text
import androidx.compose.ui.ExperimentalComposeUiApi
import androidx.compose.ui.Modifier
import androidx.compose.ui.semantics.semantics
import androidx.compose.ui.semantics.testTag
import androidx.compose.ui.semantics.testTagsAsResourceId
import androidx.compose.ui.unit.dp
import androidx.core.content.ContextCompat.getColor
import androidx.recyclerview.widget.RecyclerView
import mozilla.components.compose.cfr.CFRPopup
import mozilla.components.compose.cfr.CFRPopupProperties
import mozilla.telemetry.glean.private.NoExtras
import org.mozilla.fenix.GleanMetrics.Onboarding
import org.mozilla.fenix.GleanMetrics.RecentTabs
import org.mozilla.fenix.R
import org.mozilla.fenix.components.toolbar.navbar.shouldAddNavigationBar
import org.mozilla.fenix.ext.settings
import org.mozilla.fenix.home.recentsyncedtabs.view.RecentSyncedTabViewHolder
import org.mozilla.fenix.home.recenttabs.view.RecentTabsHeaderViewHolder
import org.mozilla.fenix.theme.FirefoxTheme

/**
 * Vertical padding needed to improve the visual alignment of the popup and respect the UX design.
 */
private const val CFR_TO_ANCHOR_VERTICAL_PADDING = -16

/**
 * Delegate for handling the Home Onboarding CFR.
 *
 * @param context [Context] used for various Android interactions.
 * @param recyclerView [RecyclerView] will serve as anchor for the CFR.
 */
class HomeCFRPresenter(
    private val context: Context,
    private val recyclerView: RecyclerView,
) {

    /**
     * Determine the CFR to be shown on the Home screen and show a CFR for the resultant view
     * if any.
     */
    fun show(): Boolean {
        return when (val result = getCFRToShow()) {
            is Result.SyncedTab -> {
                showSyncedTabCFR(view = result.view)
                true
            }
            is Result.JumpBackIn -> {
                showJumpBackInCFR(view = result.view)
                true
            }
            else -> false
        }
    }

    @OptIn(ExperimentalComposeUiApi::class)
    private fun showSyncedTabCFR(view: View) {
        CFRPopup(
            anchor = view,
            properties = CFRPopupProperties(
                popupBodyColors = listOf(
                    getColor(context, R.color.fx_mobile_layer_color_gradient_end),
                    getColor(context, R.color.fx_mobile_layer_color_gradient_start),
                ),
                popupVerticalOffset = CFR_TO_ANCHOR_VERTICAL_PADDING.dp,
                dismissButtonColor = getColor(context, R.color.fx_mobile_icon_color_oncolor),
                indicatorDirection = CFRPopup.IndicatorDirection.DOWN,
            ),
            onDismiss = {
                when (it) {
                    true -> {
                        Onboarding.syncCfrExplicitDismissal.record(NoExtras())
                        // Turn off both the recent tab and synced tab CFR after the recent synced tab CFR is shown.
                        context.settings().showSyncCFR = false
                        context.settings().shouldShowJumpBackInCFR = false
                    }
                    false -> Onboarding.syncCfrImplicitDismissal.record(NoExtras())
                }
            },
            text = {
                FirefoxTheme {
                    Text(
                        text = context.getString(R.string.sync_cfr_message),
                        color = FirefoxTheme.colors.textOnColorPrimary,
                        style = FirefoxTheme.typography.body2,
                        modifier = Modifier
                            .semantics {
                                testTagsAsResourceId = true
                                testTag = "sync_cfr.message"
                            },
                    )
                }
            },
        ).show()

        Onboarding.synCfrShown.record(NoExtras())
    }

    @OptIn(ExperimentalComposeUiApi::class)
    @Suppress("MagicNumber")
    private fun showJumpBackInCFR(view: View) {
        CFRPopup(
            anchor = view,
            properties = CFRPopupProperties(
                popupBodyColors = listOf(
                    getColor(context, R.color.fx_mobile_layer_color_gradient_end),
                    getColor(context, R.color.fx_mobile_layer_color_gradient_start),
                ),
                popupVerticalOffset = (-40).dp, // Offset the top spacer in the recent tabs header.
                dismissButtonColor = getColor(context, R.color.fx_mobile_icon_color_oncolor),
                indicatorDirection = CFRPopup.IndicatorDirection.DOWN,
            ),
            onDismiss = {
                when (it) {
                    true -> {
                        RecentTabs.jumpBackInCfrDismissed.record(NoExtras())
                        // Users can still see the recent synced tab CFR after the recent tab CFR is shown in
                        // subsequent navigation to the Home screen.
                        context.settings().shouldShowJumpBackInCFR = false
                    }
                    false -> RecentTabs.jumpBackInCfrCancelled.record(NoExtras())
                }
            },
            text = {
                FirefoxTheme {
                    Text(
                        text = context.getString(R.string.onboarding_home_screen_jump_back_contextual_hint_2),
                        color = FirefoxTheme.colors.textOnColorPrimary,
                        style = FirefoxTheme.typography.body2,
                        modifier = Modifier
                            .semantics {
                                testTagsAsResourceId = true
                                testTag = "jump_back_cfr.message"
                            },
                    )
                }
            },
        ).show()

        RecentTabs.jumpBackInCfrShown.record(NoExtras())
    }

    /**
     * Returns a [Result] that indicates the CFR that should be shown on the Home screen if any
     * based on the views available and the preferences.
     */
    private fun getCFRToShow(): Result {
        var result: Result = Result.None
        val count = recyclerView.adapter?.itemCount ?: return result

<<<<<<< HEAD
        if (context.shouldAddNavigationBar() && context.settings().shouldShowNavigationBarCFR) {
=======
        if (context.settings().navigationToolbarEnabled && context.settings().shouldShowNavigationBarCFR) {
>>>>>>> c4245b98
            return result
        }

        for (index in count downTo 0) {
            val viewHolder = recyclerView.findViewHolderForAdapterPosition(index)

            if (context.settings().showSyncCFR && viewHolder is RecentSyncedTabViewHolder) {
                result = Result.SyncedTab(view = viewHolder.composeView)
                break
            } else if (context.settings().shouldShowJumpBackInCFR &&
                viewHolder is RecentTabsHeaderViewHolder
            ) {
                result = Result.JumpBackIn(view = viewHolder.composeView)
            }
        }

        return result
    }

    /**
     * The result of determining which CFR to show on the Home screen.
     */
    sealed class Result {
        /**
         * Indicates no CFR should be shown on the Home screen.
         */
        object None : Result()

        /**
         * Indicates a CFR should be shown for a Synced Tab and the associated [view] to anchor
         * the CFR.
         */
        data class SyncedTab(val view: View) : Result()

        /**
         * Indicates a CFR should be for Jump Back In and the associated [view] to anchor the CFR.
         */
        data class JumpBackIn(val view: View) : Result()
    }
}<|MERGE_RESOLUTION|>--- conflicted
+++ resolved
@@ -156,11 +156,7 @@
         var result: Result = Result.None
         val count = recyclerView.adapter?.itemCount ?: return result
 
-<<<<<<< HEAD
-        if (context.shouldAddNavigationBar() && context.settings().shouldShowNavigationBarCFR) {
-=======
         if (context.settings().navigationToolbarEnabled && context.settings().shouldShowNavigationBarCFR) {
->>>>>>> c4245b98
             return result
         }
 
