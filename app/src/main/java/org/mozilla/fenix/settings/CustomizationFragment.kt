--- conflicted
+++ resolved
@@ -54,24 +54,6 @@
         bindLightTheme()
         bindAutoBatteryTheme()
         setupRadioGroups()
-<<<<<<< HEAD
-        setupToolbarCategory()
-        setupGesturesCategory()
-        setupDownloadCustomizationCategory()
-        setupAddonsCustomizationCategory()
-        setupSystemBehaviorCategory()
-        requirePreference<SwitchPreference>(R.string.pref_key_strip_url).apply {
-            isChecked = requireContext().settings().shouldStripUrl
-
-            onPreferenceChangeListener = SharedPreferenceUpdater()
-        }
-
-        requirePreference<SwitchPreference>(R.string.pref_key_show_displayname_insteadof_email).apply {
-            isChecked = requireContext().settings().showDisplayNameInsteadofEmail
-
-            onPreferenceChangeListener = SharedPreferenceUpdater()
-        }
-=======
         val tabletAndTabStripEnabled = requireContext().settings().isTabletAndTabStripEnabled
         if (tabletAndTabStripEnabled) {
             val preferenceScreen: PreferenceScreen =
@@ -85,7 +67,21 @@
         // if tab strip is enabled, swipe toolbar to switch tabs should not be enabled so the
         // preference is not shown
         setupGesturesCategory(isSwipeToolbarToSwitchTabsVisible = !tabletAndTabStripEnabled)
->>>>>>> 73c9a42a
+
+        setupDownloadCustomizationCategory()
+        setupAddonsCustomizationCategory()
+        setupSystemBehaviorCategory()
+        requirePreference<SwitchPreference>(R.string.pref_key_strip_url).apply {
+            isChecked = requireContext().settings().shouldStripUrl
+
+            onPreferenceChangeListener = SharedPreferenceUpdater()
+        }
+
+        requirePreference<SwitchPreference>(R.string.pref_key_show_displayname_insteadof_email).apply {
+            isChecked = requireContext().settings().showDisplayNameInsteadofEmail
+
+            onPreferenceChangeListener = SharedPreferenceUpdater()
+        }
     }
 
     private fun setupRadioGroups() {
