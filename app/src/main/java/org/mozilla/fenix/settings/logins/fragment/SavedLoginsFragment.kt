--- conflicted
+++ resolved
@@ -81,12 +81,8 @@
         startForResult = registerForActivityResult {
             BiometricAuthenticationManager.biometricAuthenticationNeededInfo.shouldShowAuthenticationPrompt =
                 false
-<<<<<<< HEAD
-            BiometricAuthenticationManager.biometricAuthenticationNeededInfo.authenticated = true
-=======
             BiometricAuthenticationManager.biometricAuthenticationNeededInfo.authenticationStatus =
                 AuthenticationStatus.AUTHENTICATED
->>>>>>> 3a395140
             setSecureContentVisibility(true)
         }
     }
@@ -96,27 +92,14 @@
         if (BiometricAuthenticationManager.biometricAuthenticationNeededInfo.shouldShowAuthenticationPrompt) {
             BiometricAuthenticationManager.biometricAuthenticationNeededInfo.shouldShowAuthenticationPrompt =
                 false
-<<<<<<< HEAD
-            BiometricAuthenticationManager.biometricAuthenticationNeededInfo.authenticated = false
-=======
             BiometricAuthenticationManager.biometricAuthenticationNeededInfo.authenticationStatus =
                 AuthenticationStatus.AUTHENTICATION_IN_PROGRESS
->>>>>>> 3a395140
             setSecureContentVisibility(false)
 
             bindBiometricsCredentialsPromptOrShowWarning(
                 view = requireView(),
                 onShowPinVerification = { intent -> startForResult.launch(intent) },
                 onAuthSuccess = {
-<<<<<<< HEAD
-                    BiometricAuthenticationManager.biometricAuthenticationNeededInfo.authenticated =
-                        true
-                    setSecureContentVisibility(true)
-                },
-            )
-        } else {
-            setSecureContentVisibility(BiometricAuthenticationManager.biometricAuthenticationNeededInfo.authenticated)
-=======
                     BiometricAuthenticationManager.biometricAuthenticationNeededInfo.authenticationStatus =
                         AuthenticationStatus.AUTHENTICATED
                     setSecureContentVisibility(true)
@@ -132,7 +115,6 @@
                 BiometricAuthenticationManager.biometricAuthenticationNeededInfo.authenticationStatus ==
                     AuthenticationStatus.AUTHENTICATED,
             )
->>>>>>> 3a395140
         }
         initToolbar()
     }
@@ -146,15 +128,10 @@
 
         _binding = FragmentSavedLoginsBinding.bind(view)
         setSecureContentVisibility(false)
-<<<<<<< HEAD
-        BiometricAuthenticationManager.biometricAuthenticationNeededInfo.shouldShowAuthenticationPrompt = true
-        BiometricAuthenticationManager.biometricAuthenticationNeededInfo.authenticated = false
-=======
         BiometricAuthenticationManager.biometricAuthenticationNeededInfo.shouldShowAuthenticationPrompt =
             true
         BiometricAuthenticationManager.biometricAuthenticationNeededInfo.authenticationStatus =
             AuthenticationStatus.NOT_AUTHENTICATED
->>>>>>> 3a395140
 
         savedLoginsStore =
             StoreProvider.get(findNavController().getBackStackEntry(R.id.savedLogins)) {
