--- conflicted
+++ resolved
@@ -14,16 +14,9 @@
 class FakeReviewQualityCheckService(
     private val productAnalysis: (Int) -> ProductAnalysis? = { null },
     private val reanalysis: AnalysisStatusDto? = null,
-<<<<<<< HEAD
-    private val status: AnalysisStatusDto? = null,
-    private val productRecommendation: () -> ProductRecommendation? = { null },
-    private val recordClick: (String) -> Unit = {},
-    private val recordImpression: (String) -> Unit = {},
-=======
     private val statusProgress: () -> AnalysisStatusProgressDto? = { null },
     private val productRecommendation: () -> ProductRecommendation? = { null },
     private val report: ReportBackInStockStatusDto? = null,
->>>>>>> 4a244ea9
 ) : ReviewQualityCheckService {
 
     private var analysisCount = 0
@@ -36,19 +29,8 @@
 
     override suspend fun reanalyzeProduct(): AnalysisStatusDto? = reanalysis
 
-<<<<<<< HEAD
-    override suspend fun analysisStatus(): AnalysisStatusDto? = status
-
-    override suspend fun productRecommendation(shouldRecordAvailableTelemetry: Boolean): ProductRecommendation? {
-        return productRecommendation.invoke()
-    }
-
-    override suspend fun recordRecommendedProductClick(productAid: String) {
-        recordClick(productAid)
-=======
     override suspend fun analysisStatus(): AnalysisStatusProgressDto? {
         return statusProgress.invoke()
->>>>>>> 4a244ea9
     }
 
     override suspend fun productRecommendation(shouldRecordAvailableTelemetry: Boolean): ProductRecommendation? {
