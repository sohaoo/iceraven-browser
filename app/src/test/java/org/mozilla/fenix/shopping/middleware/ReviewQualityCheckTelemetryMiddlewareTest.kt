--- conflicted
+++ resolved
@@ -240,8 +240,6 @@
 
         assertNotNull(Shopping.surfacePoweredByFakespotLinkClicked.testGetValue())
     }
-<<<<<<< HEAD
-=======
 
     @Test
     fun `GIVEN a product review has been updated WHEN restore analysis is false THEN the stale analysis event is recorded`() {
@@ -373,5 +371,4 @@
 
         assertEquals("disabled", Shopping.surfaceAdsSettingToggled.testGetValue()!!.first().extra!!["action"])
     }
->>>>>>> d602c86b
 }