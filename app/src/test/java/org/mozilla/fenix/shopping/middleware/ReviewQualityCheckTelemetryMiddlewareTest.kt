--- conflicted
+++ resolved
@@ -22,11 +22,8 @@
 import org.junit.runner.RunWith
 import org.mozilla.fenix.GleanMetrics.Shopping
 import org.mozilla.fenix.components.AppStore
-<<<<<<< HEAD
-=======
 import org.mozilla.fenix.components.appstate.AppState
 import org.mozilla.fenix.components.appstate.shopping.ShoppingState
->>>>>>> 02782e4f
 import org.mozilla.fenix.helpers.FenixRobolectricTestRunner
 import org.mozilla.fenix.shopping.ProductAnalysisTestData
 import org.mozilla.fenix.shopping.fake.FakeReviewQualityCheckTelemetryService
@@ -289,17 +286,6 @@
                 productVendor = ReviewQualityCheckState.ProductVendor.BEST_BUY,
             ),
             middleware = provideTelemetryMiddleware(),
-<<<<<<< HEAD
-        )
-        val tested = ReviewQualityCheckStore(
-            initialState = ReviewQualityCheckState.OptedIn(
-                productRecommendationsPreference = null,
-                productRecommendationsExposure = true,
-                productVendor = ReviewQualityCheckState.ProductVendor.BEST_BUY,
-            ),
-            middleware = listOf(ReviewQualityCheckTelemetryMiddleware()),
-=======
->>>>>>> 02782e4f
         )
 
         tested.dispatch(
