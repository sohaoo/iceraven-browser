/* This Source Code Form is subject to the terms of the Mozilla Public
 * License, v. 2.0. If a copy of the MPL was not distributed with this
 * file, You can obtain one at http://mozilla.org/MPL/2.0/. */

package org.mozilla.fenix.browser

import android.content.Context
import android.view.View
import androidx.coordinatorlayout.widget.CoordinatorLayout
import androidx.core.view.isVisible
import io.mockk.Called
import io.mockk.Runs
import io.mockk.every
import io.mockk.just
import io.mockk.mockk
import io.mockk.mockkStatic
import io.mockk.slot
import io.mockk.spyk
import io.mockk.unmockkStatic
import io.mockk.verify
import junit.framework.TestCase.assertFalse
import junit.framework.TestCase.assertTrue
import mozilla.components.browser.state.state.BrowserState
import mozilla.components.browser.state.state.SessionState
import mozilla.components.browser.state.state.content.DownloadState
import mozilla.components.browser.state.state.createTab
import mozilla.components.concept.engine.EngineView
import mozilla.components.concept.engine.permission.SitePermissions
import mozilla.components.feature.contextmenu.ContextMenuCandidate
import mozilla.components.ui.widgets.VerticalSwipeRefreshLayout
import org.junit.Assert.assertNotNull
import org.junit.Assert.assertNull
import org.junit.Before
import org.junit.Test
import org.mozilla.fenix.R
import org.mozilla.fenix.browser.tabstrip.isTabStripEnabled
import org.mozilla.fenix.components.FindInPageIntegration
import org.mozilla.fenix.components.toolbar.BottomToolbarContainerView
import org.mozilla.fenix.components.toolbar.BrowserToolbarView
import org.mozilla.fenix.components.toolbar.ToolbarContainerView
import org.mozilla.fenix.components.toolbar.navbar.EngineViewClippingBehavior
import org.mozilla.fenix.ext.components
import org.mozilla.fenix.ext.isKeyboardVisible
import org.mozilla.fenix.ext.settings
import org.mozilla.fenix.utils.Settings
import kotlin.reflect.KFunction

class BaseBrowserFragmentTest {
    private lateinit var fragment: TestBaseBrowserFragment
    private lateinit var swipeRefreshLayout: VerticalSwipeRefreshLayout
    private lateinit var engineView: EngineView
    private lateinit var settings: Settings
    private lateinit var testContext: Context

    @Before
    fun setup() {
        fragment = spyk(TestBaseBrowserFragment())
        swipeRefreshLayout = mockk(relaxed = true)
        engineView = mockk(relaxed = true)
        settings = mockk(relaxed = true)
        testContext = mockk(relaxed = true)

        every {
            testContext.components.core.geckoRuntime.isInteractiveWidgetDefaultResizesVisual
        } returns false
        every { testContext.components.settings } returns settings
        every { testContext.settings() } returns settings
        every { fragment.isAdded } returns true
        every { fragment.activity } returns mockk()
        every { fragment.context } returns testContext
        every { fragment.requireContext() } returns testContext
        every { fragment.getEngineView() } returns engineView
        every { fragment.getSwipeRefreshLayout() } returns swipeRefreshLayout
        every { swipeRefreshLayout.layoutParams } returns mockk<CoordinatorLayout.LayoutParams>(relaxed = true)
        every { fragment.binding } returns mockk(relaxed = true)
        every { fragment.viewLifecycleOwner } returns mockk(relaxed = true)
    }

    @Test
    fun `initializeEngineView should setDynamicToolbarMaxHeight to 0 if top toolbar is forced for a11y`() {
        every { settings.shouldUseBottomToolbar } returns false
        every { settings.shouldUseFixedTopToolbar } returns true

        fragment.initializeEngineView(
            topToolbarHeight = 13,
            bottomToolbarHeight = 0,
        )

        verify { engineView.setDynamicToolbarMaxHeight(0) }
    }

    @Test
    fun `initializeEngineView should setDynamicToolbarMaxHeight to 0 if bottom toolbar is forced for a11y`() {
        every { settings.shouldUseBottomToolbar } returns true
        every { settings.shouldUseFixedTopToolbar } returns true

        fragment.initializeEngineView(
            topToolbarHeight = 13,
            bottomToolbarHeight = 13,
        )

        verify { engineView.setDynamicToolbarMaxHeight(0) }
    }

    @Test
    fun `initializeEngineView should setDynamicToolbarMaxHeight to toolbar height if dynamic toolbar is enabled`() {
        every { settings.shouldUseFixedTopToolbar } returns false
        every { settings.isDynamicToolbarEnabled } returns true
        every { settings.navigationToolbarEnabled } returns true

        fragment.initializeEngineView(
            topToolbarHeight = 13,
            bottomToolbarHeight = 0,
        )

        verify { engineView.setDynamicToolbarMaxHeight(13) }
    }

    @Test
    fun `initializeEngineView should setDynamicToolbarMaxHeight to 0 if dynamic toolbar is disabled`() {
        every { settings.shouldUseFixedTopToolbar } returns false
        every { settings.isDynamicToolbarEnabled } returns false

        fragment.initializeEngineView(
            topToolbarHeight = 13,
            bottomToolbarHeight = 0,
        )

        verify { engineView.setDynamicToolbarMaxHeight(0) }
    }

    @Test
    fun `initializeEngineView should set EngineViewClippingBehavior when dynamic toolbar is enabled`() {
        every { settings.shouldUseFixedTopToolbar } returns false
        every { settings.isDynamicToolbarEnabled } returns true
        every { settings.navigationToolbarEnabled } returns true
        val params: CoordinatorLayout.LayoutParams = mockk(relaxed = true)
        every { params.behavior } returns mockk(relaxed = true)
        every { swipeRefreshLayout.layoutParams } returns params
        val behavior = slot<EngineViewClippingBehavior>()

        fragment.initializeEngineView(
            topToolbarHeight = 13,
            bottomToolbarHeight = 0,
        )

        // EngineViewClippingBehavior constructor parameters are not properties, we cannot check them.
        // Ensure just that the right behavior is set.
        verify { params.behavior = capture(behavior) }
    }

    @Test
    fun `initializeEngineView should set toolbar height as EngineView parent's bottom margin when using bottom toolbar`() {
        every { settings.isDynamicToolbarEnabled } returns false
        every { settings.shouldUseBottomToolbar } returns true

        fragment.initializeEngineView(
            topToolbarHeight = 0,
            bottomToolbarHeight = 13,
        )

        verify { (swipeRefreshLayout.layoutParams as CoordinatorLayout.LayoutParams).bottomMargin = 13 }
    }

    @Test
    fun `initializeEngineView should set toolbar height as EngineView parent's bottom margin if top toolbar is forced for a11y`() {
        every { settings.shouldUseBottomToolbar } returns false
        every { settings.shouldUseFixedTopToolbar } returns true

        fragment.initializeEngineView(
            topToolbarHeight = 13,
            bottomToolbarHeight = 0,
        )

        verify { (swipeRefreshLayout.layoutParams as CoordinatorLayout.LayoutParams).bottomMargin = 13 }
    }

    @Test
    fun `initializeEngineView should set toolbar height as EngineView parent's bottom margin if bottom toolbar is forced for a11y`() {
        every { settings.shouldUseBottomToolbar } returns true
        every { settings.shouldUseFixedTopToolbar } returns true

        fragment.initializeEngineView(
            topToolbarHeight = 0,
            bottomToolbarHeight = 13,
        )

        verify { (swipeRefreshLayout.layoutParams as CoordinatorLayout.LayoutParams).bottomMargin = 13 }
    }

    @Test
    fun `WHEN status is equals to FAILED or COMPLETED and it is the same tab then shouldShowCompletedDownloadDialog will be true`() {
        every { fragment.getCurrentTab() } returns createTab(id = "1", url = "")

        val download = DownloadState(
            url = "",
            sessionId = "1",
            destinationDirectory = "/",
            directoryPath = "/",
        )

        val status = DownloadState.Status.entries
            .filter { it == DownloadState.Status.COMPLETED && it == DownloadState.Status.FAILED }

        status.forEach {
            val result =
                fragment.shouldShowCompletedDownloadDialog(download, it)

            assertTrue(result)
        }
    }

    @Test
    fun `WHEN status is different from FAILED or COMPLETED then shouldShowCompletedDownloadDialog will be false`() {
        every { fragment.getCurrentTab() } returns createTab(id = "1", url = "")

        val download = DownloadState(
            url = "",
            sessionId = "1",
            destinationDirectory = "/",
            directoryPath = "/",
        )

        val status = DownloadState.Status.entries
            .filter { it != DownloadState.Status.COMPLETED && it != DownloadState.Status.FAILED }

        status.forEach {
            val result =
                fragment.shouldShowCompletedDownloadDialog(download, it)

            assertFalse(result)
        }
    }

    @Test
    fun `WHEN the tab is different from the initial one then shouldShowCompletedDownloadDialog will be false`() {
        every { fragment.getCurrentTab() } returns createTab(id = "1", url = "")

        val download = DownloadState(
            url = "",
            sessionId = "2",
            destinationDirectory = "/",
            directoryPath = "/",
        )

        val status = DownloadState.Status.entries
            .filter { it != DownloadState.Status.COMPLETED && it != DownloadState.Status.FAILED }

        status.forEach {
            val result =
                fragment.shouldShowCompletedDownloadDialog(download, it)

            assertFalse(result)
        }
    }

    @Test
    fun `WHEN initializeEngineView is called  THEN setDynamicToolbarMaxHeight sets max height to the engine view as a sum of two toolbars heights`() {
        every { settings.shouldUseFixedTopToolbar } returns false
        every { settings.isDynamicToolbarEnabled } returns true
        every { settings.navigationToolbarEnabled } returns true

        fragment.initializeEngineView(
            topToolbarHeight = 13,
            bottomToolbarHeight = 0,
        )
        verify { engineView.setDynamicToolbarMaxHeight(13) }

        fragment.initializeEngineView(
            topToolbarHeight = 0,
            bottomToolbarHeight = 13,
        )
        verify { engineView.setDynamicToolbarMaxHeight(13) }

        fragment.initializeEngineView(
            topToolbarHeight = 13,
            bottomToolbarHeight = 13,
        )
        verify { engineView.setDynamicToolbarMaxHeight(26) }
    }

    @Test
    fun `GIVEN dynamic toolbars and not a PWA WHEN initializeEngineView is called THEN set a custom behavior for the browser`() {
        every { settings.shouldUseFixedTopToolbar } returns false
        every { settings.isDynamicToolbarEnabled } returns true
        every { settings.navigationToolbarEnabled } returns true
        fragment.webAppToolbarShouldBeVisible = true

        fragment.initializeEngineView(0, 0)

        val browserViewParams = swipeRefreshLayout.layoutParams as CoordinatorLayout.LayoutParams
        verify { browserViewParams.behavior = any() }
    }

    @Test
    fun `GIVEN dynamic toolbars for a PWA WHEN initializeEngineView is called THEN don't set a custom behavior for the browser`() {
        every { settings.shouldUseFixedTopToolbar } returns false
        every { settings.isDynamicToolbarEnabled } returns true
        every { settings.navigationToolbarEnabled } returns true
        fragment.webAppToolbarShouldBeVisible = false

        fragment.initializeEngineView(0, 0)

        val browserViewParams = swipeRefreshLayout.layoutParams as CoordinatorLayout.LayoutParams
        verify { browserViewParams wasNot Called }
    }

    @Test
    fun `WHEN isMicrosurveyEnabled and isExperimentationEnabled are true GIVEN a call to setupMicrosurvey THEN messagingFeature is initialized`() {
        every { testContext.settings().isExperimentationEnabled } returns true
        every { testContext.settings().microsurveyFeatureEnabled } returns true

        assertNull(fragment.messagingFeatureMicrosurvey.get())

        fragment.initializeMicrosurveyFeature(testContext)

        assertNotNull(fragment.messagingFeatureMicrosurvey.get())
    }

    @Test
    fun `WHEN isMicrosurveyEnabled and isExperimentationEnabled are false GIVEN a call to setupMicrosurvey THEN messagingFeature is not initialized`() {
        every { testContext.settings().isExperimentationEnabled } returns false
        every { testContext.settings().microsurveyFeatureEnabled } returns false

        assertNull(fragment.messagingFeatureMicrosurvey.get())

        fragment.initializeMicrosurveyFeature(testContext)

        assertNull(fragment.messagingFeatureMicrosurvey.get())
    }

    @Test
    fun `WHEN isMicrosurveyEnabled is true and isExperimentationEnabled false GIVEN a call to setupMicrosurvey THEN messagingFeature is not initialized`() {
        every { testContext.settings().isExperimentationEnabled } returns false
        every { testContext.settings().microsurveyFeatureEnabled } returns true

        assertNull(fragment.messagingFeatureMicrosurvey.get())

        fragment.initializeMicrosurveyFeature(testContext)

        assertNull(fragment.messagingFeatureMicrosurvey.get())
    }

    @Test
    fun `WHEN isMicrosurveyEnabled is false and isExperimentationEnabled true GIVEN a call to setupMicrosurvey THEN messagingFeature is not initialized`() {
        every { testContext.settings().isExperimentationEnabled } returns true
        every { testContext.settings().microsurveyFeatureEnabled } returns false

        assertNull(fragment.messagingFeatureMicrosurvey.get())

        fragment.initializeMicrosurveyFeature(testContext)

        assertNull(fragment.messagingFeatureMicrosurvey.get())
    }

    @Test
    fun `GIVEN fixed toolbar WHEN setting engine view insets THEN use bottom toolbar's height as bottom margin`() {
        val currentTab = createTab("https://example.com")
        every { testContext.components.core.store.state } returns BrowserState(
            tabs = listOf(currentTab),
            selectedTabId = currentTab.id,
        )
        every { fragment.view } returns mockk {
            every { context } returns testContext
        }
        every { settings.getTopToolbarHeight(any()) } returns 11
        every { settings.getBottomToolbarHeight(any()) } returns 5
        every { settings.isDynamicToolbarEnabled } returns false

        safeMockkStatic(
            View::isKeyboardVisible,
            Context::isTabStripEnabled,
        ) {
            every { any<View>().isKeyboardVisible() } returns false
            every { testContext.isTabStripEnabled() } returns false

            fragment.configureEngineViewWithDynamicToolbarsMaxHeight()
        }

        verify { (swipeRefreshLayout.layoutParams as CoordinatorLayout.LayoutParams).bottomMargin = 5 }
    }

    @Test
    fun `GIVEN only a top toolbar WHEN setting engine view insets THEN use top toolbar's height`() {
        val currentTab = createTab("https://example.com")
        every { testContext.components.core.store.state } returns BrowserState(
            tabs = listOf(currentTab),
            selectedTabId = currentTab.id,
        )
        every { fragment.view } returns mockk {
            every { context } returns testContext
        }
        every { settings.getTopToolbarHeight(any()) } returns 11
        every { settings.getBottomToolbarHeight(any()) } returns 0
        every { settings.isDynamicToolbarEnabled } returns true
        every { settings.shouldUseFixedTopToolbar } returns false

        safeMockkStatic(
            View::isKeyboardVisible,
            Context::isTabStripEnabled,
        ) {
            every { any<View>().isKeyboardVisible() } returns false
            every { testContext.isTabStripEnabled() } returns false

            fragment.configureEngineViewWithDynamicToolbarsMaxHeight()
        }

        verify { engineView.setDynamicToolbarMaxHeight(11) }
    }

    @Test
    fun `GIVEN default engine view resize behavior and only a top toolbar WHEN setting engine view insets THEN don't update current values`() {
        val currentTab = createTab("https://example.com")
        every { testContext.components.core.store.state } returns BrowserState(
            tabs = listOf(currentTab),
            selectedTabId = currentTab.id,
        )
        every {
            testContext.components.core.geckoRuntime.isInteractiveWidgetDefaultResizesVisual
        } returns true
        every { fragment.view } returns mockk {
            every { context } returns testContext
        }
        every { settings.getTopToolbarHeight(any()) } returns 11
        every { settings.getBottomToolbarHeight(any()) } returns 0
        every { settings.isDynamicToolbarEnabled } returns true
        every { settings.shouldUseFixedTopToolbar } returns false

        safeMockkStatic(
            View::isKeyboardVisible,
            Context::isTabStripEnabled,
        ) {
            every { any<View>().isKeyboardVisible() } returns false
            every { testContext.isTabStripEnabled() } returns false

            fragment.configureEngineViewWithDynamicToolbarsMaxHeight()
        }

        verify(exactly = 0) { engineView.setDynamicToolbarMaxHeight(any()) }
    }

    @Test
    fun `GIVEN a pdf shown with a dynamic top toolbar WHEN setting engine view insets THEN set none`() {
        var currentTab = createTab("https://example.com")
        currentTab = currentTab.copy(
            content = currentTab.content.copy(
                isPdf = true,
            ),
        )
        every { testContext.components.core.store.state } returns BrowserState(
            tabs = listOf(currentTab),
            selectedTabId = currentTab.id,
        )
        every { fragment.view } returns mockk {
            every { context } returns testContext
        }
        every { settings.getTopToolbarHeight(any()) } returns 11
        every { settings.getBottomToolbarHeight(any()) } returns 0
        every { settings.isDynamicToolbarEnabled } returns true
        every { settings.shouldUseFixedTopToolbar } returns false

        safeMockkStatic(
            View::isKeyboardVisible,
            Context::isTabStripEnabled,
        ) {
            every { any<View>().isKeyboardVisible() } returns false
            every { testContext.isTabStripEnabled() } returns false

            fragment.configureEngineViewWithDynamicToolbarsMaxHeight()
        }

        verify(exactly = 0) { engineView.setDynamicToolbarMaxHeight(any()) }
    }

    @Test
    fun `GIVEN find in page active with a dynamic top toolbar WHEN setting engine view insets THEN set none`() {
        val currentTab = createTab("https://example.com")
        every { testContext.components.core.store.state } returns BrowserState(
            tabs = listOf(currentTab),
            selectedTabId = currentTab.id,
        )
        val findInPageIntegration: FindInPageIntegration = mockk {
            every { isFeatureActive } returns true
        }
        fragment.findInPageIntegration.set(
            feature = findInPageIntegration,
            owner = mockk(relaxed = true),
            view = mockk(relaxed = true),
        )
        every { fragment.view } returns mockk {
            every { context } returns testContext
        }
        every { settings.getTopToolbarHeight(any()) } returns 11
        every { settings.getBottomToolbarHeight(any()) } returns 0
        every { settings.isDynamicToolbarEnabled } returns true
        every { settings.shouldUseFixedTopToolbar } returns false

        safeMockkStatic(
            View::isKeyboardVisible,
            Context::isTabStripEnabled,
        ) {
            every { any<View>().isKeyboardVisible() } returns false
            every { testContext.isTabStripEnabled() } returns false

            fragment.configureEngineViewWithDynamicToolbarsMaxHeight()
        }

        verify(exactly = 0) { engineView.setDynamicToolbarMaxHeight(any()) }
    }

    @Test
    fun `GIVEN only a bottom toolbar WHEN setting engine view insets THEN use bottom toolbar's height`() {
        val currentTab = createTab("https://example.com")
        every { testContext.components.core.store.state } returns BrowserState(
            tabs = listOf(currentTab),
            selectedTabId = currentTab.id,
        )
        every { fragment.view } returns mockk {
            every { context } returns testContext
        }
        every { settings.getTopToolbarHeight(any()) } returns 0
        every { settings.getBottomToolbarHeight(any()) } returns 22
        every { settings.isDynamicToolbarEnabled } returns true
        every { settings.shouldUseFixedTopToolbar } returns false

        safeMockkStatic(
            View::isKeyboardVisible,
            Context::isTabStripEnabled,
        ) {
            every { any<View>().isKeyboardVisible() } returns false
            every { testContext.isTabStripEnabled() } returns false

            fragment.configureEngineViewWithDynamicToolbarsMaxHeight()
        }

        verify { engineView.setDynamicToolbarMaxHeight(22) }
    }

    @Test
    fun `GIVEN default engine view resize behavior and only a bottom toolbar WHEN setting engine view insets THEN don't update current values`() {
        val currentTab = createTab("https://example.com")
        every { testContext.components.core.store.state } returns BrowserState(
            tabs = listOf(currentTab),
            selectedTabId = currentTab.id,
        )
        every {
            testContext.components.core.geckoRuntime.isInteractiveWidgetDefaultResizesVisual
        } returns true
        every { fragment.view } returns mockk {
            every { context } returns testContext
        }
        every { settings.getTopToolbarHeight(any()) } returns 0
        every { settings.getBottomToolbarHeight(any()) } returns 22
        every { settings.isDynamicToolbarEnabled } returns true
        every { settings.shouldUseFixedTopToolbar } returns false

        safeMockkStatic(
            View::isKeyboardVisible,
            Context::isTabStripEnabled,
        ) {
            every { any<View>().isKeyboardVisible() } returns false
            every { testContext.isTabStripEnabled() } returns false

            fragment.configureEngineViewWithDynamicToolbarsMaxHeight()
        }

        verify(exactly = 0) { engineView.setDynamicToolbarMaxHeight(any()) }
    }

    @Test
    fun `GIVEN addressbar and navbar shown WHEN setting engine view insets THEN use both toolbars' heights`() {
        val currentTab = createTab("https://example.com")
        every { testContext.components.core.store.state } returns BrowserState(
            tabs = listOf(currentTab),
            selectedTabId = currentTab.id,
        )
        every { fragment.view } returns mockk {
            every { context } returns testContext
        }
        every { settings.getTopToolbarHeight(any()) } returns 11
        every { settings.getBottomToolbarHeight(any()) } returns 22
        every { settings.isDynamicToolbarEnabled } returns true
        every { settings.shouldUseFixedTopToolbar } returns false
        every { testContext.resources.getDimensionPixelSize(R.dimen.browser_navbar_height) } returns 10

        safeMockkStatic(
            View::isKeyboardVisible,
            Context::isTabStripEnabled,
        ) {
            every { any<View>().isKeyboardVisible() } returns false
            every { testContext.isTabStripEnabled() } returns false

            fragment.configureEngineViewWithDynamicToolbarsMaxHeight()
        }

        verify { engineView.setDynamicToolbarMaxHeight(33) }
    }

    @Test
    fun `GIVEN default engine view resize behavior and addressbar and navbar shown WHEN setting engine view insets THEN use don't update current values`() {
        val currentTab = createTab("https://example.com")
        every { testContext.components.core.store.state } returns BrowserState(
            tabs = listOf(currentTab),
            selectedTabId = currentTab.id,
        )
        every {
            testContext.components.core.geckoRuntime.isInteractiveWidgetDefaultResizesVisual
        } returns true
        every { fragment.view } returns mockk {
            every { context } returns testContext
        }
        every { settings.getTopToolbarHeight(any()) } returns 11
        every { settings.getBottomToolbarHeight(any()) } returns 22
        every { settings.isDynamicToolbarEnabled } returns true
        every { settings.shouldUseFixedTopToolbar } returns false
        every { testContext.resources.getDimensionPixelSize(R.dimen.browser_navbar_height) } returns 10

        safeMockkStatic(
            View::isKeyboardVisible,
            Context::isTabStripEnabled,
        ) {
            every { any<View>().isKeyboardVisible() } returns false
            every { testContext.isTabStripEnabled() } returns false

            fragment.configureEngineViewWithDynamicToolbarsMaxHeight()
        }

        verify(exactly = 0) { engineView.setDynamicToolbarMaxHeight(any()) }
    }

    @Test
    fun `GIVEN keyboard shown WHEN setting engine view insets THEN use both toolbars' heights`() {
        val currentTab = createTab("https://example.com")
        every { testContext.components.core.store.state } returns BrowserState(
            tabs = listOf(currentTab),
            selectedTabId = currentTab.id,
        )
        every { fragment.view } returns mockk {
            every { context } returns testContext
        }
        every { settings.getTopToolbarHeight(any()) } returns 11
        every { settings.getBottomToolbarHeight(any()) } returns 22
        every { settings.isDynamicToolbarEnabled } returns true
        every { settings.shouldUseFixedTopToolbar } returns false
        every { testContext.resources.getDimensionPixelSize(R.dimen.browser_navbar_height) } returns 10

        safeMockkStatic(
            View::isKeyboardVisible,
            Context::isTabStripEnabled,
        ) {
            every { any<View>().isKeyboardVisible() } returns true
            every { testContext.isTabStripEnabled() } returns false

            fragment.configureEngineViewWithDynamicToolbarsMaxHeight()
        }

        verify { engineView.setDynamicToolbarMaxHeight(23) }
    }

    @Test
<<<<<<< HEAD
=======
    fun `GIVEN default engine view resize behavior and keyboard shown WHEN setting engine view insets THEN don't update current values`() {
        val currentTab = createTab("https://example.com")
        every { testContext.components.core.store.state } returns BrowserState(
            tabs = listOf(currentTab),
            selectedTabId = currentTab.id,
        )
        every {
            testContext.components.core.geckoRuntime.isInteractiveWidgetDefaultResizesVisual
        } returns true
        every { fragment.view } returns mockk {
            every { context } returns testContext
        }
        every { settings.getTopToolbarHeight(any()) } returns 11
        every { settings.getBottomToolbarHeight(any()) } returns 22
        every { settings.isDynamicToolbarEnabled } returns true
        every { settings.shouldUseFixedTopToolbar } returns false
        every { testContext.resources.getDimensionPixelSize(R.dimen.browser_navbar_height) } returns 10

        safeMockkStatic(
            View::isKeyboardVisible,
            Context::isTabStripEnabled,
        ) {
            every { any<View>().isKeyboardVisible() } returns true
            every { testContext.isTabStripEnabled() } returns false

            fragment.configureEngineViewWithDynamicToolbarsMaxHeight()
        }

        verify(exactly = 0) { engineView.setDynamicToolbarMaxHeight(any()) }
    }

    @Test
    fun `WHEN asked to expand the browser view THEN hide all toolbars and show only the browser view`() {
        val browserToolbarView = mockk<BrowserToolbarView>(relaxed = true)
        val toolbarContainerView = mockk<ToolbarContainerView>(relaxed = true)
        val bottomToolbarContainerView = mockk<BottomToolbarContainerView>()
        every { bottomToolbarContainerView.toolbarContainerView } returns toolbarContainerView
        fragment._browserToolbarView = browserToolbarView
        fragment._bottomToolbarContainerView = bottomToolbarContainerView

        fragment.expandBrowserView()

        verify { browserToolbarView.collapse() }
        verify { browserToolbarView.gone() }
        verify { toolbarContainerView.collapse() }
        verify { toolbarContainerView.isVisible = false }
        val browserViewParams = swipeRefreshLayout.layoutParams as CoordinatorLayout.LayoutParams
        verify { browserViewParams.behavior = null }
        verify { (swipeRefreshLayout.layoutParams as CoordinatorLayout.LayoutParams).bottomMargin = 0 }
        verify { (swipeRefreshLayout.layoutParams as CoordinatorLayout.LayoutParams).topMargin = 0 }
        verify { swipeRefreshLayout.translationY = 0f }
        verify { engineView.setDynamicToolbarMaxHeight(0) }
        verify { engineView.setVerticalClipping(0) }
    }

    @Test
    fun `GIVEN toolbars should be visible WHEN asked to collapse the browser view THEN reinitialize the browser view and show the toolbars`() {
        fragment.webAppToolbarShouldBeVisible = true
        every { fragment.reinitializeEngineView() } just Runs
        val browserToolbarView = mockk<BrowserToolbarView>(relaxed = true)
        val toolbarContainerView = mockk<ToolbarContainerView>(relaxed = true)
        val bottomToolbarContainerView = mockk<BottomToolbarContainerView>()
        every { bottomToolbarContainerView.toolbarContainerView } returns toolbarContainerView
        fragment._browserToolbarView = browserToolbarView
        fragment._bottomToolbarContainerView = bottomToolbarContainerView

        fragment.collapseBrowserView()

        verify { fragment.reinitializeEngineView() }
        verify { browserToolbarView.visible() }
        verify { toolbarContainerView.isVisible = true }
        verify { browserToolbarView.expand() }
        verify { toolbarContainerView.expand() }
    }

    @Test
    fun `GIVEN toolbars should not be visible WHEN asked to collapse the browser view THEN don't do anything`() {
        fragment.webAppToolbarShouldBeVisible = false
        every { fragment.reinitializeEngineView() } just Runs
        val browserToolbarView = mockk<BrowserToolbarView>(relaxed = true)
        val toolbarContainerView = mockk<ToolbarContainerView>(relaxed = true)
        val bottomToolbarContainerView = mockk<BottomToolbarContainerView>()
        every { bottomToolbarContainerView.toolbarContainerView } returns toolbarContainerView
        fragment._browserToolbarView = browserToolbarView
        fragment._bottomToolbarContainerView = bottomToolbarContainerView

        fragment.collapseBrowserView()

        verify(exactly = 0) { fragment.reinitializeEngineView() }
        verify { browserToolbarView wasNot Called }
        verify { toolbarContainerView wasNot Called }
    }

    @Test
>>>>>>> 6f8a28bf
    fun `GIVEN normal browsing WHEN reinitializing the engine view THEN use the toolbar heights`() {
        fragment.webAppToolbarShouldBeVisible = true
        every { settings.getTopToolbarHeight(any()) } returns 11
        every { settings.getBottomToolbarHeight(any()) } returns 5

        safeMockkStatic(Context::isTabStripEnabled) {
            every { testContext.isTabStripEnabled() } returns false

            fragment.reinitializeEngineView()
        }

        verify { fragment.initializeEngineView(11, 5) }
    }

    @Test
    fun `GIVEN a PWA WHEN reinitializing the engine view THEN ignore toolbar heights`() {
        fragment.webAppToolbarShouldBeVisible = false
        every { settings.getTopToolbarHeight(any()) } returns 11
        every { settings.getBottomToolbarHeight(any()) } returns 5

        safeMockkStatic(Context::isTabStripEnabled) {
            every { testContext.isTabStripEnabled() } returns false

            fragment.reinitializeEngineView()
        }

        verify { fragment.initializeEngineView(0, 0) }
    }
}

private inline fun safeMockkStatic(vararg objects: KFunction<*>, block: () -> Unit) {
    try {
        mockkStatic(*objects)
        block()
    } finally {
        unmockkStatic(*objects)
    }
}

private class TestBaseBrowserFragment : BaseBrowserFragment() {
    override fun getContextMenuCandidates(
        context: Context,
        view: View,
    ): List<ContextMenuCandidate> {
        // no-op
        return emptyList()
    }

    override fun navToQuickSettingsSheet(tab: SessionState, sitePermissions: SitePermissions?) {
        // no-op
    }
}<|MERGE_RESOLUTION|>--- conflicted
+++ resolved
@@ -658,8 +658,6 @@
     }
 
     @Test
-<<<<<<< HEAD
-=======
     fun `GIVEN default engine view resize behavior and keyboard shown WHEN setting engine view insets THEN don't update current values`() {
         val currentTab = createTab("https://example.com")
         every { testContext.components.core.store.state } returns BrowserState(
@@ -754,7 +752,6 @@
     }
 
     @Test
->>>>>>> 6f8a28bf
     fun `GIVEN normal browsing WHEN reinitializing the engine view THEN use the toolbar heights`() {
         fragment.webAppToolbarShouldBeVisible = true
         every { settings.getTopToolbarHeight(any()) } returns 11
