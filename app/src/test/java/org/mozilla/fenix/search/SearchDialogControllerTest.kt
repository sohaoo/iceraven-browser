/* This Source Code Form is subject to the terms of the Mozilla Public
 * License, v. 2.0. If a copy of the MPL was not distributed with this
 * file, You can obtain one at http://mozilla.org/MPL/2.0/. */

package org.mozilla.fenix.search

import androidx.appcompat.app.AlertDialog
import androidx.navigation.NavController
import androidx.navigation.NavDirections
import io.mockk.MockKAnnotations
import io.mockk.Runs
import io.mockk.every
import io.mockk.impl.annotations.MockK
import io.mockk.just
import io.mockk.mockk
import io.mockk.mockkObject
import io.mockk.spyk
import io.mockk.unmockkObject
import io.mockk.verify
import kotlinx.coroutines.test.runTest
import mozilla.components.browser.state.action.AwesomeBarAction
import mozilla.components.browser.state.action.BrowserAction
import mozilla.components.browser.state.action.TabListAction
import mozilla.components.browser.state.search.SearchEngine
import mozilla.components.browser.state.state.BrowserState
import mozilla.components.browser.state.store.BrowserStore
import mozilla.components.concept.engine.EngineSession
import mozilla.components.feature.tabs.TabsUseCases
import mozilla.components.service.glean.testing.GleanTestRule
import mozilla.components.support.test.libstate.ext.waitUntilIdle
import mozilla.components.support.test.middleware.CaptureActionsMiddleware
import mozilla.components.support.test.robolectric.testContext
import org.junit.After
import org.junit.Assert.assertEquals
import org.junit.Assert.assertFalse
import org.junit.Assert.assertNotNull
import org.junit.Assert.assertNull
import org.junit.Assert.assertTrue
import org.junit.Before
import org.junit.Rule
import org.junit.Test
import org.junit.runner.RunWith
import org.mozilla.fenix.BrowserDirection
import org.mozilla.fenix.GleanMetrics.Events
import org.mozilla.fenix.GleanMetrics.UnifiedSearch
import org.mozilla.fenix.HomeActivity
import org.mozilla.fenix.R
import org.mozilla.fenix.browser.browsingmode.BrowsingMode
import org.mozilla.fenix.components.Core
import org.mozilla.fenix.components.metrics.MetricsUtils
import org.mozilla.fenix.ext.application
import org.mozilla.fenix.helpers.FenixRobolectricTestRunner
import org.mozilla.fenix.search.SearchDialogFragmentDirections.Companion.actionGlobalAddonsManagementFragment
import org.mozilla.fenix.search.SearchDialogFragmentDirections.Companion.actionGlobalSearchEngineFragment
import org.mozilla.fenix.search.awesomebar.AwesomeBarView.Companion.GOOGLE_SEARCH_ENGINE_NAME
import org.mozilla.fenix.search.toolbar.SearchSelectorMenu
import org.mozilla.fenix.settings.SupportUtils
import org.mozilla.fenix.utils.Settings

@RunWith(FenixRobolectricTestRunner::class) // for gleanTestRule
class SearchDialogControllerTest {

    @MockK(relaxed = true)
    private lateinit var activity: HomeActivity

    @MockK(relaxed = true)
    private lateinit var store: SearchDialogFragmentStore

    @MockK(relaxed = true)
    private lateinit var navController: NavController

    @MockK private lateinit var searchEngine: SearchEngine

    @MockK(relaxed = true)
    private lateinit var settings: Settings

    private lateinit var middleware: CaptureActionsMiddleware<BrowserState, BrowserAction>
    private lateinit var browserStore: BrowserStore

    @get:Rule
    val gleanTestRule = GleanTestRule(testContext)

    @Before
    fun setUp() {
        MockKAnnotations.init(this)
        mockkObject(MetricsUtils)
        middleware = CaptureActionsMiddleware()
        browserStore = BrowserStore(
            middleware = listOf(middleware),
        )
        every { store.state.tabId } returns "test-tab-id"
        every { store.state.searchEngineSource.searchEngine } returns searchEngine
        every { searchEngine.name } returns ""
        every { searchEngine.type } returns SearchEngine.Type.BUNDLED
        every { navController.currentDestination } returns mockk {
            every { id } returns R.id.searchDialogFragment
        }
        every { MetricsUtils.recordSearchMetrics(searchEngine, any(), any()) } just Runs
    }

    @After
    fun teardown() {
        unmockkObject(MetricsUtils)
    }

    @Test
    fun `GIVEN default search engine is selected WHEN url is committed THEN load the url`() {
        val url = "https://www.google.com/"
        assertNull(Events.enteredUrl.testGetValue())

        every { store.state.defaultEngine } returns searchEngine

        createController().handleUrlCommitted(url)

        browserStore.waitUntilIdle()

        verify {
            activity.openToBrowserAndLoad(
                searchTermOrURL = url,
                newTab = false,
                from = BrowserDirection.FromSearchDialog,
                engine = searchEngine,
                forceSearch = false,
                flags = EngineSession.LoadUrlFlags.none(),
                additionalHeaders = null,
            )
        }

        middleware.assertLastAction(AwesomeBarAction.EngagementFinished::class) { action ->
            assertFalse(action.abandoned)
        }

        assertNotNull(Events.enteredUrl.testGetValue())
        val snapshot = Events.enteredUrl.testGetValue()!!
        assertEquals(1, snapshot.size)
        assertEquals("false", snapshot.single().extra?.getValue("autocomplete"))
    }

    @Test
    fun `GIVEN a general search engine is selected WHEN url is committed THEN perform search`() {
        val url = "https://www.google.com/"
        assertNull(Events.enteredUrl.testGetValue())

        every { store.state.defaultEngine } returns mockk(relaxed = true)

        createController().handleUrlCommitted(url)

        browserStore.waitUntilIdle()

        verify {
            activity.openToBrowserAndLoad(
                searchTermOrURL = url,
                newTab = false,
                from = BrowserDirection.FromSearchDialog,
                engine = searchEngine,
                forceSearch = true,
                flags = EngineSession.LoadUrlFlags.none(),
                additionalHeaders = null,
            )
        }

        middleware.assertLastAction(AwesomeBarAction.EngagementFinished::class) { action ->
            assertFalse(action.abandoned)
        }

        assertNotNull(Events.enteredUrl.testGetValue())
        val snapshot = Events.enteredUrl.testGetValue()!!
        assertEquals(1, snapshot.size)
        assertEquals("false", snapshot.single().extra?.getValue("autocomplete"))
    }

    @Test
    fun `GIVEN Google search engine is selected and device ram is above threshold WHEN url is committed THEN perform search`() {
        val searchTerm = "coffee"
        assertNull(Events.enteredUrl.testGetValue())

        every { searchEngine.name } returns GOOGLE_SEARCH_ENGINE_NAME
        every { store.state.defaultEngine } returns searchEngine
        every { activity.applicationContext.application.isDeviceRamAboveThreshold } returns true

        createController().handleUrlCommitted(searchTerm)

        browserStore.waitUntilIdle()

        verify {
            activity.openToBrowserAndLoad(
                searchTermOrURL = searchTerm,
                newTab = false,
                from = BrowserDirection.FromSearchDialog,
                engine = searchEngine,
                forceSearch = false,
                flags = EngineSession.LoadUrlFlags.select(EngineSession.LoadUrlFlags.ALLOW_ADDITIONAL_HEADERS),
                additionalHeaders = mapOf(
                    "X-Search-Subdivision" to "1",
                ),
            )
        }

        middleware.assertLastAction(AwesomeBarAction.EngagementFinished::class) { action ->
            assertFalse(action.abandoned)
        }
    }

    @Test
    fun `GIVEN Google search engine is selected and device ram is below threshold WHEN url is committed THEN perform search`() {
        val searchTerm = "coffee"
        assertNull(Events.enteredUrl.testGetValue())

        every { searchEngine.name } returns GOOGLE_SEARCH_ENGINE_NAME
        every { store.state.defaultEngine } returns searchEngine
        every { activity.applicationContext.application.isDeviceRamAboveThreshold } returns false

        createController().handleUrlCommitted(searchTerm)

        browserStore.waitUntilIdle()

        verify {
            activity.openToBrowserAndLoad(
                searchTermOrURL = searchTerm,
                newTab = false,
                from = BrowserDirection.FromSearchDialog,
                engine = searchEngine,
                forceSearch = false,
                flags = EngineSession.LoadUrlFlags.select(EngineSession.LoadUrlFlags.ALLOW_ADDITIONAL_HEADERS),
                additionalHeaders = mapOf(
                    "X-Search-Subdivision" to "0",
                ),
            )
        }

        middleware.assertLastAction(AwesomeBarAction.EngagementFinished::class) { action ->
            assertFalse(action.abandoned)
        }
    }

    @Test
    fun handleBlankUrlCommitted() {
        val url = ""

        var dismissDialogInvoked = false
        createController(
            dismissDialog = {
                dismissDialogInvoked = true
            },
        ).handleUrlCommitted(url)

        browserStore.waitUntilIdle()

        assertTrue(dismissDialogInvoked)

        middleware.assertLastAction(AwesomeBarAction.EngagementFinished::class) { action ->
            assertTrue(action.abandoned)
        }
    }

    @Test
    fun handleSearchCommitted() {
        val searchTerm = "Firefox"

        createController().handleUrlCommitted(searchTerm)

        browserStore.waitUntilIdle()

        verify {
            activity.openToBrowserAndLoad(
                searchTermOrURL = searchTerm,
                newTab = false,
                from = BrowserDirection.FromSearchDialog,
                engine = searchEngine,
                forceSearch = true,
                flags = EngineSession.LoadUrlFlags.none(),
                additionalHeaders = null,
            )
        }

        middleware.assertLastAction(AwesomeBarAction.EngagementFinished::class) { action ->
            assertFalse(action.abandoned)
        }
    }

    @Test
    fun `WHEN the search engine is added by the application THEN do not load URL`() {
        every { searchEngine.type } returns SearchEngine.Type.APPLICATION

        val searchTerm = "Firefox"
        var dismissDialogInvoked = false

        createController(
            dismissDialog = {
                dismissDialogInvoked = true
            },
        ).handleUrlCommitted(searchTerm)

        browserStore.waitUntilIdle()

        verify(exactly = 0) {
            activity.openToBrowserAndLoad(
                searchTermOrURL = any(),
                newTab = any(),
                from = any(),
                engine = any(),
            )
        }

        assertFalse(dismissDialogInvoked)

        middleware.assertNotDispatched(AwesomeBarAction.EngagementFinished::class)
    }

    @Test
    fun handleCrashesUrlCommitted() {
        val url = "about:crashes"
        every { activity.packageName } returns "org.mozilla.fenix"

        createController().handleUrlCommitted(url)

        browserStore.waitUntilIdle()

        verify {
            activity.startActivity(any())
        }

        middleware.assertLastAction(AwesomeBarAction.EngagementFinished::class) { action ->
            assertFalse(action.abandoned)
        }
    }

    @Test
    fun handleAddonsUrlCommitted() {
        val url = "about:addons"
        val directions = actionGlobalAddonsManagementFragment()

        createController().handleUrlCommitted(url)

        browserStore.waitUntilIdle()

        verify { navController.navigate(directions) }

        middleware.assertLastAction(AwesomeBarAction.EngagementFinished::class) { action ->
            assertFalse(action.abandoned)
        }
    }

    @Test
    fun handleMozillaUrlCommitted() {
        val url = "moz://a"
        assertNull(Events.enteredUrl.testGetValue())

        every { store.state.defaultEngine } returns searchEngine

        createController().handleUrlCommitted(url)

        browserStore.waitUntilIdle()

        verify {
            activity.openToBrowserAndLoad(
                searchTermOrURL = SupportUtils.getMozillaPageUrl(SupportUtils.MozillaPage.MANIFESTO),
                newTab = false,
                from = BrowserDirection.FromSearchDialog,
                engine = searchEngine,
                flags = EngineSession.LoadUrlFlags.none(),
                additionalHeaders = null,
            )
        }

        middleware.assertLastAction(AwesomeBarAction.EngagementFinished::class) { action ->
            assertFalse(action.abandoned)
        }

        assertNotNull(Events.enteredUrl.testGetValue())
        val snapshot = Events.enteredUrl.testGetValue()!!
        assertEquals(1, snapshot.size)
        assertEquals("false", snapshot.single().extra?.getValue("autocomplete"))
    }

    @Test
    fun handleEditingCancelled() = runTest {
        var clearToolbarFocusInvoked = false
        var dismissAndGoBack = false
        createController(
            clearToolbarFocus = {
                clearToolbarFocusInvoked = true
            },
            dismissDialogAndGoBack = {
                dismissAndGoBack = true
            },
        ).handleEditingCancelled()

        assertTrue(clearToolbarFocusInvoked)
        assertTrue(dismissAndGoBack)
    }

    @Test
    fun handleTextChangedNonEmpty() {
        val text = "fenix"

        createController().handleTextChanged(text)

        browserStore.waitUntilIdle()
<<<<<<< HEAD

        verify { store.dispatch(SearchFragmentAction.UpdateQuery(text)) }

        middleware.assertNotDispatched(AwesomeBarAction.EngagementFinished::class)
    }

    @Test
    fun handleTextChangedEmpty() {
        val text = ""

        createController().handleTextChanged(text)
=======
>>>>>>> d602c86b

        browserStore.waitUntilIdle()

        verify { store.dispatch(SearchFragmentAction.UpdateQuery(text)) }
<<<<<<< HEAD

        middleware.assertNotDispatched(AwesomeBarAction.EngagementFinished::class)
    }

    @Test
    fun `show search shortcuts when setting enabled AND query empty`() {
        val text = ""
        every { settings.shouldShowSearchShortcuts } returns true

        createController().handleTextChanged(text)

        browserStore.waitUntilIdle()

        verify { store.dispatch(SearchFragmentAction.ShowSearchShortcutEnginePicker(true)) }

        middleware.assertNotDispatched(AwesomeBarAction.EngagementFinished::class)
    }

    @Test
    fun `show search shortcuts when setting enabled AND query equals url`() {
        val text = "mozilla.org"
        every { store.state.url } returns "mozilla.org"
        every { settings.shouldShowSearchShortcuts } returns true

        createController().handleTextChanged(text)

        browserStore.waitUntilIdle()

        verify { store.dispatch(SearchFragmentAction.ShowSearchShortcutEnginePicker(true)) }

        middleware.assertNotDispatched(AwesomeBarAction.EngagementFinished::class)
    }

    @Test
    fun `GIVEN show search shortcuts setting is enabled AND unified search is enabled WHEN query is empty THEN do not show search shortcuts`() {
        val text = ""
        every { settings.shouldShowSearchShortcuts } returns true
        every { settings.showUnifiedSearchFeature } returns true

        createController().handleTextChanged(text)

        browserStore.waitUntilIdle()

        verify { store.dispatch(SearchFragmentAction.ShowSearchShortcutEnginePicker(false)) }

        middleware.assertNotDispatched(AwesomeBarAction.EngagementFinished::class)
    }

    @Test
    fun `GIVEN show search shortcuts setting is enabled AND unified search is enabled WHEN query is url THEN do not show search shortcuts`() {
        val text = "mozilla.org"
        every { store.state.url } returns "mozilla.org"
        every { settings.shouldShowSearchShortcuts } returns true
        every { settings.showUnifiedSearchFeature } returns true

        createController().handleTextChanged(text)

        browserStore.waitUntilIdle()

        verify { store.dispatch(SearchFragmentAction.ShowSearchShortcutEnginePicker(false)) }

=======

>>>>>>> d602c86b
        middleware.assertNotDispatched(AwesomeBarAction.EngagementFinished::class)
    }

    @Test
<<<<<<< HEAD
    fun `do not show search shortcuts when setting enabled AND query non-empty`() {
        val text = "mozilla"

        createController().handleTextChanged(text)

        browserStore.waitUntilIdle()

        verify { store.dispatch(SearchFragmentAction.ShowSearchShortcutEnginePicker(false)) }

        middleware.assertNotDispatched(AwesomeBarAction.EngagementFinished::class)
    }

    @Test
    fun `do not show search shortcuts when setting disabled AND query empty AND url not matching query`() {
        every { settings.shouldShowSearchShortcuts } returns false

=======
    fun handleTextChangedEmpty() {
>>>>>>> d602c86b
        val text = ""

        createController().handleTextChanged(text)

        browserStore.waitUntilIdle()
<<<<<<< HEAD

        verify { store.dispatch(SearchFragmentAction.ShowSearchShortcutEnginePicker(false)) }

        middleware.assertNotDispatched(AwesomeBarAction.EngagementFinished::class)
    }

    @Test
    fun `do not show search shortcuts when setting disabled AND query non-empty`() {
        every { settings.shouldShowSearchShortcuts } returns false

        val text = "mozilla"
=======
>>>>>>> d602c86b

        verify { store.dispatch(SearchFragmentAction.UpdateQuery(text)) }

<<<<<<< HEAD
        browserStore.waitUntilIdle()

        verify { store.dispatch(SearchFragmentAction.ShowSearchShortcutEnginePicker(false)) }

=======
>>>>>>> d602c86b
        middleware.assertNotDispatched(AwesomeBarAction.EngagementFinished::class)
    }

    @Test
    fun `WHEN felt privacy is enabled THEN do not dispatch AllowSearchSuggestionsInPrivateModePrompt`() {
        every { settings.feltPrivateBrowsingEnabled } returns true

        val text = "mozilla"

        createController().handleTextChanged(text)

        browserStore.waitUntilIdle()

        val actionSlot = mutableListOf<SearchFragmentAction>()
        verify { store.dispatch(capture(actionSlot)) }
        assertFalse(actionSlot.any { it is SearchFragmentAction.AllowSearchSuggestionsInPrivateModePrompt })

        middleware.assertNotDispatched(AwesomeBarAction.EngagementFinished::class)
    }

    @Test
    fun `WHEN felt privacy is disabled THEN dispatch AllowSearchSuggestionsInPrivateModePrompt`() {
        every { settings.feltPrivateBrowsingEnabled } returns false

        val text = "mozilla"

        createController().handleTextChanged(text)

        browserStore.waitUntilIdle()

        val actionSlot = mutableListOf<SearchFragmentAction>()
        verify { store.dispatch(capture(actionSlot)) }
        assertTrue(actionSlot.any { it is SearchFragmentAction.AllowSearchSuggestionsInPrivateModePrompt })

        middleware.assertNotDispatched(AwesomeBarAction.EngagementFinished::class)
    }

    @Test
    fun handleUrlTapped() {
        val url = "https://www.google.com/"
        val flags = EngineSession.LoadUrlFlags.all()
        assertNull(Events.enteredUrl.testGetValue())

        createController().handleUrlTapped(url, flags)
        createController().handleUrlTapped(url)

        browserStore.waitUntilIdle()

        verify {
            activity.openToBrowserAndLoad(
                searchTermOrURL = url,
                newTab = false,
                from = BrowserDirection.FromSearchDialog,
                flags = flags,
            )
        }

        assertNotNull(Events.enteredUrl.testGetValue())
        val snapshot = Events.enteredUrl.testGetValue()!!
        assertEquals(2, snapshot.size)
        assertEquals("false", snapshot.first().extra?.getValue("autocomplete"))
        assertEquals("false", snapshot[1].extra?.getValue("autocomplete"))

        middleware.assertLastAction(AwesomeBarAction.EngagementFinished::class) { action ->
            assertFalse(action.abandoned)
        }
    }

    @Test
    fun handleSearchTermsTapped() {
        val searchTerms = "fenix"

        createController().handleSearchTermsTapped(searchTerms)

        browserStore.waitUntilIdle()

        verify {
            activity.openToBrowserAndLoad(
                searchTermOrURL = searchTerms,
                newTab = false,
                from = BrowserDirection.FromSearchDialog,
                engine = searchEngine,
                forceSearch = true,
                flags = EngineSession.LoadUrlFlags.none(),
                additionalHeaders = null,
            )
        }

        middleware.assertLastAction(AwesomeBarAction.EngagementFinished::class) { action ->
            assertFalse(action.abandoned)
        }
    }

    @Test
    fun handleSearchShortcutEngineSelected() {
        val searchEngine: SearchEngine = mockk(relaxed = true)
        val browsingMode = BrowsingMode.Private
        every { activity.browsingModeManager.mode } returns browsingMode

        var focusToolbarInvoked = false
        createController(
            focusToolbar = {
                focusToolbarInvoked = true
            },
        ).handleSearchShortcutEngineSelected(searchEngine)

        browserStore.waitUntilIdle()

        assertTrue(focusToolbarInvoked)
        verify { store.dispatch(SearchFragmentAction.SearchShortcutEngineSelected(searchEngine, browsingMode, settings)) }

        middleware.assertNotDispatched(AwesomeBarAction.EngagementFinished::class)

<<<<<<< HEAD
        assertNotNull(SearchShortcuts.selected.testGetValue())
        val recordedEvents = SearchShortcuts.selected.testGetValue()!!
=======
        assertNotNull(UnifiedSearch.engineSelected.testGetValue())
        val recordedEvents = UnifiedSearch.engineSelected.testGetValue()!!
>>>>>>> d602c86b
        assertEquals(1, recordedEvents.size)
        val eventExtra = recordedEvents.single().extra
        assertNotNull(eventExtra)
        assertTrue(eventExtra!!.containsKey("engine"))
        assertEquals(searchEngine.name, eventExtra["engine"])
    }

    @Test
    fun `WHEN history search engine is selected THEN dispatch correct action`() {
        val searchEngine: SearchEngine = mockk(relaxed = true)
        every { searchEngine.type } returns SearchEngine.Type.APPLICATION
        every { searchEngine.id } returns Core.HISTORY_SEARCH_ENGINE_ID

        assertNull(UnifiedSearch.engineSelected.testGetValue())

        var focusToolbarInvoked = false
        createController(
            focusToolbar = {
                focusToolbarInvoked = true
            },
        ).handleSearchShortcutEngineSelected(searchEngine)

        browserStore.waitUntilIdle()

        assertTrue(focusToolbarInvoked)
        verify { store.dispatch(SearchFragmentAction.SearchHistoryEngineSelected(searchEngine)) }

        middleware.assertNotDispatched(AwesomeBarAction.EngagementFinished::class)

        assertNotNull(UnifiedSearch.engineSelected.testGetValue())
        val recordedEvents = UnifiedSearch.engineSelected.testGetValue()!!
        assertEquals(1, recordedEvents.size)
        val eventExtra = recordedEvents.single().extra
        assertNotNull(eventExtra)
        assertTrue(eventExtra!!.containsKey("engine"))
        assertEquals("history", eventExtra["engine"])
    }

    @Test
    fun `WHEN bookmarks search engine is selected THEN dispatch correct action`() {
        val searchEngine: SearchEngine = mockk(relaxed = true)
        every { searchEngine.type } returns SearchEngine.Type.APPLICATION
        every { searchEngine.id } returns Core.BOOKMARKS_SEARCH_ENGINE_ID

        assertNull(UnifiedSearch.engineSelected.testGetValue())

        var focusToolbarInvoked = false
        createController(
            focusToolbar = {
                focusToolbarInvoked = true
            },
        ).handleSearchShortcutEngineSelected(searchEngine)

        browserStore.waitUntilIdle()

        assertTrue(focusToolbarInvoked)
        verify { store.dispatch(SearchFragmentAction.SearchBookmarksEngineSelected(searchEngine)) }

        middleware.assertNotDispatched(AwesomeBarAction.EngagementFinished::class)

        assertNotNull(UnifiedSearch.engineSelected.testGetValue())
        val recordedEvents = UnifiedSearch.engineSelected.testGetValue()!!
        assertEquals(1, recordedEvents.size)
        val eventExtra = recordedEvents.single().extra
        assertNotNull(eventExtra)
        assertTrue(eventExtra!!.containsKey("engine"))
        assertEquals("bookmarks", eventExtra["engine"])
    }

    @Test
    fun `WHEN tabs search engine is selected THEN dispatch correct action`() {
        val searchEngine: SearchEngine = mockk(relaxed = true)
        every { searchEngine.type } returns SearchEngine.Type.APPLICATION
        every { searchEngine.id } returns Core.TABS_SEARCH_ENGINE_ID

        assertNull(UnifiedSearch.engineSelected.testGetValue())

        var focusToolbarInvoked = false
        createController(
            focusToolbar = {
                focusToolbarInvoked = true
            },
        ).handleSearchShortcutEngineSelected(searchEngine)

        browserStore.waitUntilIdle()

        assertTrue(focusToolbarInvoked)
        verify { store.dispatch(SearchFragmentAction.SearchTabsEngineSelected(searchEngine)) }

        middleware.assertNotDispatched(AwesomeBarAction.EngagementFinished::class)

        assertNotNull(UnifiedSearch.engineSelected.testGetValue())
        val recordedEvents = UnifiedSearch.engineSelected.testGetValue()!!
        assertEquals(1, recordedEvents.size)
        val eventExtra = recordedEvents.single().extra
        assertNotNull(eventExtra)
        assertTrue(eventExtra!!.containsKey("engine"))
        assertEquals("tabs", eventExtra["engine"])
    }

    @Test
    fun handleClickSearchEngineSettings() {
        val directions: NavDirections = actionGlobalSearchEngineFragment()

        createController().handleClickSearchEngineSettings()

        browserStore.waitUntilIdle()
<<<<<<< HEAD

        verify { navController.navigate(directions) }

        middleware.assertLastAction(AwesomeBarAction.EngagementFinished::class) { action ->
            assertTrue(action.abandoned)
        }
    }

    @Test
    fun handleSearchShortcutsButtonClicked_alreadyOpen() {
        every { store.state.showSearchShortcuts } returns true

        createController().handleSearchShortcutsButtonClicked()

        browserStore.waitUntilIdle()

        verify { store.dispatch(SearchFragmentAction.ShowSearchShortcutEnginePicker(false)) }

        middleware.assertNotDispatched(AwesomeBarAction.EngagementFinished::class)
    }

    @Test
    fun handleSearchShortcutsButtonClicked_notYetOpen() {
        every { store.state.showSearchShortcuts } returns false
=======
>>>>>>> d602c86b

        verify { navController.navigate(directions) }

<<<<<<< HEAD
        browserStore.waitUntilIdle()

        verify { store.dispatch(SearchFragmentAction.ShowSearchShortcutEnginePicker(true)) }

        middleware.assertNotDispatched(AwesomeBarAction.EngagementFinished::class)
=======
        middleware.assertLastAction(AwesomeBarAction.EngagementFinished::class) { action ->
            assertTrue(action.abandoned)
        }
>>>>>>> d602c86b
    }

    @Test
    fun handleExistingSessionSelected() {
        createController().handleExistingSessionSelected("selected")

        browserStore.waitUntilIdle()

        middleware.assertFirstAction(TabListAction.SelectTabAction::class) { action ->
            assertEquals("selected", action.tabId)
        }

        verify { activity.openToBrowser(from = BrowserDirection.FromSearchDialog) }

        middleware.assertLastAction(AwesomeBarAction.EngagementFinished::class) { action ->
            assertFalse(action.abandoned)
        }
    }

    @Test
    fun handleExistingSessionSelected_tabId() {
        createController().handleExistingSessionSelected("tab-id")

        browserStore.waitUntilIdle()

        middleware.assertFirstAction(TabListAction.SelectTabAction::class) { action ->
            assertEquals("tab-id", action.tabId)
        }
        verify { activity.openToBrowser(from = BrowserDirection.FromSearchDialog) }

        middleware.assertLastAction(AwesomeBarAction.EngagementFinished::class) { action ->
            assertFalse(action.abandoned)
        }
    }

    @Test
    fun `show camera permissions needed dialog`() {
        val dialogBuilder: AlertDialog.Builder = mockk(relaxed = true)

        val spyController = spyk(createController())
        every { spyController.buildDialog() } returns dialogBuilder

        spyController.handleCameraPermissionsNeeded()

        verify { dialogBuilder.show() }
    }

    @Test
    fun `GIVEN search settings menu item WHEN search selector menu item is tapped THEN show search engine settings`() {
        val controller = spyk(createController())

        controller.handleMenuItemTapped(SearchSelectorMenu.Item.SearchSettings)

        verify { controller.handleClickSearchEngineSettings() }
    }

    private fun createController(
        clearToolbarFocus: () -> Unit = { },
        focusToolbar: () -> Unit = { },
        clearToolbar: () -> Unit = { },
        dismissDialog: () -> Unit = { },
        dismissDialogAndGoBack: () -> Unit = { },
    ): SearchDialogController {
        return SearchDialogController(
            activity = activity,
            store = browserStore,
            tabsUseCases = TabsUseCases(browserStore),
            fragmentStore = store,
            navController = navController,
            settings = settings,
            dismissDialog = dismissDialog,
            clearToolbarFocus = clearToolbarFocus,
            focusToolbar = focusToolbar,
            clearToolbar = clearToolbar,
            dismissDialogAndGoBack = dismissDialogAndGoBack,
        )
    }
}<|MERGE_RESOLUTION|>--- conflicted
+++ resolved
@@ -397,7 +397,6 @@
         createController().handleTextChanged(text)
 
         browserStore.waitUntilIdle()
-<<<<<<< HEAD
 
         verify { store.dispatch(SearchFragmentAction.UpdateQuery(text)) }
 
@@ -409,130 +408,10 @@
         val text = ""
 
         createController().handleTextChanged(text)
-=======
->>>>>>> d602c86b
 
         browserStore.waitUntilIdle()
 
         verify { store.dispatch(SearchFragmentAction.UpdateQuery(text)) }
-<<<<<<< HEAD
-
-        middleware.assertNotDispatched(AwesomeBarAction.EngagementFinished::class)
-    }
-
-    @Test
-    fun `show search shortcuts when setting enabled AND query empty`() {
-        val text = ""
-        every { settings.shouldShowSearchShortcuts } returns true
-
-        createController().handleTextChanged(text)
-
-        browserStore.waitUntilIdle()
-
-        verify { store.dispatch(SearchFragmentAction.ShowSearchShortcutEnginePicker(true)) }
-
-        middleware.assertNotDispatched(AwesomeBarAction.EngagementFinished::class)
-    }
-
-    @Test
-    fun `show search shortcuts when setting enabled AND query equals url`() {
-        val text = "mozilla.org"
-        every { store.state.url } returns "mozilla.org"
-        every { settings.shouldShowSearchShortcuts } returns true
-
-        createController().handleTextChanged(text)
-
-        browserStore.waitUntilIdle()
-
-        verify { store.dispatch(SearchFragmentAction.ShowSearchShortcutEnginePicker(true)) }
-
-        middleware.assertNotDispatched(AwesomeBarAction.EngagementFinished::class)
-    }
-
-    @Test
-    fun `GIVEN show search shortcuts setting is enabled AND unified search is enabled WHEN query is empty THEN do not show search shortcuts`() {
-        val text = ""
-        every { settings.shouldShowSearchShortcuts } returns true
-        every { settings.showUnifiedSearchFeature } returns true
-
-        createController().handleTextChanged(text)
-
-        browserStore.waitUntilIdle()
-
-        verify { store.dispatch(SearchFragmentAction.ShowSearchShortcutEnginePicker(false)) }
-
-        middleware.assertNotDispatched(AwesomeBarAction.EngagementFinished::class)
-    }
-
-    @Test
-    fun `GIVEN show search shortcuts setting is enabled AND unified search is enabled WHEN query is url THEN do not show search shortcuts`() {
-        val text = "mozilla.org"
-        every { store.state.url } returns "mozilla.org"
-        every { settings.shouldShowSearchShortcuts } returns true
-        every { settings.showUnifiedSearchFeature } returns true
-
-        createController().handleTextChanged(text)
-
-        browserStore.waitUntilIdle()
-
-        verify { store.dispatch(SearchFragmentAction.ShowSearchShortcutEnginePicker(false)) }
-
-=======
-
->>>>>>> d602c86b
-        middleware.assertNotDispatched(AwesomeBarAction.EngagementFinished::class)
-    }
-
-    @Test
-<<<<<<< HEAD
-    fun `do not show search shortcuts when setting enabled AND query non-empty`() {
-        val text = "mozilla"
-
-        createController().handleTextChanged(text)
-
-        browserStore.waitUntilIdle()
-
-        verify { store.dispatch(SearchFragmentAction.ShowSearchShortcutEnginePicker(false)) }
-
-        middleware.assertNotDispatched(AwesomeBarAction.EngagementFinished::class)
-    }
-
-    @Test
-    fun `do not show search shortcuts when setting disabled AND query empty AND url not matching query`() {
-        every { settings.shouldShowSearchShortcuts } returns false
-
-=======
-    fun handleTextChangedEmpty() {
->>>>>>> d602c86b
-        val text = ""
-
-        createController().handleTextChanged(text)
-
-        browserStore.waitUntilIdle()
-<<<<<<< HEAD
-
-        verify { store.dispatch(SearchFragmentAction.ShowSearchShortcutEnginePicker(false)) }
-
-        middleware.assertNotDispatched(AwesomeBarAction.EngagementFinished::class)
-    }
-
-    @Test
-    fun `do not show search shortcuts when setting disabled AND query non-empty`() {
-        every { settings.shouldShowSearchShortcuts } returns false
-
-        val text = "mozilla"
-=======
->>>>>>> d602c86b
-
-        verify { store.dispatch(SearchFragmentAction.UpdateQuery(text)) }
-
-<<<<<<< HEAD
-        browserStore.waitUntilIdle()
-
-        verify { store.dispatch(SearchFragmentAction.ShowSearchShortcutEnginePicker(false)) }
-
-=======
->>>>>>> d602c86b
         middleware.assertNotDispatched(AwesomeBarAction.EngagementFinished::class)
     }
 
@@ -646,13 +525,8 @@
 
         middleware.assertNotDispatched(AwesomeBarAction.EngagementFinished::class)
 
-<<<<<<< HEAD
-        assertNotNull(SearchShortcuts.selected.testGetValue())
-        val recordedEvents = SearchShortcuts.selected.testGetValue()!!
-=======
         assertNotNull(UnifiedSearch.engineSelected.testGetValue())
         val recordedEvents = UnifiedSearch.engineSelected.testGetValue()!!
->>>>>>> d602c86b
         assertEquals(1, recordedEvents.size)
         val eventExtra = recordedEvents.single().extra
         assertNotNull(eventExtra)
@@ -760,47 +634,12 @@
         createController().handleClickSearchEngineSettings()
 
         browserStore.waitUntilIdle()
-<<<<<<< HEAD
 
         verify { navController.navigate(directions) }
 
         middleware.assertLastAction(AwesomeBarAction.EngagementFinished::class) { action ->
             assertTrue(action.abandoned)
         }
-    }
-
-    @Test
-    fun handleSearchShortcutsButtonClicked_alreadyOpen() {
-        every { store.state.showSearchShortcuts } returns true
-
-        createController().handleSearchShortcutsButtonClicked()
-
-        browserStore.waitUntilIdle()
-
-        verify { store.dispatch(SearchFragmentAction.ShowSearchShortcutEnginePicker(false)) }
-
-        middleware.assertNotDispatched(AwesomeBarAction.EngagementFinished::class)
-    }
-
-    @Test
-    fun handleSearchShortcutsButtonClicked_notYetOpen() {
-        every { store.state.showSearchShortcuts } returns false
-=======
->>>>>>> d602c86b
-
-        verify { navController.navigate(directions) }
-
-<<<<<<< HEAD
-        browserStore.waitUntilIdle()
-
-        verify { store.dispatch(SearchFragmentAction.ShowSearchShortcutEnginePicker(true)) }
-
-        middleware.assertNotDispatched(AwesomeBarAction.EngagementFinished::class)
-=======
-        middleware.assertLastAction(AwesomeBarAction.EngagementFinished::class) { action ->
-            assertTrue(action.abandoned)
-        }
->>>>>>> d602c86b
     }
 
     @Test
