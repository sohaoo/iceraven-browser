--- conflicted
+++ resolved
@@ -727,20 +727,6 @@
     implementation FenixDependencies.protobuf_javalite
     implementation ComponentsDependencies.google_material
 
-<<<<<<< HEAD
-=======
-    implementation FenixDependencies.adjust
-    implementation FenixDependencies.installreferrer // Required by Adjust
-
-    implementation FenixDependencies.google_ads_id // Required for the Google Advertising ID
-
-    // Required for in-app reviews
-    implementation ComponentsDependencies.play_review
-    implementation ComponentsDependencies.play_review_ktx
-
-    implementation FenixDependencies.androidx_profileinstaller
-
->>>>>>> 9f949a8e
     androidTestImplementation ComponentsDependencies.androidx_test_uiautomator
     androidTestImplementation FenixDependencies.fastlane
     // This Falcon version is added to maven central now required for Screengrab
