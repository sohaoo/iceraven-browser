import com.android.build.api.variant.FilterConfiguration
import org.apache.tools.ant.util.StringUtils

plugins {
    id "com.jetbrains.python.envs" version "$python_envs_plugin"
    id "com.google.protobuf" version "$protobuf_plugin"
}

apply plugin: 'com.android.application'
apply plugin: 'kotlin-android'
apply plugin: 'kotlin-parcelize'
apply plugin: 'jacoco'
apply plugin: 'androidx.navigation.safeargs.kotlin'
apply plugin: 'com.google.android.gms.oss-licenses-plugin'

import groovy.json.JsonOutput
import org.gradle.internal.logging.text.StyledTextOutput.Style
import org.gradle.internal.logging.text.StyledTextOutputFactory
import org.jetbrains.kotlin.gradle.tasks.KotlinCompile

import static org.gradle.api.tasks.testing.TestResult.ResultType

apply from: 'benchmark.gradle'

android {
    project.maybeConfigForJetpackBenchmark(it)
    if (project.hasProperty("testBuildType")) {
        // Allowing to configure the test build type via command line flag (./gradlew -PtestBuildType=beta ..)
        // in order to run UI tests against other build variants than debug in automation.
        testBuildType project.property("testBuildType")
    }

    defaultConfig {
        applicationId "io.github.forkmaintainers"
        minSdkVersion config.minSdkVersion
        compileSdk config.compileSdkVersion
        targetSdkVersion config.targetSdkVersion
        versionCode 1
        versionName Config.generateDebugVersionName()
        vectorDrawables.useSupportLibrary = true
        testInstrumentationRunner "androidx.test.runner.AndroidJUnitRunner"
        testInstrumentationRunnerArguments clearPackageData: 'true'
        resValue "bool", "IS_DEBUG", "false"
        buildConfigField "boolean", "USE_RELEASE_VERSIONING", "false"
        buildConfigField "String", "GIT_HASH", "\"\"" // see override in release builds for why it's blank.
        // This should be the "public" base URL of AMO.
        buildConfigField "String", "AMO_BASE_URL", "\"https://addons.mozilla.org\""
        buildConfigField "String", "AMO_COLLECTION_NAME", "\"Extensions-for-Android\""
        buildConfigField "String", "AMO_COLLECTION_USER", "\"mozilla\""
        // These add-ons should be excluded for Mozilla Online builds.
        buildConfigField "String[]", "MOZILLA_ONLINE_ADDON_EXCLUSIONS",
                "{" +
                        "\"uBlock0@raymondhill.net\"," +
                        "\"firefox@ghostery.com\"," +
                        "\"jid1-MnnxcxisBPnSXQ@jetpack\"," +
                        "\"adguardadblocker@adguard.com\"," +
                        "\"foxyproxy@eric.h.jung\"," +
                        "\"{73a6fe31-595d-460b-a920-fcc0f8843232}\"," +
                        "\"jid1-BoFifL9Vbdl2zQ@jetpack\"," +
                        "\"woop-NoopscooPsnSXQ@jetpack\"," +
                        "\"adnauseam@rednoise.org\"" +
                "}"
        // This should be the base URL used to call the AMO API.
        buildConfigField "String", "AMO_SERVER_URL", "\"https://services.addons.mozilla.org\""

        def deepLinkSchemeValue = "fenix-dev"
        buildConfigField "String", "DEEP_LINK_SCHEME", "\"$deepLinkSchemeValue\""

        // This allows overriding the target activity for MozillaOnline builds, which happens
        // as part of the defaultConfig below.
        def targetActivity = "HomeActivity"

        // Build flag for "Mozilla Online" variants. See `Config.isMozillaOnline`.
        if (project.hasProperty("mozillaOnline") || gradle.hasProperty("localProperties.mozillaOnline")) {
            buildConfigField "boolean", "MOZILLA_ONLINE", "true"
            targetActivity = "MozillaOnlineHomeActivity"
        } else {
            buildConfigField "boolean", "MOZILLA_ONLINE", "false"
        }

        manifestPlaceholders = [
                "targetActivity": targetActivity,
                "deepLinkScheme": deepLinkSchemeValue
        ]
    }

    def releaseTemplate = {
        // We allow disabling optimization by passing `-PdisableOptimization` to gradle. This is used
        // in automation for UI testing non-debug builds.
        shrinkResources !project.hasProperty("disableOptimization")
        minifyEnabled !project.hasProperty("disableOptimization")
        proguardFiles getDefaultProguardFile('proguard-android-optimize.txt'), 'proguard-rules.pro'
        matchingFallbacks = ['release'] // Use on the "release" build type in dependencies (AARs)

        // Changing the build config can cause files that depend on BuildConfig.java to recompile
        // so we only set the git hash in release builds to avoid possible recompilation in debug builds.
        buildConfigField "String", "GIT_HASH", "\"${Config.getGitHash()}\""

        if (gradle.hasProperty("localProperties.autosignReleaseWithDebugKey")) {
            signingConfig signingConfigs.debug
        }

        if (gradle.hasProperty("localProperties.debuggable")) {
            debuggable true
        }
    }

    buildTypes {
        debug {
            shrinkResources false
            minifyEnabled false
            applicationIdSuffix ".fenix.debug"
            resValue "bool", "IS_DEBUG", "true"
            pseudoLocalesEnabled true
        }
        nightly releaseTemplate >> {
            applicationIdSuffix ".fenix"
            buildConfigField "boolean", "USE_RELEASE_VERSIONING", "true"
            def deepLinkSchemeValue = "fenix-nightly"
            buildConfigField "String", "DEEP_LINK_SCHEME", "\"$deepLinkSchemeValue\""
            manifestPlaceholders.putAll([
                    "deepLinkScheme": deepLinkSchemeValue
            ])
        }
        beta releaseTemplate >> {
            buildConfigField "boolean", "USE_RELEASE_VERSIONING", "true"
            applicationIdSuffix ".firefox_beta"
            def deepLinkSchemeValue = "fenix-beta"
            buildConfigField "String", "DEEP_LINK_SCHEME", "\"$deepLinkSchemeValue\""
            manifestPlaceholders.putAll([
                    // This release type is meant to replace Firefox (Beta channel) and therefore needs to inherit
                    // its sharedUserId for all eternity. See:
                    // https://searchfox.org/mozilla-esr68/search?q=moz_android_shared_id&case=false&regexp=false&path=
                    // Shipping an app update without sharedUserId can have
                    // fatal consequences. For example see:
                    //  - https://issuetracker.google.com/issues/36924841
                    //  - https://issuetracker.google.com/issues/36905922
                    "sharedUserId": "org.mozilla.firefox.sharedID",
                    "deepLinkScheme": deepLinkSchemeValue,
            ])
        }
        release releaseTemplate >> {
            buildConfigField "boolean", "USE_RELEASE_VERSIONING", "true"
            applicationIdSuffix ".firefox"
            def deepLinkSchemeValue = "fenix"
            buildConfigField "String", "DEEP_LINK_SCHEME", "\"$deepLinkSchemeValue\""
            manifestPlaceholders.putAll([
                    // This release type is meant to replace Firefox (Release channel) and therefore needs to inherit
                    // its sharedUserId for all eternity. See:
                    // https://searchfox.org/mozilla-esr68/search?q=moz_android_shared_id&case=false&regexp=false&path=
                    // Shipping an app update without sharedUserId can have
                    // fatal consequences. For example see:
                    //  - https://issuetracker.google.com/issues/36924841
                    //  - https://issuetracker.google.com/issues/36905922
                    "sharedUserId": "org.mozilla.firefox.sharedID",
                    "deepLinkScheme": deepLinkSchemeValue,
            ])
        }
        forkDebug {
            shrinkResources false
            minifyEnabled false
            applicationIdSuffix ".iceraven.debug"
            pseudoLocalesEnabled true
            // Need to replicate default debug config features
            signingConfig signingConfigs.debug
            debuggable true
            def deepLinkSchemeValue = "iceraven-debug"
            buildConfigField "String", "DEEP_LINK_SCHEME", "\"$deepLinkSchemeValue\""
            manifestPlaceholders.putAll([
                    "sharedUserId": "io.github.forkmaintainers.iceraven.sharedID",
                    "deepLinkScheme": deepLinkSchemeValue,
            ])
            // Use custom default allowed addon list
            buildConfigField "String", "AMO_COLLECTION_USER", "\"18187371\""
            buildConfigField "String", "AMO_COLLECTION_NAME", "\"Iceraven_Addon_Collection\""
            resValue "bool", "IS_DEBUG", "true"
            matchingFallbacks = ['debug']
        }
        forkRelease releaseTemplate >> {
            buildConfigField "boolean", "USE_RELEASE_VERSIONING", "true"
            applicationIdSuffix ".iceraven"
            def deepLinkSchemeValue = "iceraven"
            buildConfigField "String", "DEEP_LINK_SCHEME", "\"$deepLinkSchemeValue\""
            manifestPlaceholders.putAll([
                    "sharedUserId": "io.github.forkmaintainers.iceraven.sharedID",
                    "deepLinkScheme": deepLinkSchemeValue,
            ])
            // Use custom default allowed addon list
            buildConfigField "String", "AMO_COLLECTION_USER", "\"18187371\""
            buildConfigField "String", "AMO_COLLECTION_NAME", "\"Iceraven_Addon_Collection\""
        }
        benchmark releaseTemplate >> {
            initWith buildTypes.nightly
            applicationIdSuffix ".fenix"
            debuggable false
        }
    }

    buildFeatures {
        viewBinding true
    }

    androidResources {
        // All JavaScript code used internally by GeckoView is packaged in a
        // file called omni.ja. If this file is compressed in the APK,
        // GeckoView must uncompress it before it can do anything else which
        // causes a significant delay on startup.
        noCompress 'ja'

        // manifest.template.json is converted to manifest.json at build time.
        // No need to package the template in the APK.
        ignoreAssetsPattern "manifest.template.json"
    }

    testOptions {
        execution 'ANDROIDX_TEST_ORCHESTRATOR'
        unitTests.includeAndroidResources = true
        animationsDisabled = true
    }

    flavorDimensions.add("product")

    productFlavors {
        fenix {
            dimension "product"
        }
    }

    sourceSets {
        androidTest {
            resources.srcDirs += ['src/androidTest/resources']
        }
    }

    splits {
        abi {
            enable true

            reset()

            include "x86", "armeabi-v7a", "arm64-v8a", "x86_64"
        }
    }

    compileOptions {
        sourceCompatibility JavaVersion.VERSION_17
        targetCompatibility JavaVersion.VERSION_17
    }

    bundle {
<<<<<<< HEAD
=======
        // Profiler issues require us to temporarily package native code compressed to
        // match the previous APK packaging.
        // https://bugzilla.mozilla.org/show_bug.cgi?id=1865634
        packagingOptions {
            jniLibs {
                it.useLegacyPackaging = true
            }
        }

>>>>>>> d602c86b
        language {
            // Because we have runtime language selection we will keep all strings and languages
            // in the base APKs.
            enableSplit = false
        }
    }

    lint {
        lintConfig file("lint.xml")
        baseline file("lint-baseline.xml")
    }
    packagingOptions {
        resources {
            excludes += ['META-INF/atomicfu.kotlin_module', 'META-INF/AL2.0', 'META-INF/LGPL2.1',
                         'META-INF/LICENSE.md', 'META-INF/LICENSE-notice.md']
        }
    }


    testOptions {
        unitTests.returnDefaultValues = true

        unitTests.all {
            // We keep running into memory issues when running our tests. With this config we
            // reserve more memory and also create a new process after every 80 test classes. This
            // is a band-aid solution and eventually we should try to find and fix the leaks
            // instead. :)
            forkEvery = 80
            maxHeapSize = "3072m"
            minHeapSize = "1024m"
        }
    }

    buildFeatures {
        compose true
    }

    composeOptions {
        kotlinCompilerExtensionVersion = Versions.compose_compiler
    }

    namespace 'org.mozilla.fenix'
}

android.applicationVariants.configureEach { variant ->

// -------------------------------------------------------------------------------------------------
// Generate version codes for builds
// -------------------------------------------------------------------------------------------------

    def isDebug = variant.buildType.resValues['bool/IS_DEBUG']?.value ?: false
    def useReleaseVersioning = variant.buildType.buildConfigFields['USE_RELEASE_VERSIONING']?.value ?: false

    println("----------------------------------------------")
    println("Variant name:      " + variant.name)
    println("Application ID:    " + [variant.applicationId, variant.buildType.applicationIdSuffix].findAll().join())
    println("Build type:        " + variant.buildType.name)
    println("Flavor:            " + variant.flavorName)
    println("Telemetry enabled: " + !isDebug)

    if (useReleaseVersioning) {
        // The Google Play Store does not allow multiple APKs for the same app that all have the
        // same version code. Therefore we need to have different version codes for our ARM and x86
        // builds.

        def versionName = variant.buildType.name == 'nightly' ? Config.nightlyVersionName() : Config.releaseVersionName(project)
        println("versionName override: $versionName")

        variant.outputs.each { output ->
            def isMozillaOnline = project.hasProperty("mozillaOnline") || gradle.hasProperty("localProperties.mozillaOnline")
            def abi = output.getFilter(FilterConfiguration.FilterType.ABI.name())
            // If it is a Mozilla Online build, use a unified version code of armeabi-v7a
            def arch = (isMozillaOnline) ? "armeabi-v7a" : abi
            def aab = project.hasProperty("aab")
            // We use the same version code generator, that we inherited from Fennec, across all channels - even on
            // channels that never shipped a Fennec build.
            def versionCodeOverride = Config.generateFennecVersionCode(arch, aab)

            println("versionCode for $abi = $versionCodeOverride, isMozillaOnline = $isMozillaOnline")

            if (versionName != null) {
                output.versionNameOverride = versionName
            }
            output.versionCodeOverride = versionCodeOverride
        }
    } else if (gradle.hasProperty("localProperties.branchBuild.fenix.version")) {
        def versionName = gradle.getProperty("localProperties.branchBuild.fenix.version")
        println("versionName override: $versionName")
        variant.outputs.each { output ->
            output.versionNameOverride = versionName
        }
    }

// -------------------------------------------------------------------------------------------------
// BuildConfig: Set variables for Sentry, Crash Reporting, and Telemetry
// -------------------------------------------------------------------------------------------------

    buildConfigField 'String', 'SENTRY_TOKEN', 'null'
    if (!isDebug) {
        buildConfigField 'boolean', 'CRASH_REPORTING', 'false'
        // Reading sentry token from local file (if it exists). In a release task on taskcluster it will be available.
        try {
            def token = new File("${rootDir}/.sentry_token").text.trim()
            buildConfigField 'String', 'SENTRY_TOKEN', '"' + token + '"'
        } catch (FileNotFoundException ignored) {}
    } else {
        buildConfigField 'boolean', 'CRASH_REPORTING', 'false'
    }

    if (!isDebug) {
        buildConfigField 'boolean', 'TELEMETRY', 'false'
    } else {
        buildConfigField 'boolean', 'TELEMETRY', 'false'
    }

    def buildDate = Config.generateBuildDate()
    // Setting buildDate with every build changes the generated BuildConfig, which slows down the
    // build. Only do this for non-debug builds, to speed-up builds produced during local development.
    if (isDebug) {
        buildConfigField 'String', 'BUILD_DATE', '"debug build"'
    } else {
        buildConfigField 'String', 'BUILD_DATE', '"' + buildDate + '"'
    }

// -------------------------------------------------------------------------------------------------
// Adjust: Read token from local file if it exists (Only release builds)
// -------------------------------------------------------------------------------------------------

    print("Adjust token: ")

    if (!isDebug) {
        try {
            def token = new File("${rootDir}/.adjust_token").text.trim()
            buildConfigField 'String', 'ADJUST_TOKEN', '"' + token + '"'
            println "(Added from .adjust_token file)"
        } catch (FileNotFoundException ignored) {
            buildConfigField 'String', 'ADJUST_TOKEN', 'null'
            println("X_X")
        }
    } else {
        buildConfigField 'String', 'ADJUST_TOKEN', 'null'
        println("--")
    }

// -------------------------------------------------------------------------------------------------
// MLS: Read token from local file if it exists
// -------------------------------------------------------------------------------------------------

    print("MLS token: ")

    try {
        def token = new File("${rootDir}/.mls_token").text.trim()
        buildConfigField 'String', 'MLS_TOKEN', '"' + token + '"'
        println "(Added from .mls_token file)"
    } catch (FileNotFoundException ignored) {
        buildConfigField 'String', 'MLS_TOKEN', '""'
        println("X_X")
    }

// -------------------------------------------------------------------------------------------------
// Nimbus: Read endpoint from local.properties of a local file if it exists
// -------------------------------------------------------------------------------------------------

    print("Nimbus endpoint: ")

    if (!isDebug) {
        try {
            def url = new File("${rootDir}/.nimbus").text.trim()
            buildConfigField 'String', 'NIMBUS_ENDPOINT', '"' + url + '"'
            println "(Added from .nimbus file)"
        } catch (FileNotFoundException ignored) {
            buildConfigField 'String', 'NIMBUS_ENDPOINT', 'null'
            println("X_X")
        }
    } else if (gradle.hasProperty("localProperties.nimbus.remote-settings.url")) {
        def url=gradle.getProperty("localProperties.nimbus.remote-settings.url")
        buildConfigField 'String', 'NIMBUS_ENDPOINT', '"' + url + '"'
        println "(Added from local.properties file)"
    } else {
        buildConfigField 'String', 'NIMBUS_ENDPOINT', 'null'
        println("--")
    }

// -------------------------------------------------------------------------------------------------
// Glean: Read custom server URL from local.properties of a local file if it exists
// -------------------------------------------------------------------------------------------------

    print("Glean custom server URL: ")

    if (gradle.hasProperty("localProperties.glean.custom.server.url")) {
        def url=gradle.getProperty("localProperties.glean.custom.server.url")
        buildConfigField 'String', 'GLEAN_CUSTOM_URL', url
        println "(Added from local.properties file)"
    } else {
        buildConfigField 'String', 'GLEAN_CUSTOM_URL', 'null'
        println("--")
    }

// -------------------------------------------------------------------------------------------------
// BuildConfig: Set flag for official builds; similar to MOZILLA_OFFICIAL in mozilla-central.
// -------------------------------------------------------------------------------------------------

    if (project.hasProperty("official") || gradle.hasProperty("localProperties.official")) {
        buildConfigField 'Boolean', 'MOZILLA_OFFICIAL', 'true'
    } else {
        buildConfigField 'Boolean', 'MOZILLA_OFFICIAL', 'false'
    }

// -------------------------------------------------------------------------------------------------
// BuildConfig: Set remote wallpaper URL using local file if it exists
// -------------------------------------------------------------------------------------------------

    print("Wallpaper URL: ")

    try {
        // def token = new File("${rootDir}/.wallpaper_url").text.trim()
        def token = "https://assets.mozilla.net/mobile-wallpapers/android"
        buildConfigField 'String', 'WALLPAPER_URL', '"' + token + '"'
        println "(Added from .wallpaper_url file)"
    } catch (FileNotFoundException ignored) {
        buildConfigField 'String', 'WALLPAPER_URL', '""'
        println("--")
    }

// -------------------------------------------------------------------------------------------------
// BuildConfig: Set the Pocket consumer key from a local file if it exists
// -------------------------------------------------------------------------------------------------

    print("Pocket consumer key: ")

    try {
        def token = new File("${rootDir}/.pocket_consumer_key").text.trim()
        buildConfigField 'String', 'POCKET_CONSUMER_KEY', '"' + token + '"'
        println "(Added from .pocket_consumer_key file)"
    } catch (FileNotFoundException ignored) {
        buildConfigField 'String', 'POCKET_CONSUMER_KEY', '""'
        println("--")
    }

// -------------------------------------------------------------------------------------------------
// BuildConfig: Set flag to disable LeakCanary in debug (on CI builds)
// -------------------------------------------------------------------------------------------------

    if (isDebug) {
        if (project.hasProperty("disableLeakCanary") || gradle.hasProperty("localProperties.disableLeakCanary")) {
            buildConfigField "boolean", "LEAKCANARY", "false"
            println("LeakCanary enabled in debug: false")
        } else {
            buildConfigField "boolean", "LEAKCANARY", "true"
            println("LeakCanary enabled in debug: true")
        }
    } else {
        buildConfigField "boolean", "LEAKCANARY", "false"
    }

}

// Generate Kotlin code for the Fenix Glean metrics.
apply plugin: "org.mozilla.telemetry.glean-gradle-plugin"
apply plugin: "org.mozilla.appservices.nimbus-gradle-plugin"

nimbus {
    // The path to the Nimbus feature manifest file
    manifestFile = "nimbus.fml.yaml"
    // The fully qualified class name for the generated features.
    // Map from the variant name to the channel as experimenter and nimbus understand it.
    // If nimbus's channels were accurately set up well for this project, then this
    // shouldn't be needed.
    channels = [
            fenixDebug: "developer",
            fenixNightly: "nightly",
            fenixBeta: "beta",
            fenixRelease: "release",
            fenixForkDebug: "forkDebug",
            fenixForkRelease: "forkRelease",
            fenixBenchmark: "developer"
    ]
    // This is generated by the FML and should be checked into git.
    // It will be fetched by Experimenter (the Nimbus experiment website)
    // and used to inform experiment configuration.
    experimenterManifest = ".experimenter.yaml"
    applicationServicesDir = gradle.hasProperty('localProperties.autoPublish.application-services.dir')
            ? gradle.getProperty('localProperties.autoPublish.application-services.dir') : null
}

tasks.withType(KotlinCompile).configureEach {
    kotlinOptions.freeCompilerArgs += "-opt-in=kotlinx.coroutines.ExperimentalCoroutinesApi"
}

dependencies {
    implementation project(':browser-engine-gecko')

    implementation ComponentsDependencies.kotlin_coroutines
    testImplementation ComponentsDependencies.testing_coroutines
    implementation ComponentsDependencies.androidx_appcompat
    implementation ComponentsDependencies.androidx_constraintlayout
    implementation ComponentsDependencies.androidx_coordinatorlayout
    implementation FenixDependencies.google_accompanist_drawablepainter

    implementation ComponentsDependencies.thirdparty_sentry

    implementation project(':compose-awesomebar')
    implementation project(':compose-cfr')

    implementation project(':concept-awesomebar')
    implementation project(':concept-base')
    implementation project(':concept-engine')
    implementation project(':concept-menu')
    implementation project(':concept-push')
    implementation project(':concept-storage')
    implementation project(':concept-sync')
    implementation project(':concept-toolbar')
    implementation project(':concept-tabstray')

    implementation project(':browser-domains')
    implementation project(':browser-icons')
    implementation project(':browser-menu')
    implementation project(':browser-menu2')
    implementation project(':browser-session-storage')
    implementation project(':browser-state')
    implementation project(':browser-storage-sync')
    implementation project(':browser-tabstray')
    implementation project(':browser-thumbnails')
    implementation project(':browser-toolbar')

    implementation project(':feature-addons')
    implementation project(':feature-accounts')
    implementation project(':feature-app-links')
    implementation project(':feature-autofill')
    implementation project(':feature-awesomebar')
    implementation project(':feature-contextmenu')
    implementation project(':feature-customtabs')
    implementation project(':feature-downloads')
    implementation project(':feature-fxsuggest')
    implementation project(':feature-intent')
    implementation project(':feature-media')
    implementation project(':feature-prompts')
    implementation project(':feature-push')
    implementation project(':feature-privatemode')
    implementation project(':feature-pwa')
    implementation project(':feature-qr')
    implementation project(':feature-search')
    implementation project(':feature-session')
    implementation project(':feature-syncedtabs')
    implementation project(':feature-toolbar')
    implementation project(':feature-tabs')
    implementation project(':feature-findinpage')
    implementation project(':feature-logins')
    implementation project(':feature-sitepermissions')
    implementation project(':feature-readerview')
    implementation project(':feature-tab-collections')
    implementation project(':feature-recentlyclosed')
    implementation project(':feature-top-sites')
    implementation project(':feature-share')
    implementation project(':feature-accounts-push')
    implementation project(':feature-webauthn')
    implementation project(':feature-webcompat')
    implementation project(':feature-webnotifications')
    implementation project(':feature-webcompat-reporter')

    implementation project(':service-pocket')
    implementation project(':service-contile')
    implementation project(':service-digitalassetlinks')
    implementation project(':service-sync-autofill')
    implementation project(':service-sync-logins')
    implementation project(':service-firefox-accounts')
    implementation project(':service-glean')
    implementation project(':service-location')
    implementation project(':service-nimbus')

    implementation project(':support-webextensions')
    implementation project(':support-base')
    implementation project(':support-rusterrors')
    implementation project(':support-images')
    implementation project(':support-ktx')
    implementation project(':support-rustlog')
    implementation project(':support-utils')
    implementation project(':support-locale')

    implementation project(':ui-colors')
    implementation project(':ui-icons')
    implementation project(':lib-publicsuffixlist')
    implementation project(':ui-widgets')
    implementation project(':ui-tabcounter')

    implementation project(':lib-crash')
    implementation project(':lib-crash-sentry')
    implementation project(':lib-state')
    implementation project(':lib-dataprotect')

    debugImplementation ComponentsDependencies.leakcanary
    forkDebugImplementation ComponentsDependencies.leakcanary
    debugImplementation ComponentsDependencies.androidx_compose_ui_tooling

    implementation ComponentsDependencies.androidx_activity_compose
    implementation FenixDependencies.androidx_activity_ktx
    implementation ComponentsDependencies.androidx_annotation
    implementation ComponentsDependencies.androidx_compose_ui
    implementation ComponentsDependencies.androidx_compose_ui_tooling_preview
    implementation ComponentsDependencies.androidx_compose_animation
    implementation ComponentsDependencies.androidx_compose_foundation
    implementation ComponentsDependencies.androidx_compose_material
    implementation FenixDependencies.androidx_legacy
    implementation ComponentsDependencies.androidx_biometric
    implementation ComponentsDependencies.androidx_paging
    implementation ComponentsDependencies.androidx_preferences
    implementation ComponentsDependencies.androidx_fragment
    implementation FenixDependencies.androidx_navigation_fragment
    implementation FenixDependencies.androidx_navigation_ui
    implementation ComponentsDependencies.androidx_recyclerview
    implementation ComponentsDependencies.androidx_lifecycle_common
    implementation ComponentsDependencies.androidx_lifecycle_livedata
    implementation ComponentsDependencies.androidx_lifecycle_process
    implementation ComponentsDependencies.androidx_lifecycle_runtime

    implementation ComponentsDependencies.androidx_lifecycle_viewmodel
    implementation ComponentsDependencies.androidx_core
    implementation ComponentsDependencies.androidx_core_ktx
    implementation FenixDependencies.androidx_core_splashscreen
    implementation FenixDependencies.androidx_transition
    implementation ComponentsDependencies.androidx_work_runtime
    implementation FenixDependencies.androidx_datastore
    implementation ComponentsDependencies.androidx_data_store_preferences
    implementation FenixDependencies.protobuf_javalite
    implementation ComponentsDependencies.google_material

    androidTestImplementation ComponentsDependencies.androidx_test_uiautomator
    androidTestImplementation FenixDependencies.fastlane
    // This Falcon version is added to maven central now required for Screengrab
    androidTestImplementation FenixDependencies.falcon

    androidTestImplementation ComponentsDependencies.androidx_compose_ui_test

    androidTestImplementation ComponentsDependencies.androidx_espresso_core, {
        exclude group: 'com.android.support', module: 'support-annotations'
    }

    androidTestImplementation(FenixDependencies.espresso_contrib) {
        exclude module: 'appcompat-v7'
        exclude module: 'support-v4'
        exclude module: 'support-annotations'
        exclude module: 'recyclerview-v7'
        exclude module: 'design'
        exclude module: 'espresso-core'
        exclude module: 'protobuf-lite'
    }

    androidTestImplementation ComponentsDependencies.androidx_test_core
    androidTestImplementation FenixDependencies.espresso_idling_resources
    androidTestImplementation FenixDependencies.espresso_intents

    androidTestImplementation ComponentsDependencies.androidx_test_runner
    androidTestImplementation ComponentsDependencies.androidx_test_rules
    androidTestUtil FenixDependencies.orchestrator
    androidTestImplementation ComponentsDependencies.androidx_espresso_core, {
        exclude group: 'com.android.support', module: 'support-annotations'
    }

    androidTestImplementation ComponentsDependencies.androidx_test_junit
    androidTestImplementation ComponentsDependencies.androidx_work_testing
    androidTestImplementation FenixDependencies.androidx_benchmark_junit4
    androidTestImplementation ComponentsDependencies.testing_mockwebserver
    testImplementation project(':support-test')
    testImplementation project(':support-test-libstate')
    testImplementation ComponentsDependencies.androidx_test_junit
    testImplementation ComponentsDependencies.androidx_work_testing
    testImplementation (ComponentsDependencies.testing_robolectric) {
        exclude group: 'org.apache.maven'
    }

    testImplementation ComponentsDependencies.testing_maven_ant_tasks
    implementation project(':support-rusthttp')

    androidTestImplementation FenixDependencies.mockk_android
    testImplementation FenixDependencies.mockk

    // For the initial release of Glean 19, we require consumer applications to
    // depend on a separate library for unit tests. This will be removed in future releases.
    testImplementation "org.mozilla.telemetry:glean-native-forUnitTests:${project.ext.glean_version}"

    lintChecks project(":mozilla-lint-rules")
}

protobuf {
    protoc {
        artifact = FenixDependencies.protobuf_compiler
    }

    // Generates the java Protobuf-lite code for the Protobufs in this project. See
    // https://github.com/google/protobuf-gradle-plugin#customizing-protobuf-compilation
    // for more information.
    generateProtoTasks {
        all().each { task ->
            task.builtins {
                java {
                    option 'lite'
                }
            }
        }
    }
}

if (project.hasProperty("coverage")) {
    tasks.withType(Test).configureEach {
        jacoco.includeNoLocationClasses = true
        jacoco.excludes = ['jdk.internal.*']
    }

    jacoco {
        toolVersion = Versions.jacoco
    }

    android.applicationVariants.configureEach { variant ->
        tasks.register("jacoco${variant.name.capitalize()}TestReport", JacocoReport) {
            dependsOn "test${variant.name.capitalize()}UnitTest"

            reports {
                xml.required = true
                html.required = true
            }

            def fileFilter = ['**/R.class', '**/R$*.class', '**/BuildConfig.*', '**/Manifest*.*',
                              '**/*Test*.*', 'android/**/*.*', '**/*$[0-9].*']
            def kotlinDebugTree = fileTree(dir: "$project.buildDir/tmp/kotlin-classes/${variant.name}", excludes: fileFilter)
            def javaDebugTree = fileTree(dir: "$project.buildDir/intermediates/classes/${variant.flavorName}/${variant.buildType.name}",
                    excludes: fileFilter)
            def mainSrc = "$project.projectDir/src/main/java"

            sourceDirectories.setFrom(files([mainSrc]))
            classDirectories.setFrom(files([kotlinDebugTree, javaDebugTree]))
            executionData.setFrom(fileTree(dir: project.buildDir, includes: [
                "jacoco/test${variant.name.capitalize()}UnitTest.exec",
                'outputs/code-coverage/connected/*coverage.ec'
            ]))
        }
    }

    android {
        buildTypes {
            debug {
                testCoverageEnabled true
            }
            forkDebug {
                testCoverageEnabled true
            }
        }
    }
}

// -------------------------------------------------------------------------------------------------
// Task for printing APK information for the requested variant
// Usage: "./gradlew printVariants
// -------------------------------------------------------------------------------------------------
tasks.register('printVariants') {
    doLast {
        def variants = android.applicationVariants.collect { variant -> [
            apks: variant.outputs.collect { output -> [
                abi: output.getFilter(FilterConfiguration.FilterType.ABI.name()),
                fileName: output.outputFile.name
            ]},
            build_type: variant.buildType.name,
            name: variant.name,
        ]}
        // AndroidTest is a special case not included above
        variants.add([
            apks: [[
                abi: 'noarch',
                fileName: 'app-debug-androidTest.apk',
            ]],
            build_type: 'androidTest',
            name: 'androidTest',
        ])
        println 'variants: ' + JsonOutput.toJson(variants)
    }
}

tasks.register('buildTranslationArray') {
    // This isn't running as a task, instead the array is build when the gradle file is parsed.
    // https://github.com/mozilla-mobile/fenix/issues/14175
    def foundLocales = new StringBuilder()
    foundLocales.append("new String[]{")

    fileTree("src/main/res").visit { FileVisitDetails details ->
        if (details.file.path.endsWith("${File.separator}strings.xml")) {
            def languageCode = details.file.parent.tokenize(File.separator).last().replaceAll('values-', '').replaceAll('-r', '-')
            languageCode = (languageCode == "values") ? "en-US" : languageCode
            foundLocales.append("\"").append(languageCode).append("\"").append(",")
        }
    }

    foundLocales.append("}")
    def foundLocalesString = foundLocales.toString().replaceAll(',}', '}')
    android.defaultConfig.buildConfigField "String[]", "SUPPORTED_LOCALE_ARRAY", foundLocalesString
}

afterEvaluate {

    // Format test output. Ported from AC #2401
    tasks.withType(Test).configureEach {
        systemProperty "robolectric.logging", "stdout"
        systemProperty "logging.test-mode", "true"

        testLogging.events = []

        def out = services.get(StyledTextOutputFactory).create("tests")

        beforeSuite { descriptor ->
            if (descriptor.getClassName() != null) {
                out.style(Style.Header).println("\nSUITE: " + descriptor.getClassName())
            }
        }

        beforeTest { descriptor ->
            out.style(Style.Description).println("  TEST: " + descriptor.getName())
        }

        onOutput { descriptor, event ->
            logger.lifecycle("    " + event.message.trim())
        }

        afterTest { descriptor, result ->
            switch (result.getResultType()) {
                case ResultType.SUCCESS:
                    out.style(Style.Success).println("  SUCCESS")
                    break

                case ResultType.FAILURE:
                    out.style(Style.Failure).println("  FAILURE")
                    logger.lifecycle("", result.getException())
                    break

                case ResultType.SKIPPED:
                    out.style(Style.Info).println("  SKIPPED")
                    break
            }
            logger.lifecycle("")
        }
    }
}

if (gradle.hasProperty('localProperties.dependencySubstitutions.geckoviewTopsrcdir')) {
    if (gradle.hasProperty('localProperties.dependencySubstitutions.geckoviewTopobjdir')) {
        ext.topobjdir = gradle."localProperties.dependencySubstitutions.geckoviewTopobjdir"
    }
    ext.topsrcdir = StringUtils.removeSuffix(gradle."localProperties.dependencySubstitutions.geckoviewTopsrcdir", File.separator)
    apply from: "${topsrcdir}/substitute-local-geckoview.gradle"
}

if (gradle.hasProperty('localProperties.autoPublish.glean.dir')) {
    ext.gleanSrcDir = gradle."localProperties.autoPublish.glean.dir"
    apply from: "../${gleanSrcDir}/build-scripts/substitute-local-glean.gradle"
}

android.applicationVariants.configureEach { variant ->
    tasks.register("apkSize${variant.name.capitalize()}", ApkSizeTask) {
        variantName = variant.name
        apks = variant.outputs.collect { output -> output.outputFile.name }
        dependsOn "package${variant.name.capitalize()}"
    }
}

// Enable expiration by major version.
ext.gleanExpireByVersion = Config.majorVersion()<|MERGE_RESOLUTION|>--- conflicted
+++ resolved
@@ -248,8 +248,6 @@
     }
 
     bundle {
-<<<<<<< HEAD
-=======
         // Profiler issues require us to temporarily package native code compressed to
         // match the previous APK packaging.
         // https://bugzilla.mozilla.org/show_bug.cgi?id=1865634
@@ -259,7 +257,6 @@
             }
         }
 
->>>>>>> d602c86b
         language {
             // Because we have runtime language selection we will keep all strings and languages
             // in the base APKs.
